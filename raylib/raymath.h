--- conflicted
+++ resolved
@@ -1,1383 +1,3 @@
-<<<<<<< HEAD
-/**********************************************************************************************
-*
-*   raymath v1.2 - Math functions to work with Vector3, Matrix and Quaternions
-*
-*   CONFIGURATION:
-*
-*   #define RAYMATH_IMPLEMENTATION
-*       Generates the implementation of the library into the included file.
-*       If not defined, the library is in header only mode and can be included in other headers
-*       or source files without problems. But only ONE file should hold the implementation.
-*
-*   #define RAYMATH_HEADER_ONLY
-*       Define static inline functions code, so #include header suffices for use.
-*       This may use up lots of memory.
-*
-*   #define RAYMATH_STANDALONE
-*       Avoid raylib.h header inclusion in this file.
-*       Vector3 and Matrix data types are defined internally in raymath module.
-*
-*
-*   LICENSE: zlib/libpng
-*
-*   Copyright (c) 2015-2017 Ramon Santamaria (@raysan5)
-*
-*   This software is provided "as-is", without any express or implied warranty. In no event
-*   will the authors be held liable for any damages arising from the use of this software.
-*
-*   Permission is granted to anyone to use this software for any purpose, including commercial
-*   applications, and to alter it and redistribute it freely, subject to the following restrictions:
-*
-*     1. The origin of this software must not be misrepresented; you must not claim that you
-*     wrote the original software. If you use this software in a product, an acknowledgment
-*     in the product documentation would be appreciated but is not required.
-*
-*     2. Altered source versions must be plainly marked as such, and must not be misrepresented
-*     as being the original software.
-*
-*     3. This notice may not be removed or altered from any source distribution.
-*
-**********************************************************************************************/
-
-#ifndef RAYMATH_H
-#define RAYMATH_H
-
-//#define RAYMATH_STANDALONE      // NOTE: To use raymath as standalone lib, just uncomment this line
-//#define RAYMATH_HEADER_ONLY     // NOTE: To compile functions as static inline, uncomment this line
-
-#ifndef RAYMATH_STANDALONE
-    #include "raylib.h"           // Required for structs: Vector3, Matrix
-#endif
-
-#if defined(RAYMATH_IMPLEMENTATION) && defined(RAYMATH_HEADER_ONLY)
-    #error "Specifying both RAYMATH_IMPLEMENTATION and RAYMATH_HEADER_ONLY is contradictory"
-#endif
-
-#if defined(RAYMATH_IMPLEMENTATION)
-    #if defined(_WIN32) && defined(BUILD_LIBTYPE_SHARED)
-        #define RMDEF __declspec(dllexport) extern inline // We are building raylib as a Win32 shared library (.dll).
-    #elif defined(_WIN32) && defined(USE_LIBTYPE_SHARED) 
-        #define RMDEF __declspec(dllimport)         // We are using raylib as a Win32 shared library (.dll)
-    #else
-        #define RMDEF extern inline // Provide external definition
-    #endif
-#elif defined(RAYMATH_HEADER_ONLY)
-    #define RMDEF static inline // Functions may be inlined, no external out-of-line definition
-#else
-    #if defined(__TINYC__)
-        #define RMDEF static inline // plain inline not supported by tinycc (See issue #435)
-    #else
-        #define RMDEF inline        // Functions may be inlined or external definition used
-    #endif
-#endif
-
-//----------------------------------------------------------------------------------
-// Defines and Macros
-//----------------------------------------------------------------------------------
-#ifndef PI
-    #define PI 3.14159265358979323846
-#endif
-
-#ifndef DEG2RAD
-    #define DEG2RAD (PI/180.0f)
-#endif
-
-#ifndef RAD2DEG
-    #define RAD2DEG (180.0f/PI)
-#endif
-
-// Return float vector for Matrix
-#ifndef MatrixToFloat
-    #define MatrixToFloat(mat) (MatrixToFloatV(mat).v)
-#endif
-
-// Return float vector for Vector3
-#ifndef Vector3ToFloat
-    #define Vector3ToFloat(vec) (Vector3ToFloatV(vec).v)
-#endif
-
-//----------------------------------------------------------------------------------
-// Types and Structures Definition
-//----------------------------------------------------------------------------------
-
-#if defined(RAYMATH_STANDALONE)
-    // Vector2 type
-    typedef struct Vector2 {
-        float x;
-        float y;
-    } Vector2;
-
-    // Vector3 type
-    typedef struct Vector3 {
-        float x;
-        float y;
-        float z;
-    } Vector3;
-    
-    // Quaternion type
-    typedef struct Quaternion {
-        float x;
-        float y;
-        float z;
-        float w;
-    } Quaternion;
-
-    // Matrix type (OpenGL style 4x4 - right handed, column major)
-    typedef struct Matrix {
-        float m0, m4, m8, m12;
-        float m1, m5, m9, m13;
-        float m2, m6, m10, m14;
-        float m3, m7, m11, m15;
-    } Matrix;
-#endif
-
-// NOTE: Helper types to be used instead of array return types for *ToFloat functions
-typedef struct float3 { float v[3]; } float3;
-typedef struct float16 { float v[16]; } float16;
-
-#include <math.h>       // Required for: sinf(), cosf(), tan(), fabs()
-
-//----------------------------------------------------------------------------------
-// Module Functions Definition - Utils math
-//----------------------------------------------------------------------------------
-
-// Clamp float value
-RMDEF float Clamp(float value, float min, float max)
-{
-    const float res = value < min ? min : value;
-    return res > max ? max : res;
-}
-
-// Calculate linear interpolation between two vectors
-RMDEF float Lerp(float start, float end, float amount)
-{
-    return start + amount*(end - start);
-}
-
-//----------------------------------------------------------------------------------
-// Module Functions Definition - Vector2 math
-//----------------------------------------------------------------------------------
-
-// Vector with components value 0.0f
-RMDEF Vector2 Vector2Zero(void)
-{
-    Vector2 result = { 0.0f, 0.0f };
-    return result;
-}
-
-// Vector with components value 1.0f
-RMDEF Vector2 Vector2One(void)
-{
-    Vector2 result = { 1.0f, 1.0f };
-    return result;
-}
-
-// Add two vectors (v1 + v2)
-RMDEF Vector2 Vector2Add(Vector2 v1, Vector2 v2)
-{
-    Vector2 result = { v1.x + v2.x, v1.y + v2.y };
-    return result;
-}
-
-// Subtract two vectors (v1 - v2)
-RMDEF Vector2 Vector2Subtract(Vector2 v1, Vector2 v2)
-{
-    Vector2 result = { v1.x - v2.x, v1.y - v2.y };
-    return result;
-}
-
-// Calculate vector length
-RMDEF float Vector2Length(Vector2 v)
-{
-    float result = sqrtf((v.x*v.x) + (v.y*v.y));
-    return result;
-}
-
-// Calculate two vectors dot product
-RMDEF float Vector2DotProduct(Vector2 v1, Vector2 v2)
-{
-    float result = (v1.x*v2.x + v1.y*v2.y);
-    return result;
-}
-
-// Calculate distance between two vectors
-RMDEF float Vector2Distance(Vector2 v1, Vector2 v2)
-{
-    float result = sqrtf((v1.x - v2.x)*(v1.x - v2.x) + (v1.y - v2.y)*(v1.y - v2.y));
-    return result;
-}
-
-// Calculate angle from two vectors in X-axis
-RMDEF float Vector2Angle(Vector2 v1, Vector2 v2)
-{
-    float result = atan2f(v2.y - v1.y, v2.x - v1.x)*(180.0f/PI);
-    if (result < 0) result += 360.0f;
-    return result;
-}
-
-// Scale vector (multiply by value)
-RMDEF Vector2 Vector2Scale(Vector2 v, float scale)
-{
-    Vector2 result = { v.x*scale, v.y*scale };
-    return result;
-}
-
-// Multiply vector by vector
-RMDEF Vector2 Vector2MultiplyV(Vector2 v1, Vector2 v2)
-{
-	Vector2 result = { v1.x*v2.x, v1.y*v2.y };
-	return result;
-}
-
-// Negate vector
-RMDEF Vector2 Vector2Negate(Vector2 v)
-{
-    Vector2 result = { -v.x, -v.y };
-    return result;
-}
-
-// Divide vector by a float value
-RMDEF Vector2 Vector2Divide(Vector2 v, float div)
-{
-    Vector2 result = { v.x/div, v.y/div };
-    return result;
-}
-
-// Divide vector by vector
-RMDEF Vector2 Vector2DivideV(Vector2 v1, Vector2 v2)
-{
-	Vector2 result = { v1.x/v2.x, v1.y/v2.y };
-	return result;
-}
-
-// Normalize provided vector
-RMDEF Vector2 Vector2Normalize(Vector2 v)
-{
-    Vector2 result = Vector2Divide(v, Vector2Length(v));
-    return result;
-}
-
-// Calculate linear interpolation between two vectors
-RMDEF Vector2 Vector2Lerp(Vector2 v1, Vector2 v2, float amount)
-{
-    Vector2 result = { 0 };
-
-    result.x = v1.x + amount*(v2.x - v1.x);
-    result.y = v1.y + amount*(v2.y - v1.y);
-
-    return result;
-}
-
-//----------------------------------------------------------------------------------
-// Module Functions Definition - Vector3 math
-//----------------------------------------------------------------------------------
-
-// Vector with components value 0.0f
-RMDEF Vector3 Vector3Zero(void)
-{
-    Vector3 result = { 0.0f, 0.0f, 0.0f };
-    return result;
-}
-
-// Vector with components value 1.0f
-RMDEF Vector3 Vector3One(void)
-{
-    Vector3 result = { 1.0f, 1.0f, 1.0f };
-    return result;
-}
-
-// Add two vectors
-RMDEF Vector3 Vector3Add(Vector3 v1, Vector3 v2)
-{
-    Vector3 result = { v1.x + v2.x, v1.y + v2.y, v1.z + v2.z };
-    return result;
-}
-
-// Subtract two vectors
-RMDEF Vector3 Vector3Subtract(Vector3 v1, Vector3 v2)
-{
-    Vector3 result = { v1.x - v2.x, v1.y - v2.y, v1.z - v2.z };
-    return result;
-}
-
-// Multiply vector by scalar
-RMDEF Vector3 Vector3Multiply(Vector3 v, float scalar)
-{
-    Vector3 result = { v.x*scalar, v.y*scalar, v.z*scalar };
-    return result;
-}
-
-// Multiply vector by vector
-RMDEF Vector3 Vector3MultiplyV(Vector3 v1, Vector3 v2)
-{
-    Vector3 result = { v1.x*v2.x, v1.y*v2.y, v1.z*v2.z };
-    return result;
-}
-
-// Calculate two vectors cross product
-RMDEF Vector3 Vector3CrossProduct(Vector3 v1, Vector3 v2)
-{
-    Vector3 result = { v1.y*v2.z - v1.z*v2.y, v1.z*v2.x - v1.x*v2.z, v1.x*v2.y - v1.y*v2.x };
-    return result;
-}
-
-// Calculate one vector perpendicular vector
-RMDEF Vector3 Vector3Perpendicular(Vector3 v)
-{
-    Vector3 result = { 0 };
-
-    float min = (float) fabs(v.x);
-    Vector3 cardinalAxis = {1.0f, 0.0f, 0.0f};
-
-    if (fabs(v.y) < min)
-    {
-        min = (float) fabs(v.y);
-        Vector3 tmp = {0.0f, 1.0f, 0.0f};
-        cardinalAxis = tmp;
-    }
-
-    if (fabs(v.z) < min)
-    {
-        Vector3 tmp = {0.0f, 0.0f, 1.0f};
-        cardinalAxis = tmp;
-    }
-
-    result = Vector3CrossProduct(v, cardinalAxis);
-
-    return result;
-}
-
-// Calculate vector length
-RMDEF float Vector3Length(const Vector3 v)
-{
-    float result = sqrtf(v.x*v.x + v.y*v.y + v.z*v.z);
-    return result;
-}
-
-// Calculate two vectors dot product
-RMDEF float Vector3DotProduct(Vector3 v1, Vector3 v2)
-{
-    float result = (v1.x*v2.x + v1.y*v2.y + v1.z*v2.z);
-    return result;
-}
-
-// Calculate distance between two vectors
-RMDEF float Vector3Distance(Vector3 v1, Vector3 v2)
-{
-    float dx = v2.x - v1.x;
-    float dy = v2.y - v1.y;
-    float dz = v2.z - v1.z;
-    float result = sqrtf(dx*dx + dy*dy + dz*dz);
-    return result;
-}
-
-// Scale provided vector
-RMDEF Vector3 Vector3Scale(Vector3 v, float scale)
-{
-    Vector3 result = { v.x*scale, v.y*scale, v.z*scale };
-    return result;
-}
-
-// Negate provided vector (invert direction)
-RMDEF Vector3 Vector3Negate(Vector3 v)
-{
-    Vector3 result = { -v.x, -v.y, -v.z };
-    return result;
-}
-
-// Divide vector by a float value
-RMDEF Vector3 Vector3Divide(Vector3 v, float div)
-{
-	Vector3 result = { v.x / div, v.y / div, v.z / div };
-	return result;
-}
-
-// Divide vector by vector
-RMDEF Vector3 Vector3DivideV(Vector3 v1, Vector3 v2)
-{
-	Vector3 result = { v1.x/v2.x, v1.y/v2.y, v1.z/v2.z };
-	return result;
-}
-
-// Normalize provided vector
-RMDEF Vector3 Vector3Normalize(Vector3 v)
-{
-    Vector3 result = v;
-
-    float length, ilength;
-    length = Vector3Length(v);
-    if (length == 0.0f) length = 1.0f;
-    ilength = 1.0f/length;
-
-    result.x *= ilength;
-    result.y *= ilength;
-    result.z *= ilength;
-
-    return result;
-}
-
-// Orthonormalize provided vectors
-// Makes vectors normalized and orthogonal to each other
-// Gram-Schmidt function implementation
-RMDEF void Vector3OrthoNormalize(Vector3 *v1, Vector3 *v2)
-{
-    *v1 = Vector3Normalize(*v1);
-    Vector3 vn = Vector3CrossProduct(*v1, *v2);
-    vn = Vector3Normalize(vn);
-    *v2 = Vector3CrossProduct(vn, *v1);
-}
-
-// Transforms a Vector3 by a given Matrix
-RMDEF Vector3 Vector3Transform(Vector3 v, Matrix mat)
-{
-    Vector3 result = { 0 };
-    float x = v.x;
-    float y = v.y;
-    float z = v.z;
-
-    result.x = mat.m0*x + mat.m4*y + mat.m8*z + mat.m12;
-    result.y = mat.m1*x + mat.m5*y + mat.m9*z + mat.m13;
-    result.z = mat.m2*x + mat.m6*y + mat.m10*z + mat.m14;
-
-    return result;
-};
-
-// Transform a vector by quaternion rotation
-RMDEF Vector3 Vector3RotateByQuaternion(Vector3 v, Quaternion q)
-{
-    Vector3 result = { 0 };
-
-    result.x = v.x*(q.x*q.x + q.w*q.w - q.y*q.y - q.z*q.z) + v.y*(2*q.x*q.y - 2*q.w*q.z) + v.z*(2*q.x*q.z + 2*q.w*q.y);
-    result.y = v.x*(2*q.w*q.z + 2*q.x*q.y) + v.y*(q.w*q.w - q.x*q.x + q.y*q.y - q.z*q.z) + v.z*(-2*q.w*q.x + 2*q.y*q.z);
-    result.z = v.x*(-2*q.w*q.y + 2*q.x*q.z) + v.y*(2*q.w*q.x + 2*q.y*q.z)+ v.z*(q.w*q.w - q.x*q.x - q.y*q.y + q.z*q.z);
-
-    return result;
-}
-
-// Calculate linear interpolation between two vectors
-RMDEF Vector3 Vector3Lerp(Vector3 v1, Vector3 v2, float amount)
-{
-    Vector3 result = { 0 };
-
-    result.x = v1.x + amount*(v2.x - v1.x);
-    result.y = v1.y + amount*(v2.y - v1.y);
-    result.z = v1.z + amount*(v2.z - v1.z);
-
-    return result;
-}
-
-// Calculate reflected vector to normal
-RMDEF Vector3 Vector3Reflect(Vector3 v, Vector3 normal)
-{
-    // I is the original vector
-    // N is the normal of the incident plane
-    // R = I - (2*N*( DotProduct[ I,N] ))
-
-    Vector3 result = { 0 };
-
-    float dotProduct = Vector3DotProduct(v, normal);
-
-    result.x = v.x - (2.0f*normal.x)*dotProduct;
-    result.y = v.y - (2.0f*normal.y)*dotProduct;
-    result.z = v.z - (2.0f*normal.z)*dotProduct;
-
-    return result;
-}
-
-// Return min value for each pair of components
-RMDEF Vector3 Vector3Min(Vector3 v1, Vector3 v2)
-{
-    Vector3 result = { 0 };
-
-    result.x = fminf(v1.x, v2.x);
-    result.y = fminf(v1.y, v2.y);
-    result.z = fminf(v1.z, v2.z);
-
-    return result;
-}
-
-// Return max value for each pair of components
-RMDEF Vector3 Vector3Max(Vector3 v1, Vector3 v2)
-{
-    Vector3 result = { 0 };
-
-    result.x = fmaxf(v1.x, v2.x);
-    result.y = fmaxf(v1.y, v2.y);
-    result.z = fmaxf(v1.z, v2.z);
-
-    return result;
-}
-
-// Compute barycenter coordinates (u, v, w) for point p with respect to triangle (a, b, c)
-// NOTE: Assumes P is on the plane of the triangle
-RMDEF Vector3 Vector3Barycenter(Vector3 p, Vector3 a, Vector3 b, Vector3 c)
-{
-    //Vector v0 = b - a, v1 = c - a, v2 = p - a;
-
-    Vector3 v0 = Vector3Subtract(b, a);
-    Vector3 v1 = Vector3Subtract(c, a);
-    Vector3 v2 = Vector3Subtract(p, a);
-    float d00 = Vector3DotProduct(v0, v0);
-    float d01 = Vector3DotProduct(v0, v1);
-    float d11 = Vector3DotProduct(v1, v1);
-    float d20 = Vector3DotProduct(v2, v0);
-    float d21 = Vector3DotProduct(v2, v1);
-
-    float denom = d00*d11 - d01*d01;
-
-    Vector3 result = { 0 };
-
-    result.y = (d11*d20 - d01*d21)/denom;
-    result.z = (d00*d21 - d01*d20)/denom;
-    result.x = 1.0f - (result.z + result.y);
-
-    return result;
-}
-
-// Returns Vector3 as float array
-RMDEF float3 Vector3ToFloatV(Vector3 v)
-{
-    float3 buffer = { 0 };
-
-    buffer.v[0] = v.x;
-    buffer.v[1] = v.y;
-    buffer.v[2] = v.z;
-
-    return buffer;
-}
-
-//----------------------------------------------------------------------------------
-// Module Functions Definition - Matrix math
-//----------------------------------------------------------------------------------
-
-// Compute matrix determinant
-RMDEF float MatrixDeterminant(Matrix mat)
-{
-    float result = { 0 };
-
-    // Cache the matrix values (speed optimization)
-    float a00 = mat.m0, a01 = mat.m1, a02 = mat.m2, a03 = mat.m3;
-    float a10 = mat.m4, a11 = mat.m5, a12 = mat.m6, a13 = mat.m7;
-    float a20 = mat.m8, a21 = mat.m9, a22 = mat.m10, a23 = mat.m11;
-    float a30 = mat.m12, a31 = mat.m13, a32 = mat.m14, a33 = mat.m15;
-
-    result = a30*a21*a12*a03 - a20*a31*a12*a03 - a30*a11*a22*a03 + a10*a31*a22*a03 +
-             a20*a11*a32*a03 - a10*a21*a32*a03 - a30*a21*a02*a13 + a20*a31*a02*a13 +
-             a30*a01*a22*a13 - a00*a31*a22*a13 - a20*a01*a32*a13 + a00*a21*a32*a13 +
-             a30*a11*a02*a23 - a10*a31*a02*a23 - a30*a01*a12*a23 + a00*a31*a12*a23 +
-             a10*a01*a32*a23 - a00*a11*a32*a23 - a20*a11*a02*a33 + a10*a21*a02*a33 +
-             a20*a01*a12*a33 - a00*a21*a12*a33 - a10*a01*a22*a33 + a00*a11*a22*a33;
-
-    return result;
-}
-
-// Returns the trace of the matrix (sum of the values along the diagonal)
-RMDEF float MatrixTrace(Matrix mat)
-{
-    float result = (mat.m0 + mat.m5 + mat.m10 + mat.m15);
-    return result;
-}
-
-// Transposes provided matrix
-RMDEF Matrix MatrixTranspose(Matrix mat)
-{
-    Matrix result = { 0 };
-
-    result.m0 = mat.m0;
-    result.m1 = mat.m4;
-    result.m2 = mat.m8;
-    result.m3 = mat.m12;
-    result.m4 = mat.m1;
-    result.m5 = mat.m5;
-    result.m6 = mat.m9;
-    result.m7 = mat.m13;
-    result.m8 = mat.m2;
-    result.m9 = mat.m6;
-    result.m10 = mat.m10;
-    result.m11 = mat.m14;
-    result.m12 = mat.m3;
-    result.m13 = mat.m7;
-    result.m14 = mat.m11;
-    result.m15 = mat.m15;
-
-    return result;
-}
-
-// Invert provided matrix
-RMDEF Matrix MatrixInvert(Matrix mat)
-{
-    Matrix result = { 0 };
-
-    // Cache the matrix values (speed optimization)
-    float a00 = mat.m0, a01 = mat.m1, a02 = mat.m2, a03 = mat.m3;
-    float a10 = mat.m4, a11 = mat.m5, a12 = mat.m6, a13 = mat.m7;
-    float a20 = mat.m8, a21 = mat.m9, a22 = mat.m10, a23 = mat.m11;
-    float a30 = mat.m12, a31 = mat.m13, a32 = mat.m14, a33 = mat.m15;
-
-    float b00 = a00*a11 - a01*a10;
-    float b01 = a00*a12 - a02*a10;
-    float b02 = a00*a13 - a03*a10;
-    float b03 = a01*a12 - a02*a11;
-    float b04 = a01*a13 - a03*a11;
-    float b05 = a02*a13 - a03*a12;
-    float b06 = a20*a31 - a21*a30;
-    float b07 = a20*a32 - a22*a30;
-    float b08 = a20*a33 - a23*a30;
-    float b09 = a21*a32 - a22*a31;
-    float b10 = a21*a33 - a23*a31;
-    float b11 = a22*a33 - a23*a32;
-
-    // Calculate the invert determinant (inlined to avoid double-caching)
-    float invDet = 1.0f/(b00*b11 - b01*b10 + b02*b09 + b03*b08 - b04*b07 + b05*b06);
-
-    result.m0 = (a11*b11 - a12*b10 + a13*b09)*invDet;
-    result.m1 = (-a01*b11 + a02*b10 - a03*b09)*invDet;
-    result.m2 = (a31*b05 - a32*b04 + a33*b03)*invDet;
-    result.m3 = (-a21*b05 + a22*b04 - a23*b03)*invDet;
-    result.m4 = (-a10*b11 + a12*b08 - a13*b07)*invDet;
-    result.m5 = (a00*b11 - a02*b08 + a03*b07)*invDet;
-    result.m6 = (-a30*b05 + a32*b02 - a33*b01)*invDet;
-    result.m7 = (a20*b05 - a22*b02 + a23*b01)*invDet;
-    result.m8 = (a10*b10 - a11*b08 + a13*b06)*invDet;
-    result.m9 = (-a00*b10 + a01*b08 - a03*b06)*invDet;
-    result.m10 = (a30*b04 - a31*b02 + a33*b00)*invDet;
-    result.m11 = (-a20*b04 + a21*b02 - a23*b00)*invDet;
-    result.m12 = (-a10*b09 + a11*b07 - a12*b06)*invDet;
-    result.m13 = (a00*b09 - a01*b07 + a02*b06)*invDet;
-    result.m14 = (-a30*b03 + a31*b01 - a32*b00)*invDet;
-    result.m15 = (a20*b03 - a21*b01 + a22*b00)*invDet;
-
-    return result;
-}
-
-// Normalize provided matrix
-RMDEF Matrix MatrixNormalize(Matrix mat)
-{
-    Matrix result = { 0 };
-
-    float det = MatrixDeterminant(mat);
-
-    result.m0 = mat.m0/det;
-    result.m1 = mat.m1/det;
-    result.m2 = mat.m2/det;
-    result.m3 = mat.m3/det;
-    result.m4 = mat.m4/det;
-    result.m5 = mat.m5/det;
-    result.m6 = mat.m6/det;
-    result.m7 = mat.m7/det;
-    result.m8 = mat.m8/det;
-    result.m9 = mat.m9/det;
-    result.m10 = mat.m10/det;
-    result.m11 = mat.m11/det;
-    result.m12 = mat.m12/det;
-    result.m13 = mat.m13/det;
-    result.m14 = mat.m14/det;
-    result.m15 = mat.m15/det;
-
-    return result;
-}
-
-// Returns identity matrix
-RMDEF Matrix MatrixIdentity(void)
-{
-    Matrix result = { 1.0f, 0.0f, 0.0f, 0.0f,
-                      0.0f, 1.0f, 0.0f, 0.0f,
-                      0.0f, 0.0f, 1.0f, 0.0f,
-                      0.0f, 0.0f, 0.0f, 1.0f };
-
-    return result;
-}
-
-// Add two matrices
-RMDEF Matrix MatrixAdd(Matrix left, Matrix right)
-{
-    Matrix result = MatrixIdentity();
-
-    result.m0 = left.m0 + right.m0;
-    result.m1 = left.m1 + right.m1;
-    result.m2 = left.m2 + right.m2;
-    result.m3 = left.m3 + right.m3;
-    result.m4 = left.m4 + right.m4;
-    result.m5 = left.m5 + right.m5;
-    result.m6 = left.m6 + right.m6;
-    result.m7 = left.m7 + right.m7;
-    result.m8 = left.m8 + right.m8;
-    result.m9 = left.m9 + right.m9;
-    result.m10 = left.m10 + right.m10;
-    result.m11 = left.m11 + right.m11;
-    result.m12 = left.m12 + right.m12;
-    result.m13 = left.m13 + right.m13;
-    result.m14 = left.m14 + right.m14;
-    result.m15 = left.m15 + right.m15;
-
-    return result;
-}
-
-// Subtract two matrices (left - right)
-RMDEF Matrix MatrixSubtract(Matrix left, Matrix right)
-{
-    Matrix result = MatrixIdentity();
-
-    result.m0 = left.m0 - right.m0;
-    result.m1 = left.m1 - right.m1;
-    result.m2 = left.m2 - right.m2;
-    result.m3 = left.m3 - right.m3;
-    result.m4 = left.m4 - right.m4;
-    result.m5 = left.m5 - right.m5;
-    result.m6 = left.m6 - right.m6;
-    result.m7 = left.m7 - right.m7;
-    result.m8 = left.m8 - right.m8;
-    result.m9 = left.m9 - right.m9;
-    result.m10 = left.m10 - right.m10;
-    result.m11 = left.m11 - right.m11;
-    result.m12 = left.m12 - right.m12;
-    result.m13 = left.m13 - right.m13;
-    result.m14 = left.m14 - right.m14;
-    result.m15 = left.m15 - right.m15;
-
-    return result;
-}
-
-// Returns translation matrix
-RMDEF Matrix MatrixTranslate(float x, float y, float z)
-{
-    Matrix result = { 1.0f, 0.0f, 0.0f, x,
-                      0.0f, 1.0f, 0.0f, y,
-                      0.0f, 0.0f, 1.0f, z,
-                      0.0f, 0.0f, 0.0f, 1.0f };
-
-    return result;
-}
-
-// Create rotation matrix from axis and angle
-// NOTE: Angle should be provided in radians
-RMDEF Matrix MatrixRotate(Vector3 axis, float angle)
-{
-    Matrix result = { 0 };
-
-    float x = axis.x, y = axis.y, z = axis.z;
-
-    float length = sqrtf(x*x + y*y + z*z);
-
-    if ((length != 1.0f) && (length != 0.0f))
-    {
-        length = 1.0f/length;
-        x *= length;
-        y *= length;
-        z *= length;
-    }
-
-    float sinres = sinf(angle);
-    float cosres = cosf(angle);
-    float t = 1.0f - cosres;
-
-    result.m0  = x*x*t + cosres;
-    result.m1  = y*x*t + z*sinres;
-    result.m2  = z*x*t - y*sinres;
-    result.m3  = 0.0f;
-
-    result.m4  = x*y*t - z*sinres;
-    result.m5  = y*y*t + cosres;
-    result.m6  = z*y*t + x*sinres;
-    result.m7  = 0.0f;
-
-    result.m8  = x*z*t + y*sinres;
-    result.m9  = y*z*t - x*sinres;
-    result.m10 = z*z*t + cosres;
-    result.m11 = 0.0f;
-
-    result.m12 = 0.0f;
-    result.m13 = 0.0f;
-    result.m14 = 0.0f;
-    result.m15 = 1.0f;
-
-    return result;
-}
-
-// Returns x-rotation matrix (angle in radians)
-RMDEF Matrix MatrixRotateX(float angle)
-{
-    Matrix result = MatrixIdentity();
-
-    float cosres = cosf(angle);
-    float sinres = sinf(angle);
-
-    result.m5 = cosres;
-    result.m6 = -sinres;
-    result.m9 = sinres;
-    result.m10 = cosres;
-
-    return result;
-}
-
-// Returns y-rotation matrix (angle in radians)
-RMDEF Matrix MatrixRotateY(float angle)
-{
-    Matrix result = MatrixIdentity();
-
-    float cosres = cosf(angle);
-    float sinres = sinf(angle);
-
-    result.m0 = cosres;
-    result.m2 = sinres;
-    result.m8 = -sinres;
-    result.m10 = cosres;
-
-    return result;
-}
-
-// Returns z-rotation matrix (angle in radians)
-RMDEF Matrix MatrixRotateZ(float angle)
-{
-    Matrix result = MatrixIdentity();
-
-    float cosres = cosf(angle);
-    float sinres = sinf(angle);
-
-    result.m0 = cosres;
-    result.m1 = -sinres;
-    result.m4 = sinres;
-    result.m5 = cosres;
-
-    return result;
-}
-
-// Returns scaling matrix
-RMDEF Matrix MatrixScale(float x, float y, float z)
-{
-    Matrix result = { x, 0.0f, 0.0f, 0.0f,
-                      0.0f, y, 0.0f, 0.0f,
-                      0.0f, 0.0f, z, 0.0f,
-                      0.0f, 0.0f, 0.0f, 1.0f };
-
-    return result;
-}
-
-// Returns two matrix multiplication
-// NOTE: When multiplying matrices... the order matters!
-RMDEF Matrix MatrixMultiply(Matrix left, Matrix right)
-{
-    Matrix result = { 0 };
-
-    result.m0 = left.m0*right.m0 + left.m1*right.m4 + left.m2*right.m8 + left.m3*right.m12;
-    result.m1 = left.m0*right.m1 + left.m1*right.m5 + left.m2*right.m9 + left.m3*right.m13;
-    result.m2 = left.m0*right.m2 + left.m1*right.m6 + left.m2*right.m10 + left.m3*right.m14;
-    result.m3 = left.m0*right.m3 + left.m1*right.m7 + left.m2*right.m11 + left.m3*right.m15;
-    result.m4 = left.m4*right.m0 + left.m5*right.m4 + left.m6*right.m8 + left.m7*right.m12;
-    result.m5 = left.m4*right.m1 + left.m5*right.m5 + left.m6*right.m9 + left.m7*right.m13;
-    result.m6 = left.m4*right.m2 + left.m5*right.m6 + left.m6*right.m10 + left.m7*right.m14;
-    result.m7 = left.m4*right.m3 + left.m5*right.m7 + left.m6*right.m11 + left.m7*right.m15;
-    result.m8 = left.m8*right.m0 + left.m9*right.m4 + left.m10*right.m8 + left.m11*right.m12;
-    result.m9 = left.m8*right.m1 + left.m9*right.m5 + left.m10*right.m9 + left.m11*right.m13;
-    result.m10 = left.m8*right.m2 + left.m9*right.m6 + left.m10*right.m10 + left.m11*right.m14;
-    result.m11 = left.m8*right.m3 + left.m9*right.m7 + left.m10*right.m11 + left.m11*right.m15;
-    result.m12 = left.m12*right.m0 + left.m13*right.m4 + left.m14*right.m8 + left.m15*right.m12;
-    result.m13 = left.m12*right.m1 + left.m13*right.m5 + left.m14*right.m9 + left.m15*right.m13;
-    result.m14 = left.m12*right.m2 + left.m13*right.m6 + left.m14*right.m10 + left.m15*right.m14;
-    result.m15 = left.m12*right.m3 + left.m13*right.m7 + left.m14*right.m11 + left.m15*right.m15;
-
-    return result;
-}
-
-// Returns perspective projection matrix
-RMDEF Matrix MatrixFrustum(double left, double right, double bottom, double top, double near, double far)
-{
-    Matrix result = { 0 };
-
-    float rl = (float)(right - left);
-    float tb = (float)(top - bottom);
-    float fn = (float)(far - near);
-
-    result.m0 = ((float) near*2.0f)/rl;
-    result.m1 = 0.0f;
-    result.m2 = 0.0f;
-    result.m3 = 0.0f;
-
-    result.m4 = 0.0f;
-    result.m5 = ((float) near*2.0f)/tb;
-    result.m6 = 0.0f;
-    result.m7 = 0.0f;
-
-    result.m8 = ((float)right + (float)left)/rl;
-    result.m9 = ((float)top + (float)bottom)/tb;
-    result.m10 = -((float)far + (float)near)/fn;
-    result.m11 = -1.0f;
-
-    result.m12 = 0.0f;
-    result.m13 = 0.0f;
-    result.m14 = -((float)far*(float)near*2.0f)/fn;
-    result.m15 = 0.0f;
-
-    return result;
-}
-
-// Returns perspective projection matrix
-// NOTE: Angle should be provided in radians
-RMDEF Matrix MatrixPerspective(double fovy, double aspect, double near, double far)
-{
-    double top = near*tan(fovy*0.5);
-    double right = top*aspect;
-    Matrix result = MatrixFrustum(-right, right, -top, top, near, far);
-
-    return result;
-}
-
-// Returns orthographic projection matrix
-RMDEF Matrix MatrixOrtho(double left, double right, double bottom, double top, double near, double far)
-{
-    Matrix result = { 0 };
-
-    float rl = (float)(right - left);
-    float tb = (float)(top - bottom);
-    float fn = (float)(far - near);
-
-    result.m0 = 2.0f/rl;
-    result.m1 = 0.0f;
-    result.m2 = 0.0f;
-    result.m3 = 0.0f;
-    result.m4 = 0.0f;
-    result.m5 = 2.0f/tb;
-    result.m6 = 0.0f;
-    result.m7 = 0.0f;
-    result.m8 = 0.0f;
-    result.m9 = 0.0f;
-    result.m10 = -2.0f/fn;
-    result.m11 = 0.0f;
-    result.m12 = -((float)left + (float)right)/rl;
-    result.m13 = -((float)top + (float)bottom)/tb;
-    result.m14 = -((float)far + (float)near)/fn;
-    result.m15 = 1.0f;
-
-    return result;
-}
-
-// Returns camera look-at matrix (view matrix)
-RMDEF Matrix MatrixLookAt(Vector3 eye, Vector3 target, Vector3 up)
-{
-    Matrix result = { 0 };
-
-    Vector3 z = Vector3Subtract(eye, target);
-    z = Vector3Normalize(z);
-    Vector3 x = Vector3CrossProduct(up, z);
-    x = Vector3Normalize(x);
-    Vector3 y = Vector3CrossProduct(z, x);
-    y = Vector3Normalize(y);
-
-    result.m0 = x.x;
-    result.m1 = x.y;
-    result.m2 = x.z;
-    result.m3 = 0.0f;
-    result.m4 = y.x;
-    result.m5 = y.y;
-    result.m6 = y.z;
-    result.m7 = 0.0f;
-    result.m8 = z.x;
-    result.m9 = z.y;
-    result.m10 = z.z;
-    result.m11 = 0.0f;
-    result.m12 = eye.x;
-    result.m13 = eye.y;
-    result.m14 = eye.z;
-    result.m15 = 1.0f;
-
-    result = MatrixInvert(result);
-
-    return result;
-}
-
-// Returns float array of matrix data
-RMDEF float16 MatrixToFloatV(Matrix mat)
-{
-    float16 buffer = { 0 };
-
-    buffer.v[0] = mat.m0;
-    buffer.v[1] = mat.m1;
-    buffer.v[2] = mat.m2;
-    buffer.v[3] = mat.m3;
-    buffer.v[4] = mat.m4;
-    buffer.v[5] = mat.m5;
-    buffer.v[6] = mat.m6;
-    buffer.v[7] = mat.m7;
-    buffer.v[8] = mat.m8;
-    buffer.v[9] = mat.m9;
-    buffer.v[10] = mat.m10;
-    buffer.v[11] = mat.m11;
-    buffer.v[12] = mat.m12;
-    buffer.v[13] = mat.m13;
-    buffer.v[14] = mat.m14;
-    buffer.v[15] = mat.m15;
-
-    return buffer;
-}
-
-//----------------------------------------------------------------------------------
-// Module Functions Definition - Quaternion math
-//----------------------------------------------------------------------------------
-
-// Returns identity quaternion
-RMDEF Quaternion QuaternionIdentity(void)
-{
-    Quaternion result = { 0.0f, 0.0f, 0.0f, 1.0f };
-    return result;
-}
-
-// Computes the length of a quaternion
-RMDEF float QuaternionLength(Quaternion q)
-{
-    float result = (float)sqrt(q.x*q.x + q.y*q.y + q.z*q.z + q.w*q.w);
-    return result;
-}
-
-// Normalize provided quaternion
-RMDEF Quaternion QuaternionNormalize(Quaternion q)
-{
-    Quaternion result = { 0 };
-
-    float length, ilength;
-    length = QuaternionLength(q);
-    if (length == 0.0f) length = 1.0f;
-    ilength = 1.0f/length;
-
-    result.x = q.x*ilength;
-    result.y = q.y*ilength;
-    result.z = q.z*ilength;
-    result.w = q.w*ilength;
-
-    return result;
-}
-
-// Invert provided quaternion
-RMDEF Quaternion QuaternionInvert(Quaternion q)
-{
-    Quaternion result = q;
-    float length = QuaternionLength(q);
-    float lengthSq = length*length;
-
-    if (lengthSq != 0.0)
-    {
-        float i = 1.0f/lengthSq;
-
-        result.x *= -i;
-        result.y *= -i;
-        result.z *= -i;
-        result.w *= i;
-    }
-
-    return result;
-}
-
-// Calculate two quaternion multiplication
-RMDEF Quaternion QuaternionMultiply(Quaternion q1, Quaternion q2)
-{
-    Quaternion result = { 0 };
-
-    float qax = q1.x, qay = q1.y, qaz = q1.z, qaw = q1.w;
-    float qbx = q2.x, qby = q2.y, qbz = q2.z, qbw = q2.w;
-
-    result.x = qax*qbw + qaw*qbx + qay*qbz - qaz*qby;
-    result.y = qay*qbw + qaw*qby + qaz*qbx - qax*qbz;
-    result.z = qaz*qbw + qaw*qbz + qax*qby - qay*qbx;
-    result.w = qaw*qbw - qax*qbx - qay*qby - qaz*qbz;
-
-    return result;
-}
-
-// Calculate linear interpolation between two quaternions
-RMDEF Quaternion QuaternionLerp(Quaternion q1, Quaternion q2, float amount)
-{
-    Quaternion result = { 0 };
-
-    result.x = q1.x + amount*(q2.x - q1.x);
-    result.y = q1.y + amount*(q2.y - q1.y);
-    result.z = q1.z + amount*(q2.z - q1.z);
-    result.w = q1.w + amount*(q2.w - q1.w);
-
-    return result;
-}
-
-// Calculate slerp-optimized interpolation between two quaternions
-RMDEF Quaternion QuaternionNlerp(Quaternion q1, Quaternion q2, float amount)
-{
-    Quaternion result = QuaternionLerp(q1, q2, amount);
-    result = QuaternionNormalize(result);
-
-    return result;
-}
-
-// Calculates spherical linear interpolation between two quaternions
-RMDEF Quaternion QuaternionSlerp(Quaternion q1, Quaternion q2, float amount)
-{
-    Quaternion result = { 0 };
-
-    float cosHalfTheta =  q1.x*q2.x + q1.y*q2.y + q1.z*q2.z + q1.w*q2.w;
-
-    if (fabs(cosHalfTheta) >= 1.0f) result = q1;
-    else if (cosHalfTheta > 0.95f) result = QuaternionNlerp(q1, q2, amount);
-    else
-    {
-        float halfTheta = (float) acos(cosHalfTheta);
-        float sinHalfTheta = (float) sqrt(1.0f - cosHalfTheta*cosHalfTheta);
-
-        if (fabs(sinHalfTheta) < 0.001f)
-        {
-            result.x = (q1.x*0.5f + q2.x*0.5f);
-            result.y = (q1.y*0.5f + q2.y*0.5f);
-            result.z = (q1.z*0.5f + q2.z*0.5f);
-            result.w = (q1.w*0.5f + q2.w*0.5f);
-        }
-        else
-        {
-            float ratioA = sinf((1 - amount)*halfTheta)/sinHalfTheta;
-            float ratioB = sinf(amount*halfTheta)/sinHalfTheta;
-
-            result.x = (q1.x*ratioA + q2.x*ratioB);
-            result.y = (q1.y*ratioA + q2.y*ratioB);
-            result.z = (q1.z*ratioA + q2.z*ratioB);
-            result.w = (q1.w*ratioA + q2.w*ratioB);
-        }
-    }
-
-    return result;
-}
-
-// Calculate quaternion based on the rotation from one vector to another
-RMDEF Quaternion QuaternionFromVector3ToVector3(Vector3 from, Vector3 to)
-{
-    Quaternion result = { 0 };
-
-    float cos2Theta = Vector3DotProduct(from, to);
-    Vector3 cross = Vector3CrossProduct(from, to);
-
-    result.x = cross.x;
-    result.y = cross.y;
-    result.z = cross.y;
-    result.w = 1.0f + cos2Theta;     // NOTE: Added QuaternioIdentity()
-
-    // Normalize to essentially nlerp the original and identity to 0.5
-    result = QuaternionNormalize(result);
-
-    // Above lines are equivalent to:
-    //Quaternion result = QuaternionNlerp(q, QuaternionIdentity(), 0.5f);
-
-	return result;
-}
-
-// Returns a quaternion for a given rotation matrix
-RMDEF Quaternion QuaternionFromMatrix(Matrix mat)
-{
-    Quaternion result = { 0 };
-
-    float trace = MatrixTrace(mat);
-
-    if (trace > 0.0f)
-    {
-        float s = (float)sqrt(trace + 1)*2.0f;
-        float invS = 1.0f/s;
-
-        result.w = s*0.25f;
-        result.x = (mat.m6 - mat.m9)*invS;
-        result.y = (mat.m8 - mat.m2)*invS;
-        result.z = (mat.m1 - mat.m4)*invS;
-    }
-    else
-    {
-        float m00 = mat.m0, m11 = mat.m5, m22 = mat.m10;
-
-        if (m00 > m11 && m00 > m22)
-        {
-            float s = (float)sqrt(1.0f + m00 - m11 - m22)*2.0f;
-            float invS = 1.0f/s;
-
-            result.w = (mat.m6 - mat.m9)*invS;
-            result.x = s*0.25f;
-            result.y = (mat.m4 + mat.m1)*invS;
-            result.z = (mat.m8 + mat.m2)*invS;
-        }
-        else if (m11 > m22)
-        {
-            float s = (float)sqrt(1.0f + m11 - m00 - m22)*2.0f;
-            float invS = 1.0f/s;
-
-            result.w = (mat.m8 - mat.m2)*invS;
-            result.x = (mat.m4 + mat.m1)*invS;
-            result.y = s*0.25f;
-            result.z = (mat.m9 + mat.m6)*invS;
-        }
-        else
-        {
-            float s = (float)sqrt(1.0f + m22 - m00 - m11)*2.0f;
-            float invS = 1.0f/s;
-
-            result.w = (mat.m1 - mat.m4)*invS;
-            result.x = (mat.m8 + mat.m2)*invS;
-            result.y = (mat.m9 + mat.m6)*invS;
-            result.z = s*0.25f;
-        }
-    }
-
-    return result;
-}
-
-// Returns a matrix for a given quaternion
-RMDEF Matrix QuaternionToMatrix(Quaternion q)
-{
-    Matrix result = { 0 };
-
-    float x = q.x, y = q.y, z = q.z, w = q.w;
-
-    float x2 = x + x;
-    float y2 = y + y;
-    float z2 = z + z;
-
-    float length = QuaternionLength(q);
-    float lengthSquared = length*length;
-
-    float xx = x*x2/lengthSquared;
-    float xy = x*y2/lengthSquared;
-    float xz = x*z2/lengthSquared;
-
-    float yy = y*y2/lengthSquared;
-    float yz = y*z2/lengthSquared;
-    float zz = z*z2/lengthSquared;
-
-    float wx = w*x2/lengthSquared;
-    float wy = w*y2/lengthSquared;
-    float wz = w*z2/lengthSquared;
-
-    result.m0 = 1.0f - (yy + zz);
-    result.m1 = xy - wz;
-    result.m2 = xz + wy;
-    result.m3 = 0.0f;
-    result.m4 = xy + wz;
-    result.m5 = 1.0f - (xx + zz);
-    result.m6 = yz - wx;
-    result.m7 = 0.0f;
-    result.m8 = xz - wy;
-    result.m9 = yz + wx;
-    result.m10 = 1.0f - (xx + yy);
-    result.m11 = 0.0f;
-    result.m12 = 0.0f;
-    result.m13 = 0.0f;
-    result.m14 = 0.0f;
-    result.m15 = 1.0f;
-
-    return result;
-}
-
-// Returns rotation quaternion for an angle and axis
-// NOTE: angle must be provided in radians
-RMDEF Quaternion QuaternionFromAxisAngle(Vector3 axis, float angle)
-{
-    Quaternion result = { 0.0f, 0.0f, 0.0f, 1.0f };
-
-    if (Vector3Length(axis) != 0.0f)
-
-    angle *= 0.5f;
-
-    axis = Vector3Normalize(axis);
-
-    float sinres = sinf(angle);
-    float cosres = cosf(angle);
-
-    result.x = axis.x*sinres;
-    result.y = axis.y*sinres;
-    result.z = axis.z*sinres;
-    result.w = cosres;
-
-    result = QuaternionNormalize(result);
-
-    return result;
-}
-
-// Returns the rotation angle and axis for a given quaternion
-RMDEF void QuaternionToAxisAngle(Quaternion q, Vector3 *outAxis, float *outAngle)
-{
-    if (fabs(q.w) > 1.0f) q = QuaternionNormalize(q);
-
-    Vector3 resAxis = { 0.0f, 0.0f, 0.0f };
-    float resAngle = 0.0f;
-
-    resAngle = 2.0f*(float)acos(q.w);
-    float den = (float)sqrt(1.0f - q.w*q.w);
-
-    if (den > 0.0001f)
-    {
-        resAxis.x = q.x/den;
-        resAxis.y = q.y/den;
-        resAxis.z = q.z/den;
-    }
-    else
-    {
-        // This occurs when the angle is zero.
-        // Not a problem: just set an arbitrary normalized axis.
-        resAxis.x = 1.0f;
-    }
-
-    *outAxis = resAxis;
-    *outAngle = resAngle;
-}
-
-// Returns he quaternion equivalent to Euler angles
-RMDEF Quaternion QuaternionFromEuler(float roll, float pitch, float yaw)
-{
-	Quaternion q = { 0 };
-
-	float x0 = cosf(roll*0.5f);
-	float x1 = sinf(roll*0.5f);
-	float y0 = cosf(pitch*0.5f);
-	float y1 = sinf(pitch*0.5f);
-	float z0 = cosf(yaw*0.5f);
-	float z1 = sinf(yaw*0.5f);
-
-	q.x = x1*y0*z0 - x0*y1*z1;
-	q.y = x0*y1*z0 + x1*y0*z1;
-	q.z = x0*y0*z1 - x1*y1*z0;
-	q.w = x0*y0*z0 + x1*y1*z1;
-
-	return q;
-}
-
-// Return the Euler angles equivalent to quaternion (roll, pitch, yaw)
-// NOTE: Angles are returned in a Vector3 struct in degrees
-RMDEF Vector3 QuaternionToEuler(Quaternion q)
-{
-    Vector3 result = { 0 };
-
-	// roll (x-axis rotation)
-	float x0 = 2.0f*(q.w*q.x + q.y*q.z);
-	float x1 = 1.0f - 2.0f*(q.x*q.x + q.y*q.y);
-	result.x = atan2f(x0, x1)*RAD2DEG;
-
-	// pitch (y-axis rotation)
-	float y0 = 2.0f*(q.w*q.y - q.z*q.x);
-	y0 = y0 > 1.0f ? 1.0f : y0;
-	y0 = y0 < -1.0f ? -1.0f : y0;
-	result.y = asinf(y0)*RAD2DEG;
-
-	// yaw (z-axis rotation)
-	float z0 = 2.0f*(q.w*q.z + q.x*q.y);
-	float z1 = 1.0f - 2.0f*(q.y*q.y + q.z*q.z);
-	result.z = atan2f(z0, z1)*RAD2DEG;
-
-    return result;
-}
-
-// Transform a quaternion given a transformation matrix
-RMDEF Quaternion QuaternionTransform(Quaternion q, Matrix mat)
-{
-    Quaternion result = { 0 };
-
-    result.x = mat.m0*q.x + mat.m4*q.y + mat.m8*q.z + mat.m12*q.w;
-    result.y = mat.m1*q.x + mat.m5*q.y + mat.m9*q.z + mat.m13*q.w;
-    result.z = mat.m2*q.x + mat.m6*q.y + mat.m10*q.z + mat.m14*q.w;
-    result.w = mat.m3*q.x + mat.m7*q.y + mat.m11*q.z + mat.m15*q.w;
-
-    return result;
-}
-
-#endif  // RAYMATH_H
-=======
 /**********************************************************************************************
 *
 *   raymath v1.2 - Math functions to work with Vector3, Matrix and Quaternions
@@ -2782,5 +1402,4 @@
     return result;
 }
 
-#endif  // RAYMATH_H
->>>>>>> 468adaa7
+#endif  // RAYMATH_H