--- conflicted
+++ resolved
@@ -1,207 +1,3 @@
-<<<<<<< HEAD
-/**********************************************************************************************
-*
-*   raylib.utils - Some common utility functions
-*
-*   CONFIGURATION:
-*
-*   #define SUPPORT_TRACELOG
-*       Show TraceLog() output messages
-*       NOTE: By default LOG_DEBUG traces not shown
-*
-*
-*   LICENSE: zlib/libpng
-*
-*   Copyright (c) 2014-2018 Ramon Santamaria (@raysan5)
-*
-*   This software is provided "as-is", without any express or implied warranty. In no event
-*   will the authors be held liable for any damages arising from the use of this software.
-*
-*   Permission is granted to anyone to use this software for any purpose, including commercial
-*   applications, and to alter it and redistribute it freely, subject to the following restrictions:
-*
-*     1. The origin of this software must not be misrepresented; you must not claim that you
-*     wrote the original software. If you use this software in a product, an acknowledgment
-*     in the product documentation would be appreciated but is not required.
-*
-*     2. Altered source versions must be plainly marked as such, and must not be misrepresented
-*     as being the original software.
-*
-*     3. This notice may not be removed or altered from any source distribution.
-*
-**********************************************************************************************/
-
-#include "config.h"
-
-#include "raylib.h"                 // WARNING: Required for: LogType enum
-#include "utils.h"
-
-#if defined(PLATFORM_ANDROID)
-    #include <errno.h>
-    #include <android/log.h>
-    #include <android/asset_manager.h>
-#endif
-
-#include <stdlib.h>                 // Required for: malloc(), free()
-#include <stdio.h>                  // Required for: fopen(), fclose(), fputc(), fwrite(), printf(), fprintf(), funopen()
-#include <stdarg.h>                 // Required for: va_list, va_start(), vfprintf(), va_end()
-#include <string.h>                 // Required for: strlen(), strrchr(), strcmp()
-
-/* This should be in <stdio.h>, but Travis doesn't find it... */
-FILE *funopen(const void *cookie, int (*readfn)(void *, char *, int),
-              int (*writefn)(void *, const char *, int),
-              fpos_t (*seekfn)(void *, fpos_t, int), int (*closefn)(void *));
-
-//----------------------------------------------------------------------------------
-// Global Variables Definition
-//----------------------------------------------------------------------------------
-
-// Log types messages supported flags (bit based)
-static unsigned char logTypeFlags = LOG_INFO | LOG_WARNING | LOG_ERROR;
-static TraceLogCallback logCallback = NULL;
-
-#if defined(PLATFORM_ANDROID)
-AAssetManager *assetManager;
-#endif
-
-//----------------------------------------------------------------------------------
-// Module specific Functions Declaration
-//----------------------------------------------------------------------------------
-#if defined(PLATFORM_ANDROID)
-static int android_read(void *cookie, char *buf, int size);
-static int android_write(void *cookie, const char *buf, int size);
-static fpos_t android_seek(void *cookie, fpos_t offset, int whence);
-static int android_close(void *cookie);
-#endif
-
-//----------------------------------------------------------------------------------
-// Module Functions Definition - Utilities
-//----------------------------------------------------------------------------------
-
-// Enable trace log message types (bit flags based)
-void SetTraceLog(unsigned char types)
-{
-    logTypeFlags = types;
-}
-
-// Set a trace log callback to enable custom logging bypassing raylib's one
-void SetTraceLogCallback(TraceLogCallback callback)
-{
-    logCallback = callback;
-}
-
-// Show trace log messages (LOG_INFO, LOG_WARNING, LOG_ERROR, LOG_DEBUG)
-void TraceLog(int msgType, const char *text, ...)
-{
-#if defined(SUPPORT_TRACELOG)
-    static char buffer[128];
-    va_list args;
-    va_start(args, text);
-
-    if (logCallback)
-    {
-        logCallback(msgType, text, args);
-        va_end(args);
-        return;
-    }
-
-    switch(msgType)
-    {
-        case LOG_INFO: strcpy(buffer, "INFO: "); break;
-        case LOG_ERROR: strcpy(buffer, "ERROR: "); break;
-        case LOG_WARNING: strcpy(buffer, "WARNING: "); break;
-        case LOG_DEBUG: strcpy(buffer, "DEBUG: "); break;
-        default: break;
-    }
-
-    strcat(buffer, text);
-    strcat(buffer, "\n");
-
-#if defined(PLATFORM_ANDROID)
-    switch(msgType)
-    {
-        case LOG_INFO: if (logTypeFlags & LOG_INFO) __android_log_vprint(ANDROID_LOG_INFO, "raylib", buffer, args); break;
-        case LOG_WARNING: if (logTypeFlags & LOG_WARNING) __android_log_vprint(ANDROID_LOG_WARN, "raylib", buffer, args); break;
-        case LOG_ERROR: if (logTypeFlags & LOG_ERROR) __android_log_vprint(ANDROID_LOG_ERROR, "raylib", buffer, args); break;
-        case LOG_DEBUG: if (logTypeFlags & LOG_DEBUG) __android_log_vprint(ANDROID_LOG_DEBUG, "raylib", buffer, args); break;
-        default: break;
-    }
-#else
-    switch(msgType)
-    {
-        case LOG_INFO: if (logTypeFlags & LOG_INFO) vprintf(buffer, args); break;
-        case LOG_WARNING: if (logTypeFlags & LOG_WARNING) vprintf(buffer, args); break;
-        case LOG_ERROR: if (logTypeFlags & LOG_ERROR) vprintf(buffer, args); break;
-        case LOG_DEBUG: if (logTypeFlags & LOG_DEBUG) vprintf(buffer, args); break;
-        default: break;
-    }
-#endif
-
-    va_end(args);
-
-    if (msgType == LOG_ERROR) exit(1);  // If LOG_ERROR message, exit program
-
-#endif  // SUPPORT_TRACELOG
-}
-
-// Keep track of memory allocated
-// NOTE: mallocType defines the type of data allocated
-/*
-void RecordMalloc(int mallocType, int mallocSize, const char *msg)
-{
-    // TODO: Investigate how to record memory allocation data...
-    // Maybe creating my own malloc function...
-}
-*/
-
-#if defined(PLATFORM_ANDROID)
-// Initialize asset manager from android app
-void InitAssetManager(AAssetManager *manager)
-{
-    assetManager = manager;
-}
-
-// Replacement for fopen
-FILE *android_fopen(const char *fileName, const char *mode)
-{
-    if (mode[0] == 'w') return NULL;
-
-    AAsset *asset = AAssetManager_open(assetManager, fileName, 0);
-
-    if (!asset) return NULL;
-
-    return funopen(asset, android_read, android_write, android_seek, android_close);
-}
-#endif
-
-//----------------------------------------------------------------------------------
-// Module specific Functions Definition
-//----------------------------------------------------------------------------------
-#if defined(PLATFORM_ANDROID)
-static int android_read(void *cookie, char *buf, int size)
-{
-    return AAsset_read((AAsset *)cookie, buf, size);
-}
-
-static int android_write(void *cookie, const char *buf, int size)
-{
-    TraceLog(LOG_ERROR, "Can't provide write access to the APK");
-
-    return EACCES;
-}
-
-static fpos_t android_seek(void *cookie, fpos_t offset, int whence)
-{
-    return AAsset_seek((AAsset *)cookie, offset, whence);
-}
-
-static int android_close(void *cookie)
-{
-    AAsset_close((AAsset *)cookie);
-    return 0;
-}
-#endif
-=======
 /**********************************************************************************************
 *
 *   raylib.utils - Some common utility functions
@@ -480,5 +276,4 @@
 
     return NULL;
 }
-#endif  // PLATFORM_UWP
->>>>>>> 468adaa7
+#endif  // PLATFORM_UWP