<<<<<<< HEAD
/* stb_image_write - v1.08 - public domain - http://nothings.org/stb/stb_image_write.h
   writes out PNG/BMP/TGA/JPEG/HDR images to C stdio - Sean Barrett 2010-2015
                                     no warranty implied; use at your own risk

   Before #including,

       #define STB_IMAGE_WRITE_IMPLEMENTATION

   in the file that you want to have the implementation.

   Will probably not work correctly with strict-aliasing optimizations.

   If using a modern Microsoft Compiler, non-safe versions of CRT calls may cause 
   compilation warnings or even errors. To avoid this, also before #including,

       #define STBI_MSC_SECURE_CRT

ABOUT:

   This header file is a library for writing images to C stdio. It could be
   adapted to write to memory or a general streaming interface; let me know.

   The PNG output is not optimal; it is 20-50% larger than the file
   written by a decent optimizing implementation; though providing a custom
   zlib compress function (see STBIW_ZLIB_COMPRESS) can mitigate that.
   This library is designed for source code compactness and simplicity,
   not optimal image file size or run-time performance.

BUILDING:

   You can #define STBIW_ASSERT(x) before the #include to avoid using assert.h.
   You can #define STBIW_MALLOC(), STBIW_REALLOC(), and STBIW_FREE() to replace
   malloc,realloc,free.
   You can #define STBIW_MEMMOVE() to replace memmove()
   You can #define STBIW_ZLIB_COMPRESS to use a custom zlib-style compress function
   for PNG compression (instead of the builtin one), it must have the following signature:
   unsigned char * my_compress(unsigned char *data, int data_len, int *out_len, int quality);
   The returned data will be freed with STBIW_FREE() (free() by default),
   so it must be heap allocated with STBIW_MALLOC() (malloc() by default),

USAGE:

   There are five functions, one for each image file format:

     int stbi_write_png(char const *filename, int w, int h, int comp, const void *data, int stride_in_bytes);
     int stbi_write_bmp(char const *filename, int w, int h, int comp, const void *data);
     int stbi_write_tga(char const *filename, int w, int h, int comp, const void *data);
     int stbi_write_hdr(char const *filename, int w, int h, int comp, const float *data);
     int stbi_write_jpg(char const *filename, int w, int h, int comp, const float *data, int quality);

     void stbi_flip_vertically_on_write(int flag); // flag is non-zero to flip data vertically

   There are also five equivalent functions that use an arbitrary write function. You are
   expected to open/close your file-equivalent before and after calling these:

     int stbi_write_png_to_func(stbi_write_func *func, void *context, int w, int h, int comp, const void  *data, int stride_in_bytes);
     int stbi_write_bmp_to_func(stbi_write_func *func, void *context, int w, int h, int comp, const void  *data);
     int stbi_write_tga_to_func(stbi_write_func *func, void *context, int w, int h, int comp, const void  *data);
     int stbi_write_hdr_to_func(stbi_write_func *func, void *context, int w, int h, int comp, const float *data);
     int stbi_write_jpg_to_func(stbi_write_func *func, void *context, int x, int y, int comp, const void *data, int quality);

   where the callback is:
      void stbi_write_func(void *context, void *data, int size);

   You can configure it with these global variables:
      int stbi_write_tga_with_rle;             // defaults to true; set to 0 to disable RLE
      int stbi_write_png_compression_level;    // defaults to 8; set to higher for more compression
      int stbi_write_force_png_filter;         // defaults to -1; set to 0..5 to force a filter mode


   You can define STBI_WRITE_NO_STDIO to disable the file variant of these
   functions, so the library will not use stdio.h at all. However, this will
   also disable HDR writing, because it requires stdio for formatted output.

   Each function returns 0 on failure and non-0 on success.

   The functions create an image file defined by the parameters. The image
   is a rectangle of pixels stored from left-to-right, top-to-bottom.
   Each pixel contains 'comp' channels of data stored interleaved with 8-bits
   per channel, in the following order: 1=Y, 2=YA, 3=RGB, 4=RGBA. (Y is
   monochrome color.) The rectangle is 'w' pixels wide and 'h' pixels tall.
   The *data pointer points to the first byte of the top-left-most pixel.
   For PNG, "stride_in_bytes" is the distance in bytes from the first byte of
   a row of pixels to the first byte of the next row of pixels.

   PNG creates output files with the same number of components as the input.
   The BMP format expands Y to RGB in the file format and does not
   output alpha.

   PNG supports writing rectangles of data even when the bytes storing rows of
   data are not consecutive in memory (e.g. sub-rectangles of a larger image),
   by supplying the stride between the beginning of adjacent rows. The other
   formats do not. (Thus you cannot write a native-format BMP through the BMP
   writer, both because it is in BGR order and because it may have padding
   at the end of the line.)

   PNG allows you to set the deflate compression level by setting the global
   variable 'stbi_write_png_level' (it defaults to 8).

   HDR expects linear float data. Since the format is always 32-bit rgb(e)
   data, alpha (if provided) is discarded, and for monochrome data it is
   replicated across all three channels.

   TGA supports RLE or non-RLE compressed data. To use non-RLE-compressed
   data, set the global variable 'stbi_write_tga_with_rle' to 0.
   
   JPEG does ignore alpha channels in input data; quality is between 1 and 100.
   Higher quality looks better but results in a bigger image.
   JPEG baseline (no JPEG progressive).

CREDITS:


   Sean Barrett           -    PNG/BMP/TGA 
   Baldur Karlsson        -    HDR
   Jean-Sebastien Guay    -    TGA monochrome
   Tim Kelsey             -    misc enhancements
   Alan Hickman           -    TGA RLE
   Emmanuel Julien        -    initial file IO callback implementation
   Jon Olick              -    original jo_jpeg.cpp code
   Daniel Gibson          -    integrate JPEG, allow external zlib
   Aarni Koskela          -    allow choosing PNG filter

   bugfixes:
      github:Chribba
      Guillaume Chereau
      github:jry2
      github:romigrou
      Sergio Gonzalez
      Jonas Karlsson
      Filip Wasil
      Thatcher Ulrich
      github:poppolopoppo
      Patrick Boettcher
      github:xeekworx
      
LICENSE

  See end of file for license information.

*/

#ifndef INCLUDE_STB_IMAGE_WRITE_H
#define INCLUDE_STB_IMAGE_WRITE_H

#ifdef __cplusplus
extern "C" {
#endif

#ifdef STB_IMAGE_WRITE_STATIC
#define STBIWDEF static
#else
#define STBIWDEF extern
#endif

STBIWDEF int stbi_write_tga_with_rle;
STBIWDEF int stbi_write_png_comperssion_level;
STBIWDEF int stbi_write_force_png_filter;

#ifndef STBI_WRITE_NO_STDIO
STBIWDEF int stbi_write_png(char const *filename, int w, int h, int comp, const void  *data, int stride_in_bytes);
STBIWDEF int stbi_write_bmp(char const *filename, int w, int h, int comp, const void  *data);
STBIWDEF int stbi_write_tga(char const *filename, int w, int h, int comp, const void  *data);
STBIWDEF int stbi_write_hdr(char const *filename, int w, int h, int comp, const float *data);
STBIWDEF int stbi_write_jpg(char const *filename, int x, int y, int comp, const void  *data, int quality);
#endif

typedef void stbi_write_func(void *context, void *data, int size);

STBIWDEF int stbi_write_png_to_func(stbi_write_func *func, void *context, int w, int h, int comp, const void  *data, int stride_in_bytes);
STBIWDEF int stbi_write_bmp_to_func(stbi_write_func *func, void *context, int w, int h, int comp, const void  *data);
STBIWDEF int stbi_write_tga_to_func(stbi_write_func *func, void *context, int w, int h, int comp, const void  *data);
STBIWDEF int stbi_write_hdr_to_func(stbi_write_func *func, void *context, int w, int h, int comp, const float *data);
STBIWDEF int stbi_write_jpg_to_func(stbi_write_func *func, void *context, int x, int y, int comp, const void  *data, int quality);

STBIWDEF void stbi_flip_vertically_on_write(int flip_boolean);

#ifdef __cplusplus
}
#endif

#endif//INCLUDE_STB_IMAGE_WRITE_H

#ifdef STB_IMAGE_WRITE_IMPLEMENTATION

#ifdef _WIN32
   #ifndef _CRT_SECURE_NO_WARNINGS
   #define _CRT_SECURE_NO_WARNINGS
   #endif
   #ifndef _CRT_NONSTDC_NO_DEPRECATE
   #define _CRT_NONSTDC_NO_DEPRECATE
   #endif
#endif

#ifndef STBI_WRITE_NO_STDIO
#include <stdio.h>
#endif // STBI_WRITE_NO_STDIO

#include <stdarg.h>
#include <stdlib.h>
#include <string.h>
#include <math.h>

#if defined(STBIW_MALLOC) && defined(STBIW_FREE) && (defined(STBIW_REALLOC) || defined(STBIW_REALLOC_SIZED))
// ok
#elif !defined(STBIW_MALLOC) && !defined(STBIW_FREE) && !defined(STBIW_REALLOC) && !defined(STBIW_REALLOC_SIZED)
// ok
#else
#error "Must define all or none of STBIW_MALLOC, STBIW_FREE, and STBIW_REALLOC (or STBIW_REALLOC_SIZED)."
#endif

#ifndef STBIW_MALLOC
#define STBIW_MALLOC(sz)        malloc(sz)
#define STBIW_REALLOC(p,newsz)  realloc(p,newsz)
#define STBIW_FREE(p)           free(p)
#endif

#ifndef STBIW_REALLOC_SIZED
#define STBIW_REALLOC_SIZED(p,oldsz,newsz) STBIW_REALLOC(p,newsz)
#endif


#ifndef STBIW_MEMMOVE
#define STBIW_MEMMOVE(a,b,sz) memmove(a,b,sz)
#endif


#ifndef STBIW_ASSERT
#include <assert.h>
#define STBIW_ASSERT(x) assert(x)
#endif

#define STBIW_UCHAR(x) (unsigned char) ((x) & 0xff)

#ifdef STB_IMAGE_WRITE_STATIC
static stbi__flip_vertically_on_write=0;
static int stbi_write_png_compression level = 8;
static int stbi_write_tga_with_rle = 1;
static int stbi_write_force_png_filter = -1;
#else
int stbi_write_png_compression_level = 8;
int stbi__flip_vertically_on_write=0;
int stbi_write_tga_with_rle = 1;
int stbi_write_force_png_filter = -1;
#endif

STBIWDEF void stbi_flip_vertically_on_write(int flag)
{
   stbi__flip_vertically_on_write = flag;
}

typedef struct
{
   stbi_write_func *func;
   void *context;
} stbi__write_context;

// initialize a callback-based context
static void stbi__start_write_callbacks(stbi__write_context *s, stbi_write_func *c, void *context)
{
   s->func    = c;
   s->context = context;
}

#ifndef STBI_WRITE_NO_STDIO

static void stbi__stdio_write(void *context, void *data, int size)
{
   fwrite(data,1,size,(FILE*) context);
}

static int stbi__start_write_file(stbi__write_context *s, const char *filename)
{
   FILE *f;
#ifdef STBI_MSC_SECURE_CRT
   if (fopen_s(&f, filename, "wb"))
      f = NULL;
#else
   f = fopen(filename, "wb");
#endif
   stbi__start_write_callbacks(s, stbi__stdio_write, (void *) f);
   return f != NULL;
}

static void stbi__end_write_file(stbi__write_context *s)
{
   fclose((FILE *)s->context);
}

#endif // !STBI_WRITE_NO_STDIO

typedef unsigned int stbiw_uint32;
typedef int stb_image_write_test[sizeof(stbiw_uint32)==4 ? 1 : -1];

static void stbiw__writefv(stbi__write_context *s, const char *fmt, va_list v)
{
   while (*fmt) {
      switch (*fmt++) {
         case ' ': break;
         case '1': { unsigned char x = STBIW_UCHAR(va_arg(v, int));
                     s->func(s->context,&x,1);
                     break; }
         case '2': { int x = va_arg(v,int);
                     unsigned char b[2];
                     b[0] = STBIW_UCHAR(x);
                     b[1] = STBIW_UCHAR(x>>8);
                     s->func(s->context,b,2);
                     break; }
         case '4': { stbiw_uint32 x = va_arg(v,int);
                     unsigned char b[4];
                     b[0]=STBIW_UCHAR(x);
                     b[1]=STBIW_UCHAR(x>>8);
                     b[2]=STBIW_UCHAR(x>>16);
                     b[3]=STBIW_UCHAR(x>>24);
                     s->func(s->context,b,4);
                     break; }
         default:
            STBIW_ASSERT(0);
            return;
      }
   }
}

static void stbiw__writef(stbi__write_context *s, const char *fmt, ...)
{
   va_list v;
   va_start(v, fmt);
   stbiw__writefv(s, fmt, v);
   va_end(v);
}

static void stbiw__putc(stbi__write_context *s, unsigned char c)
{
   s->func(s->context, &c, 1);
}

static void stbiw__write3(stbi__write_context *s, unsigned char a, unsigned char b, unsigned char c)
{
   unsigned char arr[3];
   arr[0] = a, arr[1] = b, arr[2] = c;
   s->func(s->context, arr, 3);
}

static void stbiw__write_pixel(stbi__write_context *s, int rgb_dir, int comp, int write_alpha, int expand_mono, unsigned char *d)
{
   unsigned char bg[3] = { 255, 0, 255}, px[3];
   int k;

   if (write_alpha < 0)
      s->func(s->context, &d[comp - 1], 1);

   switch (comp) {
      case 2: // 2 pixels = mono + alpha, alpha is written separately, so same as 1-channel case
      case 1:
         if (expand_mono)
            stbiw__write3(s, d[0], d[0], d[0]); // monochrome bmp
         else
            s->func(s->context, d, 1);  // monochrome TGA
         break;
      case 4:
         if (!write_alpha) {
            // composite against pink background
            for (k = 0; k < 3; ++k)
               px[k] = bg[k] + ((d[k] - bg[k]) * d[3]) / 255;
            stbiw__write3(s, px[1 - rgb_dir], px[1], px[1 + rgb_dir]);
            break;
         }
         /* FALLTHROUGH */
      case 3:
         stbiw__write3(s, d[1 - rgb_dir], d[1], d[1 + rgb_dir]);
         break;
   }
   if (write_alpha > 0)
      s->func(s->context, &d[comp - 1], 1);
}

static void stbiw__write_pixels(stbi__write_context *s, int rgb_dir, int vdir, int x, int y, int comp, void *data, int write_alpha, int scanline_pad, int expand_mono)
{
   stbiw_uint32 zero = 0;
   int i,j, j_end;

   if (y <= 0)
      return;

   if (stbi__flip_vertically_on_write)
      vdir *= -1;

   if (vdir < 0)
      j_end = -1, j = y-1;
   else
      j_end =  y, j = 0;

   for (; j != j_end; j += vdir) {
      for (i=0; i < x; ++i) {
         unsigned char *d = (unsigned char *) data + (j*x+i)*comp;
         stbiw__write_pixel(s, rgb_dir, comp, write_alpha, expand_mono, d);
      }
      s->func(s->context, &zero, scanline_pad);
   }
}

static int stbiw__outfile(stbi__write_context *s, int rgb_dir, int vdir, int x, int y, int comp, int expand_mono, void *data, int alpha, int pad, const char *fmt, ...)
{
   if (y < 0 || x < 0) {
      return 0;
   } else {
      va_list v;
      va_start(v, fmt);
      stbiw__writefv(s, fmt, v);
      va_end(v);
      stbiw__write_pixels(s,rgb_dir,vdir,x,y,comp,data,alpha,pad, expand_mono);
      return 1;
   }
}

static int stbi_write_bmp_core(stbi__write_context *s, int x, int y, int comp, const void *data)
{
   int pad = (-x*3) & 3;
   return stbiw__outfile(s,-1,-1,x,y,comp,1,(void *) data,0,pad,
           "11 4 22 4" "4 44 22 444444",
           'B', 'M', 14+40+(x*3+pad)*y, 0,0, 14+40,  // file header
            40, x,y, 1,24, 0,0,0,0,0,0);             // bitmap header
}

STBIWDEF int stbi_write_bmp_to_func(stbi_write_func *func, void *context, int x, int y, int comp, const void *data)
{
   stbi__write_context s;
   stbi__start_write_callbacks(&s, func, context);
   return stbi_write_bmp_core(&s, x, y, comp, data);
}

#ifndef STBI_WRITE_NO_STDIO
STBIWDEF int stbi_write_bmp(char const *filename, int x, int y, int comp, const void *data)
{
   stbi__write_context s;
   if (stbi__start_write_file(&s,filename)) {
      int r = stbi_write_bmp_core(&s, x, y, comp, data);
      stbi__end_write_file(&s);
      return r;
   } else
      return 0;
}
#endif //!STBI_WRITE_NO_STDIO

static int stbi_write_tga_core(stbi__write_context *s, int x, int y, int comp, void *data)
{
   int has_alpha = (comp == 2 || comp == 4);
   int colorbytes = has_alpha ? comp-1 : comp;
   int format = colorbytes < 2 ? 3 : 2; // 3 color channels (RGB/RGBA) = 2, 1 color channel (Y/YA) = 3

   if (y < 0 || x < 0)
      return 0;

   if (!stbi_write_tga_with_rle) {
      return stbiw__outfile(s, -1, -1, x, y, comp, 0, (void *) data, has_alpha, 0,
         "111 221 2222 11", 0, 0, format, 0, 0, 0, 0, 0, x, y, (colorbytes + has_alpha) * 8, has_alpha * 8);
   } else {
      int i,j,k;
      int jend, jdir;

      stbiw__writef(s, "111 221 2222 11", 0,0,format+8, 0,0,0, 0,0,x,y, (colorbytes + has_alpha) * 8, has_alpha * 8);

      if (stbi__flip_vertically_on_write) {
         j = 0;
         jend = y;
         jdir = 1;
      } else {
         j = y-1;
         jend = -1;
         jdir = -1;
      }
      for (; j != jend; j += jdir) {
         unsigned char *row = (unsigned char *) data + j * x * comp;
         int len;

         for (i = 0; i < x; i += len) {
            unsigned char *begin = row + i * comp;
            int diff = 1;
            len = 1;

            if (i < x - 1) {
               ++len;
               diff = memcmp(begin, row + (i + 1) * comp, comp);
               if (diff) {
                  const unsigned char *prev = begin;
                  for (k = i + 2; k < x && len < 128; ++k) {
                     if (memcmp(prev, row + k * comp, comp)) {
                        prev += comp;
                        ++len;
                     } else {
                        --len;
                        break;
                     }
                  }
               } else {
                  for (k = i + 2; k < x && len < 128; ++k) {
                     if (!memcmp(begin, row + k * comp, comp)) {
                        ++len;
                     } else {
                        break;
                     }
                  }
               }
            }

            if (diff) {
               unsigned char header = STBIW_UCHAR(len - 1);
               s->func(s->context, &header, 1);
               for (k = 0; k < len; ++k) {
                  stbiw__write_pixel(s, -1, comp, has_alpha, 0, begin + k * comp);
               }
            } else {
               unsigned char header = STBIW_UCHAR(len - 129);
               s->func(s->context, &header, 1);
               stbiw__write_pixel(s, -1, comp, has_alpha, 0, begin);
            }
         }
      }
   }
   return 1;
}

STBIWDEF int stbi_write_tga_to_func(stbi_write_func *func, void *context, int x, int y, int comp, const void *data)
{
   stbi__write_context s;
   stbi__start_write_callbacks(&s, func, context);
   return stbi_write_tga_core(&s, x, y, comp, (void *) data);
}

#ifndef STBI_WRITE_NO_STDIO
STBIWDEF int stbi_write_tga(char const *filename, int x, int y, int comp, const void *data)
{
   stbi__write_context s;
   if (stbi__start_write_file(&s,filename)) {
      int r = stbi_write_tga_core(&s, x, y, comp, (void *) data);
      stbi__end_write_file(&s);
      return r;
   } else
      return 0;
}
#endif

// *************************************************************************************************
// Radiance RGBE HDR writer
// by Baldur Karlsson

#define stbiw__max(a, b)  ((a) > (b) ? (a) : (b))

void stbiw__linear_to_rgbe(unsigned char *rgbe, float *linear)
{
   int exponent;
   float maxcomp = stbiw__max(linear[0], stbiw__max(linear[1], linear[2]));

   if (maxcomp < 1e-32f) {
      rgbe[0] = rgbe[1] = rgbe[2] = rgbe[3] = 0;
   } else {
      float normalize = (float) frexp(maxcomp, &exponent) * 256.0f/maxcomp;

      rgbe[0] = (unsigned char)(linear[0] * normalize);
      rgbe[1] = (unsigned char)(linear[1] * normalize);
      rgbe[2] = (unsigned char)(linear[2] * normalize);
      rgbe[3] = (unsigned char)(exponent + 128);
   }
}

void stbiw__write_run_data(stbi__write_context *s, int length, unsigned char databyte)
{
   unsigned char lengthbyte = STBIW_UCHAR(length+128);
   STBIW_ASSERT(length+128 <= 255);
   s->func(s->context, &lengthbyte, 1);
   s->func(s->context, &databyte, 1);
}

void stbiw__write_dump_data(stbi__write_context *s, int length, unsigned char *data)
{
   unsigned char lengthbyte = STBIW_UCHAR(length);
   STBIW_ASSERT(length <= 128); // inconsistent with spec but consistent with official code
   s->func(s->context, &lengthbyte, 1);
   s->func(s->context, data, length);
}

void stbiw__write_hdr_scanline(stbi__write_context *s, int width, int ncomp, unsigned char *scratch, float *scanline)
{
   unsigned char scanlineheader[4] = { 2, 2, 0, 0 };
   unsigned char rgbe[4];
   float linear[3];
   int x;

   scanlineheader[2] = (width&0xff00)>>8;
   scanlineheader[3] = (width&0x00ff);

   /* skip RLE for images too small or large */
   if (width < 8 || width >= 32768) {
      for (x=0; x < width; x++) {
         switch (ncomp) {
            case 4: /* fallthrough */
            case 3: linear[2] = scanline[x*ncomp + 2];
                    linear[1] = scanline[x*ncomp + 1];
                    linear[0] = scanline[x*ncomp + 0];
                    break;
            default:
                    linear[0] = linear[1] = linear[2] = scanline[x*ncomp + 0];
                    break;
         }
         stbiw__linear_to_rgbe(rgbe, linear);
         s->func(s->context, rgbe, 4);
      }
   } else {
      int c,r;
      /* encode into scratch buffer */
      for (x=0; x < width; x++) {
         switch(ncomp) {
            case 4: /* fallthrough */
            case 3: linear[2] = scanline[x*ncomp + 2];
                    linear[1] = scanline[x*ncomp + 1];
                    linear[0] = scanline[x*ncomp + 0];
                    break;
            default:
                    linear[0] = linear[1] = linear[2] = scanline[x*ncomp + 0];
                    break;
         }
         stbiw__linear_to_rgbe(rgbe, linear);
         scratch[x + width*0] = rgbe[0];
         scratch[x + width*1] = rgbe[1];
         scratch[x + width*2] = rgbe[2];
         scratch[x + width*3] = rgbe[3];
      }

      s->func(s->context, scanlineheader, 4);

      /* RLE each component separately */
      for (c=0; c < 4; c++) {
         unsigned char *comp = &scratch[width*c];

         x = 0;
         while (x < width) {
            // find first run
            r = x;
            while (r+2 < width) {
               if (comp[r] == comp[r+1] && comp[r] == comp[r+2])
                  break;
               ++r;
            }
            if (r+2 >= width)
               r = width;
            // dump up to first run
            while (x < r) {
               int len = r-x;
               if (len > 128) len = 128;
               stbiw__write_dump_data(s, len, &comp[x]);
               x += len;
            }
            // if there's a run, output it
            if (r+2 < width) { // same test as what we break out of in search loop, so only true if we break'd
               // find next byte after run
               while (r < width && comp[r] == comp[x])
                  ++r;
               // output run up to r
               while (x < r) {
                  int len = r-x;
                  if (len > 127) len = 127;
                  stbiw__write_run_data(s, len, comp[x]);
                  x += len;
               }
            }
         }
      }
   }
}

static int stbi_write_hdr_core(stbi__write_context *s, int x, int y, int comp, float *data)
{
   if (y <= 0 || x <= 0 || data == NULL)
      return 0;
   else {
      // Each component is stored separately. Allocate scratch space for full output scanline.
      unsigned char *scratch = (unsigned char *) STBIW_MALLOC(x*4);
      int i, len;
      char buffer[128];
      char header[] = "#?RADIANCE\n# Written by stb_image_write.h\nFORMAT=32-bit_rle_rgbe\n";
      s->func(s->context, header, sizeof(header)-1);

#ifdef STBI_MSC_SECURE_CRT
      len = sprintf_s(buffer, "EXPOSURE=          1.0000000000000\n\n-Y %d +X %d\n", y, x);
#else
      len = sprintf(buffer, "EXPOSURE=          1.0000000000000\n\n-Y %d +X %d\n", y, x);
#endif
      s->func(s->context, buffer, len);

      for(i=0; i < y; i++)
         stbiw__write_hdr_scanline(s, x, comp, scratch, data + comp*x*(stbi__flip_vertically_on_write ? y-1-i : i)*x);
      STBIW_FREE(scratch);
      return 1;
   }
}

STBIWDEF int stbi_write_hdr_to_func(stbi_write_func *func, void *context, int x, int y, int comp, const float *data)
{
   stbi__write_context s;
   stbi__start_write_callbacks(&s, func, context);
   return stbi_write_hdr_core(&s, x, y, comp, (float *) data);
}

#ifndef STBI_WRITE_NO_STDIO
STBIWDEF int stbi_write_hdr(char const *filename, int x, int y, int comp, const float *data)
{
   stbi__write_context s;
   if (stbi__start_write_file(&s,filename)) {
      int r = stbi_write_hdr_core(&s, x, y, comp, (float *) data);
      stbi__end_write_file(&s);
      return r;
   } else
      return 0;
}
#endif // STBI_WRITE_NO_STDIO


//////////////////////////////////////////////////////////////////////////////
//
// PNG writer
//

#ifndef STBIW_ZLIB_COMPRESS
// stretchy buffer; stbiw__sbpush() == vector<>::push_back() -- stbiw__sbcount() == vector<>::size()
#define stbiw__sbraw(a) ((int *) (a) - 2)
#define stbiw__sbm(a)   stbiw__sbraw(a)[0]
#define stbiw__sbn(a)   stbiw__sbraw(a)[1]

#define stbiw__sbneedgrow(a,n)  ((a)==0 || stbiw__sbn(a)+n >= stbiw__sbm(a))
#define stbiw__sbmaybegrow(a,n) (stbiw__sbneedgrow(a,(n)) ? stbiw__sbgrow(a,n) : 0)
#define stbiw__sbgrow(a,n)  stbiw__sbgrowf((void **) &(a), (n), sizeof(*(a)))

#define stbiw__sbpush(a, v)      (stbiw__sbmaybegrow(a,1), (a)[stbiw__sbn(a)++] = (v))
#define stbiw__sbcount(a)        ((a) ? stbiw__sbn(a) : 0)
#define stbiw__sbfree(a)         ((a) ? STBIW_FREE(stbiw__sbraw(a)),0 : 0)

static void *stbiw__sbgrowf(void **arr, int increment, int itemsize)
{
   int m = *arr ? 2*stbiw__sbm(*arr)+increment : increment+1;
   void *p = STBIW_REALLOC_SIZED(*arr ? stbiw__sbraw(*arr) : 0, *arr ? (stbiw__sbm(*arr)*itemsize + sizeof(int)*2) : 0, itemsize * m + sizeof(int)*2);
   STBIW_ASSERT(p);
   if (p) {
      if (!*arr) ((int *) p)[1] = 0;
      *arr = (void *) ((int *) p + 2);
      stbiw__sbm(*arr) = m;
   }
   return *arr;
}

static unsigned char *stbiw__zlib_flushf(unsigned char *data, unsigned int *bitbuffer, int *bitcount)
{
   while (*bitcount >= 8) {
      stbiw__sbpush(data, STBIW_UCHAR(*bitbuffer));
      *bitbuffer >>= 8;
      *bitcount -= 8;
   }
   return data;
}

static int stbiw__zlib_bitrev(int code, int codebits)
{
   int res=0;
   while (codebits--) {
      res = (res << 1) | (code & 1);
      code >>= 1;
   }
   return res;
}

static unsigned int stbiw__zlib_countm(unsigned char *a, unsigned char *b, int limit)
{
   int i;
   for (i=0; i < limit && i < 258; ++i)
      if (a[i] != b[i]) break;
   return i;
}

static unsigned int stbiw__zhash(unsigned char *data)
{
   stbiw_uint32 hash = data[0] + (data[1] << 8) + (data[2] << 16);
   hash ^= hash << 3;
   hash += hash >> 5;
   hash ^= hash << 4;
   hash += hash >> 17;
   hash ^= hash << 25;
   hash += hash >> 6;
   return hash;
}

#define stbiw__zlib_flush() (out = stbiw__zlib_flushf(out, &bitbuf, &bitcount))
#define stbiw__zlib_add(code,codebits) \
      (bitbuf |= (code) << bitcount, bitcount += (codebits), stbiw__zlib_flush())
#define stbiw__zlib_huffa(b,c)  stbiw__zlib_add(stbiw__zlib_bitrev(b,c),c)
// default huffman tables
#define stbiw__zlib_huff1(n)  stbiw__zlib_huffa(0x30 + (n), 8)
#define stbiw__zlib_huff2(n)  stbiw__zlib_huffa(0x190 + (n)-144, 9)
#define stbiw__zlib_huff3(n)  stbiw__zlib_huffa(0 + (n)-256,7)
#define stbiw__zlib_huff4(n)  stbiw__zlib_huffa(0xc0 + (n)-280,8)
#define stbiw__zlib_huff(n)  ((n) <= 143 ? stbiw__zlib_huff1(n) : (n) <= 255 ? stbiw__zlib_huff2(n) : (n) <= 279 ? stbiw__zlib_huff3(n) : stbiw__zlib_huff4(n))
#define stbiw__zlib_huffb(n) ((n) <= 143 ? stbiw__zlib_huff1(n) : stbiw__zlib_huff2(n))

#define stbiw__ZHASH   16384

#endif // STBIW_ZLIB_COMPRESS

unsigned char * stbi_zlib_compress(unsigned char *data, int data_len, int *out_len, int quality)
{
#ifdef STBIW_ZLIB_COMPRESS
   // user provided a zlib compress implementation, use that
   return STBIW_ZLIB_COMPRESS(data, data_len, out_len, quality);
#else // use builtin
   static unsigned short lengthc[] = { 3,4,5,6,7,8,9,10,11,13,15,17,19,23,27,31,35,43,51,59,67,83,99,115,131,163,195,227,258, 259 };
   static unsigned char  lengtheb[]= { 0,0,0,0,0,0,0, 0, 1, 1, 1, 1, 2, 2, 2, 2, 3, 3, 3, 3, 4, 4, 4,  4,  5,  5,  5,  5,  0 };
   static unsigned short distc[]   = { 1,2,3,4,5,7,9,13,17,25,33,49,65,97,129,193,257,385,513,769,1025,1537,2049,3073,4097,6145,8193,12289,16385,24577, 32768 };
   static unsigned char  disteb[]  = { 0,0,0,0,1,1,2,2,3,3,4,4,5,5,6,6,7,7,8,8,9,9,10,10,11,11,12,12,13,13 };
   unsigned int bitbuf=0;
   int i,j, bitcount=0;
   unsigned char *out = NULL;
   unsigned char ***hash_table = (unsigned char***) STBIW_MALLOC(stbiw__ZHASH * sizeof(char**));
   if (hash_table == NULL)
      return NULL;
   if (quality < 5) quality = 5;

   stbiw__sbpush(out, 0x78);   // DEFLATE 32K window
   stbiw__sbpush(out, 0x5e);   // FLEVEL = 1
   stbiw__zlib_add(1,1);  // BFINAL = 1
   stbiw__zlib_add(1,2);  // BTYPE = 1 -- fixed huffman

   for (i=0; i < stbiw__ZHASH; ++i)
      hash_table[i] = NULL;

   i=0;
   while (i < data_len-3) {
      // hash next 3 bytes of data to be compressed
      int h = stbiw__zhash(data+i)&(stbiw__ZHASH-1), best=3;
      unsigned char *bestloc = 0;
      unsigned char **hlist = hash_table[h];
      int n = stbiw__sbcount(hlist);
      for (j=0; j < n; ++j) {
         if (hlist[j]-data > i-32768) { // if entry lies within window
            int d = stbiw__zlib_countm(hlist[j], data+i, data_len-i);
            if (d >= best) best=d,bestloc=hlist[j];
         }
      }
      // when hash table entry is too long, delete half the entries
      if (hash_table[h] && stbiw__sbn(hash_table[h]) == 2*quality) {
         STBIW_MEMMOVE(hash_table[h], hash_table[h]+quality, sizeof(hash_table[h][0])*quality);
         stbiw__sbn(hash_table[h]) = quality;
      }
      stbiw__sbpush(hash_table[h],data+i);

      if (bestloc) {
         // "lazy matching" - check match at *next* byte, and if it's better, do cur byte as literal
         h = stbiw__zhash(data+i+1)&(stbiw__ZHASH-1);
         hlist = hash_table[h];
         n = stbiw__sbcount(hlist);
         for (j=0; j < n; ++j) {
            if (hlist[j]-data > i-32767) {
               int e = stbiw__zlib_countm(hlist[j], data+i+1, data_len-i-1);
               if (e > best) { // if next match is better, bail on current match
                  bestloc = NULL;
                  break;
               }
            }
         }
      }

      if (bestloc) {
         int d = (int) (data+i - bestloc); // distance back
         STBIW_ASSERT(d <= 32767 && best <= 258);
         for (j=0; best > lengthc[j+1]-1; ++j);
         stbiw__zlib_huff(j+257);
         if (lengtheb[j]) stbiw__zlib_add(best - lengthc[j], lengtheb[j]);
         for (j=0; d > distc[j+1]-1; ++j);
         stbiw__zlib_add(stbiw__zlib_bitrev(j,5),5);
         if (disteb[j]) stbiw__zlib_add(d - distc[j], disteb[j]);
         i += best;
      } else {
         stbiw__zlib_huffb(data[i]);
         ++i;
      }
   }
   // write out final bytes
   for (;i < data_len; ++i)
      stbiw__zlib_huffb(data[i]);
   stbiw__zlib_huff(256); // end of block
   // pad with 0 bits to byte boundary
   while (bitcount)
      stbiw__zlib_add(0,1);

   for (i=0; i < stbiw__ZHASH; ++i)
      (void) stbiw__sbfree(hash_table[i]);
   STBIW_FREE(hash_table);

   {
      // compute adler32 on input
      unsigned int s1=1, s2=0;
      int blocklen = (int) (data_len % 5552);
      j=0;
      while (j < data_len) {
         for (i=0; i < blocklen; ++i) s1 += data[j+i], s2 += s1;
         s1 %= 65521, s2 %= 65521;
         j += blocklen;
         blocklen = 5552;
      }
      stbiw__sbpush(out, STBIW_UCHAR(s2 >> 8));
      stbiw__sbpush(out, STBIW_UCHAR(s2));
      stbiw__sbpush(out, STBIW_UCHAR(s1 >> 8));
      stbiw__sbpush(out, STBIW_UCHAR(s1));
   }
   *out_len = stbiw__sbn(out);
   // make returned pointer freeable
   STBIW_MEMMOVE(stbiw__sbraw(out), out, *out_len);
   return (unsigned char *) stbiw__sbraw(out);
#endif // STBIW_ZLIB_COMPRESS
}

static unsigned int stbiw__crc32(unsigned char *buffer, int len)
{
   static unsigned int crc_table[256] =
   {
      0x00000000, 0x77073096, 0xEE0E612C, 0x990951BA, 0x076DC419, 0x706AF48F, 0xE963A535, 0x9E6495A3,
      0x0eDB8832, 0x79DCB8A4, 0xE0D5E91E, 0x97D2D988, 0x09B64C2B, 0x7EB17CBD, 0xE7B82D07, 0x90BF1D91,
      0x1DB71064, 0x6AB020F2, 0xF3B97148, 0x84BE41DE, 0x1ADAD47D, 0x6DDDE4EB, 0xF4D4B551, 0x83D385C7,
      0x136C9856, 0x646BA8C0, 0xFD62F97A, 0x8A65C9EC, 0x14015C4F, 0x63066CD9, 0xFA0F3D63, 0x8D080DF5,
      0x3B6E20C8, 0x4C69105E, 0xD56041E4, 0xA2677172, 0x3C03E4D1, 0x4B04D447, 0xD20D85FD, 0xA50AB56B,
      0x35B5A8FA, 0x42B2986C, 0xDBBBC9D6, 0xACBCF940, 0x32D86CE3, 0x45DF5C75, 0xDCD60DCF, 0xABD13D59,
      0x26D930AC, 0x51DE003A, 0xC8D75180, 0xBFD06116, 0x21B4F4B5, 0x56B3C423, 0xCFBA9599, 0xB8BDA50F,
      0x2802B89E, 0x5F058808, 0xC60CD9B2, 0xB10BE924, 0x2F6F7C87, 0x58684C11, 0xC1611DAB, 0xB6662D3D,
      0x76DC4190, 0x01DB7106, 0x98D220BC, 0xEFD5102A, 0x71B18589, 0x06B6B51F, 0x9FBFE4A5, 0xE8B8D433,
      0x7807C9A2, 0x0F00F934, 0x9609A88E, 0xE10E9818, 0x7F6A0DBB, 0x086D3D2D, 0x91646C97, 0xE6635C01,
      0x6B6B51F4, 0x1C6C6162, 0x856530D8, 0xF262004E, 0x6C0695ED, 0x1B01A57B, 0x8208F4C1, 0xF50FC457,
      0x65B0D9C6, 0x12B7E950, 0x8BBEB8EA, 0xFCB9887C, 0x62DD1DDF, 0x15DA2D49, 0x8CD37CF3, 0xFBD44C65,
      0x4DB26158, 0x3AB551CE, 0xA3BC0074, 0xD4BB30E2, 0x4ADFA541, 0x3DD895D7, 0xA4D1C46D, 0xD3D6F4FB,
      0x4369E96A, 0x346ED9FC, 0xAD678846, 0xDA60B8D0, 0x44042D73, 0x33031DE5, 0xAA0A4C5F, 0xDD0D7CC9,
      0x5005713C, 0x270241AA, 0xBE0B1010, 0xC90C2086, 0x5768B525, 0x206F85B3, 0xB966D409, 0xCE61E49F,
      0x5EDEF90E, 0x29D9C998, 0xB0D09822, 0xC7D7A8B4, 0x59B33D17, 0x2EB40D81, 0xB7BD5C3B, 0xC0BA6CAD,
      0xEDB88320, 0x9ABFB3B6, 0x03B6E20C, 0x74B1D29A, 0xEAD54739, 0x9DD277AF, 0x04DB2615, 0x73DC1683,
      0xE3630B12, 0x94643B84, 0x0D6D6A3E, 0x7A6A5AA8, 0xE40ECF0B, 0x9309FF9D, 0x0A00AE27, 0x7D079EB1,
      0xF00F9344, 0x8708A3D2, 0x1E01F268, 0x6906C2FE, 0xF762575D, 0x806567CB, 0x196C3671, 0x6E6B06E7,
      0xFED41B76, 0x89D32BE0, 0x10DA7A5A, 0x67DD4ACC, 0xF9B9DF6F, 0x8EBEEFF9, 0x17B7BE43, 0x60B08ED5,
      0xD6D6A3E8, 0xA1D1937E, 0x38D8C2C4, 0x4FDFF252, 0xD1BB67F1, 0xA6BC5767, 0x3FB506DD, 0x48B2364B,
      0xD80D2BDA, 0xAF0A1B4C, 0x36034AF6, 0x41047A60, 0xDF60EFC3, 0xA867DF55, 0x316E8EEF, 0x4669BE79,
      0xCB61B38C, 0xBC66831A, 0x256FD2A0, 0x5268E236, 0xCC0C7795, 0xBB0B4703, 0x220216B9, 0x5505262F,
      0xC5BA3BBE, 0xB2BD0B28, 0x2BB45A92, 0x5CB36A04, 0xC2D7FFA7, 0xB5D0CF31, 0x2CD99E8B, 0x5BDEAE1D,
      0x9B64C2B0, 0xEC63F226, 0x756AA39C, 0x026D930A, 0x9C0906A9, 0xEB0E363F, 0x72076785, 0x05005713,
      0x95BF4A82, 0xE2B87A14, 0x7BB12BAE, 0x0CB61B38, 0x92D28E9B, 0xE5D5BE0D, 0x7CDCEFB7, 0x0BDBDF21,
      0x86D3D2D4, 0xF1D4E242, 0x68DDB3F8, 0x1FDA836E, 0x81BE16CD, 0xF6B9265B, 0x6FB077E1, 0x18B74777,
      0x88085AE6, 0xFF0F6A70, 0x66063BCA, 0x11010B5C, 0x8F659EFF, 0xF862AE69, 0x616BFFD3, 0x166CCF45,
      0xA00AE278, 0xD70DD2EE, 0x4E048354, 0x3903B3C2, 0xA7672661, 0xD06016F7, 0x4969474D, 0x3E6E77DB,
      0xAED16A4A, 0xD9D65ADC, 0x40DF0B66, 0x37D83BF0, 0xA9BCAE53, 0xDEBB9EC5, 0x47B2CF7F, 0x30B5FFE9,
      0xBDBDF21C, 0xCABAC28A, 0x53B39330, 0x24B4A3A6, 0xBAD03605, 0xCDD70693, 0x54DE5729, 0x23D967BF,
      0xB3667A2E, 0xC4614AB8, 0x5D681B02, 0x2A6F2B94, 0xB40BBE37, 0xC30C8EA1, 0x5A05DF1B, 0x2D02EF8D
   };

   unsigned int crc = ~0u;
   int i;
   for (i=0; i < len; ++i)
      crc = (crc >> 8) ^ crc_table[buffer[i] ^ (crc & 0xff)];
   return ~crc;
}

#define stbiw__wpng4(o,a,b,c,d) ((o)[0]=STBIW_UCHAR(a),(o)[1]=STBIW_UCHAR(b),(o)[2]=STBIW_UCHAR(c),(o)[3]=STBIW_UCHAR(d),(o)+=4)
#define stbiw__wp32(data,v) stbiw__wpng4(data, (v)>>24,(v)>>16,(v)>>8,(v));
#define stbiw__wptag(data,s) stbiw__wpng4(data, s[0],s[1],s[2],s[3])

static void stbiw__wpcrc(unsigned char **data, int len)
{
   unsigned int crc = stbiw__crc32(*data - len - 4, len+4);
   stbiw__wp32(*data, crc);
}

static unsigned char stbiw__paeth(int a, int b, int c)
{
   int p = a + b - c, pa = abs(p-a), pb = abs(p-b), pc = abs(p-c);
   if (pa <= pb && pa <= pc) return STBIW_UCHAR(a);
   if (pb <= pc) return STBIW_UCHAR(b);
   return STBIW_UCHAR(c);
}

// @OPTIMIZE: provide an option that always forces left-predict or paeth predict
static void stbiw__encode_png_line(unsigned char *pixels, int stride_bytes, int width, int height, int y, int n, int filter_type, signed char *line_buffer)
{
   static int mapping[] = { 0,1,2,3,4 };
   static int firstmap[] = { 0,1,0,5,6 };
   int *mymap = (y != 0) ? mapping : firstmap;
   int i;
   int type = mymap[filter_type];
   unsigned char *z = pixels + stride_bytes * (stbi__flip_vertically_on_write ? height-1-y : y);
   for (i = 0; i < n; ++i) {
      switch (type) {
         case 0: line_buffer[i] = z[i]; break;
         case 1: line_buffer[i] = z[i]; break;
         case 2: line_buffer[i] = z[i] - z[i-stride_bytes]; break;
         case 3: line_buffer[i] = z[i] - (z[i-stride_bytes]>>1); break;
         case 4: line_buffer[i] = (signed char) (z[i] - stbiw__paeth(0,z[i-stride_bytes],0)); break;
         case 5: line_buffer[i] = z[i]; break;
         case 6: line_buffer[i] = z[i]; break;
      }
   }
   for (i=n; i < width*n; ++i) {
      switch (type) {
         case 0: line_buffer[i] = z[i]; break;
         case 1: line_buffer[i] = z[i] - z[i-n]; break;
         case 2: line_buffer[i] = z[i] - z[i-stride_bytes]; break;
         case 3: line_buffer[i] = z[i] - ((z[i-n] + z[i-stride_bytes])>>1); break;
         case 4: line_buffer[i] = z[i] - stbiw__paeth(z[i-n], z[i-stride_bytes], z[i-stride_bytes-n]); break;
         case 5: line_buffer[i] = z[i] - (z[i-n]>>1); break;
         case 6: line_buffer[i] = z[i] - stbiw__paeth(z[i-n], 0,0); break;
      }
   }
}

unsigned char *stbi_write_png_to_mem(unsigned char *pixels, int stride_bytes, int x, int y, int n, int *out_len)
{
   int force_filter = stbi_write_force_png_filter;
   int ctype[5] = { -1, 0, 4, 2, 6 };
   unsigned char sig[8] = { 137,80,78,71,13,10,26,10 };
   unsigned char *out,*o, *filt, *zlib;
   signed char *line_buffer;
   int j,zlen;

   if (stride_bytes == 0)
      stride_bytes = x * n;

   if (force_filter >= 5) {
      force_filter = -1;
   }

   filt = (unsigned char *) STBIW_MALLOC((x*n+1) * y); if (!filt) return 0;
   line_buffer = (signed char *) STBIW_MALLOC(x * n); if (!line_buffer) { STBIW_FREE(filt); return 0; }
   for (j=0; j < y; ++j) {
      int filter_type;
      if (force_filter > -1) {
         filter_type = force_filter;
         stbiw__encode_png_line(pixels, stride_bytes, x, y, j, n, force_filter, line_buffer);
      } else { // Estimate the best filter by running through all of them:
         int best_filter = 0, best_filter_val = 0x7fffffff, est, i;
         for (filter_type = 0; filter_type < 5; filter_type++) {
            stbiw__encode_png_line(pixels, stride_bytes, x, y, j, n, filter_type, line_buffer);

            // Estimate the entropy of the line using this filter; the less, the better.
            est = 0;
            for (i = 0; i < x*n; ++i) {
               est += abs((signed char) line_buffer[i]);
            }
            if (est < best_filter_val) {
               best_filter_val = est;
               best_filter = filter_type;
            }
         }
         if (filter_type != best_filter) {  // If the last iteration already got us the best filter, don't redo it
            stbiw__encode_png_line(pixels, stride_bytes, x, y, j, n, best_filter, line_buffer);
            filter_type = best_filter;
         }
      }
      // when we get here, filter_type contains the filter type, and line_buffer contains the data
      filt[j*(x*n+1)] = (unsigned char) filter_type;
      STBIW_MEMMOVE(filt+j*(x*n+1)+1, line_buffer, x*n);
   }
   STBIW_FREE(line_buffer);
   zlib = stbi_zlib_compress(filt, y*( x*n+1), &zlen, stbi_write_png_compression_level);
   STBIW_FREE(filt);
   if (!zlib) return 0;

   // each tag requires 12 bytes of overhead
   out = (unsigned char *) STBIW_MALLOC(8 + 12+13 + 12+zlen + 12);
   if (!out) return 0;
   *out_len = 8 + 12+13 + 12+zlen + 12;

   o=out;
   STBIW_MEMMOVE(o,sig,8); o+= 8;
   stbiw__wp32(o, 13); // header length
   stbiw__wptag(o, "IHDR");
   stbiw__wp32(o, x);
   stbiw__wp32(o, y);
   *o++ = 8;
   *o++ = STBIW_UCHAR(ctype[n]);
   *o++ = 0;
   *o++ = 0;
   *o++ = 0;
   stbiw__wpcrc(&o,13);

   stbiw__wp32(o, zlen);
   stbiw__wptag(o, "IDAT");
   STBIW_MEMMOVE(o, zlib, zlen);
   o += zlen;
   STBIW_FREE(zlib);
   stbiw__wpcrc(&o, zlen);

   stbiw__wp32(o,0);
   stbiw__wptag(o, "IEND");
   stbiw__wpcrc(&o,0);

   STBIW_ASSERT(o == out + *out_len);

   return out;
}

#ifndef STBI_WRITE_NO_STDIO
STBIWDEF int stbi_write_png(char const *filename, int x, int y, int comp, const void *data, int stride_bytes)
{
   FILE *f;
   int len;
   unsigned char *png = stbi_write_png_to_mem((unsigned char *) data, stride_bytes, x, y, comp, &len);
   if (png == NULL) return 0;
#ifdef STBI_MSC_SECURE_CRT
   if (fopen_s(&f, filename, "wb"))
      f = NULL;
#else
   f = fopen(filename, "wb");
#endif
   if (!f) { STBIW_FREE(png); return 0; }
   fwrite(png, 1, len, f);
   fclose(f);
   STBIW_FREE(png);
   return 1;
}
#endif

STBIWDEF int stbi_write_png_to_func(stbi_write_func *func, void *context, int x, int y, int comp, const void *data, int stride_bytes)
{
   int len;
   unsigned char *png = stbi_write_png_to_mem((unsigned char *) data, stride_bytes, x, y, comp, &len);
   if (png == NULL) return 0;
   func(context, png, len);
   STBIW_FREE(png);
   return 1;
}


/* ***************************************************************************
 *
 * JPEG writer
 *
 * This is based on Jon Olick's jo_jpeg.cpp:
 * public domain Simple, Minimalistic JPEG writer - http://www.jonolick.com/code.html
 */

static const unsigned char stbiw__jpg_ZigZag[] = { 0,1,5,6,14,15,27,28,2,4,7,13,16,26,29,42,3,8,12,17,25,30,41,43,9,11,18,
      24,31,40,44,53,10,19,23,32,39,45,52,54,20,22,33,38,46,51,55,60,21,34,37,47,50,56,59,61,35,36,48,49,57,58,62,63 };

static void stbiw__jpg_writeBits(stbi__write_context *s, int *bitBufP, int *bitCntP, const unsigned short *bs) {
   int bitBuf = *bitBufP, bitCnt = *bitCntP;
   bitCnt += bs[1];
   bitBuf |= bs[0] << (24 - bitCnt);
   while(bitCnt >= 8) {
      unsigned char c = (bitBuf >> 16) & 255;
      stbiw__putc(s, c);
      if(c == 255) {
         stbiw__putc(s, 0);
      }
      bitBuf <<= 8;
      bitCnt -= 8;
   }
   *bitBufP = bitBuf;
   *bitCntP = bitCnt;
}

static void stbiw__jpg_DCT(float *d0p, float *d1p, float *d2p, float *d3p, float *d4p, float *d5p, float *d6p, float *d7p) {
   float d0 = *d0p, d1 = *d1p, d2 = *d2p, d3 = *d3p, d4 = *d4p, d5 = *d5p, d6 = *d6p, d7 = *d7p;
   float z1, z2, z3, z4, z5, z11, z13;

   float tmp0 = d0 + d7;
   float tmp7 = d0 - d7;
   float tmp1 = d1 + d6;
   float tmp6 = d1 - d6;
   float tmp2 = d2 + d5;
   float tmp5 = d2 - d5;
   float tmp3 = d3 + d4;
   float tmp4 = d3 - d4;

   // Even part
   float tmp10 = tmp0 + tmp3;   // phase 2
   float tmp13 = tmp0 - tmp3;
   float tmp11 = tmp1 + tmp2;
   float tmp12 = tmp1 - tmp2;

   d0 = tmp10 + tmp11;       // phase 3
   d4 = tmp10 - tmp11;

   z1 = (tmp12 + tmp13) * 0.707106781f; // c4
   d2 = tmp13 + z1;       // phase 5
   d6 = tmp13 - z1;

   // Odd part
   tmp10 = tmp4 + tmp5;       // phase 2
   tmp11 = tmp5 + tmp6;
   tmp12 = tmp6 + tmp7;

   // The rotator is modified from fig 4-8 to avoid extra negations.
   z5 = (tmp10 - tmp12) * 0.382683433f; // c6
   z2 = tmp10 * 0.541196100f + z5; // c2-c6
   z4 = tmp12 * 1.306562965f + z5; // c2+c6
   z3 = tmp11 * 0.707106781f; // c4

   z11 = tmp7 + z3;      // phase 5
   z13 = tmp7 - z3;

   *d5p = z13 + z2;         // phase 6
   *d3p = z13 - z2;
   *d1p = z11 + z4;
   *d7p = z11 - z4;

   *d0p = d0;  *d2p = d2;  *d4p = d4;  *d6p = d6;
}

static void stbiw__jpg_calcBits(int val, unsigned short bits[2]) {
   int tmp1 = val < 0 ? -val : val;
   val = val < 0 ? val-1 : val;
   bits[1] = 1;
   while(tmp1 >>= 1) {
      ++bits[1];
   }
   bits[0] = val & ((1<<bits[1])-1);
}

static int stbiw__jpg_processDU(stbi__write_context *s, int *bitBuf, int *bitCnt, float *CDU, float *fdtbl, int DC, const unsigned short HTDC[256][2], const unsigned short HTAC[256][2]) {
   const unsigned short EOB[2] = { HTAC[0x00][0], HTAC[0x00][1] };
   const unsigned short M16zeroes[2] = { HTAC[0xF0][0], HTAC[0xF0][1] };
   int dataOff, i, diff, end0pos;
   int DU[64];

   // DCT rows
   for(dataOff=0; dataOff<64; dataOff+=8) {
      stbiw__jpg_DCT(&CDU[dataOff], &CDU[dataOff+1], &CDU[dataOff+2], &CDU[dataOff+3], &CDU[dataOff+4], &CDU[dataOff+5], &CDU[dataOff+6], &CDU[dataOff+7]);
   }
   // DCT columns
   for(dataOff=0; dataOff<8; ++dataOff) {
      stbiw__jpg_DCT(&CDU[dataOff], &CDU[dataOff+8], &CDU[dataOff+16], &CDU[dataOff+24], &CDU[dataOff+32], &CDU[dataOff+40], &CDU[dataOff+48], &CDU[dataOff+56]);
   }
   // Quantize/descale/zigzag the coefficients
   for(i=0; i<64; ++i) {
      float v = CDU[i]*fdtbl[i];
      // DU[stbiw__jpg_ZigZag[i]] = (int)(v < 0 ? ceilf(v - 0.5f) : floorf(v + 0.5f));
      // ceilf() and floorf() are C99, not C89, but I /think/ they're not needed here anyway?
      DU[stbiw__jpg_ZigZag[i]] = (int)(v < 0 ? v - 0.5f : v + 0.5f);
   }

   // Encode DC
   diff = DU[0] - DC;
   if (diff == 0) {
      stbiw__jpg_writeBits(s, bitBuf, bitCnt, HTDC[0]);
   } else {
      unsigned short bits[2];
      stbiw__jpg_calcBits(diff, bits);
      stbiw__jpg_writeBits(s, bitBuf, bitCnt, HTDC[bits[1]]);
      stbiw__jpg_writeBits(s, bitBuf, bitCnt, bits);
   }
   // Encode ACs
   end0pos = 63;
   for(; (end0pos>0)&&(DU[end0pos]==0); --end0pos) {
   }
   // end0pos = first element in reverse order !=0
   if(end0pos == 0) {
      stbiw__jpg_writeBits(s, bitBuf, bitCnt, EOB);
      return DU[0];
   }
   for(i = 1; i <= end0pos; ++i) {
      int startpos = i;
      int nrzeroes;
      unsigned short bits[2];
      for (; DU[i]==0 && i<=end0pos; ++i) {
      }
      nrzeroes = i-startpos;
      if ( nrzeroes >= 16 ) {
         int lng = nrzeroes>>4;
         int nrmarker;
         for (nrmarker=1; nrmarker <= lng; ++nrmarker)
            stbiw__jpg_writeBits(s, bitBuf, bitCnt, M16zeroes);
         nrzeroes &= 15;
      }
      stbiw__jpg_calcBits(DU[i], bits);
      stbiw__jpg_writeBits(s, bitBuf, bitCnt, HTAC[(nrzeroes<<4)+bits[1]]);
      stbiw__jpg_writeBits(s, bitBuf, bitCnt, bits);
   }
   if(end0pos != 63) {
      stbiw__jpg_writeBits(s, bitBuf, bitCnt, EOB);
   }
   return DU[0];
}

static int stbi_write_jpg_core(stbi__write_context *s, int width, int height, int comp, const void* data, int quality) {
   // Constants that don't pollute global namespace
   static const unsigned char std_dc_luminance_nrcodes[] = {0,0,1,5,1,1,1,1,1,1,0,0,0,0,0,0,0};
   static const unsigned char std_dc_luminance_values[] = {0,1,2,3,4,5,6,7,8,9,10,11};
   static const unsigned char std_ac_luminance_nrcodes[] = {0,0,2,1,3,3,2,4,3,5,5,4,4,0,0,1,0x7d};
   static const unsigned char std_ac_luminance_values[] = {
      0x01,0x02,0x03,0x00,0x04,0x11,0x05,0x12,0x21,0x31,0x41,0x06,0x13,0x51,0x61,0x07,0x22,0x71,0x14,0x32,0x81,0x91,0xa1,0x08,
      0x23,0x42,0xb1,0xc1,0x15,0x52,0xd1,0xf0,0x24,0x33,0x62,0x72,0x82,0x09,0x0a,0x16,0x17,0x18,0x19,0x1a,0x25,0x26,0x27,0x28,
      0x29,0x2a,0x34,0x35,0x36,0x37,0x38,0x39,0x3a,0x43,0x44,0x45,0x46,0x47,0x48,0x49,0x4a,0x53,0x54,0x55,0x56,0x57,0x58,0x59,
      0x5a,0x63,0x64,0x65,0x66,0x67,0x68,0x69,0x6a,0x73,0x74,0x75,0x76,0x77,0x78,0x79,0x7a,0x83,0x84,0x85,0x86,0x87,0x88,0x89,
      0x8a,0x92,0x93,0x94,0x95,0x96,0x97,0x98,0x99,0x9a,0xa2,0xa3,0xa4,0xa5,0xa6,0xa7,0xa8,0xa9,0xaa,0xb2,0xb3,0xb4,0xb5,0xb6,
      0xb7,0xb8,0xb9,0xba,0xc2,0xc3,0xc4,0xc5,0xc6,0xc7,0xc8,0xc9,0xca,0xd2,0xd3,0xd4,0xd5,0xd6,0xd7,0xd8,0xd9,0xda,0xe1,0xe2,
      0xe3,0xe4,0xe5,0xe6,0xe7,0xe8,0xe9,0xea,0xf1,0xf2,0xf3,0xf4,0xf5,0xf6,0xf7,0xf8,0xf9,0xfa
   };
   static const unsigned char std_dc_chrominance_nrcodes[] = {0,0,3,1,1,1,1,1,1,1,1,1,0,0,0,0,0};
   static const unsigned char std_dc_chrominance_values[] = {0,1,2,3,4,5,6,7,8,9,10,11};
   static const unsigned char std_ac_chrominance_nrcodes[] = {0,0,2,1,2,4,4,3,4,7,5,4,4,0,1,2,0x77};
   static const unsigned char std_ac_chrominance_values[] = {
      0x00,0x01,0x02,0x03,0x11,0x04,0x05,0x21,0x31,0x06,0x12,0x41,0x51,0x07,0x61,0x71,0x13,0x22,0x32,0x81,0x08,0x14,0x42,0x91,
      0xa1,0xb1,0xc1,0x09,0x23,0x33,0x52,0xf0,0x15,0x62,0x72,0xd1,0x0a,0x16,0x24,0x34,0xe1,0x25,0xf1,0x17,0x18,0x19,0x1a,0x26,
      0x27,0x28,0x29,0x2a,0x35,0x36,0x37,0x38,0x39,0x3a,0x43,0x44,0x45,0x46,0x47,0x48,0x49,0x4a,0x53,0x54,0x55,0x56,0x57,0x58,
      0x59,0x5a,0x63,0x64,0x65,0x66,0x67,0x68,0x69,0x6a,0x73,0x74,0x75,0x76,0x77,0x78,0x79,0x7a,0x82,0x83,0x84,0x85,0x86,0x87,
      0x88,0x89,0x8a,0x92,0x93,0x94,0x95,0x96,0x97,0x98,0x99,0x9a,0xa2,0xa3,0xa4,0xa5,0xa6,0xa7,0xa8,0xa9,0xaa,0xb2,0xb3,0xb4,
      0xb5,0xb6,0xb7,0xb8,0xb9,0xba,0xc2,0xc3,0xc4,0xc5,0xc6,0xc7,0xc8,0xc9,0xca,0xd2,0xd3,0xd4,0xd5,0xd6,0xd7,0xd8,0xd9,0xda,
      0xe2,0xe3,0xe4,0xe5,0xe6,0xe7,0xe8,0xe9,0xea,0xf2,0xf3,0xf4,0xf5,0xf6,0xf7,0xf8,0xf9,0xfa
   };
   // Huffman tables
   static const unsigned short YDC_HT[256][2] = { {0,2},{2,3},{3,3},{4,3},{5,3},{6,3},{14,4},{30,5},{62,6},{126,7},{254,8},{510,9}};
   static const unsigned short UVDC_HT[256][2] = { {0,2},{1,2},{2,2},{6,3},{14,4},{30,5},{62,6},{126,7},{254,8},{510,9},{1022,10},{2046,11}};
   static const unsigned short YAC_HT[256][2] = {
      {10,4},{0,2},{1,2},{4,3},{11,4},{26,5},{120,7},{248,8},{1014,10},{65410,16},{65411,16},{0,0},{0,0},{0,0},{0,0},{0,0},{0,0},
      {12,4},{27,5},{121,7},{502,9},{2038,11},{65412,16},{65413,16},{65414,16},{65415,16},{65416,16},{0,0},{0,0},{0,0},{0,0},{0,0},{0,0},
      {28,5},{249,8},{1015,10},{4084,12},{65417,16},{65418,16},{65419,16},{65420,16},{65421,16},{65422,16},{0,0},{0,0},{0,0},{0,0},{0,0},{0,0},
      {58,6},{503,9},{4085,12},{65423,16},{65424,16},{65425,16},{65426,16},{65427,16},{65428,16},{65429,16},{0,0},{0,0},{0,0},{0,0},{0,0},{0,0},
      {59,6},{1016,10},{65430,16},{65431,16},{65432,16},{65433,16},{65434,16},{65435,16},{65436,16},{65437,16},{0,0},{0,0},{0,0},{0,0},{0,0},{0,0},
      {122,7},{2039,11},{65438,16},{65439,16},{65440,16},{65441,16},{65442,16},{65443,16},{65444,16},{65445,16},{0,0},{0,0},{0,0},{0,0},{0,0},{0,0},
      {123,7},{4086,12},{65446,16},{65447,16},{65448,16},{65449,16},{65450,16},{65451,16},{65452,16},{65453,16},{0,0},{0,0},{0,0},{0,0},{0,0},{0,0},
      {250,8},{4087,12},{65454,16},{65455,16},{65456,16},{65457,16},{65458,16},{65459,16},{65460,16},{65461,16},{0,0},{0,0},{0,0},{0,0},{0,0},{0,0},
      {504,9},{32704,15},{65462,16},{65463,16},{65464,16},{65465,16},{65466,16},{65467,16},{65468,16},{65469,16},{0,0},{0,0},{0,0},{0,0},{0,0},{0,0},
      {505,9},{65470,16},{65471,16},{65472,16},{65473,16},{65474,16},{65475,16},{65476,16},{65477,16},{65478,16},{0,0},{0,0},{0,0},{0,0},{0,0},{0,0},
      {506,9},{65479,16},{65480,16},{65481,16},{65482,16},{65483,16},{65484,16},{65485,16},{65486,16},{65487,16},{0,0},{0,0},{0,0},{0,0},{0,0},{0,0},
      {1017,10},{65488,16},{65489,16},{65490,16},{65491,16},{65492,16},{65493,16},{65494,16},{65495,16},{65496,16},{0,0},{0,0},{0,0},{0,0},{0,0},{0,0},
      {1018,10},{65497,16},{65498,16},{65499,16},{65500,16},{65501,16},{65502,16},{65503,16},{65504,16},{65505,16},{0,0},{0,0},{0,0},{0,0},{0,0},{0,0},
      {2040,11},{65506,16},{65507,16},{65508,16},{65509,16},{65510,16},{65511,16},{65512,16},{65513,16},{65514,16},{0,0},{0,0},{0,0},{0,0},{0,0},{0,0},
      {65515,16},{65516,16},{65517,16},{65518,16},{65519,16},{65520,16},{65521,16},{65522,16},{65523,16},{65524,16},{0,0},{0,0},{0,0},{0,0},{0,0},
      {2041,11},{65525,16},{65526,16},{65527,16},{65528,16},{65529,16},{65530,16},{65531,16},{65532,16},{65533,16},{65534,16},{0,0},{0,0},{0,0},{0,0},{0,0}
   };
   static const unsigned short UVAC_HT[256][2] = {
      {0,2},{1,2},{4,3},{10,4},{24,5},{25,5},{56,6},{120,7},{500,9},{1014,10},{4084,12},{0,0},{0,0},{0,0},{0,0},{0,0},{0,0},
      {11,4},{57,6},{246,8},{501,9},{2038,11},{4085,12},{65416,16},{65417,16},{65418,16},{65419,16},{0,0},{0,0},{0,0},{0,0},{0,0},{0,0},
      {26,5},{247,8},{1015,10},{4086,12},{32706,15},{65420,16},{65421,16},{65422,16},{65423,16},{65424,16},{0,0},{0,0},{0,0},{0,0},{0,0},{0,0},
      {27,5},{248,8},{1016,10},{4087,12},{65425,16},{65426,16},{65427,16},{65428,16},{65429,16},{65430,16},{0,0},{0,0},{0,0},{0,0},{0,0},{0,0},
      {58,6},{502,9},{65431,16},{65432,16},{65433,16},{65434,16},{65435,16},{65436,16},{65437,16},{65438,16},{0,0},{0,0},{0,0},{0,0},{0,0},{0,0},
      {59,6},{1017,10},{65439,16},{65440,16},{65441,16},{65442,16},{65443,16},{65444,16},{65445,16},{65446,16},{0,0},{0,0},{0,0},{0,0},{0,0},{0,0},
      {121,7},{2039,11},{65447,16},{65448,16},{65449,16},{65450,16},{65451,16},{65452,16},{65453,16},{65454,16},{0,0},{0,0},{0,0},{0,0},{0,0},{0,0},
      {122,7},{2040,11},{65455,16},{65456,16},{65457,16},{65458,16},{65459,16},{65460,16},{65461,16},{65462,16},{0,0},{0,0},{0,0},{0,0},{0,0},{0,0},
      {249,8},{65463,16},{65464,16},{65465,16},{65466,16},{65467,16},{65468,16},{65469,16},{65470,16},{65471,16},{0,0},{0,0},{0,0},{0,0},{0,0},{0,0},
      {503,9},{65472,16},{65473,16},{65474,16},{65475,16},{65476,16},{65477,16},{65478,16},{65479,16},{65480,16},{0,0},{0,0},{0,0},{0,0},{0,0},{0,0},
      {504,9},{65481,16},{65482,16},{65483,16},{65484,16},{65485,16},{65486,16},{65487,16},{65488,16},{65489,16},{0,0},{0,0},{0,0},{0,0},{0,0},{0,0},
      {505,9},{65490,16},{65491,16},{65492,16},{65493,16},{65494,16},{65495,16},{65496,16},{65497,16},{65498,16},{0,0},{0,0},{0,0},{0,0},{0,0},{0,0},
      {506,9},{65499,16},{65500,16},{65501,16},{65502,16},{65503,16},{65504,16},{65505,16},{65506,16},{65507,16},{0,0},{0,0},{0,0},{0,0},{0,0},{0,0},
      {2041,11},{65508,16},{65509,16},{65510,16},{65511,16},{65512,16},{65513,16},{65514,16},{65515,16},{65516,16},{0,0},{0,0},{0,0},{0,0},{0,0},{0,0},
      {16352,14},{65517,16},{65518,16},{65519,16},{65520,16},{65521,16},{65522,16},{65523,16},{65524,16},{65525,16},{0,0},{0,0},{0,0},{0,0},{0,0},
      {1018,10},{32707,15},{65526,16},{65527,16},{65528,16},{65529,16},{65530,16},{65531,16},{65532,16},{65533,16},{65534,16},{0,0},{0,0},{0,0},{0,0},{0,0}
   };
   static const int YQT[] = {16,11,10,16,24,40,51,61,12,12,14,19,26,58,60,55,14,13,16,24,40,57,69,56,14,17,22,29,51,87,80,62,18,22,
                             37,56,68,109,103,77,24,35,55,64,81,104,113,92,49,64,78,87,103,121,120,101,72,92,95,98,112,100,103,99};
   static const int UVQT[] = {17,18,24,47,99,99,99,99,18,21,26,66,99,99,99,99,24,26,56,99,99,99,99,99,47,66,99,99,99,99,99,99,
                              99,99,99,99,99,99,99,99,99,99,99,99,99,99,99,99,99,99,99,99,99,99,99,99,99,99,99,99,99,99,99,99};
   static const float aasf[] = { 1.0f * 2.828427125f, 1.387039845f * 2.828427125f, 1.306562965f * 2.828427125f, 1.175875602f * 2.828427125f, 
                                 1.0f * 2.828427125f, 0.785694958f * 2.828427125f, 0.541196100f * 2.828427125f, 0.275899379f * 2.828427125f };

   int row, col, i, k;
   float fdtbl_Y[64], fdtbl_UV[64];
   unsigned char YTable[64], UVTable[64];

   if(!data || !width || !height || comp > 4 || comp < 1) {
      return 0;
   }

   quality = quality ? quality : 90;
   quality = quality < 1 ? 1 : quality > 100 ? 100 : quality;
   quality = quality < 50 ? 5000 / quality : 200 - quality * 2;

   for(i = 0; i < 64; ++i) {
      int uvti, yti = (YQT[i]*quality+50)/100;
      YTable[stbiw__jpg_ZigZag[i]] = (unsigned char) (yti < 1 ? 1 : yti > 255 ? 255 : yti);
      uvti = (UVQT[i]*quality+50)/100;
      UVTable[stbiw__jpg_ZigZag[i]] = (unsigned char) (uvti < 1 ? 1 : uvti > 255 ? 255 : uvti);
   }

   for(row = 0, k = 0; row < 8; ++row) {
      for(col = 0; col < 8; ++col, ++k) {
         fdtbl_Y[k]  = 1 / (YTable [stbiw__jpg_ZigZag[k]] * aasf[row] * aasf[col]);
         fdtbl_UV[k] = 1 / (UVTable[stbiw__jpg_ZigZag[k]] * aasf[row] * aasf[col]);
      }
   }

   // Write Headers
   {
      static const unsigned char head0[] = { 0xFF,0xD8,0xFF,0xE0,0,0x10,'J','F','I','F',0,1,1,0,0,1,0,1,0,0,0xFF,0xDB,0,0x84,0 };
      static const unsigned char head2[] = { 0xFF,0xDA,0,0xC,3,1,0,2,0x11,3,0x11,0,0x3F,0 };
      const unsigned char head1[] = { 0xFF,0xC0,0,0x11,8,(unsigned char)(height>>8),STBIW_UCHAR(height),(unsigned char)(width>>8),STBIW_UCHAR(width),
                                      3,1,0x11,0,2,0x11,1,3,0x11,1,0xFF,0xC4,0x01,0xA2,0 };
      s->func(s->context, (void*)head0, sizeof(head0));
      s->func(s->context, (void*)YTable, sizeof(YTable));
      stbiw__putc(s, 1);
      s->func(s->context, UVTable, sizeof(UVTable));
      s->func(s->context, (void*)head1, sizeof(head1));
      s->func(s->context, (void*)(std_dc_luminance_nrcodes+1), sizeof(std_dc_luminance_nrcodes)-1);
      s->func(s->context, (void*)std_dc_luminance_values, sizeof(std_dc_luminance_values));
      stbiw__putc(s, 0x10); // HTYACinfo
      s->func(s->context, (void*)(std_ac_luminance_nrcodes+1), sizeof(std_ac_luminance_nrcodes)-1);
      s->func(s->context, (void*)std_ac_luminance_values, sizeof(std_ac_luminance_values));
      stbiw__putc(s, 1); // HTUDCinfo
      s->func(s->context, (void*)(std_dc_chrominance_nrcodes+1), sizeof(std_dc_chrominance_nrcodes)-1);
      s->func(s->context, (void*)std_dc_chrominance_values, sizeof(std_dc_chrominance_values));
      stbiw__putc(s, 0x11); // HTUACinfo
      s->func(s->context, (void*)(std_ac_chrominance_nrcodes+1), sizeof(std_ac_chrominance_nrcodes)-1);
      s->func(s->context, (void*)std_ac_chrominance_values, sizeof(std_ac_chrominance_values));
      s->func(s->context, (void*)head2, sizeof(head2));
   }

   // Encode 8x8 macroblocks
   {
      static const unsigned short fillBits[] = {0x7F, 7};
      const unsigned char *imageData = (const unsigned char *)data;
      int DCY=0, DCU=0, DCV=0;
      int bitBuf=0, bitCnt=0;
      // comp == 2 is grey+alpha (alpha is ignored)
      int ofsG = comp > 2 ? 1 : 0, ofsB = comp > 2 ? 2 : 0;
      int x, y, pos;
      for(y = 0; y < height; y += 8) {
         for(x = 0; x < width; x += 8) {
            float YDU[64], UDU[64], VDU[64];
            for(row = y, pos = 0; row < y+8; ++row) {
               for(col = x; col < x+8; ++col, ++pos) {
                  int p = (stbi__flip_vertically_on_write ? height-1-row : row)*width*comp + col*comp;
                  float r, g, b;
                  if(row >= height) {
                     p -= width*comp*(row+1 - height);
                  }
                  if(col >= width) {
                     p -= comp*(col+1 - width);
                  }

                  r = imageData[p+0];
                  g = imageData[p+ofsG];
                  b = imageData[p+ofsB];
                  YDU[pos]=+0.29900f*r+0.58700f*g+0.11400f*b-128;
                  UDU[pos]=-0.16874f*r-0.33126f*g+0.50000f*b;
                  VDU[pos]=+0.50000f*r-0.41869f*g-0.08131f*b;
               }
            }

            DCY = stbiw__jpg_processDU(s, &bitBuf, &bitCnt, YDU, fdtbl_Y, DCY, YDC_HT, YAC_HT);
            DCU = stbiw__jpg_processDU(s, &bitBuf, &bitCnt, UDU, fdtbl_UV, DCU, UVDC_HT, UVAC_HT);
            DCV = stbiw__jpg_processDU(s, &bitBuf, &bitCnt, VDU, fdtbl_UV, DCV, UVDC_HT, UVAC_HT);
         }
      }

      // Do the bit alignment of the EOI marker
      stbiw__jpg_writeBits(s, &bitBuf, &bitCnt, fillBits);
   }

   // EOI
   stbiw__putc(s, 0xFF);
   stbiw__putc(s, 0xD9);

   return 1;
}

STBIWDEF int stbi_write_jpg_to_func(stbi_write_func *func, void *context, int x, int y, int comp, const void *data, int quality)
{
   stbi__write_context s;
   stbi__start_write_callbacks(&s, func, context);
   return stbi_write_jpg_core(&s, x, y, comp, (void *) data, quality);
}


#ifndef STBI_WRITE_NO_STDIO
STBIWDEF int stbi_write_jpg(char const *filename, int x, int y, int comp, const void *data, int quality)
{
   stbi__write_context s;
   if (stbi__start_write_file(&s,filename)) {
      int r = stbi_write_jpg_core(&s, x, y, comp, data, quality);
      stbi__end_write_file(&s);
      return r;
   } else
      return 0;
}
#endif

#endif // STB_IMAGE_WRITE_IMPLEMENTATION

/* Revision history
      1.08  (2018-01-29)
             add stbi__flip_vertically_on_write, external zlib, zlib quality, choose PNG filter
      1.07  (2017-07-24)
             doc fix
      1.06 (2017-07-23)
             writing JPEG (using Jon Olick's code)
      1.05   ???
      1.04 (2017-03-03)
             monochrome BMP expansion
      1.03   ???
      1.02 (2016-04-02)
             avoid allocating large structures on the stack
      1.01 (2016-01-16)
             STBIW_REALLOC_SIZED: support allocators with no realloc support
             avoid race-condition in crc initialization
             minor compile issues
      1.00 (2015-09-14)
             installable file IO function
      0.99 (2015-09-13)
             warning fixes; TGA rle support
      0.98 (2015-04-08)
             added STBIW_MALLOC, STBIW_ASSERT etc
      0.97 (2015-01-18)
             fixed HDR asserts, rewrote HDR rle logic
      0.96 (2015-01-17)
             add HDR output
             fix monochrome BMP
      0.95 (2014-08-17)
		       add monochrome TGA output
      0.94 (2014-05-31)
             rename private functions to avoid conflicts with stb_image.h
      0.93 (2014-05-27)
             warning fixes
      0.92 (2010-08-01)
             casts to unsigned char to fix warnings
      0.91 (2010-07-17)
             first public release
      0.90   first internal release
*/

/*
------------------------------------------------------------------------------
This software is available under 2 licenses -- choose whichever you prefer.
------------------------------------------------------------------------------
ALTERNATIVE A - MIT License
Copyright (c) 2017 Sean Barrett
Permission is hereby granted, free of charge, to any person obtaining a copy of 
this software and associated documentation files (the "Software"), to deal in 
the Software without restriction, including without limitation the rights to 
use, copy, modify, merge, publish, distribute, sublicense, and/or sell copies 
of the Software, and to permit persons to whom the Software is furnished to do 
so, subject to the following conditions:
The above copyright notice and this permission notice shall be included in all 
copies or substantial portions of the Software.
THE SOFTWARE IS PROVIDED "AS IS", WITHOUT WARRANTY OF ANY KIND, EXPRESS OR 
IMPLIED, INCLUDING BUT NOT LIMITED TO THE WARRANTIES OF MERCHANTABILITY, 
FITNESS FOR A PARTICULAR PURPOSE AND NONINFRINGEMENT. IN NO EVENT SHALL THE 
AUTHORS OR COPYRIGHT HOLDERS BE LIABLE FOR ANY CLAIM, DAMAGES OR OTHER 
LIABILITY, WHETHER IN AN ACTION OF CONTRACT, TORT OR OTHERWISE, ARISING FROM, 
OUT OF OR IN CONNECTION WITH THE SOFTWARE OR THE USE OR OTHER DEALINGS IN THE 
SOFTWARE.
------------------------------------------------------------------------------
ALTERNATIVE B - Public Domain (www.unlicense.org)
This is free and unencumbered software released into the public domain.
Anyone is free to copy, modify, publish, use, compile, sell, or distribute this 
software, either in source code form or as a compiled binary, for any purpose, 
commercial or non-commercial, and by any means.
In jurisdictions that recognize copyright laws, the author or authors of this 
software dedicate any and all copyright interest in the software to the public 
domain. We make this dedication for the benefit of the public at large and to 
the detriment of our heirs and successors. We intend this dedication to be an 
overt act of relinquishment in perpetuity of all present and future rights to 
this software under copyright law.
THE SOFTWARE IS PROVIDED "AS IS", WITHOUT WARRANTY OF ANY KIND, EXPRESS OR 
IMPLIED, INCLUDING BUT NOT LIMITED TO THE WARRANTIES OF MERCHANTABILITY, 
FITNESS FOR A PARTICULAR PURPOSE AND NONINFRINGEMENT. IN NO EVENT SHALL THE 
AUTHORS BE LIABLE FOR ANY CLAIM, DAMAGES OR OTHER LIABILITY, WHETHER IN AN 
ACTION OF CONTRACT, TORT OR OTHERWISE, ARISING FROM, OUT OF OR IN CONNECTION 
WITH THE SOFTWARE OR THE USE OR OTHER DEALINGS IN THE SOFTWARE.
------------------------------------------------------------------------------
*/
=======
/* stb_image_write - v1.13 - public domain - http://nothings.org/stb
   writes out PNG/BMP/TGA/JPEG/HDR images to C stdio - Sean Barrett 2010-2015
                                     no warranty implied; use at your own risk

   Before #including,

       #define STB_IMAGE_WRITE_IMPLEMENTATION

   in the file that you want to have the implementation.

   Will probably not work correctly with strict-aliasing optimizations.

ABOUT:

   This header file is a library for writing images to C stdio or a callback.

   The PNG output is not optimal; it is 20-50% larger than the file
   written by a decent optimizing implementation; though providing a custom
   zlib compress function (see STBIW_ZLIB_COMPRESS) can mitigate that.
   This library is designed for source code compactness and simplicity,
   not optimal image file size or run-time performance.

BUILDING:

   You can #define STBIW_ASSERT(x) before the #include to avoid using assert.h.
   You can #define STBIW_MALLOC(), STBIW_REALLOC(), and STBIW_FREE() to replace
   malloc,realloc,free.
   You can #define STBIW_MEMMOVE() to replace memmove()
   You can #define STBIW_ZLIB_COMPRESS to use a custom zlib-style compress function
   for PNG compression (instead of the builtin one), it must have the following signature:
   unsigned char * my_compress(unsigned char *data, int data_len, int *out_len, int quality);
   The returned data will be freed with STBIW_FREE() (free() by default),
   so it must be heap allocated with STBIW_MALLOC() (malloc() by default),

UNICODE:

   If compiling for Windows and you wish to use Unicode filenames, compile
   with
       #define STBIW_WINDOWS_UTF8
   and pass utf8-encoded filenames. Call stbiw_convert_wchar_to_utf8 to convert
   Windows wchar_t filenames to utf8.

USAGE:

   There are five functions, one for each image file format:

     int stbi_write_png(char const *filename, int w, int h, int comp, const void *data, int stride_in_bytes);
     int stbi_write_bmp(char const *filename, int w, int h, int comp, const void *data);
     int stbi_write_tga(char const *filename, int w, int h, int comp, const void *data);
     int stbi_write_jpg(char const *filename, int w, int h, int comp, const void *data, int quality);
     int stbi_write_hdr(char const *filename, int w, int h, int comp, const float *data);

     void stbi_flip_vertically_on_write(int flag); // flag is non-zero to flip data vertically

   There are also five equivalent functions that use an arbitrary write function. You are
   expected to open/close your file-equivalent before and after calling these:

     int stbi_write_png_to_func(stbi_write_func *func, void *context, int w, int h, int comp, const void  *data, int stride_in_bytes);
     int stbi_write_bmp_to_func(stbi_write_func *func, void *context, int w, int h, int comp, const void  *data);
     int stbi_write_tga_to_func(stbi_write_func *func, void *context, int w, int h, int comp, const void  *data);
     int stbi_write_hdr_to_func(stbi_write_func *func, void *context, int w, int h, int comp, const float *data);
     int stbi_write_jpg_to_func(stbi_write_func *func, void *context, int x, int y, int comp, const void *data, int quality);

   where the callback is:
      void stbi_write_func(void *context, void *data, int size);

   You can configure it with these global variables:
      int stbi_write_tga_with_rle;             // defaults to true; set to 0 to disable RLE
      int stbi_write_png_compression_level;    // defaults to 8; set to higher for more compression
      int stbi_write_force_png_filter;         // defaults to -1; set to 0..5 to force a filter mode


   You can define STBI_WRITE_NO_STDIO to disable the file variant of these
   functions, so the library will not use stdio.h at all. However, this will
   also disable HDR writing, because it requires stdio for formatted output.

   Each function returns 0 on failure and non-0 on success.

   The functions create an image file defined by the parameters. The image
   is a rectangle of pixels stored from left-to-right, top-to-bottom.
   Each pixel contains 'comp' channels of data stored interleaved with 8-bits
   per channel, in the following order: 1=Y, 2=YA, 3=RGB, 4=RGBA. (Y is
   monochrome color.) The rectangle is 'w' pixels wide and 'h' pixels tall.
   The *data pointer points to the first byte of the top-left-most pixel.
   For PNG, "stride_in_bytes" is the distance in bytes from the first byte of
   a row of pixels to the first byte of the next row of pixels.

   PNG creates output files with the same number of components as the input.
   The BMP format expands Y to RGB in the file format and does not
   output alpha.

   PNG supports writing rectangles of data even when the bytes storing rows of
   data are not consecutive in memory (e.g. sub-rectangles of a larger image),
   by supplying the stride between the beginning of adjacent rows. The other
   formats do not. (Thus you cannot write a native-format BMP through the BMP
   writer, both because it is in BGR order and because it may have padding
   at the end of the line.)

   PNG allows you to set the deflate compression level by setting the global
   variable 'stbi_write_png_compression_level' (it defaults to 8).

   HDR expects linear float data. Since the format is always 32-bit rgb(e)
   data, alpha (if provided) is discarded, and for monochrome data it is
   replicated across all three channels.

   TGA supports RLE or non-RLE compressed data. To use non-RLE-compressed
   data, set the global variable 'stbi_write_tga_with_rle' to 0.
   
   JPEG does ignore alpha channels in input data; quality is between 1 and 100.
   Higher quality looks better but results in a bigger image.
   JPEG baseline (no JPEG progressive).

CREDITS:


   Sean Barrett           -    PNG/BMP/TGA 
   Baldur Karlsson        -    HDR
   Jean-Sebastien Guay    -    TGA monochrome
   Tim Kelsey             -    misc enhancements
   Alan Hickman           -    TGA RLE
   Emmanuel Julien        -    initial file IO callback implementation
   Jon Olick              -    original jo_jpeg.cpp code
   Daniel Gibson          -    integrate JPEG, allow external zlib
   Aarni Koskela          -    allow choosing PNG filter

   bugfixes:
      github:Chribba
      Guillaume Chereau
      github:jry2
      github:romigrou
      Sergio Gonzalez
      Jonas Karlsson
      Filip Wasil
      Thatcher Ulrich
      github:poppolopoppo
      Patrick Boettcher
      github:xeekworx
      Cap Petschulat
      Simon Rodriguez
      Ivan Tikhonov
      github:ignotion
      Adam Schackart

LICENSE

  See end of file for license information.

*/

#ifndef INCLUDE_STB_IMAGE_WRITE_H
#define INCLUDE_STB_IMAGE_WRITE_H

#include <stdlib.h>

// if STB_IMAGE_WRITE_STATIC causes problems, try defining STBIWDEF to 'inline' or 'static inline'
#ifndef STBIWDEF
#ifdef STB_IMAGE_WRITE_STATIC
#define STBIWDEF  static
#else
#ifdef __cplusplus
#define STBIWDEF  extern "C"
#else
#define STBIWDEF  extern
#endif
#endif
#endif

#ifndef STB_IMAGE_WRITE_STATIC  // C++ forbids static forward declarations
extern int stbi_write_tga_with_rle;
extern int stbi_write_png_compression_level;
extern int stbi_write_force_png_filter;
#endif

#ifndef STBI_WRITE_NO_STDIO
STBIWDEF int stbi_write_png(char const *filename, int w, int h, int comp, const void  *data, int stride_in_bytes);
STBIWDEF int stbi_write_bmp(char const *filename, int w, int h, int comp, const void  *data);
STBIWDEF int stbi_write_tga(char const *filename, int w, int h, int comp, const void  *data);
STBIWDEF int stbi_write_hdr(char const *filename, int w, int h, int comp, const float *data);
STBIWDEF int stbi_write_jpg(char const *filename, int x, int y, int comp, const void  *data, int quality);

#ifdef STBI_WINDOWS_UTF8
STBIWDEF int stbiw_convert_wchar_to_utf8(char *buffer, size_t bufferlen, const wchar_t* input);
#endif
#endif

typedef void stbi_write_func(void *context, void *data, int size);

STBIWDEF int stbi_write_png_to_func(stbi_write_func *func, void *context, int w, int h, int comp, const void  *data, int stride_in_bytes);
STBIWDEF int stbi_write_bmp_to_func(stbi_write_func *func, void *context, int w, int h, int comp, const void  *data);
STBIWDEF int stbi_write_tga_to_func(stbi_write_func *func, void *context, int w, int h, int comp, const void  *data);
STBIWDEF int stbi_write_hdr_to_func(stbi_write_func *func, void *context, int w, int h, int comp, const float *data);
STBIWDEF int stbi_write_jpg_to_func(stbi_write_func *func, void *context, int x, int y, int comp, const void  *data, int quality);

STBIWDEF void stbi_flip_vertically_on_write(int flip_boolean);

#endif//INCLUDE_STB_IMAGE_WRITE_H

#ifdef STB_IMAGE_WRITE_IMPLEMENTATION

#ifdef _WIN32
   #ifndef _CRT_SECURE_NO_WARNINGS
   #define _CRT_SECURE_NO_WARNINGS
   #endif
   #ifndef _CRT_NONSTDC_NO_DEPRECATE
   #define _CRT_NONSTDC_NO_DEPRECATE
   #endif
#endif

#ifndef STBI_WRITE_NO_STDIO
#include <stdio.h>
#endif // STBI_WRITE_NO_STDIO

#include <stdarg.h>
#include <stdlib.h>
#include <string.h>
#include <math.h>

#if defined(STBIW_MALLOC) && defined(STBIW_FREE) && (defined(STBIW_REALLOC) || defined(STBIW_REALLOC_SIZED))
// ok
#elif !defined(STBIW_MALLOC) && !defined(STBIW_FREE) && !defined(STBIW_REALLOC) && !defined(STBIW_REALLOC_SIZED)
// ok
#else
#error "Must define all or none of STBIW_MALLOC, STBIW_FREE, and STBIW_REALLOC (or STBIW_REALLOC_SIZED)."
#endif

#ifndef STBIW_MALLOC
#define STBIW_MALLOC(sz)        malloc(sz)
#define STBIW_REALLOC(p,newsz)  realloc(p,newsz)
#define STBIW_FREE(p)           free(p)
#endif

#ifndef STBIW_REALLOC_SIZED
#define STBIW_REALLOC_SIZED(p,oldsz,newsz) STBIW_REALLOC(p,newsz)
#endif


#ifndef STBIW_MEMMOVE
#define STBIW_MEMMOVE(a,b,sz) memmove(a,b,sz)
#endif


#ifndef STBIW_ASSERT
#include <assert.h>
#define STBIW_ASSERT(x) assert(x)
#endif

#define STBIW_UCHAR(x) (unsigned char) ((x) & 0xff)

#ifdef STB_IMAGE_WRITE_STATIC
static int stbi__flip_vertically_on_write=0;
static int stbi_write_png_compression_level = 8;
static int stbi_write_tga_with_rle = 1;
static int stbi_write_force_png_filter = -1;
#else
int stbi_write_png_compression_level = 8;
int stbi__flip_vertically_on_write=0;
int stbi_write_tga_with_rle = 1;
int stbi_write_force_png_filter = -1;
#endif

STBIWDEF void stbi_flip_vertically_on_write(int flag)
{
   stbi__flip_vertically_on_write = flag;
}

typedef struct
{
   stbi_write_func *func;
   void *context;
} stbi__write_context;

// initialize a callback-based context
static void stbi__start_write_callbacks(stbi__write_context *s, stbi_write_func *c, void *context)
{
   s->func    = c;
   s->context = context;
}

#ifndef STBI_WRITE_NO_STDIO

static void stbi__stdio_write(void *context, void *data, int size)
{
   fwrite(data,1,size,(FILE*) context);
}

#if defined(_MSC_VER) && defined(STBI_WINDOWS_UTF8)
#ifdef __cplusplus
#define STBIW_EXTERN extern "C"
#else
#define STBIW_EXTERN extern
#endif
STBIW_EXTERN __declspec(dllimport) int __stdcall MultiByteToWideChar(unsigned int cp, unsigned long flags, const char *str, int cbmb, wchar_t *widestr, int cchwide);
STBIW_EXTERN __declspec(dllimport) int __stdcall WideCharToMultiByte(unsigned int cp, unsigned long flags, const wchar_t *widestr, int cchwide, char *str, int cbmb, const char *defchar, int *used_default);

STBIWDEF int stbiw_convert_wchar_to_utf8(char *buffer, size_t bufferlen, const wchar_t* input)
{
	return WideCharToMultiByte(65001 /* UTF8 */, 0, input, -1, buffer, (int) bufferlen, NULL, NULL);
}
#endif

static FILE *stbiw__fopen(char const *filename, char const *mode)
{
   FILE *f;
#if defined(_MSC_VER) && defined(STBI_WINDOWS_UTF8)
   wchar_t wMode[64];
   wchar_t wFilename[1024];
	if (0 == MultiByteToWideChar(65001 /* UTF8 */, 0, filename, -1, wFilename, sizeof(wFilename)))
      return 0;
	
	if (0 == MultiByteToWideChar(65001 /* UTF8 */, 0, mode, -1, wMode, sizeof(wMode)))
      return 0;

#if _MSC_VER >= 1400
	if (0 != _wfopen_s(&f, wFilename, wMode))
		f = 0;
#else
   f = _wfopen(wFilename, wMode);
#endif

#elif defined(_MSC_VER) && _MSC_VER >= 1400
   if (0 != fopen_s(&f, filename, mode))
      f=0;
#else
   f = fopen(filename, mode);
#endif
   return f;
}

static int stbi__start_write_file(stbi__write_context *s, const char *filename)
{
   FILE *f = stbiw__fopen(filename, "wb");
   stbi__start_write_callbacks(s, stbi__stdio_write, (void *) f);
   return f != NULL;
}

static void stbi__end_write_file(stbi__write_context *s)
{
   fclose((FILE *)s->context);
}

#endif // !STBI_WRITE_NO_STDIO

typedef unsigned int stbiw_uint32;
typedef int stb_image_write_test[sizeof(stbiw_uint32)==4 ? 1 : -1];

static void stbiw__writefv(stbi__write_context *s, const char *fmt, va_list v)
{
   while (*fmt) {
      switch (*fmt++) {
         case ' ': break;
         case '1': { unsigned char x = STBIW_UCHAR(va_arg(v, int));
                     s->func(s->context,&x,1);
                     break; }
         case '2': { int x = va_arg(v,int);
                     unsigned char b[2];
                     b[0] = STBIW_UCHAR(x);
                     b[1] = STBIW_UCHAR(x>>8);
                     s->func(s->context,b,2);
                     break; }
         case '4': { stbiw_uint32 x = va_arg(v,int);
                     unsigned char b[4];
                     b[0]=STBIW_UCHAR(x);
                     b[1]=STBIW_UCHAR(x>>8);
                     b[2]=STBIW_UCHAR(x>>16);
                     b[3]=STBIW_UCHAR(x>>24);
                     s->func(s->context,b,4);
                     break; }
         default:
            STBIW_ASSERT(0);
            return;
      }
   }
}

static void stbiw__writef(stbi__write_context *s, const char *fmt, ...)
{
   va_list v;
   va_start(v, fmt);
   stbiw__writefv(s, fmt, v);
   va_end(v);
}

static void stbiw__putc(stbi__write_context *s, unsigned char c)
{
   s->func(s->context, &c, 1);
}

static void stbiw__write3(stbi__write_context *s, unsigned char a, unsigned char b, unsigned char c)
{
   unsigned char arr[3];
   arr[0] = a; arr[1] = b; arr[2] = c;
   s->func(s->context, arr, 3);
}

static void stbiw__write_pixel(stbi__write_context *s, int rgb_dir, int comp, int write_alpha, int expand_mono, unsigned char *d)
{
   unsigned char bg[3] = { 255, 0, 255}, px[3];
   int k;

   if (write_alpha < 0)
      s->func(s->context, &d[comp - 1], 1);

   switch (comp) {
      case 2: // 2 pixels = mono + alpha, alpha is written separately, so same as 1-channel case
      case 1:
         if (expand_mono)
            stbiw__write3(s, d[0], d[0], d[0]); // monochrome bmp
         else
            s->func(s->context, d, 1);  // monochrome TGA
         break;
      case 4:
         if (!write_alpha) {
            // composite against pink background
            for (k = 0; k < 3; ++k)
               px[k] = bg[k] + ((d[k] - bg[k]) * d[3]) / 255;
            stbiw__write3(s, px[1 - rgb_dir], px[1], px[1 + rgb_dir]);
            break;
         }
         /* FALLTHROUGH */
      case 3:
         stbiw__write3(s, d[1 - rgb_dir], d[1], d[1 + rgb_dir]);
         break;
   }
   if (write_alpha > 0)
      s->func(s->context, &d[comp - 1], 1);
}

static void stbiw__write_pixels(stbi__write_context *s, int rgb_dir, int vdir, int x, int y, int comp, void *data, int write_alpha, int scanline_pad, int expand_mono)
{
   stbiw_uint32 zero = 0;
   int i,j, j_end;

   if (y <= 0)
      return;

   if (stbi__flip_vertically_on_write)
      vdir *= -1;

   if (vdir < 0) {
      j_end = -1; j = y-1;
   } else {
      j_end =  y; j = 0;
   }

   for (; j != j_end; j += vdir) {
      for (i=0; i < x; ++i) {
         unsigned char *d = (unsigned char *) data + (j*x+i)*comp;
         stbiw__write_pixel(s, rgb_dir, comp, write_alpha, expand_mono, d);
      }
      s->func(s->context, &zero, scanline_pad);
   }
}

static int stbiw__outfile(stbi__write_context *s, int rgb_dir, int vdir, int x, int y, int comp, int expand_mono, void *data, int alpha, int pad, const char *fmt, ...)
{
   if (y < 0 || x < 0) {
      return 0;
   } else {
      va_list v;
      va_start(v, fmt);
      stbiw__writefv(s, fmt, v);
      va_end(v);
      stbiw__write_pixels(s,rgb_dir,vdir,x,y,comp,data,alpha,pad, expand_mono);
      return 1;
   }
}

static int stbi_write_bmp_core(stbi__write_context *s, int x, int y, int comp, const void *data)
{
   int pad = (-x*3) & 3;
   return stbiw__outfile(s,-1,-1,x,y,comp,1,(void *) data,0,pad,
           "11 4 22 4" "4 44 22 444444",
           'B', 'M', 14+40+(x*3+pad)*y, 0,0, 14+40,  // file header
            40, x,y, 1,24, 0,0,0,0,0,0);             // bitmap header
}

STBIWDEF int stbi_write_bmp_to_func(stbi_write_func *func, void *context, int x, int y, int comp, const void *data)
{
   stbi__write_context s;
   stbi__start_write_callbacks(&s, func, context);
   return stbi_write_bmp_core(&s, x, y, comp, data);
}

#ifndef STBI_WRITE_NO_STDIO
STBIWDEF int stbi_write_bmp(char const *filename, int x, int y, int comp, const void *data)
{
   stbi__write_context s;
   if (stbi__start_write_file(&s,filename)) {
      int r = stbi_write_bmp_core(&s, x, y, comp, data);
      stbi__end_write_file(&s);
      return r;
   } else
      return 0;
}
#endif //!STBI_WRITE_NO_STDIO

static int stbi_write_tga_core(stbi__write_context *s, int x, int y, int comp, void *data)
{
   int has_alpha = (comp == 2 || comp == 4);
   int colorbytes = has_alpha ? comp-1 : comp;
   int format = colorbytes < 2 ? 3 : 2; // 3 color channels (RGB/RGBA) = 2, 1 color channel (Y/YA) = 3

   if (y < 0 || x < 0)
      return 0;

   if (!stbi_write_tga_with_rle) {
      return stbiw__outfile(s, -1, -1, x, y, comp, 0, (void *) data, has_alpha, 0,
         "111 221 2222 11", 0, 0, format, 0, 0, 0, 0, 0, x, y, (colorbytes + has_alpha) * 8, has_alpha * 8);
   } else {
      int i,j,k;
      int jend, jdir;

      stbiw__writef(s, "111 221 2222 11", 0,0,format+8, 0,0,0, 0,0,x,y, (colorbytes + has_alpha) * 8, has_alpha * 8);

      if (stbi__flip_vertically_on_write) {
         j = 0;
         jend = y;
         jdir = 1;
      } else {
         j = y-1;
         jend = -1;
         jdir = -1;
      }
      for (; j != jend; j += jdir) {
         unsigned char *row = (unsigned char *) data + j * x * comp;
         int len;

         for (i = 0; i < x; i += len) {
            unsigned char *begin = row + i * comp;
            int diff = 1;
            len = 1;

            if (i < x - 1) {
               ++len;
               diff = memcmp(begin, row + (i + 1) * comp, comp);
               if (diff) {
                  const unsigned char *prev = begin;
                  for (k = i + 2; k < x && len < 128; ++k) {
                     if (memcmp(prev, row + k * comp, comp)) {
                        prev += comp;
                        ++len;
                     } else {
                        --len;
                        break;
                     }
                  }
               } else {
                  for (k = i + 2; k < x && len < 128; ++k) {
                     if (!memcmp(begin, row + k * comp, comp)) {
                        ++len;
                     } else {
                        break;
                     }
                  }
               }
            }

            if (diff) {
               unsigned char header = STBIW_UCHAR(len - 1);
               s->func(s->context, &header, 1);
               for (k = 0; k < len; ++k) {
                  stbiw__write_pixel(s, -1, comp, has_alpha, 0, begin + k * comp);
               }
            } else {
               unsigned char header = STBIW_UCHAR(len - 129);
               s->func(s->context, &header, 1);
               stbiw__write_pixel(s, -1, comp, has_alpha, 0, begin);
            }
         }
      }
   }
   return 1;
}

STBIWDEF int stbi_write_tga_to_func(stbi_write_func *func, void *context, int x, int y, int comp, const void *data)
{
   stbi__write_context s;
   stbi__start_write_callbacks(&s, func, context);
   return stbi_write_tga_core(&s, x, y, comp, (void *) data);
}

#ifndef STBI_WRITE_NO_STDIO
STBIWDEF int stbi_write_tga(char const *filename, int x, int y, int comp, const void *data)
{
   stbi__write_context s;
   if (stbi__start_write_file(&s,filename)) {
      int r = stbi_write_tga_core(&s, x, y, comp, (void *) data);
      stbi__end_write_file(&s);
      return r;
   } else
      return 0;
}
#endif

// *************************************************************************************************
// Radiance RGBE HDR writer
// by Baldur Karlsson

#define stbiw__max(a, b)  ((a) > (b) ? (a) : (b))

static void stbiw__linear_to_rgbe(unsigned char *rgbe, float *linear)
{
   int exponent;
   float maxcomp = stbiw__max(linear[0], stbiw__max(linear[1], linear[2]));

   if (maxcomp < 1e-32f) {
      rgbe[0] = rgbe[1] = rgbe[2] = rgbe[3] = 0;
   } else {
      float normalize = (float) frexp(maxcomp, &exponent) * 256.0f/maxcomp;

      rgbe[0] = (unsigned char)(linear[0] * normalize);
      rgbe[1] = (unsigned char)(linear[1] * normalize);
      rgbe[2] = (unsigned char)(linear[2] * normalize);
      rgbe[3] = (unsigned char)(exponent + 128);
   }
}

static void stbiw__write_run_data(stbi__write_context *s, int length, unsigned char databyte)
{
   unsigned char lengthbyte = STBIW_UCHAR(length+128);
   STBIW_ASSERT(length+128 <= 255);
   s->func(s->context, &lengthbyte, 1);
   s->func(s->context, &databyte, 1);
}

static void stbiw__write_dump_data(stbi__write_context *s, int length, unsigned char *data)
{
   unsigned char lengthbyte = STBIW_UCHAR(length);
   STBIW_ASSERT(length <= 128); // inconsistent with spec but consistent with official code
   s->func(s->context, &lengthbyte, 1);
   s->func(s->context, data, length);
}

static void stbiw__write_hdr_scanline(stbi__write_context *s, int width, int ncomp, unsigned char *scratch, float *scanline)
{
   unsigned char scanlineheader[4] = { 2, 2, 0, 0 };
   unsigned char rgbe[4];
   float linear[3];
   int x;

   scanlineheader[2] = (width&0xff00)>>8;
   scanlineheader[3] = (width&0x00ff);

   /* skip RLE for images too small or large */
   if (width < 8 || width >= 32768) {
      for (x=0; x < width; x++) {
         switch (ncomp) {
            case 4: /* fallthrough */
            case 3: linear[2] = scanline[x*ncomp + 2];
                    linear[1] = scanline[x*ncomp + 1];
                    linear[0] = scanline[x*ncomp + 0];
                    break;
            default:
                    linear[0] = linear[1] = linear[2] = scanline[x*ncomp + 0];
                    break;
         }
         stbiw__linear_to_rgbe(rgbe, linear);
         s->func(s->context, rgbe, 4);
      }
   } else {
      int c,r;
      /* encode into scratch buffer */
      for (x=0; x < width; x++) {
         switch(ncomp) {
            case 4: /* fallthrough */
            case 3: linear[2] = scanline[x*ncomp + 2];
                    linear[1] = scanline[x*ncomp + 1];
                    linear[0] = scanline[x*ncomp + 0];
                    break;
            default:
                    linear[0] = linear[1] = linear[2] = scanline[x*ncomp + 0];
                    break;
         }
         stbiw__linear_to_rgbe(rgbe, linear);
         scratch[x + width*0] = rgbe[0];
         scratch[x + width*1] = rgbe[1];
         scratch[x + width*2] = rgbe[2];
         scratch[x + width*3] = rgbe[3];
      }

      s->func(s->context, scanlineheader, 4);

      /* RLE each component separately */
      for (c=0; c < 4; c++) {
         unsigned char *comp = &scratch[width*c];

         x = 0;
         while (x < width) {
            // find first run
            r = x;
            while (r+2 < width) {
               if (comp[r] == comp[r+1] && comp[r] == comp[r+2])
                  break;
               ++r;
            }
            if (r+2 >= width)
               r = width;
            // dump up to first run
            while (x < r) {
               int len = r-x;
               if (len > 128) len = 128;
               stbiw__write_dump_data(s, len, &comp[x]);
               x += len;
            }
            // if there's a run, output it
            if (r+2 < width) { // same test as what we break out of in search loop, so only true if we break'd
               // find next byte after run
               while (r < width && comp[r] == comp[x])
                  ++r;
               // output run up to r
               while (x < r) {
                  int len = r-x;
                  if (len > 127) len = 127;
                  stbiw__write_run_data(s, len, comp[x]);
                  x += len;
               }
            }
         }
      }
   }
}

static int stbi_write_hdr_core(stbi__write_context *s, int x, int y, int comp, float *data)
{
   if (y <= 0 || x <= 0 || data == NULL)
      return 0;
   else {
      // Each component is stored separately. Allocate scratch space for full output scanline.
      unsigned char *scratch = (unsigned char *) STBIW_MALLOC(x*4);
      int i, len;
      char buffer[128];
      char header[] = "#?RADIANCE\n# Written by stb_image_write.h\nFORMAT=32-bit_rle_rgbe\n";
      s->func(s->context, header, sizeof(header)-1);

#ifdef __STDC_WANT_SECURE_LIB__
      len = sprintf_s(buffer, sizeof(buffer), "EXPOSURE=          1.0000000000000\n\n-Y %d +X %d\n", y, x);
#else
      len = sprintf(buffer, "EXPOSURE=          1.0000000000000\n\n-Y %d +X %d\n", y, x);
#endif
      s->func(s->context, buffer, len);

      for(i=0; i < y; i++)
         stbiw__write_hdr_scanline(s, x, comp, scratch, data + comp*x*(stbi__flip_vertically_on_write ? y-1-i : i));
      STBIW_FREE(scratch);
      return 1;
   }
}

STBIWDEF int stbi_write_hdr_to_func(stbi_write_func *func, void *context, int x, int y, int comp, const float *data)
{
   stbi__write_context s;
   stbi__start_write_callbacks(&s, func, context);
   return stbi_write_hdr_core(&s, x, y, comp, (float *) data);
}

#ifndef STBI_WRITE_NO_STDIO
STBIWDEF int stbi_write_hdr(char const *filename, int x, int y, int comp, const float *data)
{
   stbi__write_context s;
   if (stbi__start_write_file(&s,filename)) {
      int r = stbi_write_hdr_core(&s, x, y, comp, (float *) data);
      stbi__end_write_file(&s);
      return r;
   } else
      return 0;
}
#endif // STBI_WRITE_NO_STDIO


//////////////////////////////////////////////////////////////////////////////
//
// PNG writer
//

#ifndef STBIW_ZLIB_COMPRESS
// stretchy buffer; stbiw__sbpush() == vector<>::push_back() -- stbiw__sbcount() == vector<>::size()
#define stbiw__sbraw(a) ((int *) (a) - 2)
#define stbiw__sbm(a)   stbiw__sbraw(a)[0]
#define stbiw__sbn(a)   stbiw__sbraw(a)[1]

#define stbiw__sbneedgrow(a,n)  ((a)==0 || stbiw__sbn(a)+n >= stbiw__sbm(a))
#define stbiw__sbmaybegrow(a,n) (stbiw__sbneedgrow(a,(n)) ? stbiw__sbgrow(a,n) : 0)
#define stbiw__sbgrow(a,n)  stbiw__sbgrowf((void **) &(a), (n), sizeof(*(a)))

#define stbiw__sbpush(a, v)      (stbiw__sbmaybegrow(a,1), (a)[stbiw__sbn(a)++] = (v))
#define stbiw__sbcount(a)        ((a) ? stbiw__sbn(a) : 0)
#define stbiw__sbfree(a)         ((a) ? STBIW_FREE(stbiw__sbraw(a)),0 : 0)

static void *stbiw__sbgrowf(void **arr, int increment, int itemsize)
{
   int m = *arr ? 2*stbiw__sbm(*arr)+increment : increment+1;
   void *p = STBIW_REALLOC_SIZED(*arr ? stbiw__sbraw(*arr) : 0, *arr ? (stbiw__sbm(*arr)*itemsize + sizeof(int)*2) : 0, itemsize * m + sizeof(int)*2);
   STBIW_ASSERT(p);
   if (p) {
      if (!*arr) ((int *) p)[1] = 0;
      *arr = (void *) ((int *) p + 2);
      stbiw__sbm(*arr) = m;
   }
   return *arr;
}

static unsigned char *stbiw__zlib_flushf(unsigned char *data, unsigned int *bitbuffer, int *bitcount)
{
   while (*bitcount >= 8) {
      stbiw__sbpush(data, STBIW_UCHAR(*bitbuffer));
      *bitbuffer >>= 8;
      *bitcount -= 8;
   }
   return data;
}

static int stbiw__zlib_bitrev(int code, int codebits)
{
   int res=0;
   while (codebits--) {
      res = (res << 1) | (code & 1);
      code >>= 1;
   }
   return res;
}

static unsigned int stbiw__zlib_countm(unsigned char *a, unsigned char *b, int limit)
{
   int i;
   for (i=0; i < limit && i < 258; ++i)
      if (a[i] != b[i]) break;
   return i;
}

static unsigned int stbiw__zhash(unsigned char *data)
{
   stbiw_uint32 hash = data[0] + (data[1] << 8) + (data[2] << 16);
   hash ^= hash << 3;
   hash += hash >> 5;
   hash ^= hash << 4;
   hash += hash >> 17;
   hash ^= hash << 25;
   hash += hash >> 6;
   return hash;
}

#define stbiw__zlib_flush() (out = stbiw__zlib_flushf(out, &bitbuf, &bitcount))
#define stbiw__zlib_add(code,codebits) \
      (bitbuf |= (code) << bitcount, bitcount += (codebits), stbiw__zlib_flush())
#define stbiw__zlib_huffa(b,c)  stbiw__zlib_add(stbiw__zlib_bitrev(b,c),c)
// default huffman tables
#define stbiw__zlib_huff1(n)  stbiw__zlib_huffa(0x30 + (n), 8)
#define stbiw__zlib_huff2(n)  stbiw__zlib_huffa(0x190 + (n)-144, 9)
#define stbiw__zlib_huff3(n)  stbiw__zlib_huffa(0 + (n)-256,7)
#define stbiw__zlib_huff4(n)  stbiw__zlib_huffa(0xc0 + (n)-280,8)
#define stbiw__zlib_huff(n)  ((n) <= 143 ? stbiw__zlib_huff1(n) : (n) <= 255 ? stbiw__zlib_huff2(n) : (n) <= 279 ? stbiw__zlib_huff3(n) : stbiw__zlib_huff4(n))
#define stbiw__zlib_huffb(n) ((n) <= 143 ? stbiw__zlib_huff1(n) : stbiw__zlib_huff2(n))

#define stbiw__ZHASH   16384

#endif // STBIW_ZLIB_COMPRESS

STBIWDEF unsigned char * stbi_zlib_compress(unsigned char *data, int data_len, int *out_len, int quality)
{
#ifdef STBIW_ZLIB_COMPRESS
   // user provided a zlib compress implementation, use that
   return STBIW_ZLIB_COMPRESS(data, data_len, out_len, quality);
#else // use builtin
   static unsigned short lengthc[] = { 3,4,5,6,7,8,9,10,11,13,15,17,19,23,27,31,35,43,51,59,67,83,99,115,131,163,195,227,258, 259 };
   static unsigned char  lengtheb[]= { 0,0,0,0,0,0,0, 0, 1, 1, 1, 1, 2, 2, 2, 2, 3, 3, 3, 3, 4, 4, 4,  4,  5,  5,  5,  5,  0 };
   static unsigned short distc[]   = { 1,2,3,4,5,7,9,13,17,25,33,49,65,97,129,193,257,385,513,769,1025,1537,2049,3073,4097,6145,8193,12289,16385,24577, 32768 };
   static unsigned char  disteb[]  = { 0,0,0,0,1,1,2,2,3,3,4,4,5,5,6,6,7,7,8,8,9,9,10,10,11,11,12,12,13,13 };
   unsigned int bitbuf=0;
   int i,j, bitcount=0;
   unsigned char *out = NULL;
   unsigned char ***hash_table = (unsigned char***) STBIW_MALLOC(stbiw__ZHASH * sizeof(unsigned char**));
   if (hash_table == NULL)
      return NULL;
   if (quality < 5) quality = 5;

   stbiw__sbpush(out, 0x78);   // DEFLATE 32K window
   stbiw__sbpush(out, 0x5e);   // FLEVEL = 1
   stbiw__zlib_add(1,1);  // BFINAL = 1
   stbiw__zlib_add(1,2);  // BTYPE = 1 -- fixed huffman

   for (i=0; i < stbiw__ZHASH; ++i)
      hash_table[i] = NULL;

   i=0;
   while (i < data_len-3) {
      // hash next 3 bytes of data to be compressed
      int h = stbiw__zhash(data+i)&(stbiw__ZHASH-1), best=3;
      unsigned char *bestloc = 0;
      unsigned char **hlist = hash_table[h];
      int n = stbiw__sbcount(hlist);
      for (j=0; j < n; ++j) {
         if (hlist[j]-data > i-32768) { // if entry lies within window
            int d = stbiw__zlib_countm(hlist[j], data+i, data_len-i);
            if (d >= best) { best=d; bestloc=hlist[j]; }
         }
      }
      // when hash table entry is too long, delete half the entries
      if (hash_table[h] && stbiw__sbn(hash_table[h]) == 2*quality) {
         STBIW_MEMMOVE(hash_table[h], hash_table[h]+quality, sizeof(hash_table[h][0])*quality);
         stbiw__sbn(hash_table[h]) = quality;
      }
      stbiw__sbpush(hash_table[h],data+i);

      if (bestloc) {
         // "lazy matching" - check match at *next* byte, and if it's better, do cur byte as literal
         h = stbiw__zhash(data+i+1)&(stbiw__ZHASH-1);
         hlist = hash_table[h];
         n = stbiw__sbcount(hlist);
         for (j=0; j < n; ++j) {
            if (hlist[j]-data > i-32767) {
               int e = stbiw__zlib_countm(hlist[j], data+i+1, data_len-i-1);
               if (e > best) { // if next match is better, bail on current match
                  bestloc = NULL;
                  break;
               }
            }
         }
      }

      if (bestloc) {
         int d = (int) (data+i - bestloc); // distance back
         STBIW_ASSERT(d <= 32767 && best <= 258);
         for (j=0; best > lengthc[j+1]-1; ++j);
         stbiw__zlib_huff(j+257);
         if (lengtheb[j]) stbiw__zlib_add(best - lengthc[j], lengtheb[j]);
         for (j=0; d > distc[j+1]-1; ++j);
         stbiw__zlib_add(stbiw__zlib_bitrev(j,5),5);
         if (disteb[j]) stbiw__zlib_add(d - distc[j], disteb[j]);
         i += best;
      } else {
         stbiw__zlib_huffb(data[i]);
         ++i;
      }
   }
   // write out final bytes
   for (;i < data_len; ++i)
      stbiw__zlib_huffb(data[i]);
   stbiw__zlib_huff(256); // end of block
   // pad with 0 bits to byte boundary
   while (bitcount)
      stbiw__zlib_add(0,1);

   for (i=0; i < stbiw__ZHASH; ++i)
      (void) stbiw__sbfree(hash_table[i]);
   STBIW_FREE(hash_table);

   {
      // compute adler32 on input
      unsigned int s1=1, s2=0;
      int blocklen = (int) (data_len % 5552);
      j=0;
      while (j < data_len) {
         for (i=0; i < blocklen; ++i) { s1 += data[j+i]; s2 += s1; }
         s1 %= 65521; s2 %= 65521;
         j += blocklen;
         blocklen = 5552;
      }
      stbiw__sbpush(out, STBIW_UCHAR(s2 >> 8));
      stbiw__sbpush(out, STBIW_UCHAR(s2));
      stbiw__sbpush(out, STBIW_UCHAR(s1 >> 8));
      stbiw__sbpush(out, STBIW_UCHAR(s1));
   }
   *out_len = stbiw__sbn(out);
   // make returned pointer freeable
   STBIW_MEMMOVE(stbiw__sbraw(out), out, *out_len);
   return (unsigned char *) stbiw__sbraw(out);
#endif // STBIW_ZLIB_COMPRESS
}

static unsigned int stbiw__crc32(unsigned char *buffer, int len)
{
#ifdef STBIW_CRC32
    return STBIW_CRC32(buffer, len);
#else
   static unsigned int crc_table[256] =
   {
      0x00000000, 0x77073096, 0xEE0E612C, 0x990951BA, 0x076DC419, 0x706AF48F, 0xE963A535, 0x9E6495A3,
      0x0eDB8832, 0x79DCB8A4, 0xE0D5E91E, 0x97D2D988, 0x09B64C2B, 0x7EB17CBD, 0xE7B82D07, 0x90BF1D91,
      0x1DB71064, 0x6AB020F2, 0xF3B97148, 0x84BE41DE, 0x1ADAD47D, 0x6DDDE4EB, 0xF4D4B551, 0x83D385C7,
      0x136C9856, 0x646BA8C0, 0xFD62F97A, 0x8A65C9EC, 0x14015C4F, 0x63066CD9, 0xFA0F3D63, 0x8D080DF5,
      0x3B6E20C8, 0x4C69105E, 0xD56041E4, 0xA2677172, 0x3C03E4D1, 0x4B04D447, 0xD20D85FD, 0xA50AB56B,
      0x35B5A8FA, 0x42B2986C, 0xDBBBC9D6, 0xACBCF940, 0x32D86CE3, 0x45DF5C75, 0xDCD60DCF, 0xABD13D59,
      0x26D930AC, 0x51DE003A, 0xC8D75180, 0xBFD06116, 0x21B4F4B5, 0x56B3C423, 0xCFBA9599, 0xB8BDA50F,
      0x2802B89E, 0x5F058808, 0xC60CD9B2, 0xB10BE924, 0x2F6F7C87, 0x58684C11, 0xC1611DAB, 0xB6662D3D,
      0x76DC4190, 0x01DB7106, 0x98D220BC, 0xEFD5102A, 0x71B18589, 0x06B6B51F, 0x9FBFE4A5, 0xE8B8D433,
      0x7807C9A2, 0x0F00F934, 0x9609A88E, 0xE10E9818, 0x7F6A0DBB, 0x086D3D2D, 0x91646C97, 0xE6635C01,
      0x6B6B51F4, 0x1C6C6162, 0x856530D8, 0xF262004E, 0x6C0695ED, 0x1B01A57B, 0x8208F4C1, 0xF50FC457,
      0x65B0D9C6, 0x12B7E950, 0x8BBEB8EA, 0xFCB9887C, 0x62DD1DDF, 0x15DA2D49, 0x8CD37CF3, 0xFBD44C65,
      0x4DB26158, 0x3AB551CE, 0xA3BC0074, 0xD4BB30E2, 0x4ADFA541, 0x3DD895D7, 0xA4D1C46D, 0xD3D6F4FB,
      0x4369E96A, 0x346ED9FC, 0xAD678846, 0xDA60B8D0, 0x44042D73, 0x33031DE5, 0xAA0A4C5F, 0xDD0D7CC9,
      0x5005713C, 0x270241AA, 0xBE0B1010, 0xC90C2086, 0x5768B525, 0x206F85B3, 0xB966D409, 0xCE61E49F,
      0x5EDEF90E, 0x29D9C998, 0xB0D09822, 0xC7D7A8B4, 0x59B33D17, 0x2EB40D81, 0xB7BD5C3B, 0xC0BA6CAD,
      0xEDB88320, 0x9ABFB3B6, 0x03B6E20C, 0x74B1D29A, 0xEAD54739, 0x9DD277AF, 0x04DB2615, 0x73DC1683,
      0xE3630B12, 0x94643B84, 0x0D6D6A3E, 0x7A6A5AA8, 0xE40ECF0B, 0x9309FF9D, 0x0A00AE27, 0x7D079EB1,
      0xF00F9344, 0x8708A3D2, 0x1E01F268, 0x6906C2FE, 0xF762575D, 0x806567CB, 0x196C3671, 0x6E6B06E7,
      0xFED41B76, 0x89D32BE0, 0x10DA7A5A, 0x67DD4ACC, 0xF9B9DF6F, 0x8EBEEFF9, 0x17B7BE43, 0x60B08ED5,
      0xD6D6A3E8, 0xA1D1937E, 0x38D8C2C4, 0x4FDFF252, 0xD1BB67F1, 0xA6BC5767, 0x3FB506DD, 0x48B2364B,
      0xD80D2BDA, 0xAF0A1B4C, 0x36034AF6, 0x41047A60, 0xDF60EFC3, 0xA867DF55, 0x316E8EEF, 0x4669BE79,
      0xCB61B38C, 0xBC66831A, 0x256FD2A0, 0x5268E236, 0xCC0C7795, 0xBB0B4703, 0x220216B9, 0x5505262F,
      0xC5BA3BBE, 0xB2BD0B28, 0x2BB45A92, 0x5CB36A04, 0xC2D7FFA7, 0xB5D0CF31, 0x2CD99E8B, 0x5BDEAE1D,
      0x9B64C2B0, 0xEC63F226, 0x756AA39C, 0x026D930A, 0x9C0906A9, 0xEB0E363F, 0x72076785, 0x05005713,
      0x95BF4A82, 0xE2B87A14, 0x7BB12BAE, 0x0CB61B38, 0x92D28E9B, 0xE5D5BE0D, 0x7CDCEFB7, 0x0BDBDF21,
      0x86D3D2D4, 0xF1D4E242, 0x68DDB3F8, 0x1FDA836E, 0x81BE16CD, 0xF6B9265B, 0x6FB077E1, 0x18B74777,
      0x88085AE6, 0xFF0F6A70, 0x66063BCA, 0x11010B5C, 0x8F659EFF, 0xF862AE69, 0x616BFFD3, 0x166CCF45,
      0xA00AE278, 0xD70DD2EE, 0x4E048354, 0x3903B3C2, 0xA7672661, 0xD06016F7, 0x4969474D, 0x3E6E77DB,
      0xAED16A4A, 0xD9D65ADC, 0x40DF0B66, 0x37D83BF0, 0xA9BCAE53, 0xDEBB9EC5, 0x47B2CF7F, 0x30B5FFE9,
      0xBDBDF21C, 0xCABAC28A, 0x53B39330, 0x24B4A3A6, 0xBAD03605, 0xCDD70693, 0x54DE5729, 0x23D967BF,
      0xB3667A2E, 0xC4614AB8, 0x5D681B02, 0x2A6F2B94, 0xB40BBE37, 0xC30C8EA1, 0x5A05DF1B, 0x2D02EF8D
   };

   unsigned int crc = ~0u;
   int i;
   for (i=0; i < len; ++i)
      crc = (crc >> 8) ^ crc_table[buffer[i] ^ (crc & 0xff)];
   return ~crc;
#endif
}

#define stbiw__wpng4(o,a,b,c,d) ((o)[0]=STBIW_UCHAR(a),(o)[1]=STBIW_UCHAR(b),(o)[2]=STBIW_UCHAR(c),(o)[3]=STBIW_UCHAR(d),(o)+=4)
#define stbiw__wp32(data,v) stbiw__wpng4(data, (v)>>24,(v)>>16,(v)>>8,(v));
#define stbiw__wptag(data,s) stbiw__wpng4(data, s[0],s[1],s[2],s[3])

static void stbiw__wpcrc(unsigned char **data, int len)
{
   unsigned int crc = stbiw__crc32(*data - len - 4, len+4);
   stbiw__wp32(*data, crc);
}

static unsigned char stbiw__paeth(int a, int b, int c)
{
   int p = a + b - c, pa = abs(p-a), pb = abs(p-b), pc = abs(p-c);
   if (pa <= pb && pa <= pc) return STBIW_UCHAR(a);
   if (pb <= pc) return STBIW_UCHAR(b);
   return STBIW_UCHAR(c);
}

// @OPTIMIZE: provide an option that always forces left-predict or paeth predict
static void stbiw__encode_png_line(unsigned char *pixels, int stride_bytes, int width, int height, int y, int n, int filter_type, signed char *line_buffer)
{
   static int mapping[] = { 0,1,2,3,4 };
   static int firstmap[] = { 0,1,0,5,6 };
   int *mymap = (y != 0) ? mapping : firstmap;
   int i;
   int type = mymap[filter_type];
   unsigned char *z = pixels + stride_bytes * (stbi__flip_vertically_on_write ? height-1-y : y);
   int signed_stride = stbi__flip_vertically_on_write ? -stride_bytes : stride_bytes;
    
   if (type==0) {
      memcpy(line_buffer, z, width*n);
      return;
   }

   // first loop isn't optimized since it's just one pixel    
   for (i = 0; i < n; ++i) {
      switch (type) {
         case 1: line_buffer[i] = z[i]; break;
         case 2: line_buffer[i] = z[i] - z[i-signed_stride]; break;
         case 3: line_buffer[i] = z[i] - (z[i-signed_stride]>>1); break;
         case 4: line_buffer[i] = (signed char) (z[i] - stbiw__paeth(0,z[i-signed_stride],0)); break;
         case 5: line_buffer[i] = z[i]; break;
         case 6: line_buffer[i] = z[i]; break;
      }
   }
   switch (type) {
      case 1: for (i=n; i < width*n; ++i) line_buffer[i] = z[i] - z[i-n]; break;
      case 2: for (i=n; i < width*n; ++i) line_buffer[i] = z[i] - z[i-signed_stride]; break;
      case 3: for (i=n; i < width*n; ++i) line_buffer[i] = z[i] - ((z[i-n] + z[i-signed_stride])>>1); break;
      case 4: for (i=n; i < width*n; ++i) line_buffer[i] = z[i] - stbiw__paeth(z[i-n], z[i-signed_stride], z[i-signed_stride-n]); break;
      case 5: for (i=n; i < width*n; ++i) line_buffer[i] = z[i] - (z[i-n]>>1); break;
      case 6: for (i=n; i < width*n; ++i) line_buffer[i] = z[i] - stbiw__paeth(z[i-n], 0,0); break;
   }
}

STBIWDEF unsigned char *stbi_write_png_to_mem(const unsigned char *pixels, int stride_bytes, int x, int y, int n, int *out_len)
{
   int force_filter = stbi_write_force_png_filter;
   int ctype[5] = { -1, 0, 4, 2, 6 };
   unsigned char sig[8] = { 137,80,78,71,13,10,26,10 };
   unsigned char *out,*o, *filt, *zlib;
   signed char *line_buffer;
   int j,zlen;

   if (stride_bytes == 0)
      stride_bytes = x * n;

   if (force_filter >= 5) {
      force_filter = -1;
   }

   filt = (unsigned char *) STBIW_MALLOC((x*n+1) * y); if (!filt) return 0;
   line_buffer = (signed char *) STBIW_MALLOC(x * n); if (!line_buffer) { STBIW_FREE(filt); return 0; }
   for (j=0; j < y; ++j) {
      int filter_type;
      if (force_filter > -1) {
         filter_type = force_filter;
         stbiw__encode_png_line((unsigned char*)(pixels), stride_bytes, x, y, j, n, force_filter, line_buffer);
      } else { // Estimate the best filter by running through all of them:
         int best_filter = 0, best_filter_val = 0x7fffffff, est, i;
         for (filter_type = 0; filter_type < 5; filter_type++) {
            stbiw__encode_png_line((unsigned char*)(pixels), stride_bytes, x, y, j, n, filter_type, line_buffer);

            // Estimate the entropy of the line using this filter; the less, the better.
            est = 0;
            for (i = 0; i < x*n; ++i) {
               est += abs((signed char) line_buffer[i]);
            }
            if (est < best_filter_val) {
               best_filter_val = est;
               best_filter = filter_type;
            }
         }
         if (filter_type != best_filter) {  // If the last iteration already got us the best filter, don't redo it
            stbiw__encode_png_line((unsigned char*)(pixels), stride_bytes, x, y, j, n, best_filter, line_buffer);
            filter_type = best_filter;
         }
      }
      // when we get here, filter_type contains the filter type, and line_buffer contains the data
      filt[j*(x*n+1)] = (unsigned char) filter_type;
      STBIW_MEMMOVE(filt+j*(x*n+1)+1, line_buffer, x*n);
   }
   STBIW_FREE(line_buffer);
   zlib = stbi_zlib_compress(filt, y*( x*n+1), &zlen, stbi_write_png_compression_level);
   STBIW_FREE(filt);
   if (!zlib) return 0;

   // each tag requires 12 bytes of overhead
   out = (unsigned char *) STBIW_MALLOC(8 + 12+13 + 12+zlen + 12);
   if (!out) return 0;
   *out_len = 8 + 12+13 + 12+zlen + 12;

   o=out;
   STBIW_MEMMOVE(o,sig,8); o+= 8;
   stbiw__wp32(o, 13); // header length
   stbiw__wptag(o, "IHDR");
   stbiw__wp32(o, x);
   stbiw__wp32(o, y);
   *o++ = 8;
   *o++ = STBIW_UCHAR(ctype[n]);
   *o++ = 0;
   *o++ = 0;
   *o++ = 0;
   stbiw__wpcrc(&o,13);

   stbiw__wp32(o, zlen);
   stbiw__wptag(o, "IDAT");
   STBIW_MEMMOVE(o, zlib, zlen);
   o += zlen;
   STBIW_FREE(zlib);
   stbiw__wpcrc(&o, zlen);

   stbiw__wp32(o,0);
   stbiw__wptag(o, "IEND");
   stbiw__wpcrc(&o,0);

   STBIW_ASSERT(o == out + *out_len);

   return out;
}

#ifndef STBI_WRITE_NO_STDIO
STBIWDEF int stbi_write_png(char const *filename, int x, int y, int comp, const void *data, int stride_bytes)
{
   FILE *f;
   int len;
   unsigned char *png = stbi_write_png_to_mem((const unsigned char *) data, stride_bytes, x, y, comp, &len);
   if (png == NULL) return 0;

   f = stbiw__fopen(filename, "wb");
   if (!f) { STBIW_FREE(png); return 0; }
   fwrite(png, 1, len, f);
   fclose(f);
   STBIW_FREE(png);
   return 1;
}
#endif

STBIWDEF int stbi_write_png_to_func(stbi_write_func *func, void *context, int x, int y, int comp, const void *data, int stride_bytes)
{
   int len;
   unsigned char *png = stbi_write_png_to_mem((const unsigned char *) data, stride_bytes, x, y, comp, &len);
   if (png == NULL) return 0;
   func(context, png, len);
   STBIW_FREE(png);
   return 1;
}


/* ***************************************************************************
 *
 * JPEG writer
 *
 * This is based on Jon Olick's jo_jpeg.cpp:
 * public domain Simple, Minimalistic JPEG writer - http://www.jonolick.com/code.html
 */

static const unsigned char stbiw__jpg_ZigZag[] = { 0,1,5,6,14,15,27,28,2,4,7,13,16,26,29,42,3,8,12,17,25,30,41,43,9,11,18,
      24,31,40,44,53,10,19,23,32,39,45,52,54,20,22,33,38,46,51,55,60,21,34,37,47,50,56,59,61,35,36,48,49,57,58,62,63 };

static void stbiw__jpg_writeBits(stbi__write_context *s, int *bitBufP, int *bitCntP, const unsigned short *bs) {
   int bitBuf = *bitBufP, bitCnt = *bitCntP;
   bitCnt += bs[1];
   bitBuf |= bs[0] << (24 - bitCnt);
   while(bitCnt >= 8) {
      unsigned char c = (bitBuf >> 16) & 255;
      stbiw__putc(s, c);
      if(c == 255) {
         stbiw__putc(s, 0);
      }
      bitBuf <<= 8;
      bitCnt -= 8;
   }
   *bitBufP = bitBuf;
   *bitCntP = bitCnt;
}

static void stbiw__jpg_DCT(float *d0p, float *d1p, float *d2p, float *d3p, float *d4p, float *d5p, float *d6p, float *d7p) {
   float d0 = *d0p, d1 = *d1p, d2 = *d2p, d3 = *d3p, d4 = *d4p, d5 = *d5p, d6 = *d6p, d7 = *d7p;
   float z1, z2, z3, z4, z5, z11, z13;

   float tmp0 = d0 + d7;
   float tmp7 = d0 - d7;
   float tmp1 = d1 + d6;
   float tmp6 = d1 - d6;
   float tmp2 = d2 + d5;
   float tmp5 = d2 - d5;
   float tmp3 = d3 + d4;
   float tmp4 = d3 - d4;

   // Even part
   float tmp10 = tmp0 + tmp3;   // phase 2
   float tmp13 = tmp0 - tmp3;
   float tmp11 = tmp1 + tmp2;
   float tmp12 = tmp1 - tmp2;

   d0 = tmp10 + tmp11;       // phase 3
   d4 = tmp10 - tmp11;

   z1 = (tmp12 + tmp13) * 0.707106781f; // c4
   d2 = tmp13 + z1;       // phase 5
   d6 = tmp13 - z1;

   // Odd part
   tmp10 = tmp4 + tmp5;       // phase 2
   tmp11 = tmp5 + tmp6;
   tmp12 = tmp6 + tmp7;

   // The rotator is modified from fig 4-8 to avoid extra negations.
   z5 = (tmp10 - tmp12) * 0.382683433f; // c6
   z2 = tmp10 * 0.541196100f + z5; // c2-c6
   z4 = tmp12 * 1.306562965f + z5; // c2+c6
   z3 = tmp11 * 0.707106781f; // c4

   z11 = tmp7 + z3;      // phase 5
   z13 = tmp7 - z3;

   *d5p = z13 + z2;         // phase 6
   *d3p = z13 - z2;
   *d1p = z11 + z4;
   *d7p = z11 - z4;

   *d0p = d0;  *d2p = d2;  *d4p = d4;  *d6p = d6;
}

static void stbiw__jpg_calcBits(int val, unsigned short bits[2]) {
   int tmp1 = val < 0 ? -val : val;
   val = val < 0 ? val-1 : val;
   bits[1] = 1;
   while(tmp1 >>= 1) {
      ++bits[1];
   }
   bits[0] = val & ((1<<bits[1])-1);
}

static int stbiw__jpg_processDU(stbi__write_context *s, int *bitBuf, int *bitCnt, float *CDU, float *fdtbl, int DC, const unsigned short HTDC[256][2], const unsigned short HTAC[256][2]) {
   const unsigned short EOB[2] = { HTAC[0x00][0], HTAC[0x00][1] };
   const unsigned short M16zeroes[2] = { HTAC[0xF0][0], HTAC[0xF0][1] };
   int dataOff, i, diff, end0pos;
   int DU[64];

   // DCT rows
   for(dataOff=0; dataOff<64; dataOff+=8) {
      stbiw__jpg_DCT(&CDU[dataOff], &CDU[dataOff+1], &CDU[dataOff+2], &CDU[dataOff+3], &CDU[dataOff+4], &CDU[dataOff+5], &CDU[dataOff+6], &CDU[dataOff+7]);
   }
   // DCT columns
   for(dataOff=0; dataOff<8; ++dataOff) {
      stbiw__jpg_DCT(&CDU[dataOff], &CDU[dataOff+8], &CDU[dataOff+16], &CDU[dataOff+24], &CDU[dataOff+32], &CDU[dataOff+40], &CDU[dataOff+48], &CDU[dataOff+56]);
   }
   // Quantize/descale/zigzag the coefficients
   for(i=0; i<64; ++i) {
      float v = CDU[i]*fdtbl[i];
      // DU[stbiw__jpg_ZigZag[i]] = (int)(v < 0 ? ceilf(v - 0.5f) : floorf(v + 0.5f));
      // ceilf() and floorf() are C99, not C89, but I /think/ they're not needed here anyway?
      DU[stbiw__jpg_ZigZag[i]] = (int)(v < 0 ? v - 0.5f : v + 0.5f);
   }

   // Encode DC
   diff = DU[0] - DC;
   if (diff == 0) {
      stbiw__jpg_writeBits(s, bitBuf, bitCnt, HTDC[0]);
   } else {
      unsigned short bits[2];
      stbiw__jpg_calcBits(diff, bits);
      stbiw__jpg_writeBits(s, bitBuf, bitCnt, HTDC[bits[1]]);
      stbiw__jpg_writeBits(s, bitBuf, bitCnt, bits);
   }
   // Encode ACs
   end0pos = 63;
   for(; (end0pos>0)&&(DU[end0pos]==0); --end0pos) {
   }
   // end0pos = first element in reverse order !=0
   if(end0pos == 0) {
      stbiw__jpg_writeBits(s, bitBuf, bitCnt, EOB);
      return DU[0];
   }
   for(i = 1; i <= end0pos; ++i) {
      int startpos = i;
      int nrzeroes;
      unsigned short bits[2];
      for (; DU[i]==0 && i<=end0pos; ++i) {
      }
      nrzeroes = i-startpos;
      if ( nrzeroes >= 16 ) {
         int lng = nrzeroes>>4;
         int nrmarker;
         for (nrmarker=1; nrmarker <= lng; ++nrmarker)
            stbiw__jpg_writeBits(s, bitBuf, bitCnt, M16zeroes);
         nrzeroes &= 15;
      }
      stbiw__jpg_calcBits(DU[i], bits);
      stbiw__jpg_writeBits(s, bitBuf, bitCnt, HTAC[(nrzeroes<<4)+bits[1]]);
      stbiw__jpg_writeBits(s, bitBuf, bitCnt, bits);
   }
   if(end0pos != 63) {
      stbiw__jpg_writeBits(s, bitBuf, bitCnt, EOB);
   }
   return DU[0];
}

static int stbi_write_jpg_core(stbi__write_context *s, int width, int height, int comp, const void* data, int quality) {
   // Constants that don't pollute global namespace
   static const unsigned char std_dc_luminance_nrcodes[] = {0,0,1,5,1,1,1,1,1,1,0,0,0,0,0,0,0};
   static const unsigned char std_dc_luminance_values[] = {0,1,2,3,4,5,6,7,8,9,10,11};
   static const unsigned char std_ac_luminance_nrcodes[] = {0,0,2,1,3,3,2,4,3,5,5,4,4,0,0,1,0x7d};
   static const unsigned char std_ac_luminance_values[] = {
      0x01,0x02,0x03,0x00,0x04,0x11,0x05,0x12,0x21,0x31,0x41,0x06,0x13,0x51,0x61,0x07,0x22,0x71,0x14,0x32,0x81,0x91,0xa1,0x08,
      0x23,0x42,0xb1,0xc1,0x15,0x52,0xd1,0xf0,0x24,0x33,0x62,0x72,0x82,0x09,0x0a,0x16,0x17,0x18,0x19,0x1a,0x25,0x26,0x27,0x28,
      0x29,0x2a,0x34,0x35,0x36,0x37,0x38,0x39,0x3a,0x43,0x44,0x45,0x46,0x47,0x48,0x49,0x4a,0x53,0x54,0x55,0x56,0x57,0x58,0x59,
      0x5a,0x63,0x64,0x65,0x66,0x67,0x68,0x69,0x6a,0x73,0x74,0x75,0x76,0x77,0x78,0x79,0x7a,0x83,0x84,0x85,0x86,0x87,0x88,0x89,
      0x8a,0x92,0x93,0x94,0x95,0x96,0x97,0x98,0x99,0x9a,0xa2,0xa3,0xa4,0xa5,0xa6,0xa7,0xa8,0xa9,0xaa,0xb2,0xb3,0xb4,0xb5,0xb6,
      0xb7,0xb8,0xb9,0xba,0xc2,0xc3,0xc4,0xc5,0xc6,0xc7,0xc8,0xc9,0xca,0xd2,0xd3,0xd4,0xd5,0xd6,0xd7,0xd8,0xd9,0xda,0xe1,0xe2,
      0xe3,0xe4,0xe5,0xe6,0xe7,0xe8,0xe9,0xea,0xf1,0xf2,0xf3,0xf4,0xf5,0xf6,0xf7,0xf8,0xf9,0xfa
   };
   static const unsigned char std_dc_chrominance_nrcodes[] = {0,0,3,1,1,1,1,1,1,1,1,1,0,0,0,0,0};
   static const unsigned char std_dc_chrominance_values[] = {0,1,2,3,4,5,6,7,8,9,10,11};
   static const unsigned char std_ac_chrominance_nrcodes[] = {0,0,2,1,2,4,4,3,4,7,5,4,4,0,1,2,0x77};
   static const unsigned char std_ac_chrominance_values[] = {
      0x00,0x01,0x02,0x03,0x11,0x04,0x05,0x21,0x31,0x06,0x12,0x41,0x51,0x07,0x61,0x71,0x13,0x22,0x32,0x81,0x08,0x14,0x42,0x91,
      0xa1,0xb1,0xc1,0x09,0x23,0x33,0x52,0xf0,0x15,0x62,0x72,0xd1,0x0a,0x16,0x24,0x34,0xe1,0x25,0xf1,0x17,0x18,0x19,0x1a,0x26,
      0x27,0x28,0x29,0x2a,0x35,0x36,0x37,0x38,0x39,0x3a,0x43,0x44,0x45,0x46,0x47,0x48,0x49,0x4a,0x53,0x54,0x55,0x56,0x57,0x58,
      0x59,0x5a,0x63,0x64,0x65,0x66,0x67,0x68,0x69,0x6a,0x73,0x74,0x75,0x76,0x77,0x78,0x79,0x7a,0x82,0x83,0x84,0x85,0x86,0x87,
      0x88,0x89,0x8a,0x92,0x93,0x94,0x95,0x96,0x97,0x98,0x99,0x9a,0xa2,0xa3,0xa4,0xa5,0xa6,0xa7,0xa8,0xa9,0xaa,0xb2,0xb3,0xb4,
      0xb5,0xb6,0xb7,0xb8,0xb9,0xba,0xc2,0xc3,0xc4,0xc5,0xc6,0xc7,0xc8,0xc9,0xca,0xd2,0xd3,0xd4,0xd5,0xd6,0xd7,0xd8,0xd9,0xda,
      0xe2,0xe3,0xe4,0xe5,0xe6,0xe7,0xe8,0xe9,0xea,0xf2,0xf3,0xf4,0xf5,0xf6,0xf7,0xf8,0xf9,0xfa
   };
   // Huffman tables
   static const unsigned short YDC_HT[256][2] = { {0,2},{2,3},{3,3},{4,3},{5,3},{6,3},{14,4},{30,5},{62,6},{126,7},{254,8},{510,9}};
   static const unsigned short UVDC_HT[256][2] = { {0,2},{1,2},{2,2},{6,3},{14,4},{30,5},{62,6},{126,7},{254,8},{510,9},{1022,10},{2046,11}};
   static const unsigned short YAC_HT[256][2] = {
      {10,4},{0,2},{1,2},{4,3},{11,4},{26,5},{120,7},{248,8},{1014,10},{65410,16},{65411,16},{0,0},{0,0},{0,0},{0,0},{0,0},{0,0},
      {12,4},{27,5},{121,7},{502,9},{2038,11},{65412,16},{65413,16},{65414,16},{65415,16},{65416,16},{0,0},{0,0},{0,0},{0,0},{0,0},{0,0},
      {28,5},{249,8},{1015,10},{4084,12},{65417,16},{65418,16},{65419,16},{65420,16},{65421,16},{65422,16},{0,0},{0,0},{0,0},{0,0},{0,0},{0,0},
      {58,6},{503,9},{4085,12},{65423,16},{65424,16},{65425,16},{65426,16},{65427,16},{65428,16},{65429,16},{0,0},{0,0},{0,0},{0,0},{0,0},{0,0},
      {59,6},{1016,10},{65430,16},{65431,16},{65432,16},{65433,16},{65434,16},{65435,16},{65436,16},{65437,16},{0,0},{0,0},{0,0},{0,0},{0,0},{0,0},
      {122,7},{2039,11},{65438,16},{65439,16},{65440,16},{65441,16},{65442,16},{65443,16},{65444,16},{65445,16},{0,0},{0,0},{0,0},{0,0},{0,0},{0,0},
      {123,7},{4086,12},{65446,16},{65447,16},{65448,16},{65449,16},{65450,16},{65451,16},{65452,16},{65453,16},{0,0},{0,0},{0,0},{0,0},{0,0},{0,0},
      {250,8},{4087,12},{65454,16},{65455,16},{65456,16},{65457,16},{65458,16},{65459,16},{65460,16},{65461,16},{0,0},{0,0},{0,0},{0,0},{0,0},{0,0},
      {504,9},{32704,15},{65462,16},{65463,16},{65464,16},{65465,16},{65466,16},{65467,16},{65468,16},{65469,16},{0,0},{0,0},{0,0},{0,0},{0,0},{0,0},
      {505,9},{65470,16},{65471,16},{65472,16},{65473,16},{65474,16},{65475,16},{65476,16},{65477,16},{65478,16},{0,0},{0,0},{0,0},{0,0},{0,0},{0,0},
      {506,9},{65479,16},{65480,16},{65481,16},{65482,16},{65483,16},{65484,16},{65485,16},{65486,16},{65487,16},{0,0},{0,0},{0,0},{0,0},{0,0},{0,0},
      {1017,10},{65488,16},{65489,16},{65490,16},{65491,16},{65492,16},{65493,16},{65494,16},{65495,16},{65496,16},{0,0},{0,0},{0,0},{0,0},{0,0},{0,0},
      {1018,10},{65497,16},{65498,16},{65499,16},{65500,16},{65501,16},{65502,16},{65503,16},{65504,16},{65505,16},{0,0},{0,0},{0,0},{0,0},{0,0},{0,0},
      {2040,11},{65506,16},{65507,16},{65508,16},{65509,16},{65510,16},{65511,16},{65512,16},{65513,16},{65514,16},{0,0},{0,0},{0,0},{0,0},{0,0},{0,0},
      {65515,16},{65516,16},{65517,16},{65518,16},{65519,16},{65520,16},{65521,16},{65522,16},{65523,16},{65524,16},{0,0},{0,0},{0,0},{0,0},{0,0},
      {2041,11},{65525,16},{65526,16},{65527,16},{65528,16},{65529,16},{65530,16},{65531,16},{65532,16},{65533,16},{65534,16},{0,0},{0,0},{0,0},{0,0},{0,0}
   };
   static const unsigned short UVAC_HT[256][2] = {
      {0,2},{1,2},{4,3},{10,4},{24,5},{25,5},{56,6},{120,7},{500,9},{1014,10},{4084,12},{0,0},{0,0},{0,0},{0,0},{0,0},{0,0},
      {11,4},{57,6},{246,8},{501,9},{2038,11},{4085,12},{65416,16},{65417,16},{65418,16},{65419,16},{0,0},{0,0},{0,0},{0,0},{0,0},{0,0},
      {26,5},{247,8},{1015,10},{4086,12},{32706,15},{65420,16},{65421,16},{65422,16},{65423,16},{65424,16},{0,0},{0,0},{0,0},{0,0},{0,0},{0,0},
      {27,5},{248,8},{1016,10},{4087,12},{65425,16},{65426,16},{65427,16},{65428,16},{65429,16},{65430,16},{0,0},{0,0},{0,0},{0,0},{0,0},{0,0},
      {58,6},{502,9},{65431,16},{65432,16},{65433,16},{65434,16},{65435,16},{65436,16},{65437,16},{65438,16},{0,0},{0,0},{0,0},{0,0},{0,0},{0,0},
      {59,6},{1017,10},{65439,16},{65440,16},{65441,16},{65442,16},{65443,16},{65444,16},{65445,16},{65446,16},{0,0},{0,0},{0,0},{0,0},{0,0},{0,0},
      {121,7},{2039,11},{65447,16},{65448,16},{65449,16},{65450,16},{65451,16},{65452,16},{65453,16},{65454,16},{0,0},{0,0},{0,0},{0,0},{0,0},{0,0},
      {122,7},{2040,11},{65455,16},{65456,16},{65457,16},{65458,16},{65459,16},{65460,16},{65461,16},{65462,16},{0,0},{0,0},{0,0},{0,0},{0,0},{0,0},
      {249,8},{65463,16},{65464,16},{65465,16},{65466,16},{65467,16},{65468,16},{65469,16},{65470,16},{65471,16},{0,0},{0,0},{0,0},{0,0},{0,0},{0,0},
      {503,9},{65472,16},{65473,16},{65474,16},{65475,16},{65476,16},{65477,16},{65478,16},{65479,16},{65480,16},{0,0},{0,0},{0,0},{0,0},{0,0},{0,0},
      {504,9},{65481,16},{65482,16},{65483,16},{65484,16},{65485,16},{65486,16},{65487,16},{65488,16},{65489,16},{0,0},{0,0},{0,0},{0,0},{0,0},{0,0},
      {505,9},{65490,16},{65491,16},{65492,16},{65493,16},{65494,16},{65495,16},{65496,16},{65497,16},{65498,16},{0,0},{0,0},{0,0},{0,0},{0,0},{0,0},
      {506,9},{65499,16},{65500,16},{65501,16},{65502,16},{65503,16},{65504,16},{65505,16},{65506,16},{65507,16},{0,0},{0,0},{0,0},{0,0},{0,0},{0,0},
      {2041,11},{65508,16},{65509,16},{65510,16},{65511,16},{65512,16},{65513,16},{65514,16},{65515,16},{65516,16},{0,0},{0,0},{0,0},{0,0},{0,0},{0,0},
      {16352,14},{65517,16},{65518,16},{65519,16},{65520,16},{65521,16},{65522,16},{65523,16},{65524,16},{65525,16},{0,0},{0,0},{0,0},{0,0},{0,0},
      {1018,10},{32707,15},{65526,16},{65527,16},{65528,16},{65529,16},{65530,16},{65531,16},{65532,16},{65533,16},{65534,16},{0,0},{0,0},{0,0},{0,0},{0,0}
   };
   static const int YQT[] = {16,11,10,16,24,40,51,61,12,12,14,19,26,58,60,55,14,13,16,24,40,57,69,56,14,17,22,29,51,87,80,62,18,22,
                             37,56,68,109,103,77,24,35,55,64,81,104,113,92,49,64,78,87,103,121,120,101,72,92,95,98,112,100,103,99};
   static const int UVQT[] = {17,18,24,47,99,99,99,99,18,21,26,66,99,99,99,99,24,26,56,99,99,99,99,99,47,66,99,99,99,99,99,99,
                              99,99,99,99,99,99,99,99,99,99,99,99,99,99,99,99,99,99,99,99,99,99,99,99,99,99,99,99,99,99,99,99};
   static const float aasf[] = { 1.0f * 2.828427125f, 1.387039845f * 2.828427125f, 1.306562965f * 2.828427125f, 1.175875602f * 2.828427125f, 
                                 1.0f * 2.828427125f, 0.785694958f * 2.828427125f, 0.541196100f * 2.828427125f, 0.275899379f * 2.828427125f };

   int row, col, i, k;
   float fdtbl_Y[64], fdtbl_UV[64];
   unsigned char YTable[64], UVTable[64];

   if(!data || !width || !height || comp > 4 || comp < 1) {
      return 0;
   }

   quality = quality ? quality : 90;
   quality = quality < 1 ? 1 : quality > 100 ? 100 : quality;
   quality = quality < 50 ? 5000 / quality : 200 - quality * 2;

   for(i = 0; i < 64; ++i) {
      int uvti, yti = (YQT[i]*quality+50)/100;
      YTable[stbiw__jpg_ZigZag[i]] = (unsigned char) (yti < 1 ? 1 : yti > 255 ? 255 : yti);
      uvti = (UVQT[i]*quality+50)/100;
      UVTable[stbiw__jpg_ZigZag[i]] = (unsigned char) (uvti < 1 ? 1 : uvti > 255 ? 255 : uvti);
   }

   for(row = 0, k = 0; row < 8; ++row) {
      for(col = 0; col < 8; ++col, ++k) {
         fdtbl_Y[k]  = 1 / (YTable [stbiw__jpg_ZigZag[k]] * aasf[row] * aasf[col]);
         fdtbl_UV[k] = 1 / (UVTable[stbiw__jpg_ZigZag[k]] * aasf[row] * aasf[col]);
      }
   }

   // Write Headers
   {
      static const unsigned char head0[] = { 0xFF,0xD8,0xFF,0xE0,0,0x10,'J','F','I','F',0,1,1,0,0,1,0,1,0,0,0xFF,0xDB,0,0x84,0 };
      static const unsigned char head2[] = { 0xFF,0xDA,0,0xC,3,1,0,2,0x11,3,0x11,0,0x3F,0 };
      const unsigned char head1[] = { 0xFF,0xC0,0,0x11,8,(unsigned char)(height>>8),STBIW_UCHAR(height),(unsigned char)(width>>8),STBIW_UCHAR(width),
                                      3,1,0x11,0,2,0x11,1,3,0x11,1,0xFF,0xC4,0x01,0xA2,0 };
      s->func(s->context, (void*)head0, sizeof(head0));
      s->func(s->context, (void*)YTable, sizeof(YTable));
      stbiw__putc(s, 1);
      s->func(s->context, UVTable, sizeof(UVTable));
      s->func(s->context, (void*)head1, sizeof(head1));
      s->func(s->context, (void*)(std_dc_luminance_nrcodes+1), sizeof(std_dc_luminance_nrcodes)-1);
      s->func(s->context, (void*)std_dc_luminance_values, sizeof(std_dc_luminance_values));
      stbiw__putc(s, 0x10); // HTYACinfo
      s->func(s->context, (void*)(std_ac_luminance_nrcodes+1), sizeof(std_ac_luminance_nrcodes)-1);
      s->func(s->context, (void*)std_ac_luminance_values, sizeof(std_ac_luminance_values));
      stbiw__putc(s, 1); // HTUDCinfo
      s->func(s->context, (void*)(std_dc_chrominance_nrcodes+1), sizeof(std_dc_chrominance_nrcodes)-1);
      s->func(s->context, (void*)std_dc_chrominance_values, sizeof(std_dc_chrominance_values));
      stbiw__putc(s, 0x11); // HTUACinfo
      s->func(s->context, (void*)(std_ac_chrominance_nrcodes+1), sizeof(std_ac_chrominance_nrcodes)-1);
      s->func(s->context, (void*)std_ac_chrominance_values, sizeof(std_ac_chrominance_values));
      s->func(s->context, (void*)head2, sizeof(head2));
   }

   // Encode 8x8 macroblocks
   {
      static const unsigned short fillBits[] = {0x7F, 7};
      const unsigned char *imageData = (const unsigned char *)data;
      int DCY=0, DCU=0, DCV=0;
      int bitBuf=0, bitCnt=0;
      // comp == 2 is grey+alpha (alpha is ignored)
      int ofsG = comp > 2 ? 1 : 0, ofsB = comp > 2 ? 2 : 0;
      int x, y, pos;
      for(y = 0; y < height; y += 8) {
         for(x = 0; x < width; x += 8) {
            float YDU[64], UDU[64], VDU[64];
            for(row = y, pos = 0; row < y+8; ++row) {
               // row >= height => use last input row
               int clamped_row = (row < height) ? row : height - 1;
               int base_p = (stbi__flip_vertically_on_write ? (height-1-clamped_row) : clamped_row)*width*comp;
               for(col = x; col < x+8; ++col, ++pos) {
                  float r, g, b;
                  // if col >= width => use pixel from last input column
                  int p = base_p + ((col < width) ? col : (width-1))*comp;

                  r = imageData[p+0];
                  g = imageData[p+ofsG];
                  b = imageData[p+ofsB];
                  YDU[pos]=+0.29900f*r+0.58700f*g+0.11400f*b-128;
                  UDU[pos]=-0.16874f*r-0.33126f*g+0.50000f*b;
                  VDU[pos]=+0.50000f*r-0.41869f*g-0.08131f*b;
               }
            }

            DCY = stbiw__jpg_processDU(s, &bitBuf, &bitCnt, YDU, fdtbl_Y, DCY, YDC_HT, YAC_HT);
            DCU = stbiw__jpg_processDU(s, &bitBuf, &bitCnt, UDU, fdtbl_UV, DCU, UVDC_HT, UVAC_HT);
            DCV = stbiw__jpg_processDU(s, &bitBuf, &bitCnt, VDU, fdtbl_UV, DCV, UVDC_HT, UVAC_HT);
         }
      }

      // Do the bit alignment of the EOI marker
      stbiw__jpg_writeBits(s, &bitBuf, &bitCnt, fillBits);
   }

   // EOI
   stbiw__putc(s, 0xFF);
   stbiw__putc(s, 0xD9);

   return 1;
}

STBIWDEF int stbi_write_jpg_to_func(stbi_write_func *func, void *context, int x, int y, int comp, const void *data, int quality)
{
   stbi__write_context s;
   stbi__start_write_callbacks(&s, func, context);
   return stbi_write_jpg_core(&s, x, y, comp, (void *) data, quality);
}


#ifndef STBI_WRITE_NO_STDIO
STBIWDEF int stbi_write_jpg(char const *filename, int x, int y, int comp, const void *data, int quality)
{
   stbi__write_context s;
   if (stbi__start_write_file(&s,filename)) {
      int r = stbi_write_jpg_core(&s, x, y, comp, data, quality);
      stbi__end_write_file(&s);
      return r;
   } else
      return 0;
}
#endif

#endif // STB_IMAGE_WRITE_IMPLEMENTATION

/* Revision history
      1.11  (2019-08-11)
             
      1.10  (2019-02-07)
             support utf8 filenames in Windows; fix warnings and platform ifdefs 
      1.09  (2018-02-11)
             fix typo in zlib quality API, improve STB_I_W_STATIC in C++
      1.08  (2018-01-29)
             add stbi__flip_vertically_on_write, external zlib, zlib quality, choose PNG filter
      1.07  (2017-07-24)
             doc fix
      1.06 (2017-07-23)
             writing JPEG (using Jon Olick's code)
      1.05   ???
      1.04 (2017-03-03)
             monochrome BMP expansion
      1.03   ???
      1.02 (2016-04-02)
             avoid allocating large structures on the stack
      1.01 (2016-01-16)
             STBIW_REALLOC_SIZED: support allocators with no realloc support
             avoid race-condition in crc initialization
             minor compile issues
      1.00 (2015-09-14)
             installable file IO function
      0.99 (2015-09-13)
             warning fixes; TGA rle support
      0.98 (2015-04-08)
             added STBIW_MALLOC, STBIW_ASSERT etc
      0.97 (2015-01-18)
             fixed HDR asserts, rewrote HDR rle logic
      0.96 (2015-01-17)
             add HDR output
             fix monochrome BMP
      0.95 (2014-08-17)
		       add monochrome TGA output
      0.94 (2014-05-31)
             rename private functions to avoid conflicts with stb_image.h
      0.93 (2014-05-27)
             warning fixes
      0.92 (2010-08-01)
             casts to unsigned char to fix warnings
      0.91 (2010-07-17)
             first public release
      0.90   first internal release
*/

/*
------------------------------------------------------------------------------
This software is available under 2 licenses -- choose whichever you prefer.
------------------------------------------------------------------------------
ALTERNATIVE A - MIT License
Copyright (c) 2017 Sean Barrett
Permission is hereby granted, free of charge, to any person obtaining a copy of 
this software and associated documentation files (the "Software"), to deal in 
the Software without restriction, including without limitation the rights to 
use, copy, modify, merge, publish, distribute, sublicense, and/or sell copies 
of the Software, and to permit persons to whom the Software is furnished to do 
so, subject to the following conditions:
The above copyright notice and this permission notice shall be included in all 
copies or substantial portions of the Software.
THE SOFTWARE IS PROVIDED "AS IS", WITHOUT WARRANTY OF ANY KIND, EXPRESS OR 
IMPLIED, INCLUDING BUT NOT LIMITED TO THE WARRANTIES OF MERCHANTABILITY, 
FITNESS FOR A PARTICULAR PURPOSE AND NONINFRINGEMENT. IN NO EVENT SHALL THE 
AUTHORS OR COPYRIGHT HOLDERS BE LIABLE FOR ANY CLAIM, DAMAGES OR OTHER 
LIABILITY, WHETHER IN AN ACTION OF CONTRACT, TORT OR OTHERWISE, ARISING FROM, 
OUT OF OR IN CONNECTION WITH THE SOFTWARE OR THE USE OR OTHER DEALINGS IN THE 
SOFTWARE.
------------------------------------------------------------------------------
ALTERNATIVE B - Public Domain (www.unlicense.org)
This is free and unencumbered software released into the public domain.
Anyone is free to copy, modify, publish, use, compile, sell, or distribute this 
software, either in source code form or as a compiled binary, for any purpose, 
commercial or non-commercial, and by any means.
In jurisdictions that recognize copyright laws, the author or authors of this 
software dedicate any and all copyright interest in the software to the public 
domain. We make this dedication for the benefit of the public at large and to 
the detriment of our heirs and successors. We intend this dedication to be an 
overt act of relinquishment in perpetuity of all present and future rights to 
this software under copyright law.
THE SOFTWARE IS PROVIDED "AS IS", WITHOUT WARRANTY OF ANY KIND, EXPRESS OR 
IMPLIED, INCLUDING BUT NOT LIMITED TO THE WARRANTIES OF MERCHANTABILITY, 
FITNESS FOR A PARTICULAR PURPOSE AND NONINFRINGEMENT. IN NO EVENT SHALL THE 
AUTHORS BE LIABLE FOR ANY CLAIM, DAMAGES OR OTHER LIABILITY, WHETHER IN AN 
ACTION OF CONTRACT, TORT OR OTHERWISE, ARISING FROM, OUT OF OR IN CONNECTION 
WITH THE SOFTWARE OR THE USE OR OTHER DEALINGS IN THE SOFTWARE.
------------------------------------------------------------------------------
*/
>>>>>>> 468adaa7
<|MERGE_RESOLUTION|>--- conflicted
+++ resolved
@@ -1,5 +1,4 @@
-<<<<<<< HEAD
-/* stb_image_write - v1.08 - public domain - http://nothings.org/stb/stb_image_write.h
+/* stb_image_write - v1.13 - public domain - http://nothings.org/stb
    writes out PNG/BMP/TGA/JPEG/HDR images to C stdio - Sean Barrett 2010-2015
                                      no warranty implied; use at your own risk
 
@@ -11,15 +10,9 @@
 
    Will probably not work correctly with strict-aliasing optimizations.
 
-   If using a modern Microsoft Compiler, non-safe versions of CRT calls may cause 
-   compilation warnings or even errors. To avoid this, also before #including,
-
-       #define STBI_MSC_SECURE_CRT
-
 ABOUT:
 
-   This header file is a library for writing images to C stdio. It could be
-   adapted to write to memory or a general streaming interface; let me know.
+   This header file is a library for writing images to C stdio or a callback.
 
    The PNG output is not optimal; it is 20-50% larger than the file
    written by a decent optimizing implementation; though providing a custom
@@ -39,6 +32,14 @@
    The returned data will be freed with STBIW_FREE() (free() by default),
    so it must be heap allocated with STBIW_MALLOC() (malloc() by default),
 
+UNICODE:
+
+   If compiling for Windows and you wish to use Unicode filenames, compile
+   with
+       #define STBIW_WINDOWS_UTF8
+   and pass utf8-encoded filenames. Call stbiw_convert_wchar_to_utf8 to convert
+   Windows wchar_t filenames to utf8.
+
 USAGE:
 
    There are five functions, one for each image file format:
@@ -46,8 +47,8 @@
      int stbi_write_png(char const *filename, int w, int h, int comp, const void *data, int stride_in_bytes);
      int stbi_write_bmp(char const *filename, int w, int h, int comp, const void *data);
      int stbi_write_tga(char const *filename, int w, int h, int comp, const void *data);
+     int stbi_write_jpg(char const *filename, int w, int h, int comp, const void *data, int quality);
      int stbi_write_hdr(char const *filename, int w, int h, int comp, const float *data);
-     int stbi_write_jpg(char const *filename, int w, int h, int comp, const float *data, int quality);
 
      void stbi_flip_vertically_on_write(int flag); // flag is non-zero to flip data vertically
 
@@ -96,7 +97,7 @@
    at the end of the line.)
 
    PNG allows you to set the deflate compression level by setting the global
-   variable 'stbi_write_png_level' (it defaults to 8).
+   variable 'stbi_write_png_compression_level' (it defaults to 8).
 
    HDR expects linear float data. Since the format is always 32-bit rgb(e)
    data, alpha (if provided) is discarded, and for monochrome data it is
@@ -134,7 +135,12 @@
       github:poppolopoppo
       Patrick Boettcher
       github:xeekworx
-      
+      Cap Petschulat
+      Simon Rodriguez
+      Ivan Tikhonov
+      github:ignotion
+      Adam Schackart
+
 LICENSE
 
   See end of file for license information.
@@ -144,19 +150,26 @@
 #ifndef INCLUDE_STB_IMAGE_WRITE_H
 #define INCLUDE_STB_IMAGE_WRITE_H
 
+#include <stdlib.h>
+
+// if STB_IMAGE_WRITE_STATIC causes problems, try defining STBIWDEF to 'inline' or 'static inline'
+#ifndef STBIWDEF
+#ifdef STB_IMAGE_WRITE_STATIC
+#define STBIWDEF  static
+#else
 #ifdef __cplusplus
-extern "C" {
-#endif
-
-#ifdef STB_IMAGE_WRITE_STATIC
-#define STBIWDEF static
+#define STBIWDEF  extern "C"
 #else
-#define STBIWDEF extern
-#endif
-
-STBIWDEF int stbi_write_tga_with_rle;
-STBIWDEF int stbi_write_png_comperssion_level;
-STBIWDEF int stbi_write_force_png_filter;
+#define STBIWDEF  extern
+#endif
+#endif
+#endif
+
+#ifndef STB_IMAGE_WRITE_STATIC  // C++ forbids static forward declarations
+extern int stbi_write_tga_with_rle;
+extern int stbi_write_png_compression_level;
+extern int stbi_write_force_png_filter;
+#endif
 
 #ifndef STBI_WRITE_NO_STDIO
 STBIWDEF int stbi_write_png(char const *filename, int w, int h, int comp, const void  *data, int stride_in_bytes);
@@ -164,6 +177,10 @@
 STBIWDEF int stbi_write_tga(char const *filename, int w, int h, int comp, const void  *data);
 STBIWDEF int stbi_write_hdr(char const *filename, int w, int h, int comp, const float *data);
 STBIWDEF int stbi_write_jpg(char const *filename, int x, int y, int comp, const void  *data, int quality);
+
+#ifdef STBI_WINDOWS_UTF8
+STBIWDEF int stbiw_convert_wchar_to_utf8(char *buffer, size_t bufferlen, const wchar_t* input);
+#endif
 #endif
 
 typedef void stbi_write_func(void *context, void *data, int size);
@@ -175,10 +192,6 @@
 STBIWDEF int stbi_write_jpg_to_func(stbi_write_func *func, void *context, int x, int y, int comp, const void  *data, int quality);
 
 STBIWDEF void stbi_flip_vertically_on_write(int flip_boolean);
-
-#ifdef __cplusplus
-}
-#endif
 
 #endif//INCLUDE_STB_IMAGE_WRITE_H
 
@@ -234,8 +247,8 @@
 #define STBIW_UCHAR(x) (unsigned char) ((x) & 0xff)
 
 #ifdef STB_IMAGE_WRITE_STATIC
-static stbi__flip_vertically_on_write=0;
-static int stbi_write_png_compression level = 8;
+static int stbi__flip_vertically_on_write=0;
+static int stbi_write_png_compression_level = 8;
 static int stbi_write_tga_with_rle = 1;
 static int stbi_write_force_png_filter = -1;
 #else
@@ -270,15 +283,52 @@
    fwrite(data,1,size,(FILE*) context);
 }
 
+#if defined(_MSC_VER) && defined(STBI_WINDOWS_UTF8)
+#ifdef __cplusplus
+#define STBIW_EXTERN extern "C"
+#else
+#define STBIW_EXTERN extern
+#endif
+STBIW_EXTERN __declspec(dllimport) int __stdcall MultiByteToWideChar(unsigned int cp, unsigned long flags, const char *str, int cbmb, wchar_t *widestr, int cchwide);
+STBIW_EXTERN __declspec(dllimport) int __stdcall WideCharToMultiByte(unsigned int cp, unsigned long flags, const wchar_t *widestr, int cchwide, char *str, int cbmb, const char *defchar, int *used_default);
+
+STBIWDEF int stbiw_convert_wchar_to_utf8(char *buffer, size_t bufferlen, const wchar_t* input)
+{
+	return WideCharToMultiByte(65001 /* UTF8 */, 0, input, -1, buffer, (int) bufferlen, NULL, NULL);
+}
+#endif
+
+static FILE *stbiw__fopen(char const *filename, char const *mode)
+{
+   FILE *f;
+#if defined(_MSC_VER) && defined(STBI_WINDOWS_UTF8)
+   wchar_t wMode[64];
+   wchar_t wFilename[1024];
+	if (0 == MultiByteToWideChar(65001 /* UTF8 */, 0, filename, -1, wFilename, sizeof(wFilename)))
+      return 0;
+	
+	if (0 == MultiByteToWideChar(65001 /* UTF8 */, 0, mode, -1, wMode, sizeof(wMode)))
+      return 0;
+
+#if _MSC_VER >= 1400
+	if (0 != _wfopen_s(&f, wFilename, wMode))
+		f = 0;
+#else
+   f = _wfopen(wFilename, wMode);
+#endif
+
+#elif defined(_MSC_VER) && _MSC_VER >= 1400
+   if (0 != fopen_s(&f, filename, mode))
+      f=0;
+#else
+   f = fopen(filename, mode);
+#endif
+   return f;
+}
+
 static int stbi__start_write_file(stbi__write_context *s, const char *filename)
 {
-   FILE *f;
-#ifdef STBI_MSC_SECURE_CRT
-   if (fopen_s(&f, filename, "wb"))
-      f = NULL;
-#else
-   f = fopen(filename, "wb");
-#endif
+   FILE *f = stbiw__fopen(filename, "wb");
    stbi__start_write_callbacks(s, stbi__stdio_write, (void *) f);
    return f != NULL;
 }
@@ -338,7 +388,7 @@
 static void stbiw__write3(stbi__write_context *s, unsigned char a, unsigned char b, unsigned char c)
 {
    unsigned char arr[3];
-   arr[0] = a, arr[1] = b, arr[2] = c;
+   arr[0] = a; arr[1] = b; arr[2] = c;
    s->func(s->context, arr, 3);
 }
 
@@ -386,10 +436,11 @@
    if (stbi__flip_vertically_on_write)
       vdir *= -1;
 
-   if (vdir < 0)
-      j_end = -1, j = y-1;
-   else
-      j_end =  y, j = 0;
+   if (vdir < 0) {
+      j_end = -1; j = y-1;
+   } else {
+      j_end =  y; j = 0;
+   }
 
    for (; j != j_end; j += vdir) {
       for (i=0; i < x; ++i) {
@@ -547,7 +598,7 @@
 
 #define stbiw__max(a, b)  ((a) > (b) ? (a) : (b))
 
-void stbiw__linear_to_rgbe(unsigned char *rgbe, float *linear)
+static void stbiw__linear_to_rgbe(unsigned char *rgbe, float *linear)
 {
    int exponent;
    float maxcomp = stbiw__max(linear[0], stbiw__max(linear[1], linear[2]));
@@ -564,7 +615,7 @@
    }
 }
 
-void stbiw__write_run_data(stbi__write_context *s, int length, unsigned char databyte)
+static void stbiw__write_run_data(stbi__write_context *s, int length, unsigned char databyte)
 {
    unsigned char lengthbyte = STBIW_UCHAR(length+128);
    STBIW_ASSERT(length+128 <= 255);
@@ -572,7 +623,7 @@
    s->func(s->context, &databyte, 1);
 }
 
-void stbiw__write_dump_data(stbi__write_context *s, int length, unsigned char *data)
+static void stbiw__write_dump_data(stbi__write_context *s, int length, unsigned char *data)
 {
    unsigned char lengthbyte = STBIW_UCHAR(length);
    STBIW_ASSERT(length <= 128); // inconsistent with spec but consistent with official code
@@ -580,7 +631,7 @@
    s->func(s->context, data, length);
 }
 
-void stbiw__write_hdr_scanline(stbi__write_context *s, int width, int ncomp, unsigned char *scratch, float *scanline)
+static void stbiw__write_hdr_scanline(stbi__write_context *s, int width, int ncomp, unsigned char *scratch, float *scanline)
 {
    unsigned char scanlineheader[4] = { 2, 2, 0, 0 };
    unsigned char rgbe[4];
@@ -681,15 +732,15 @@
       char header[] = "#?RADIANCE\n# Written by stb_image_write.h\nFORMAT=32-bit_rle_rgbe\n";
       s->func(s->context, header, sizeof(header)-1);
 
-#ifdef STBI_MSC_SECURE_CRT
-      len = sprintf_s(buffer, "EXPOSURE=          1.0000000000000\n\n-Y %d +X %d\n", y, x);
+#ifdef __STDC_WANT_SECURE_LIB__
+      len = sprintf_s(buffer, sizeof(buffer), "EXPOSURE=          1.0000000000000\n\n-Y %d +X %d\n", y, x);
 #else
       len = sprintf(buffer, "EXPOSURE=          1.0000000000000\n\n-Y %d +X %d\n", y, x);
 #endif
       s->func(s->context, buffer, len);
 
       for(i=0; i < y; i++)
-         stbiw__write_hdr_scanline(s, x, comp, scratch, data + comp*x*(stbi__flip_vertically_on_write ? y-1-i : i)*x);
+         stbiw__write_hdr_scanline(s, x, comp, scratch, data + comp*x*(stbi__flip_vertically_on_write ? y-1-i : i));
       STBIW_FREE(scratch);
       return 1;
    }
@@ -804,7 +855,7 @@
 
 #endif // STBIW_ZLIB_COMPRESS
 
-unsigned char * stbi_zlib_compress(unsigned char *data, int data_len, int *out_len, int quality)
+STBIWDEF unsigned char * stbi_zlib_compress(unsigned char *data, int data_len, int *out_len, int quality)
 {
 #ifdef STBIW_ZLIB_COMPRESS
    // user provided a zlib compress implementation, use that
@@ -817,7 +868,7 @@
    unsigned int bitbuf=0;
    int i,j, bitcount=0;
    unsigned char *out = NULL;
-   unsigned char ***hash_table = (unsigned char***) STBIW_MALLOC(stbiw__ZHASH * sizeof(char**));
+   unsigned char ***hash_table = (unsigned char***) STBIW_MALLOC(stbiw__ZHASH * sizeof(unsigned char**));
    if (hash_table == NULL)
       return NULL;
    if (quality < 5) quality = 5;
@@ -840,7 +891,7 @@
       for (j=0; j < n; ++j) {
          if (hlist[j]-data > i-32768) { // if entry lies within window
             int d = stbiw__zlib_countm(hlist[j], data+i, data_len-i);
-            if (d >= best) best=d,bestloc=hlist[j];
+            if (d >= best) { best=d; bestloc=hlist[j]; }
          }
       }
       // when hash table entry is too long, delete half the entries
@@ -899,8 +950,8 @@
       int blocklen = (int) (data_len % 5552);
       j=0;
       while (j < data_len) {
-         for (i=0; i < blocklen; ++i) s1 += data[j+i], s2 += s1;
-         s1 %= 65521, s2 %= 65521;
+         for (i=0; i < blocklen; ++i) { s1 += data[j+i]; s2 += s1; }
+         s1 %= 65521; s2 %= 65521;
          j += blocklen;
          blocklen = 5552;
       }
@@ -918,6 +969,9 @@
 
 static unsigned int stbiw__crc32(unsigned char *buffer, int len)
 {
+#ifdef STBIW_CRC32
+    return STBIW_CRC32(buffer, len);
+#else
    static unsigned int crc_table[256] =
    {
       0x00000000, 0x77073096, 0xEE0E612C, 0x990951BA, 0x076DC419, 0x706AF48F, 0xE963A535, 0x9E6495A3,
@@ -959,6 +1013,7 @@
    for (i=0; i < len; ++i)
       crc = (crc >> 8) ^ crc_table[buffer[i] ^ (crc & 0xff)];
    return ~crc;
+#endif
 }
 
 #define stbiw__wpng4(o,a,b,c,d) ((o)[0]=STBIW_UCHAR(a),(o)[1]=STBIW_UCHAR(b),(o)[2]=STBIW_UCHAR(c),(o)[3]=STBIW_UCHAR(d),(o)+=4)
@@ -988,31 +1043,35 @@
    int i;
    int type = mymap[filter_type];
    unsigned char *z = pixels + stride_bytes * (stbi__flip_vertically_on_write ? height-1-y : y);
+   int signed_stride = stbi__flip_vertically_on_write ? -stride_bytes : stride_bytes;
+    
+   if (type==0) {
+      memcpy(line_buffer, z, width*n);
+      return;
+   }
+
+   // first loop isn't optimized since it's just one pixel    
    for (i = 0; i < n; ++i) {
       switch (type) {
-         case 0: line_buffer[i] = z[i]; break;
          case 1: line_buffer[i] = z[i]; break;
-         case 2: line_buffer[i] = z[i] - z[i-stride_bytes]; break;
-         case 3: line_buffer[i] = z[i] - (z[i-stride_bytes]>>1); break;
-         case 4: line_buffer[i] = (signed char) (z[i] - stbiw__paeth(0,z[i-stride_bytes],0)); break;
+         case 2: line_buffer[i] = z[i] - z[i-signed_stride]; break;
+         case 3: line_buffer[i] = z[i] - (z[i-signed_stride]>>1); break;
+         case 4: line_buffer[i] = (signed char) (z[i] - stbiw__paeth(0,z[i-signed_stride],0)); break;
          case 5: line_buffer[i] = z[i]; break;
          case 6: line_buffer[i] = z[i]; break;
       }
    }
-   for (i=n; i < width*n; ++i) {
-      switch (type) {
-         case 0: line_buffer[i] = z[i]; break;
-         case 1: line_buffer[i] = z[i] - z[i-n]; break;
-         case 2: line_buffer[i] = z[i] - z[i-stride_bytes]; break;
-         case 3: line_buffer[i] = z[i] - ((z[i-n] + z[i-stride_bytes])>>1); break;
-         case 4: line_buffer[i] = z[i] - stbiw__paeth(z[i-n], z[i-stride_bytes], z[i-stride_bytes-n]); break;
-         case 5: line_buffer[i] = z[i] - (z[i-n]>>1); break;
-         case 6: line_buffer[i] = z[i] - stbiw__paeth(z[i-n], 0,0); break;
-      }
-   }
-}
-
-unsigned char *stbi_write_png_to_mem(unsigned char *pixels, int stride_bytes, int x, int y, int n, int *out_len)
+   switch (type) {
+      case 1: for (i=n; i < width*n; ++i) line_buffer[i] = z[i] - z[i-n]; break;
+      case 2: for (i=n; i < width*n; ++i) line_buffer[i] = z[i] - z[i-signed_stride]; break;
+      case 3: for (i=n; i < width*n; ++i) line_buffer[i] = z[i] - ((z[i-n] + z[i-signed_stride])>>1); break;
+      case 4: for (i=n; i < width*n; ++i) line_buffer[i] = z[i] - stbiw__paeth(z[i-n], z[i-signed_stride], z[i-signed_stride-n]); break;
+      case 5: for (i=n; i < width*n; ++i) line_buffer[i] = z[i] - (z[i-n]>>1); break;
+      case 6: for (i=n; i < width*n; ++i) line_buffer[i] = z[i] - stbiw__paeth(z[i-n], 0,0); break;
+   }
+}
+
+STBIWDEF unsigned char *stbi_write_png_to_mem(const unsigned char *pixels, int stride_bytes, int x, int y, int n, int *out_len)
 {
    int force_filter = stbi_write_force_png_filter;
    int ctype[5] = { -1, 0, 4, 2, 6 };
@@ -1034,11 +1093,11 @@
       int filter_type;
       if (force_filter > -1) {
          filter_type = force_filter;
-         stbiw__encode_png_line(pixels, stride_bytes, x, y, j, n, force_filter, line_buffer);
+         stbiw__encode_png_line((unsigned char*)(pixels), stride_bytes, x, y, j, n, force_filter, line_buffer);
       } else { // Estimate the best filter by running through all of them:
          int best_filter = 0, best_filter_val = 0x7fffffff, est, i;
          for (filter_type = 0; filter_type < 5; filter_type++) {
-            stbiw__encode_png_line(pixels, stride_bytes, x, y, j, n, filter_type, line_buffer);
+            stbiw__encode_png_line((unsigned char*)(pixels), stride_bytes, x, y, j, n, filter_type, line_buffer);
 
             // Estimate the entropy of the line using this filter; the less, the better.
             est = 0;
@@ -1051,7 +1110,7 @@
             }
          }
          if (filter_type != best_filter) {  // If the last iteration already got us the best filter, don't redo it
-            stbiw__encode_png_line(pixels, stride_bytes, x, y, j, n, best_filter, line_buffer);
+            stbiw__encode_png_line((unsigned char*)(pixels), stride_bytes, x, y, j, n, best_filter, line_buffer);
             filter_type = best_filter;
          }
       }
@@ -1103,14 +1162,10 @@
 {
    FILE *f;
    int len;
-   unsigned char *png = stbi_write_png_to_mem((unsigned char *) data, stride_bytes, x, y, comp, &len);
+   unsigned char *png = stbi_write_png_to_mem((const unsigned char *) data, stride_bytes, x, y, comp, &len);
    if (png == NULL) return 0;
-#ifdef STBI_MSC_SECURE_CRT
-   if (fopen_s(&f, filename, "wb"))
-      f = NULL;
-#else
-   f = fopen(filename, "wb");
-#endif
+
+   f = stbiw__fopen(filename, "wb");
    if (!f) { STBIW_FREE(png); return 0; }
    fwrite(png, 1, len, f);
    fclose(f);
@@ -1122,7 +1177,7 @@
 STBIWDEF int stbi_write_png_to_func(stbi_write_func *func, void *context, int x, int y, int comp, const void *data, int stride_bytes)
 {
    int len;
-   unsigned char *png = stbi_write_png_to_mem((unsigned char *) data, stride_bytes, x, y, comp, &len);
+   unsigned char *png = stbi_write_png_to_mem((const unsigned char *) data, stride_bytes, x, y, comp, &len);
    if (png == NULL) return 0;
    func(context, png, len);
    STBIW_FREE(png);
@@ -1417,1622 +1472,6 @@
          for(x = 0; x < width; x += 8) {
             float YDU[64], UDU[64], VDU[64];
             for(row = y, pos = 0; row < y+8; ++row) {
-               for(col = x; col < x+8; ++col, ++pos) {
-                  int p = (stbi__flip_vertically_on_write ? height-1-row : row)*width*comp + col*comp;
-                  float r, g, b;
-                  if(row >= height) {
-                     p -= width*comp*(row+1 - height);
-                  }
-                  if(col >= width) {
-                     p -= comp*(col+1 - width);
-                  }
-
-                  r = imageData[p+0];
-                  g = imageData[p+ofsG];
-                  b = imageData[p+ofsB];
-                  YDU[pos]=+0.29900f*r+0.58700f*g+0.11400f*b-128;
-                  UDU[pos]=-0.16874f*r-0.33126f*g+0.50000f*b;
-                  VDU[pos]=+0.50000f*r-0.41869f*g-0.08131f*b;
-               }
-            }
-
-            DCY = stbiw__jpg_processDU(s, &bitBuf, &bitCnt, YDU, fdtbl_Y, DCY, YDC_HT, YAC_HT);
-            DCU = stbiw__jpg_processDU(s, &bitBuf, &bitCnt, UDU, fdtbl_UV, DCU, UVDC_HT, UVAC_HT);
-            DCV = stbiw__jpg_processDU(s, &bitBuf, &bitCnt, VDU, fdtbl_UV, DCV, UVDC_HT, UVAC_HT);
-         }
-      }
-
-      // Do the bit alignment of the EOI marker
-      stbiw__jpg_writeBits(s, &bitBuf, &bitCnt, fillBits);
-   }
-
-   // EOI
-   stbiw__putc(s, 0xFF);
-   stbiw__putc(s, 0xD9);
-
-   return 1;
-}
-
-STBIWDEF int stbi_write_jpg_to_func(stbi_write_func *func, void *context, int x, int y, int comp, const void *data, int quality)
-{
-   stbi__write_context s;
-   stbi__start_write_callbacks(&s, func, context);
-   return stbi_write_jpg_core(&s, x, y, comp, (void *) data, quality);
-}
-
-
-#ifndef STBI_WRITE_NO_STDIO
-STBIWDEF int stbi_write_jpg(char const *filename, int x, int y, int comp, const void *data, int quality)
-{
-   stbi__write_context s;
-   if (stbi__start_write_file(&s,filename)) {
-      int r = stbi_write_jpg_core(&s, x, y, comp, data, quality);
-      stbi__end_write_file(&s);
-      return r;
-   } else
-      return 0;
-}
-#endif
-
-#endif // STB_IMAGE_WRITE_IMPLEMENTATION
-
-/* Revision history
-      1.08  (2018-01-29)
-             add stbi__flip_vertically_on_write, external zlib, zlib quality, choose PNG filter
-      1.07  (2017-07-24)
-             doc fix
-      1.06 (2017-07-23)
-             writing JPEG (using Jon Olick's code)
-      1.05   ???
-      1.04 (2017-03-03)
-             monochrome BMP expansion
-      1.03   ???
-      1.02 (2016-04-02)
-             avoid allocating large structures on the stack
-      1.01 (2016-01-16)
-             STBIW_REALLOC_SIZED: support allocators with no realloc support
-             avoid race-condition in crc initialization
-             minor compile issues
-      1.00 (2015-09-14)
-             installable file IO function
-      0.99 (2015-09-13)
-             warning fixes; TGA rle support
-      0.98 (2015-04-08)
-             added STBIW_MALLOC, STBIW_ASSERT etc
-      0.97 (2015-01-18)
-             fixed HDR asserts, rewrote HDR rle logic
-      0.96 (2015-01-17)
-             add HDR output
-             fix monochrome BMP
-      0.95 (2014-08-17)
-		       add monochrome TGA output
-      0.94 (2014-05-31)
-             rename private functions to avoid conflicts with stb_image.h
-      0.93 (2014-05-27)
-             warning fixes
-      0.92 (2010-08-01)
-             casts to unsigned char to fix warnings
-      0.91 (2010-07-17)
-             first public release
-      0.90   first internal release
-*/
-
-/*
-------------------------------------------------------------------------------
-This software is available under 2 licenses -- choose whichever you prefer.
-------------------------------------------------------------------------------
-ALTERNATIVE A - MIT License
-Copyright (c) 2017 Sean Barrett
-Permission is hereby granted, free of charge, to any person obtaining a copy of 
-this software and associated documentation files (the "Software"), to deal in 
-the Software without restriction, including without limitation the rights to 
-use, copy, modify, merge, publish, distribute, sublicense, and/or sell copies 
-of the Software, and to permit persons to whom the Software is furnished to do 
-so, subject to the following conditions:
-The above copyright notice and this permission notice shall be included in all 
-copies or substantial portions of the Software.
-THE SOFTWARE IS PROVIDED "AS IS", WITHOUT WARRANTY OF ANY KIND, EXPRESS OR 
-IMPLIED, INCLUDING BUT NOT LIMITED TO THE WARRANTIES OF MERCHANTABILITY, 
-FITNESS FOR A PARTICULAR PURPOSE AND NONINFRINGEMENT. IN NO EVENT SHALL THE 
-AUTHORS OR COPYRIGHT HOLDERS BE LIABLE FOR ANY CLAIM, DAMAGES OR OTHER 
-LIABILITY, WHETHER IN AN ACTION OF CONTRACT, TORT OR OTHERWISE, ARISING FROM, 
-OUT OF OR IN CONNECTION WITH THE SOFTWARE OR THE USE OR OTHER DEALINGS IN THE 
-SOFTWARE.
-------------------------------------------------------------------------------
-ALTERNATIVE B - Public Domain (www.unlicense.org)
-This is free and unencumbered software released into the public domain.
-Anyone is free to copy, modify, publish, use, compile, sell, or distribute this 
-software, either in source code form or as a compiled binary, for any purpose, 
-commercial or non-commercial, and by any means.
-In jurisdictions that recognize copyright laws, the author or authors of this 
-software dedicate any and all copyright interest in the software to the public 
-domain. We make this dedication for the benefit of the public at large and to 
-the detriment of our heirs and successors. We intend this dedication to be an 
-overt act of relinquishment in perpetuity of all present and future rights to 
-this software under copyright law.
-THE SOFTWARE IS PROVIDED "AS IS", WITHOUT WARRANTY OF ANY KIND, EXPRESS OR 
-IMPLIED, INCLUDING BUT NOT LIMITED TO THE WARRANTIES OF MERCHANTABILITY, 
-FITNESS FOR A PARTICULAR PURPOSE AND NONINFRINGEMENT. IN NO EVENT SHALL THE 
-AUTHORS BE LIABLE FOR ANY CLAIM, DAMAGES OR OTHER LIABILITY, WHETHER IN AN 
-ACTION OF CONTRACT, TORT OR OTHERWISE, ARISING FROM, OUT OF OR IN CONNECTION 
-WITH THE SOFTWARE OR THE USE OR OTHER DEALINGS IN THE SOFTWARE.
-------------------------------------------------------------------------------
-*/
-=======
-/* stb_image_write - v1.13 - public domain - http://nothings.org/stb
-   writes out PNG/BMP/TGA/JPEG/HDR images to C stdio - Sean Barrett 2010-2015
-                                     no warranty implied; use at your own risk
-
-   Before #including,
-
-       #define STB_IMAGE_WRITE_IMPLEMENTATION
-
-   in the file that you want to have the implementation.
-
-   Will probably not work correctly with strict-aliasing optimizations.
-
-ABOUT:
-
-   This header file is a library for writing images to C stdio or a callback.
-
-   The PNG output is not optimal; it is 20-50% larger than the file
-   written by a decent optimizing implementation; though providing a custom
-   zlib compress function (see STBIW_ZLIB_COMPRESS) can mitigate that.
-   This library is designed for source code compactness and simplicity,
-   not optimal image file size or run-time performance.
-
-BUILDING:
-
-   You can #define STBIW_ASSERT(x) before the #include to avoid using assert.h.
-   You can #define STBIW_MALLOC(), STBIW_REALLOC(), and STBIW_FREE() to replace
-   malloc,realloc,free.
-   You can #define STBIW_MEMMOVE() to replace memmove()
-   You can #define STBIW_ZLIB_COMPRESS to use a custom zlib-style compress function
-   for PNG compression (instead of the builtin one), it must have the following signature:
-   unsigned char * my_compress(unsigned char *data, int data_len, int *out_len, int quality);
-   The returned data will be freed with STBIW_FREE() (free() by default),
-   so it must be heap allocated with STBIW_MALLOC() (malloc() by default),
-
-UNICODE:
-
-   If compiling for Windows and you wish to use Unicode filenames, compile
-   with
-       #define STBIW_WINDOWS_UTF8
-   and pass utf8-encoded filenames. Call stbiw_convert_wchar_to_utf8 to convert
-   Windows wchar_t filenames to utf8.
-
-USAGE:
-
-   There are five functions, one for each image file format:
-
-     int stbi_write_png(char const *filename, int w, int h, int comp, const void *data, int stride_in_bytes);
-     int stbi_write_bmp(char const *filename, int w, int h, int comp, const void *data);
-     int stbi_write_tga(char const *filename, int w, int h, int comp, const void *data);
-     int stbi_write_jpg(char const *filename, int w, int h, int comp, const void *data, int quality);
-     int stbi_write_hdr(char const *filename, int w, int h, int comp, const float *data);
-
-     void stbi_flip_vertically_on_write(int flag); // flag is non-zero to flip data vertically
-
-   There are also five equivalent functions that use an arbitrary write function. You are
-   expected to open/close your file-equivalent before and after calling these:
-
-     int stbi_write_png_to_func(stbi_write_func *func, void *context, int w, int h, int comp, const void  *data, int stride_in_bytes);
-     int stbi_write_bmp_to_func(stbi_write_func *func, void *context, int w, int h, int comp, const void  *data);
-     int stbi_write_tga_to_func(stbi_write_func *func, void *context, int w, int h, int comp, const void  *data);
-     int stbi_write_hdr_to_func(stbi_write_func *func, void *context, int w, int h, int comp, const float *data);
-     int stbi_write_jpg_to_func(stbi_write_func *func, void *context, int x, int y, int comp, const void *data, int quality);
-
-   where the callback is:
-      void stbi_write_func(void *context, void *data, int size);
-
-   You can configure it with these global variables:
-      int stbi_write_tga_with_rle;             // defaults to true; set to 0 to disable RLE
-      int stbi_write_png_compression_level;    // defaults to 8; set to higher for more compression
-      int stbi_write_force_png_filter;         // defaults to -1; set to 0..5 to force a filter mode
-
-
-   You can define STBI_WRITE_NO_STDIO to disable the file variant of these
-   functions, so the library will not use stdio.h at all. However, this will
-   also disable HDR writing, because it requires stdio for formatted output.
-
-   Each function returns 0 on failure and non-0 on success.
-
-   The functions create an image file defined by the parameters. The image
-   is a rectangle of pixels stored from left-to-right, top-to-bottom.
-   Each pixel contains 'comp' channels of data stored interleaved with 8-bits
-   per channel, in the following order: 1=Y, 2=YA, 3=RGB, 4=RGBA. (Y is
-   monochrome color.) The rectangle is 'w' pixels wide and 'h' pixels tall.
-   The *data pointer points to the first byte of the top-left-most pixel.
-   For PNG, "stride_in_bytes" is the distance in bytes from the first byte of
-   a row of pixels to the first byte of the next row of pixels.
-
-   PNG creates output files with the same number of components as the input.
-   The BMP format expands Y to RGB in the file format and does not
-   output alpha.
-
-   PNG supports writing rectangles of data even when the bytes storing rows of
-   data are not consecutive in memory (e.g. sub-rectangles of a larger image),
-   by supplying the stride between the beginning of adjacent rows. The other
-   formats do not. (Thus you cannot write a native-format BMP through the BMP
-   writer, both because it is in BGR order and because it may have padding
-   at the end of the line.)
-
-   PNG allows you to set the deflate compression level by setting the global
-   variable 'stbi_write_png_compression_level' (it defaults to 8).
-
-   HDR expects linear float data. Since the format is always 32-bit rgb(e)
-   data, alpha (if provided) is discarded, and for monochrome data it is
-   replicated across all three channels.
-
-   TGA supports RLE or non-RLE compressed data. To use non-RLE-compressed
-   data, set the global variable 'stbi_write_tga_with_rle' to 0.
-   
-   JPEG does ignore alpha channels in input data; quality is between 1 and 100.
-   Higher quality looks better but results in a bigger image.
-   JPEG baseline (no JPEG progressive).
-
-CREDITS:
-
-
-   Sean Barrett           -    PNG/BMP/TGA 
-   Baldur Karlsson        -    HDR
-   Jean-Sebastien Guay    -    TGA monochrome
-   Tim Kelsey             -    misc enhancements
-   Alan Hickman           -    TGA RLE
-   Emmanuel Julien        -    initial file IO callback implementation
-   Jon Olick              -    original jo_jpeg.cpp code
-   Daniel Gibson          -    integrate JPEG, allow external zlib
-   Aarni Koskela          -    allow choosing PNG filter
-
-   bugfixes:
-      github:Chribba
-      Guillaume Chereau
-      github:jry2
-      github:romigrou
-      Sergio Gonzalez
-      Jonas Karlsson
-      Filip Wasil
-      Thatcher Ulrich
-      github:poppolopoppo
-      Patrick Boettcher
-      github:xeekworx
-      Cap Petschulat
-      Simon Rodriguez
-      Ivan Tikhonov
-      github:ignotion
-      Adam Schackart
-
-LICENSE
-
-  See end of file for license information.
-
-*/
-
-#ifndef INCLUDE_STB_IMAGE_WRITE_H
-#define INCLUDE_STB_IMAGE_WRITE_H
-
-#include <stdlib.h>
-
-// if STB_IMAGE_WRITE_STATIC causes problems, try defining STBIWDEF to 'inline' or 'static inline'
-#ifndef STBIWDEF
-#ifdef STB_IMAGE_WRITE_STATIC
-#define STBIWDEF  static
-#else
-#ifdef __cplusplus
-#define STBIWDEF  extern "C"
-#else
-#define STBIWDEF  extern
-#endif
-#endif
-#endif
-
-#ifndef STB_IMAGE_WRITE_STATIC  // C++ forbids static forward declarations
-extern int stbi_write_tga_with_rle;
-extern int stbi_write_png_compression_level;
-extern int stbi_write_force_png_filter;
-#endif
-
-#ifndef STBI_WRITE_NO_STDIO
-STBIWDEF int stbi_write_png(char const *filename, int w, int h, int comp, const void  *data, int stride_in_bytes);
-STBIWDEF int stbi_write_bmp(char const *filename, int w, int h, int comp, const void  *data);
-STBIWDEF int stbi_write_tga(char const *filename, int w, int h, int comp, const void  *data);
-STBIWDEF int stbi_write_hdr(char const *filename, int w, int h, int comp, const float *data);
-STBIWDEF int stbi_write_jpg(char const *filename, int x, int y, int comp, const void  *data, int quality);
-
-#ifdef STBI_WINDOWS_UTF8
-STBIWDEF int stbiw_convert_wchar_to_utf8(char *buffer, size_t bufferlen, const wchar_t* input);
-#endif
-#endif
-
-typedef void stbi_write_func(void *context, void *data, int size);
-
-STBIWDEF int stbi_write_png_to_func(stbi_write_func *func, void *context, int w, int h, int comp, const void  *data, int stride_in_bytes);
-STBIWDEF int stbi_write_bmp_to_func(stbi_write_func *func, void *context, int w, int h, int comp, const void  *data);
-STBIWDEF int stbi_write_tga_to_func(stbi_write_func *func, void *context, int w, int h, int comp, const void  *data);
-STBIWDEF int stbi_write_hdr_to_func(stbi_write_func *func, void *context, int w, int h, int comp, const float *data);
-STBIWDEF int stbi_write_jpg_to_func(stbi_write_func *func, void *context, int x, int y, int comp, const void  *data, int quality);
-
-STBIWDEF void stbi_flip_vertically_on_write(int flip_boolean);
-
-#endif//INCLUDE_STB_IMAGE_WRITE_H
-
-#ifdef STB_IMAGE_WRITE_IMPLEMENTATION
-
-#ifdef _WIN32
-   #ifndef _CRT_SECURE_NO_WARNINGS
-   #define _CRT_SECURE_NO_WARNINGS
-   #endif
-   #ifndef _CRT_NONSTDC_NO_DEPRECATE
-   #define _CRT_NONSTDC_NO_DEPRECATE
-   #endif
-#endif
-
-#ifndef STBI_WRITE_NO_STDIO
-#include <stdio.h>
-#endif // STBI_WRITE_NO_STDIO
-
-#include <stdarg.h>
-#include <stdlib.h>
-#include <string.h>
-#include <math.h>
-
-#if defined(STBIW_MALLOC) && defined(STBIW_FREE) && (defined(STBIW_REALLOC) || defined(STBIW_REALLOC_SIZED))
-// ok
-#elif !defined(STBIW_MALLOC) && !defined(STBIW_FREE) && !defined(STBIW_REALLOC) && !defined(STBIW_REALLOC_SIZED)
-// ok
-#else
-#error "Must define all or none of STBIW_MALLOC, STBIW_FREE, and STBIW_REALLOC (or STBIW_REALLOC_SIZED)."
-#endif
-
-#ifndef STBIW_MALLOC
-#define STBIW_MALLOC(sz)        malloc(sz)
-#define STBIW_REALLOC(p,newsz)  realloc(p,newsz)
-#define STBIW_FREE(p)           free(p)
-#endif
-
-#ifndef STBIW_REALLOC_SIZED
-#define STBIW_REALLOC_SIZED(p,oldsz,newsz) STBIW_REALLOC(p,newsz)
-#endif
-
-
-#ifndef STBIW_MEMMOVE
-#define STBIW_MEMMOVE(a,b,sz) memmove(a,b,sz)
-#endif
-
-
-#ifndef STBIW_ASSERT
-#include <assert.h>
-#define STBIW_ASSERT(x) assert(x)
-#endif
-
-#define STBIW_UCHAR(x) (unsigned char) ((x) & 0xff)
-
-#ifdef STB_IMAGE_WRITE_STATIC
-static int stbi__flip_vertically_on_write=0;
-static int stbi_write_png_compression_level = 8;
-static int stbi_write_tga_with_rle = 1;
-static int stbi_write_force_png_filter = -1;
-#else
-int stbi_write_png_compression_level = 8;
-int stbi__flip_vertically_on_write=0;
-int stbi_write_tga_with_rle = 1;
-int stbi_write_force_png_filter = -1;
-#endif
-
-STBIWDEF void stbi_flip_vertically_on_write(int flag)
-{
-   stbi__flip_vertically_on_write = flag;
-}
-
-typedef struct
-{
-   stbi_write_func *func;
-   void *context;
-} stbi__write_context;
-
-// initialize a callback-based context
-static void stbi__start_write_callbacks(stbi__write_context *s, stbi_write_func *c, void *context)
-{
-   s->func    = c;
-   s->context = context;
-}
-
-#ifndef STBI_WRITE_NO_STDIO
-
-static void stbi__stdio_write(void *context, void *data, int size)
-{
-   fwrite(data,1,size,(FILE*) context);
-}
-
-#if defined(_MSC_VER) && defined(STBI_WINDOWS_UTF8)
-#ifdef __cplusplus
-#define STBIW_EXTERN extern "C"
-#else
-#define STBIW_EXTERN extern
-#endif
-STBIW_EXTERN __declspec(dllimport) int __stdcall MultiByteToWideChar(unsigned int cp, unsigned long flags, const char *str, int cbmb, wchar_t *widestr, int cchwide);
-STBIW_EXTERN __declspec(dllimport) int __stdcall WideCharToMultiByte(unsigned int cp, unsigned long flags, const wchar_t *widestr, int cchwide, char *str, int cbmb, const char *defchar, int *used_default);
-
-STBIWDEF int stbiw_convert_wchar_to_utf8(char *buffer, size_t bufferlen, const wchar_t* input)
-{
-	return WideCharToMultiByte(65001 /* UTF8 */, 0, input, -1, buffer, (int) bufferlen, NULL, NULL);
-}
-#endif
-
-static FILE *stbiw__fopen(char const *filename, char const *mode)
-{
-   FILE *f;
-#if defined(_MSC_VER) && defined(STBI_WINDOWS_UTF8)
-   wchar_t wMode[64];
-   wchar_t wFilename[1024];
-	if (0 == MultiByteToWideChar(65001 /* UTF8 */, 0, filename, -1, wFilename, sizeof(wFilename)))
-      return 0;
-	
-	if (0 == MultiByteToWideChar(65001 /* UTF8 */, 0, mode, -1, wMode, sizeof(wMode)))
-      return 0;
-
-#if _MSC_VER >= 1400
-	if (0 != _wfopen_s(&f, wFilename, wMode))
-		f = 0;
-#else
-   f = _wfopen(wFilename, wMode);
-#endif
-
-#elif defined(_MSC_VER) && _MSC_VER >= 1400
-   if (0 != fopen_s(&f, filename, mode))
-      f=0;
-#else
-   f = fopen(filename, mode);
-#endif
-   return f;
-}
-
-static int stbi__start_write_file(stbi__write_context *s, const char *filename)
-{
-   FILE *f = stbiw__fopen(filename, "wb");
-   stbi__start_write_callbacks(s, stbi__stdio_write, (void *) f);
-   return f != NULL;
-}
-
-static void stbi__end_write_file(stbi__write_context *s)
-{
-   fclose((FILE *)s->context);
-}
-
-#endif // !STBI_WRITE_NO_STDIO
-
-typedef unsigned int stbiw_uint32;
-typedef int stb_image_write_test[sizeof(stbiw_uint32)==4 ? 1 : -1];
-
-static void stbiw__writefv(stbi__write_context *s, const char *fmt, va_list v)
-{
-   while (*fmt) {
-      switch (*fmt++) {
-         case ' ': break;
-         case '1': { unsigned char x = STBIW_UCHAR(va_arg(v, int));
-                     s->func(s->context,&x,1);
-                     break; }
-         case '2': { int x = va_arg(v,int);
-                     unsigned char b[2];
-                     b[0] = STBIW_UCHAR(x);
-                     b[1] = STBIW_UCHAR(x>>8);
-                     s->func(s->context,b,2);
-                     break; }
-         case '4': { stbiw_uint32 x = va_arg(v,int);
-                     unsigned char b[4];
-                     b[0]=STBIW_UCHAR(x);
-                     b[1]=STBIW_UCHAR(x>>8);
-                     b[2]=STBIW_UCHAR(x>>16);
-                     b[3]=STBIW_UCHAR(x>>24);
-                     s->func(s->context,b,4);
-                     break; }
-         default:
-            STBIW_ASSERT(0);
-            return;
-      }
-   }
-}
-
-static void stbiw__writef(stbi__write_context *s, const char *fmt, ...)
-{
-   va_list v;
-   va_start(v, fmt);
-   stbiw__writefv(s, fmt, v);
-   va_end(v);
-}
-
-static void stbiw__putc(stbi__write_context *s, unsigned char c)
-{
-   s->func(s->context, &c, 1);
-}
-
-static void stbiw__write3(stbi__write_context *s, unsigned char a, unsigned char b, unsigned char c)
-{
-   unsigned char arr[3];
-   arr[0] = a; arr[1] = b; arr[2] = c;
-   s->func(s->context, arr, 3);
-}
-
-static void stbiw__write_pixel(stbi__write_context *s, int rgb_dir, int comp, int write_alpha, int expand_mono, unsigned char *d)
-{
-   unsigned char bg[3] = { 255, 0, 255}, px[3];
-   int k;
-
-   if (write_alpha < 0)
-      s->func(s->context, &d[comp - 1], 1);
-
-   switch (comp) {
-      case 2: // 2 pixels = mono + alpha, alpha is written separately, so same as 1-channel case
-      case 1:
-         if (expand_mono)
-            stbiw__write3(s, d[0], d[0], d[0]); // monochrome bmp
-         else
-            s->func(s->context, d, 1);  // monochrome TGA
-         break;
-      case 4:
-         if (!write_alpha) {
-            // composite against pink background
-            for (k = 0; k < 3; ++k)
-               px[k] = bg[k] + ((d[k] - bg[k]) * d[3]) / 255;
-            stbiw__write3(s, px[1 - rgb_dir], px[1], px[1 + rgb_dir]);
-            break;
-         }
-         /* FALLTHROUGH */
-      case 3:
-         stbiw__write3(s, d[1 - rgb_dir], d[1], d[1 + rgb_dir]);
-         break;
-   }
-   if (write_alpha > 0)
-      s->func(s->context, &d[comp - 1], 1);
-}
-
-static void stbiw__write_pixels(stbi__write_context *s, int rgb_dir, int vdir, int x, int y, int comp, void *data, int write_alpha, int scanline_pad, int expand_mono)
-{
-   stbiw_uint32 zero = 0;
-   int i,j, j_end;
-
-   if (y <= 0)
-      return;
-
-   if (stbi__flip_vertically_on_write)
-      vdir *= -1;
-
-   if (vdir < 0) {
-      j_end = -1; j = y-1;
-   } else {
-      j_end =  y; j = 0;
-   }
-
-   for (; j != j_end; j += vdir) {
-      for (i=0; i < x; ++i) {
-         unsigned char *d = (unsigned char *) data + (j*x+i)*comp;
-         stbiw__write_pixel(s, rgb_dir, comp, write_alpha, expand_mono, d);
-      }
-      s->func(s->context, &zero, scanline_pad);
-   }
-}
-
-static int stbiw__outfile(stbi__write_context *s, int rgb_dir, int vdir, int x, int y, int comp, int expand_mono, void *data, int alpha, int pad, const char *fmt, ...)
-{
-   if (y < 0 || x < 0) {
-      return 0;
-   } else {
-      va_list v;
-      va_start(v, fmt);
-      stbiw__writefv(s, fmt, v);
-      va_end(v);
-      stbiw__write_pixels(s,rgb_dir,vdir,x,y,comp,data,alpha,pad, expand_mono);
-      return 1;
-   }
-}
-
-static int stbi_write_bmp_core(stbi__write_context *s, int x, int y, int comp, const void *data)
-{
-   int pad = (-x*3) & 3;
-   return stbiw__outfile(s,-1,-1,x,y,comp,1,(void *) data,0,pad,
-           "11 4 22 4" "4 44 22 444444",
-           'B', 'M', 14+40+(x*3+pad)*y, 0,0, 14+40,  // file header
-            40, x,y, 1,24, 0,0,0,0,0,0);             // bitmap header
-}
-
-STBIWDEF int stbi_write_bmp_to_func(stbi_write_func *func, void *context, int x, int y, int comp, const void *data)
-{
-   stbi__write_context s;
-   stbi__start_write_callbacks(&s, func, context);
-   return stbi_write_bmp_core(&s, x, y, comp, data);
-}
-
-#ifndef STBI_WRITE_NO_STDIO
-STBIWDEF int stbi_write_bmp(char const *filename, int x, int y, int comp, const void *data)
-{
-   stbi__write_context s;
-   if (stbi__start_write_file(&s,filename)) {
-      int r = stbi_write_bmp_core(&s, x, y, comp, data);
-      stbi__end_write_file(&s);
-      return r;
-   } else
-      return 0;
-}
-#endif //!STBI_WRITE_NO_STDIO
-
-static int stbi_write_tga_core(stbi__write_context *s, int x, int y, int comp, void *data)
-{
-   int has_alpha = (comp == 2 || comp == 4);
-   int colorbytes = has_alpha ? comp-1 : comp;
-   int format = colorbytes < 2 ? 3 : 2; // 3 color channels (RGB/RGBA) = 2, 1 color channel (Y/YA) = 3
-
-   if (y < 0 || x < 0)
-      return 0;
-
-   if (!stbi_write_tga_with_rle) {
-      return stbiw__outfile(s, -1, -1, x, y, comp, 0, (void *) data, has_alpha, 0,
-         "111 221 2222 11", 0, 0, format, 0, 0, 0, 0, 0, x, y, (colorbytes + has_alpha) * 8, has_alpha * 8);
-   } else {
-      int i,j,k;
-      int jend, jdir;
-
-      stbiw__writef(s, "111 221 2222 11", 0,0,format+8, 0,0,0, 0,0,x,y, (colorbytes + has_alpha) * 8, has_alpha * 8);
-
-      if (stbi__flip_vertically_on_write) {
-         j = 0;
-         jend = y;
-         jdir = 1;
-      } else {
-         j = y-1;
-         jend = -1;
-         jdir = -1;
-      }
-      for (; j != jend; j += jdir) {
-         unsigned char *row = (unsigned char *) data + j * x * comp;
-         int len;
-
-         for (i = 0; i < x; i += len) {
-            unsigned char *begin = row + i * comp;
-            int diff = 1;
-            len = 1;
-
-            if (i < x - 1) {
-               ++len;
-               diff = memcmp(begin, row + (i + 1) * comp, comp);
-               if (diff) {
-                  const unsigned char *prev = begin;
-                  for (k = i + 2; k < x && len < 128; ++k) {
-                     if (memcmp(prev, row + k * comp, comp)) {
-                        prev += comp;
-                        ++len;
-                     } else {
-                        --len;
-                        break;
-                     }
-                  }
-               } else {
-                  for (k = i + 2; k < x && len < 128; ++k) {
-                     if (!memcmp(begin, row + k * comp, comp)) {
-                        ++len;
-                     } else {
-                        break;
-                     }
-                  }
-               }
-            }
-
-            if (diff) {
-               unsigned char header = STBIW_UCHAR(len - 1);
-               s->func(s->context, &header, 1);
-               for (k = 0; k < len; ++k) {
-                  stbiw__write_pixel(s, -1, comp, has_alpha, 0, begin + k * comp);
-               }
-            } else {
-               unsigned char header = STBIW_UCHAR(len - 129);
-               s->func(s->context, &header, 1);
-               stbiw__write_pixel(s, -1, comp, has_alpha, 0, begin);
-            }
-         }
-      }
-   }
-   return 1;
-}
-
-STBIWDEF int stbi_write_tga_to_func(stbi_write_func *func, void *context, int x, int y, int comp, const void *data)
-{
-   stbi__write_context s;
-   stbi__start_write_callbacks(&s, func, context);
-   return stbi_write_tga_core(&s, x, y, comp, (void *) data);
-}
-
-#ifndef STBI_WRITE_NO_STDIO
-STBIWDEF int stbi_write_tga(char const *filename, int x, int y, int comp, const void *data)
-{
-   stbi__write_context s;
-   if (stbi__start_write_file(&s,filename)) {
-      int r = stbi_write_tga_core(&s, x, y, comp, (void *) data);
-      stbi__end_write_file(&s);
-      return r;
-   } else
-      return 0;
-}
-#endif
-
-// *************************************************************************************************
-// Radiance RGBE HDR writer
-// by Baldur Karlsson
-
-#define stbiw__max(a, b)  ((a) > (b) ? (a) : (b))
-
-static void stbiw__linear_to_rgbe(unsigned char *rgbe, float *linear)
-{
-   int exponent;
-   float maxcomp = stbiw__max(linear[0], stbiw__max(linear[1], linear[2]));
-
-   if (maxcomp < 1e-32f) {
-      rgbe[0] = rgbe[1] = rgbe[2] = rgbe[3] = 0;
-   } else {
-      float normalize = (float) frexp(maxcomp, &exponent) * 256.0f/maxcomp;
-
-      rgbe[0] = (unsigned char)(linear[0] * normalize);
-      rgbe[1] = (unsigned char)(linear[1] * normalize);
-      rgbe[2] = (unsigned char)(linear[2] * normalize);
-      rgbe[3] = (unsigned char)(exponent + 128);
-   }
-}
-
-static void stbiw__write_run_data(stbi__write_context *s, int length, unsigned char databyte)
-{
-   unsigned char lengthbyte = STBIW_UCHAR(length+128);
-   STBIW_ASSERT(length+128 <= 255);
-   s->func(s->context, &lengthbyte, 1);
-   s->func(s->context, &databyte, 1);
-}
-
-static void stbiw__write_dump_data(stbi__write_context *s, int length, unsigned char *data)
-{
-   unsigned char lengthbyte = STBIW_UCHAR(length);
-   STBIW_ASSERT(length <= 128); // inconsistent with spec but consistent with official code
-   s->func(s->context, &lengthbyte, 1);
-   s->func(s->context, data, length);
-}
-
-static void stbiw__write_hdr_scanline(stbi__write_context *s, int width, int ncomp, unsigned char *scratch, float *scanline)
-{
-   unsigned char scanlineheader[4] = { 2, 2, 0, 0 };
-   unsigned char rgbe[4];
-   float linear[3];
-   int x;
-
-   scanlineheader[2] = (width&0xff00)>>8;
-   scanlineheader[3] = (width&0x00ff);
-
-   /* skip RLE for images too small or large */
-   if (width < 8 || width >= 32768) {
-      for (x=0; x < width; x++) {
-         switch (ncomp) {
-            case 4: /* fallthrough */
-            case 3: linear[2] = scanline[x*ncomp + 2];
-                    linear[1] = scanline[x*ncomp + 1];
-                    linear[0] = scanline[x*ncomp + 0];
-                    break;
-            default:
-                    linear[0] = linear[1] = linear[2] = scanline[x*ncomp + 0];
-                    break;
-         }
-         stbiw__linear_to_rgbe(rgbe, linear);
-         s->func(s->context, rgbe, 4);
-      }
-   } else {
-      int c,r;
-      /* encode into scratch buffer */
-      for (x=0; x < width; x++) {
-         switch(ncomp) {
-            case 4: /* fallthrough */
-            case 3: linear[2] = scanline[x*ncomp + 2];
-                    linear[1] = scanline[x*ncomp + 1];
-                    linear[0] = scanline[x*ncomp + 0];
-                    break;
-            default:
-                    linear[0] = linear[1] = linear[2] = scanline[x*ncomp + 0];
-                    break;
-         }
-         stbiw__linear_to_rgbe(rgbe, linear);
-         scratch[x + width*0] = rgbe[0];
-         scratch[x + width*1] = rgbe[1];
-         scratch[x + width*2] = rgbe[2];
-         scratch[x + width*3] = rgbe[3];
-      }
-
-      s->func(s->context, scanlineheader, 4);
-
-      /* RLE each component separately */
-      for (c=0; c < 4; c++) {
-         unsigned char *comp = &scratch[width*c];
-
-         x = 0;
-         while (x < width) {
-            // find first run
-            r = x;
-            while (r+2 < width) {
-               if (comp[r] == comp[r+1] && comp[r] == comp[r+2])
-                  break;
-               ++r;
-            }
-            if (r+2 >= width)
-               r = width;
-            // dump up to first run
-            while (x < r) {
-               int len = r-x;
-               if (len > 128) len = 128;
-               stbiw__write_dump_data(s, len, &comp[x]);
-               x += len;
-            }
-            // if there's a run, output it
-            if (r+2 < width) { // same test as what we break out of in search loop, so only true if we break'd
-               // find next byte after run
-               while (r < width && comp[r] == comp[x])
-                  ++r;
-               // output run up to r
-               while (x < r) {
-                  int len = r-x;
-                  if (len > 127) len = 127;
-                  stbiw__write_run_data(s, len, comp[x]);
-                  x += len;
-               }
-            }
-         }
-      }
-   }
-}
-
-static int stbi_write_hdr_core(stbi__write_context *s, int x, int y, int comp, float *data)
-{
-   if (y <= 0 || x <= 0 || data == NULL)
-      return 0;
-   else {
-      // Each component is stored separately. Allocate scratch space for full output scanline.
-      unsigned char *scratch = (unsigned char *) STBIW_MALLOC(x*4);
-      int i, len;
-      char buffer[128];
-      char header[] = "#?RADIANCE\n# Written by stb_image_write.h\nFORMAT=32-bit_rle_rgbe\n";
-      s->func(s->context, header, sizeof(header)-1);
-
-#ifdef __STDC_WANT_SECURE_LIB__
-      len = sprintf_s(buffer, sizeof(buffer), "EXPOSURE=          1.0000000000000\n\n-Y %d +X %d\n", y, x);
-#else
-      len = sprintf(buffer, "EXPOSURE=          1.0000000000000\n\n-Y %d +X %d\n", y, x);
-#endif
-      s->func(s->context, buffer, len);
-
-      for(i=0; i < y; i++)
-         stbiw__write_hdr_scanline(s, x, comp, scratch, data + comp*x*(stbi__flip_vertically_on_write ? y-1-i : i));
-      STBIW_FREE(scratch);
-      return 1;
-   }
-}
-
-STBIWDEF int stbi_write_hdr_to_func(stbi_write_func *func, void *context, int x, int y, int comp, const float *data)
-{
-   stbi__write_context s;
-   stbi__start_write_callbacks(&s, func, context);
-   return stbi_write_hdr_core(&s, x, y, comp, (float *) data);
-}
-
-#ifndef STBI_WRITE_NO_STDIO
-STBIWDEF int stbi_write_hdr(char const *filename, int x, int y, int comp, const float *data)
-{
-   stbi__write_context s;
-   if (stbi__start_write_file(&s,filename)) {
-      int r = stbi_write_hdr_core(&s, x, y, comp, (float *) data);
-      stbi__end_write_file(&s);
-      return r;
-   } else
-      return 0;
-}
-#endif // STBI_WRITE_NO_STDIO
-
-
-//////////////////////////////////////////////////////////////////////////////
-//
-// PNG writer
-//
-
-#ifndef STBIW_ZLIB_COMPRESS
-// stretchy buffer; stbiw__sbpush() == vector<>::push_back() -- stbiw__sbcount() == vector<>::size()
-#define stbiw__sbraw(a) ((int *) (a) - 2)
-#define stbiw__sbm(a)   stbiw__sbraw(a)[0]
-#define stbiw__sbn(a)   stbiw__sbraw(a)[1]
-
-#define stbiw__sbneedgrow(a,n)  ((a)==0 || stbiw__sbn(a)+n >= stbiw__sbm(a))
-#define stbiw__sbmaybegrow(a,n) (stbiw__sbneedgrow(a,(n)) ? stbiw__sbgrow(a,n) : 0)
-#define stbiw__sbgrow(a,n)  stbiw__sbgrowf((void **) &(a), (n), sizeof(*(a)))
-
-#define stbiw__sbpush(a, v)      (stbiw__sbmaybegrow(a,1), (a)[stbiw__sbn(a)++] = (v))
-#define stbiw__sbcount(a)        ((a) ? stbiw__sbn(a) : 0)
-#define stbiw__sbfree(a)         ((a) ? STBIW_FREE(stbiw__sbraw(a)),0 : 0)
-
-static void *stbiw__sbgrowf(void **arr, int increment, int itemsize)
-{
-   int m = *arr ? 2*stbiw__sbm(*arr)+increment : increment+1;
-   void *p = STBIW_REALLOC_SIZED(*arr ? stbiw__sbraw(*arr) : 0, *arr ? (stbiw__sbm(*arr)*itemsize + sizeof(int)*2) : 0, itemsize * m + sizeof(int)*2);
-   STBIW_ASSERT(p);
-   if (p) {
-      if (!*arr) ((int *) p)[1] = 0;
-      *arr = (void *) ((int *) p + 2);
-      stbiw__sbm(*arr) = m;
-   }
-   return *arr;
-}
-
-static unsigned char *stbiw__zlib_flushf(unsigned char *data, unsigned int *bitbuffer, int *bitcount)
-{
-   while (*bitcount >= 8) {
-      stbiw__sbpush(data, STBIW_UCHAR(*bitbuffer));
-      *bitbuffer >>= 8;
-      *bitcount -= 8;
-   }
-   return data;
-}
-
-static int stbiw__zlib_bitrev(int code, int codebits)
-{
-   int res=0;
-   while (codebits--) {
-      res = (res << 1) | (code & 1);
-      code >>= 1;
-   }
-   return res;
-}
-
-static unsigned int stbiw__zlib_countm(unsigned char *a, unsigned char *b, int limit)
-{
-   int i;
-   for (i=0; i < limit && i < 258; ++i)
-      if (a[i] != b[i]) break;
-   return i;
-}
-
-static unsigned int stbiw__zhash(unsigned char *data)
-{
-   stbiw_uint32 hash = data[0] + (data[1] << 8) + (data[2] << 16);
-   hash ^= hash << 3;
-   hash += hash >> 5;
-   hash ^= hash << 4;
-   hash += hash >> 17;
-   hash ^= hash << 25;
-   hash += hash >> 6;
-   return hash;
-}
-
-#define stbiw__zlib_flush() (out = stbiw__zlib_flushf(out, &bitbuf, &bitcount))
-#define stbiw__zlib_add(code,codebits) \
-      (bitbuf |= (code) << bitcount, bitcount += (codebits), stbiw__zlib_flush())
-#define stbiw__zlib_huffa(b,c)  stbiw__zlib_add(stbiw__zlib_bitrev(b,c),c)
-// default huffman tables
-#define stbiw__zlib_huff1(n)  stbiw__zlib_huffa(0x30 + (n), 8)
-#define stbiw__zlib_huff2(n)  stbiw__zlib_huffa(0x190 + (n)-144, 9)
-#define stbiw__zlib_huff3(n)  stbiw__zlib_huffa(0 + (n)-256,7)
-#define stbiw__zlib_huff4(n)  stbiw__zlib_huffa(0xc0 + (n)-280,8)
-#define stbiw__zlib_huff(n)  ((n) <= 143 ? stbiw__zlib_huff1(n) : (n) <= 255 ? stbiw__zlib_huff2(n) : (n) <= 279 ? stbiw__zlib_huff3(n) : stbiw__zlib_huff4(n))
-#define stbiw__zlib_huffb(n) ((n) <= 143 ? stbiw__zlib_huff1(n) : stbiw__zlib_huff2(n))
-
-#define stbiw__ZHASH   16384
-
-#endif // STBIW_ZLIB_COMPRESS
-
-STBIWDEF unsigned char * stbi_zlib_compress(unsigned char *data, int data_len, int *out_len, int quality)
-{
-#ifdef STBIW_ZLIB_COMPRESS
-   // user provided a zlib compress implementation, use that
-   return STBIW_ZLIB_COMPRESS(data, data_len, out_len, quality);
-#else // use builtin
-   static unsigned short lengthc[] = { 3,4,5,6,7,8,9,10,11,13,15,17,19,23,27,31,35,43,51,59,67,83,99,115,131,163,195,227,258, 259 };
-   static unsigned char  lengtheb[]= { 0,0,0,0,0,0,0, 0, 1, 1, 1, 1, 2, 2, 2, 2, 3, 3, 3, 3, 4, 4, 4,  4,  5,  5,  5,  5,  0 };
-   static unsigned short distc[]   = { 1,2,3,4,5,7,9,13,17,25,33,49,65,97,129,193,257,385,513,769,1025,1537,2049,3073,4097,6145,8193,12289,16385,24577, 32768 };
-   static unsigned char  disteb[]  = { 0,0,0,0,1,1,2,2,3,3,4,4,5,5,6,6,7,7,8,8,9,9,10,10,11,11,12,12,13,13 };
-   unsigned int bitbuf=0;
-   int i,j, bitcount=0;
-   unsigned char *out = NULL;
-   unsigned char ***hash_table = (unsigned char***) STBIW_MALLOC(stbiw__ZHASH * sizeof(unsigned char**));
-   if (hash_table == NULL)
-      return NULL;
-   if (quality < 5) quality = 5;
-
-   stbiw__sbpush(out, 0x78);   // DEFLATE 32K window
-   stbiw__sbpush(out, 0x5e);   // FLEVEL = 1
-   stbiw__zlib_add(1,1);  // BFINAL = 1
-   stbiw__zlib_add(1,2);  // BTYPE = 1 -- fixed huffman
-
-   for (i=0; i < stbiw__ZHASH; ++i)
-      hash_table[i] = NULL;
-
-   i=0;
-   while (i < data_len-3) {
-      // hash next 3 bytes of data to be compressed
-      int h = stbiw__zhash(data+i)&(stbiw__ZHASH-1), best=3;
-      unsigned char *bestloc = 0;
-      unsigned char **hlist = hash_table[h];
-      int n = stbiw__sbcount(hlist);
-      for (j=0; j < n; ++j) {
-         if (hlist[j]-data > i-32768) { // if entry lies within window
-            int d = stbiw__zlib_countm(hlist[j], data+i, data_len-i);
-            if (d >= best) { best=d; bestloc=hlist[j]; }
-         }
-      }
-      // when hash table entry is too long, delete half the entries
-      if (hash_table[h] && stbiw__sbn(hash_table[h]) == 2*quality) {
-         STBIW_MEMMOVE(hash_table[h], hash_table[h]+quality, sizeof(hash_table[h][0])*quality);
-         stbiw__sbn(hash_table[h]) = quality;
-      }
-      stbiw__sbpush(hash_table[h],data+i);
-
-      if (bestloc) {
-         // "lazy matching" - check match at *next* byte, and if it's better, do cur byte as literal
-         h = stbiw__zhash(data+i+1)&(stbiw__ZHASH-1);
-         hlist = hash_table[h];
-         n = stbiw__sbcount(hlist);
-         for (j=0; j < n; ++j) {
-            if (hlist[j]-data > i-32767) {
-               int e = stbiw__zlib_countm(hlist[j], data+i+1, data_len-i-1);
-               if (e > best) { // if next match is better, bail on current match
-                  bestloc = NULL;
-                  break;
-               }
-            }
-         }
-      }
-
-      if (bestloc) {
-         int d = (int) (data+i - bestloc); // distance back
-         STBIW_ASSERT(d <= 32767 && best <= 258);
-         for (j=0; best > lengthc[j+1]-1; ++j);
-         stbiw__zlib_huff(j+257);
-         if (lengtheb[j]) stbiw__zlib_add(best - lengthc[j], lengtheb[j]);
-         for (j=0; d > distc[j+1]-1; ++j);
-         stbiw__zlib_add(stbiw__zlib_bitrev(j,5),5);
-         if (disteb[j]) stbiw__zlib_add(d - distc[j], disteb[j]);
-         i += best;
-      } else {
-         stbiw__zlib_huffb(data[i]);
-         ++i;
-      }
-   }
-   // write out final bytes
-   for (;i < data_len; ++i)
-      stbiw__zlib_huffb(data[i]);
-   stbiw__zlib_huff(256); // end of block
-   // pad with 0 bits to byte boundary
-   while (bitcount)
-      stbiw__zlib_add(0,1);
-
-   for (i=0; i < stbiw__ZHASH; ++i)
-      (void) stbiw__sbfree(hash_table[i]);
-   STBIW_FREE(hash_table);
-
-   {
-      // compute adler32 on input
-      unsigned int s1=1, s2=0;
-      int blocklen = (int) (data_len % 5552);
-      j=0;
-      while (j < data_len) {
-         for (i=0; i < blocklen; ++i) { s1 += data[j+i]; s2 += s1; }
-         s1 %= 65521; s2 %= 65521;
-         j += blocklen;
-         blocklen = 5552;
-      }
-      stbiw__sbpush(out, STBIW_UCHAR(s2 >> 8));
-      stbiw__sbpush(out, STBIW_UCHAR(s2));
-      stbiw__sbpush(out, STBIW_UCHAR(s1 >> 8));
-      stbiw__sbpush(out, STBIW_UCHAR(s1));
-   }
-   *out_len = stbiw__sbn(out);
-   // make returned pointer freeable
-   STBIW_MEMMOVE(stbiw__sbraw(out), out, *out_len);
-   return (unsigned char *) stbiw__sbraw(out);
-#endif // STBIW_ZLIB_COMPRESS
-}
-
-static unsigned int stbiw__crc32(unsigned char *buffer, int len)
-{
-#ifdef STBIW_CRC32
-    return STBIW_CRC32(buffer, len);
-#else
-   static unsigned int crc_table[256] =
-   {
-      0x00000000, 0x77073096, 0xEE0E612C, 0x990951BA, 0x076DC419, 0x706AF48F, 0xE963A535, 0x9E6495A3,
-      0x0eDB8832, 0x79DCB8A4, 0xE0D5E91E, 0x97D2D988, 0x09B64C2B, 0x7EB17CBD, 0xE7B82D07, 0x90BF1D91,
-      0x1DB71064, 0x6AB020F2, 0xF3B97148, 0x84BE41DE, 0x1ADAD47D, 0x6DDDE4EB, 0xF4D4B551, 0x83D385C7,
-      0x136C9856, 0x646BA8C0, 0xFD62F97A, 0x8A65C9EC, 0x14015C4F, 0x63066CD9, 0xFA0F3D63, 0x8D080DF5,
-      0x3B6E20C8, 0x4C69105E, 0xD56041E4, 0xA2677172, 0x3C03E4D1, 0x4B04D447, 0xD20D85FD, 0xA50AB56B,
-      0x35B5A8FA, 0x42B2986C, 0xDBBBC9D6, 0xACBCF940, 0x32D86CE3, 0x45DF5C75, 0xDCD60DCF, 0xABD13D59,
-      0x26D930AC, 0x51DE003A, 0xC8D75180, 0xBFD06116, 0x21B4F4B5, 0x56B3C423, 0xCFBA9599, 0xB8BDA50F,
-      0x2802B89E, 0x5F058808, 0xC60CD9B2, 0xB10BE924, 0x2F6F7C87, 0x58684C11, 0xC1611DAB, 0xB6662D3D,
-      0x76DC4190, 0x01DB7106, 0x98D220BC, 0xEFD5102A, 0x71B18589, 0x06B6B51F, 0x9FBFE4A5, 0xE8B8D433,
-      0x7807C9A2, 0x0F00F934, 0x9609A88E, 0xE10E9818, 0x7F6A0DBB, 0x086D3D2D, 0x91646C97, 0xE6635C01,
-      0x6B6B51F4, 0x1C6C6162, 0x856530D8, 0xF262004E, 0x6C0695ED, 0x1B01A57B, 0x8208F4C1, 0xF50FC457,
-      0x65B0D9C6, 0x12B7E950, 0x8BBEB8EA, 0xFCB9887C, 0x62DD1DDF, 0x15DA2D49, 0x8CD37CF3, 0xFBD44C65,
-      0x4DB26158, 0x3AB551CE, 0xA3BC0074, 0xD4BB30E2, 0x4ADFA541, 0x3DD895D7, 0xA4D1C46D, 0xD3D6F4FB,
-      0x4369E96A, 0x346ED9FC, 0xAD678846, 0xDA60B8D0, 0x44042D73, 0x33031DE5, 0xAA0A4C5F, 0xDD0D7CC9,
-      0x5005713C, 0x270241AA, 0xBE0B1010, 0xC90C2086, 0x5768B525, 0x206F85B3, 0xB966D409, 0xCE61E49F,
-      0x5EDEF90E, 0x29D9C998, 0xB0D09822, 0xC7D7A8B4, 0x59B33D17, 0x2EB40D81, 0xB7BD5C3B, 0xC0BA6CAD,
-      0xEDB88320, 0x9ABFB3B6, 0x03B6E20C, 0x74B1D29A, 0xEAD54739, 0x9DD277AF, 0x04DB2615, 0x73DC1683,
-      0xE3630B12, 0x94643B84, 0x0D6D6A3E, 0x7A6A5AA8, 0xE40ECF0B, 0x9309FF9D, 0x0A00AE27, 0x7D079EB1,
-      0xF00F9344, 0x8708A3D2, 0x1E01F268, 0x6906C2FE, 0xF762575D, 0x806567CB, 0x196C3671, 0x6E6B06E7,
-      0xFED41B76, 0x89D32BE0, 0x10DA7A5A, 0x67DD4ACC, 0xF9B9DF6F, 0x8EBEEFF9, 0x17B7BE43, 0x60B08ED5,
-      0xD6D6A3E8, 0xA1D1937E, 0x38D8C2C4, 0x4FDFF252, 0xD1BB67F1, 0xA6BC5767, 0x3FB506DD, 0x48B2364B,
-      0xD80D2BDA, 0xAF0A1B4C, 0x36034AF6, 0x41047A60, 0xDF60EFC3, 0xA867DF55, 0x316E8EEF, 0x4669BE79,
-      0xCB61B38C, 0xBC66831A, 0x256FD2A0, 0x5268E236, 0xCC0C7795, 0xBB0B4703, 0x220216B9, 0x5505262F,
-      0xC5BA3BBE, 0xB2BD0B28, 0x2BB45A92, 0x5CB36A04, 0xC2D7FFA7, 0xB5D0CF31, 0x2CD99E8B, 0x5BDEAE1D,
-      0x9B64C2B0, 0xEC63F226, 0x756AA39C, 0x026D930A, 0x9C0906A9, 0xEB0E363F, 0x72076785, 0x05005713,
-      0x95BF4A82, 0xE2B87A14, 0x7BB12BAE, 0x0CB61B38, 0x92D28E9B, 0xE5D5BE0D, 0x7CDCEFB7, 0x0BDBDF21,
-      0x86D3D2D4, 0xF1D4E242, 0x68DDB3F8, 0x1FDA836E, 0x81BE16CD, 0xF6B9265B, 0x6FB077E1, 0x18B74777,
-      0x88085AE6, 0xFF0F6A70, 0x66063BCA, 0x11010B5C, 0x8F659EFF, 0xF862AE69, 0x616BFFD3, 0x166CCF45,
-      0xA00AE278, 0xD70DD2EE, 0x4E048354, 0x3903B3C2, 0xA7672661, 0xD06016F7, 0x4969474D, 0x3E6E77DB,
-      0xAED16A4A, 0xD9D65ADC, 0x40DF0B66, 0x37D83BF0, 0xA9BCAE53, 0xDEBB9EC5, 0x47B2CF7F, 0x30B5FFE9,
-      0xBDBDF21C, 0xCABAC28A, 0x53B39330, 0x24B4A3A6, 0xBAD03605, 0xCDD70693, 0x54DE5729, 0x23D967BF,
-      0xB3667A2E, 0xC4614AB8, 0x5D681B02, 0x2A6F2B94, 0xB40BBE37, 0xC30C8EA1, 0x5A05DF1B, 0x2D02EF8D
-   };
-
-   unsigned int crc = ~0u;
-   int i;
-   for (i=0; i < len; ++i)
-      crc = (crc >> 8) ^ crc_table[buffer[i] ^ (crc & 0xff)];
-   return ~crc;
-#endif
-}
-
-#define stbiw__wpng4(o,a,b,c,d) ((o)[0]=STBIW_UCHAR(a),(o)[1]=STBIW_UCHAR(b),(o)[2]=STBIW_UCHAR(c),(o)[3]=STBIW_UCHAR(d),(o)+=4)
-#define stbiw__wp32(data,v) stbiw__wpng4(data, (v)>>24,(v)>>16,(v)>>8,(v));
-#define stbiw__wptag(data,s) stbiw__wpng4(data, s[0],s[1],s[2],s[3])
-
-static void stbiw__wpcrc(unsigned char **data, int len)
-{
-   unsigned int crc = stbiw__crc32(*data - len - 4, len+4);
-   stbiw__wp32(*data, crc);
-}
-
-static unsigned char stbiw__paeth(int a, int b, int c)
-{
-   int p = a + b - c, pa = abs(p-a), pb = abs(p-b), pc = abs(p-c);
-   if (pa <= pb && pa <= pc) return STBIW_UCHAR(a);
-   if (pb <= pc) return STBIW_UCHAR(b);
-   return STBIW_UCHAR(c);
-}
-
-// @OPTIMIZE: provide an option that always forces left-predict or paeth predict
-static void stbiw__encode_png_line(unsigned char *pixels, int stride_bytes, int width, int height, int y, int n, int filter_type, signed char *line_buffer)
-{
-   static int mapping[] = { 0,1,2,3,4 };
-   static int firstmap[] = { 0,1,0,5,6 };
-   int *mymap = (y != 0) ? mapping : firstmap;
-   int i;
-   int type = mymap[filter_type];
-   unsigned char *z = pixels + stride_bytes * (stbi__flip_vertically_on_write ? height-1-y : y);
-   int signed_stride = stbi__flip_vertically_on_write ? -stride_bytes : stride_bytes;
-    
-   if (type==0) {
-      memcpy(line_buffer, z, width*n);
-      return;
-   }
-
-   // first loop isn't optimized since it's just one pixel    
-   for (i = 0; i < n; ++i) {
-      switch (type) {
-         case 1: line_buffer[i] = z[i]; break;
-         case 2: line_buffer[i] = z[i] - z[i-signed_stride]; break;
-         case 3: line_buffer[i] = z[i] - (z[i-signed_stride]>>1); break;
-         case 4: line_buffer[i] = (signed char) (z[i] - stbiw__paeth(0,z[i-signed_stride],0)); break;
-         case 5: line_buffer[i] = z[i]; break;
-         case 6: line_buffer[i] = z[i]; break;
-      }
-   }
-   switch (type) {
-      case 1: for (i=n; i < width*n; ++i) line_buffer[i] = z[i] - z[i-n]; break;
-      case 2: for (i=n; i < width*n; ++i) line_buffer[i] = z[i] - z[i-signed_stride]; break;
-      case 3: for (i=n; i < width*n; ++i) line_buffer[i] = z[i] - ((z[i-n] + z[i-signed_stride])>>1); break;
-      case 4: for (i=n; i < width*n; ++i) line_buffer[i] = z[i] - stbiw__paeth(z[i-n], z[i-signed_stride], z[i-signed_stride-n]); break;
-      case 5: for (i=n; i < width*n; ++i) line_buffer[i] = z[i] - (z[i-n]>>1); break;
-      case 6: for (i=n; i < width*n; ++i) line_buffer[i] = z[i] - stbiw__paeth(z[i-n], 0,0); break;
-   }
-}
-
-STBIWDEF unsigned char *stbi_write_png_to_mem(const unsigned char *pixels, int stride_bytes, int x, int y, int n, int *out_len)
-{
-   int force_filter = stbi_write_force_png_filter;
-   int ctype[5] = { -1, 0, 4, 2, 6 };
-   unsigned char sig[8] = { 137,80,78,71,13,10,26,10 };
-   unsigned char *out,*o, *filt, *zlib;
-   signed char *line_buffer;
-   int j,zlen;
-
-   if (stride_bytes == 0)
-      stride_bytes = x * n;
-
-   if (force_filter >= 5) {
-      force_filter = -1;
-   }
-
-   filt = (unsigned char *) STBIW_MALLOC((x*n+1) * y); if (!filt) return 0;
-   line_buffer = (signed char *) STBIW_MALLOC(x * n); if (!line_buffer) { STBIW_FREE(filt); return 0; }
-   for (j=0; j < y; ++j) {
-      int filter_type;
-      if (force_filter > -1) {
-         filter_type = force_filter;
-         stbiw__encode_png_line((unsigned char*)(pixels), stride_bytes, x, y, j, n, force_filter, line_buffer);
-      } else { // Estimate the best filter by running through all of them:
-         int best_filter = 0, best_filter_val = 0x7fffffff, est, i;
-         for (filter_type = 0; filter_type < 5; filter_type++) {
-            stbiw__encode_png_line((unsigned char*)(pixels), stride_bytes, x, y, j, n, filter_type, line_buffer);
-
-            // Estimate the entropy of the line using this filter; the less, the better.
-            est = 0;
-            for (i = 0; i < x*n; ++i) {
-               est += abs((signed char) line_buffer[i]);
-            }
-            if (est < best_filter_val) {
-               best_filter_val = est;
-               best_filter = filter_type;
-            }
-         }
-         if (filter_type != best_filter) {  // If the last iteration already got us the best filter, don't redo it
-            stbiw__encode_png_line((unsigned char*)(pixels), stride_bytes, x, y, j, n, best_filter, line_buffer);
-            filter_type = best_filter;
-         }
-      }
-      // when we get here, filter_type contains the filter type, and line_buffer contains the data
-      filt[j*(x*n+1)] = (unsigned char) filter_type;
-      STBIW_MEMMOVE(filt+j*(x*n+1)+1, line_buffer, x*n);
-   }
-   STBIW_FREE(line_buffer);
-   zlib = stbi_zlib_compress(filt, y*( x*n+1), &zlen, stbi_write_png_compression_level);
-   STBIW_FREE(filt);
-   if (!zlib) return 0;
-
-   // each tag requires 12 bytes of overhead
-   out = (unsigned char *) STBIW_MALLOC(8 + 12+13 + 12+zlen + 12);
-   if (!out) return 0;
-   *out_len = 8 + 12+13 + 12+zlen + 12;
-
-   o=out;
-   STBIW_MEMMOVE(o,sig,8); o+= 8;
-   stbiw__wp32(o, 13); // header length
-   stbiw__wptag(o, "IHDR");
-   stbiw__wp32(o, x);
-   stbiw__wp32(o, y);
-   *o++ = 8;
-   *o++ = STBIW_UCHAR(ctype[n]);
-   *o++ = 0;
-   *o++ = 0;
-   *o++ = 0;
-   stbiw__wpcrc(&o,13);
-
-   stbiw__wp32(o, zlen);
-   stbiw__wptag(o, "IDAT");
-   STBIW_MEMMOVE(o, zlib, zlen);
-   o += zlen;
-   STBIW_FREE(zlib);
-   stbiw__wpcrc(&o, zlen);
-
-   stbiw__wp32(o,0);
-   stbiw__wptag(o, "IEND");
-   stbiw__wpcrc(&o,0);
-
-   STBIW_ASSERT(o == out + *out_len);
-
-   return out;
-}
-
-#ifndef STBI_WRITE_NO_STDIO
-STBIWDEF int stbi_write_png(char const *filename, int x, int y, int comp, const void *data, int stride_bytes)
-{
-   FILE *f;
-   int len;
-   unsigned char *png = stbi_write_png_to_mem((const unsigned char *) data, stride_bytes, x, y, comp, &len);
-   if (png == NULL) return 0;
-
-   f = stbiw__fopen(filename, "wb");
-   if (!f) { STBIW_FREE(png); return 0; }
-   fwrite(png, 1, len, f);
-   fclose(f);
-   STBIW_FREE(png);
-   return 1;
-}
-#endif
-
-STBIWDEF int stbi_write_png_to_func(stbi_write_func *func, void *context, int x, int y, int comp, const void *data, int stride_bytes)
-{
-   int len;
-   unsigned char *png = stbi_write_png_to_mem((const unsigned char *) data, stride_bytes, x, y, comp, &len);
-   if (png == NULL) return 0;
-   func(context, png, len);
-   STBIW_FREE(png);
-   return 1;
-}
-
-
-/* ***************************************************************************
- *
- * JPEG writer
- *
- * This is based on Jon Olick's jo_jpeg.cpp:
- * public domain Simple, Minimalistic JPEG writer - http://www.jonolick.com/code.html
- */
-
-static const unsigned char stbiw__jpg_ZigZag[] = { 0,1,5,6,14,15,27,28,2,4,7,13,16,26,29,42,3,8,12,17,25,30,41,43,9,11,18,
-      24,31,40,44,53,10,19,23,32,39,45,52,54,20,22,33,38,46,51,55,60,21,34,37,47,50,56,59,61,35,36,48,49,57,58,62,63 };
-
-static void stbiw__jpg_writeBits(stbi__write_context *s, int *bitBufP, int *bitCntP, const unsigned short *bs) {
-   int bitBuf = *bitBufP, bitCnt = *bitCntP;
-   bitCnt += bs[1];
-   bitBuf |= bs[0] << (24 - bitCnt);
-   while(bitCnt >= 8) {
-      unsigned char c = (bitBuf >> 16) & 255;
-      stbiw__putc(s, c);
-      if(c == 255) {
-         stbiw__putc(s, 0);
-      }
-      bitBuf <<= 8;
-      bitCnt -= 8;
-   }
-   *bitBufP = bitBuf;
-   *bitCntP = bitCnt;
-}
-
-static void stbiw__jpg_DCT(float *d0p, float *d1p, float *d2p, float *d3p, float *d4p, float *d5p, float *d6p, float *d7p) {
-   float d0 = *d0p, d1 = *d1p, d2 = *d2p, d3 = *d3p, d4 = *d4p, d5 = *d5p, d6 = *d6p, d7 = *d7p;
-   float z1, z2, z3, z4, z5, z11, z13;
-
-   float tmp0 = d0 + d7;
-   float tmp7 = d0 - d7;
-   float tmp1 = d1 + d6;
-   float tmp6 = d1 - d6;
-   float tmp2 = d2 + d5;
-   float tmp5 = d2 - d5;
-   float tmp3 = d3 + d4;
-   float tmp4 = d3 - d4;
-
-   // Even part
-   float tmp10 = tmp0 + tmp3;   // phase 2
-   float tmp13 = tmp0 - tmp3;
-   float tmp11 = tmp1 + tmp2;
-   float tmp12 = tmp1 - tmp2;
-
-   d0 = tmp10 + tmp11;       // phase 3
-   d4 = tmp10 - tmp11;
-
-   z1 = (tmp12 + tmp13) * 0.707106781f; // c4
-   d2 = tmp13 + z1;       // phase 5
-   d6 = tmp13 - z1;
-
-   // Odd part
-   tmp10 = tmp4 + tmp5;       // phase 2
-   tmp11 = tmp5 + tmp6;
-   tmp12 = tmp6 + tmp7;
-
-   // The rotator is modified from fig 4-8 to avoid extra negations.
-   z5 = (tmp10 - tmp12) * 0.382683433f; // c6
-   z2 = tmp10 * 0.541196100f + z5; // c2-c6
-   z4 = tmp12 * 1.306562965f + z5; // c2+c6
-   z3 = tmp11 * 0.707106781f; // c4
-
-   z11 = tmp7 + z3;      // phase 5
-   z13 = tmp7 - z3;
-
-   *d5p = z13 + z2;         // phase 6
-   *d3p = z13 - z2;
-   *d1p = z11 + z4;
-   *d7p = z11 - z4;
-
-   *d0p = d0;  *d2p = d2;  *d4p = d4;  *d6p = d6;
-}
-
-static void stbiw__jpg_calcBits(int val, unsigned short bits[2]) {
-   int tmp1 = val < 0 ? -val : val;
-   val = val < 0 ? val-1 : val;
-   bits[1] = 1;
-   while(tmp1 >>= 1) {
-      ++bits[1];
-   }
-   bits[0] = val & ((1<<bits[1])-1);
-}
-
-static int stbiw__jpg_processDU(stbi__write_context *s, int *bitBuf, int *bitCnt, float *CDU, float *fdtbl, int DC, const unsigned short HTDC[256][2], const unsigned short HTAC[256][2]) {
-   const unsigned short EOB[2] = { HTAC[0x00][0], HTAC[0x00][1] };
-   const unsigned short M16zeroes[2] = { HTAC[0xF0][0], HTAC[0xF0][1] };
-   int dataOff, i, diff, end0pos;
-   int DU[64];
-
-   // DCT rows
-   for(dataOff=0; dataOff<64; dataOff+=8) {
-      stbiw__jpg_DCT(&CDU[dataOff], &CDU[dataOff+1], &CDU[dataOff+2], &CDU[dataOff+3], &CDU[dataOff+4], &CDU[dataOff+5], &CDU[dataOff+6], &CDU[dataOff+7]);
-   }
-   // DCT columns
-   for(dataOff=0; dataOff<8; ++dataOff) {
-      stbiw__jpg_DCT(&CDU[dataOff], &CDU[dataOff+8], &CDU[dataOff+16], &CDU[dataOff+24], &CDU[dataOff+32], &CDU[dataOff+40], &CDU[dataOff+48], &CDU[dataOff+56]);
-   }
-   // Quantize/descale/zigzag the coefficients
-   for(i=0; i<64; ++i) {
-      float v = CDU[i]*fdtbl[i];
-      // DU[stbiw__jpg_ZigZag[i]] = (int)(v < 0 ? ceilf(v - 0.5f) : floorf(v + 0.5f));
-      // ceilf() and floorf() are C99, not C89, but I /think/ they're not needed here anyway?
-      DU[stbiw__jpg_ZigZag[i]] = (int)(v < 0 ? v - 0.5f : v + 0.5f);
-   }
-
-   // Encode DC
-   diff = DU[0] - DC;
-   if (diff == 0) {
-      stbiw__jpg_writeBits(s, bitBuf, bitCnt, HTDC[0]);
-   } else {
-      unsigned short bits[2];
-      stbiw__jpg_calcBits(diff, bits);
-      stbiw__jpg_writeBits(s, bitBuf, bitCnt, HTDC[bits[1]]);
-      stbiw__jpg_writeBits(s, bitBuf, bitCnt, bits);
-   }
-   // Encode ACs
-   end0pos = 63;
-   for(; (end0pos>0)&&(DU[end0pos]==0); --end0pos) {
-   }
-   // end0pos = first element in reverse order !=0
-   if(end0pos == 0) {
-      stbiw__jpg_writeBits(s, bitBuf, bitCnt, EOB);
-      return DU[0];
-   }
-   for(i = 1; i <= end0pos; ++i) {
-      int startpos = i;
-      int nrzeroes;
-      unsigned short bits[2];
-      for (; DU[i]==0 && i<=end0pos; ++i) {
-      }
-      nrzeroes = i-startpos;
-      if ( nrzeroes >= 16 ) {
-         int lng = nrzeroes>>4;
-         int nrmarker;
-         for (nrmarker=1; nrmarker <= lng; ++nrmarker)
-            stbiw__jpg_writeBits(s, bitBuf, bitCnt, M16zeroes);
-         nrzeroes &= 15;
-      }
-      stbiw__jpg_calcBits(DU[i], bits);
-      stbiw__jpg_writeBits(s, bitBuf, bitCnt, HTAC[(nrzeroes<<4)+bits[1]]);
-      stbiw__jpg_writeBits(s, bitBuf, bitCnt, bits);
-   }
-   if(end0pos != 63) {
-      stbiw__jpg_writeBits(s, bitBuf, bitCnt, EOB);
-   }
-   return DU[0];
-}
-
-static int stbi_write_jpg_core(stbi__write_context *s, int width, int height, int comp, const void* data, int quality) {
-   // Constants that don't pollute global namespace
-   static const unsigned char std_dc_luminance_nrcodes[] = {0,0,1,5,1,1,1,1,1,1,0,0,0,0,0,0,0};
-   static const unsigned char std_dc_luminance_values[] = {0,1,2,3,4,5,6,7,8,9,10,11};
-   static const unsigned char std_ac_luminance_nrcodes[] = {0,0,2,1,3,3,2,4,3,5,5,4,4,0,0,1,0x7d};
-   static const unsigned char std_ac_luminance_values[] = {
-      0x01,0x02,0x03,0x00,0x04,0x11,0x05,0x12,0x21,0x31,0x41,0x06,0x13,0x51,0x61,0x07,0x22,0x71,0x14,0x32,0x81,0x91,0xa1,0x08,
-      0x23,0x42,0xb1,0xc1,0x15,0x52,0xd1,0xf0,0x24,0x33,0x62,0x72,0x82,0x09,0x0a,0x16,0x17,0x18,0x19,0x1a,0x25,0x26,0x27,0x28,
-      0x29,0x2a,0x34,0x35,0x36,0x37,0x38,0x39,0x3a,0x43,0x44,0x45,0x46,0x47,0x48,0x49,0x4a,0x53,0x54,0x55,0x56,0x57,0x58,0x59,
-      0x5a,0x63,0x64,0x65,0x66,0x67,0x68,0x69,0x6a,0x73,0x74,0x75,0x76,0x77,0x78,0x79,0x7a,0x83,0x84,0x85,0x86,0x87,0x88,0x89,
-      0x8a,0x92,0x93,0x94,0x95,0x96,0x97,0x98,0x99,0x9a,0xa2,0xa3,0xa4,0xa5,0xa6,0xa7,0xa8,0xa9,0xaa,0xb2,0xb3,0xb4,0xb5,0xb6,
-      0xb7,0xb8,0xb9,0xba,0xc2,0xc3,0xc4,0xc5,0xc6,0xc7,0xc8,0xc9,0xca,0xd2,0xd3,0xd4,0xd5,0xd6,0xd7,0xd8,0xd9,0xda,0xe1,0xe2,
-      0xe3,0xe4,0xe5,0xe6,0xe7,0xe8,0xe9,0xea,0xf1,0xf2,0xf3,0xf4,0xf5,0xf6,0xf7,0xf8,0xf9,0xfa
-   };
-   static const unsigned char std_dc_chrominance_nrcodes[] = {0,0,3,1,1,1,1,1,1,1,1,1,0,0,0,0,0};
-   static const unsigned char std_dc_chrominance_values[] = {0,1,2,3,4,5,6,7,8,9,10,11};
-   static const unsigned char std_ac_chrominance_nrcodes[] = {0,0,2,1,2,4,4,3,4,7,5,4,4,0,1,2,0x77};
-   static const unsigned char std_ac_chrominance_values[] = {
-      0x00,0x01,0x02,0x03,0x11,0x04,0x05,0x21,0x31,0x06,0x12,0x41,0x51,0x07,0x61,0x71,0x13,0x22,0x32,0x81,0x08,0x14,0x42,0x91,
-      0xa1,0xb1,0xc1,0x09,0x23,0x33,0x52,0xf0,0x15,0x62,0x72,0xd1,0x0a,0x16,0x24,0x34,0xe1,0x25,0xf1,0x17,0x18,0x19,0x1a,0x26,
-      0x27,0x28,0x29,0x2a,0x35,0x36,0x37,0x38,0x39,0x3a,0x43,0x44,0x45,0x46,0x47,0x48,0x49,0x4a,0x53,0x54,0x55,0x56,0x57,0x58,
-      0x59,0x5a,0x63,0x64,0x65,0x66,0x67,0x68,0x69,0x6a,0x73,0x74,0x75,0x76,0x77,0x78,0x79,0x7a,0x82,0x83,0x84,0x85,0x86,0x87,
-      0x88,0x89,0x8a,0x92,0x93,0x94,0x95,0x96,0x97,0x98,0x99,0x9a,0xa2,0xa3,0xa4,0xa5,0xa6,0xa7,0xa8,0xa9,0xaa,0xb2,0xb3,0xb4,
-      0xb5,0xb6,0xb7,0xb8,0xb9,0xba,0xc2,0xc3,0xc4,0xc5,0xc6,0xc7,0xc8,0xc9,0xca,0xd2,0xd3,0xd4,0xd5,0xd6,0xd7,0xd8,0xd9,0xda,
-      0xe2,0xe3,0xe4,0xe5,0xe6,0xe7,0xe8,0xe9,0xea,0xf2,0xf3,0xf4,0xf5,0xf6,0xf7,0xf8,0xf9,0xfa
-   };
-   // Huffman tables
-   static const unsigned short YDC_HT[256][2] = { {0,2},{2,3},{3,3},{4,3},{5,3},{6,3},{14,4},{30,5},{62,6},{126,7},{254,8},{510,9}};
-   static const unsigned short UVDC_HT[256][2] = { {0,2},{1,2},{2,2},{6,3},{14,4},{30,5},{62,6},{126,7},{254,8},{510,9},{1022,10},{2046,11}};
-   static const unsigned short YAC_HT[256][2] = {
-      {10,4},{0,2},{1,2},{4,3},{11,4},{26,5},{120,7},{248,8},{1014,10},{65410,16},{65411,16},{0,0},{0,0},{0,0},{0,0},{0,0},{0,0},
-      {12,4},{27,5},{121,7},{502,9},{2038,11},{65412,16},{65413,16},{65414,16},{65415,16},{65416,16},{0,0},{0,0},{0,0},{0,0},{0,0},{0,0},
-      {28,5},{249,8},{1015,10},{4084,12},{65417,16},{65418,16},{65419,16},{65420,16},{65421,16},{65422,16},{0,0},{0,0},{0,0},{0,0},{0,0},{0,0},
-      {58,6},{503,9},{4085,12},{65423,16},{65424,16},{65425,16},{65426,16},{65427,16},{65428,16},{65429,16},{0,0},{0,0},{0,0},{0,0},{0,0},{0,0},
-      {59,6},{1016,10},{65430,16},{65431,16},{65432,16},{65433,16},{65434,16},{65435,16},{65436,16},{65437,16},{0,0},{0,0},{0,0},{0,0},{0,0},{0,0},
-      {122,7},{2039,11},{65438,16},{65439,16},{65440,16},{65441,16},{65442,16},{65443,16},{65444,16},{65445,16},{0,0},{0,0},{0,0},{0,0},{0,0},{0,0},
-      {123,7},{4086,12},{65446,16},{65447,16},{65448,16},{65449,16},{65450,16},{65451,16},{65452,16},{65453,16},{0,0},{0,0},{0,0},{0,0},{0,0},{0,0},
-      {250,8},{4087,12},{65454,16},{65455,16},{65456,16},{65457,16},{65458,16},{65459,16},{65460,16},{65461,16},{0,0},{0,0},{0,0},{0,0},{0,0},{0,0},
-      {504,9},{32704,15},{65462,16},{65463,16},{65464,16},{65465,16},{65466,16},{65467,16},{65468,16},{65469,16},{0,0},{0,0},{0,0},{0,0},{0,0},{0,0},
-      {505,9},{65470,16},{65471,16},{65472,16},{65473,16},{65474,16},{65475,16},{65476,16},{65477,16},{65478,16},{0,0},{0,0},{0,0},{0,0},{0,0},{0,0},
-      {506,9},{65479,16},{65480,16},{65481,16},{65482,16},{65483,16},{65484,16},{65485,16},{65486,16},{65487,16},{0,0},{0,0},{0,0},{0,0},{0,0},{0,0},
-      {1017,10},{65488,16},{65489,16},{65490,16},{65491,16},{65492,16},{65493,16},{65494,16},{65495,16},{65496,16},{0,0},{0,0},{0,0},{0,0},{0,0},{0,0},
-      {1018,10},{65497,16},{65498,16},{65499,16},{65500,16},{65501,16},{65502,16},{65503,16},{65504,16},{65505,16},{0,0},{0,0},{0,0},{0,0},{0,0},{0,0},
-      {2040,11},{65506,16},{65507,16},{65508,16},{65509,16},{65510,16},{65511,16},{65512,16},{65513,16},{65514,16},{0,0},{0,0},{0,0},{0,0},{0,0},{0,0},
-      {65515,16},{65516,16},{65517,16},{65518,16},{65519,16},{65520,16},{65521,16},{65522,16},{65523,16},{65524,16},{0,0},{0,0},{0,0},{0,0},{0,0},
-      {2041,11},{65525,16},{65526,16},{65527,16},{65528,16},{65529,16},{65530,16},{65531,16},{65532,16},{65533,16},{65534,16},{0,0},{0,0},{0,0},{0,0},{0,0}
-   };
-   static const unsigned short UVAC_HT[256][2] = {
-      {0,2},{1,2},{4,3},{10,4},{24,5},{25,5},{56,6},{120,7},{500,9},{1014,10},{4084,12},{0,0},{0,0},{0,0},{0,0},{0,0},{0,0},
-      {11,4},{57,6},{246,8},{501,9},{2038,11},{4085,12},{65416,16},{65417,16},{65418,16},{65419,16},{0,0},{0,0},{0,0},{0,0},{0,0},{0,0},
-      {26,5},{247,8},{1015,10},{4086,12},{32706,15},{65420,16},{65421,16},{65422,16},{65423,16},{65424,16},{0,0},{0,0},{0,0},{0,0},{0,0},{0,0},
-      {27,5},{248,8},{1016,10},{4087,12},{65425,16},{65426,16},{65427,16},{65428,16},{65429,16},{65430,16},{0,0},{0,0},{0,0},{0,0},{0,0},{0,0},
-      {58,6},{502,9},{65431,16},{65432,16},{65433,16},{65434,16},{65435,16},{65436,16},{65437,16},{65438,16},{0,0},{0,0},{0,0},{0,0},{0,0},{0,0},
-      {59,6},{1017,10},{65439,16},{65440,16},{65441,16},{65442,16},{65443,16},{65444,16},{65445,16},{65446,16},{0,0},{0,0},{0,0},{0,0},{0,0},{0,0},
-      {121,7},{2039,11},{65447,16},{65448,16},{65449,16},{65450,16},{65451,16},{65452,16},{65453,16},{65454,16},{0,0},{0,0},{0,0},{0,0},{0,0},{0,0},
-      {122,7},{2040,11},{65455,16},{65456,16},{65457,16},{65458,16},{65459,16},{65460,16},{65461,16},{65462,16},{0,0},{0,0},{0,0},{0,0},{0,0},{0,0},
-      {249,8},{65463,16},{65464,16},{65465,16},{65466,16},{65467,16},{65468,16},{65469,16},{65470,16},{65471,16},{0,0},{0,0},{0,0},{0,0},{0,0},{0,0},
-      {503,9},{65472,16},{65473,16},{65474,16},{65475,16},{65476,16},{65477,16},{65478,16},{65479,16},{65480,16},{0,0},{0,0},{0,0},{0,0},{0,0},{0,0},
-      {504,9},{65481,16},{65482,16},{65483,16},{65484,16},{65485,16},{65486,16},{65487,16},{65488,16},{65489,16},{0,0},{0,0},{0,0},{0,0},{0,0},{0,0},
-      {505,9},{65490,16},{65491,16},{65492,16},{65493,16},{65494,16},{65495,16},{65496,16},{65497,16},{65498,16},{0,0},{0,0},{0,0},{0,0},{0,0},{0,0},
-      {506,9},{65499,16},{65500,16},{65501,16},{65502,16},{65503,16},{65504,16},{65505,16},{65506,16},{65507,16},{0,0},{0,0},{0,0},{0,0},{0,0},{0,0},
-      {2041,11},{65508,16},{65509,16},{65510,16},{65511,16},{65512,16},{65513,16},{65514,16},{65515,16},{65516,16},{0,0},{0,0},{0,0},{0,0},{0,0},{0,0},
-      {16352,14},{65517,16},{65518,16},{65519,16},{65520,16},{65521,16},{65522,16},{65523,16},{65524,16},{65525,16},{0,0},{0,0},{0,0},{0,0},{0,0},
-      {1018,10},{32707,15},{65526,16},{65527,16},{65528,16},{65529,16},{65530,16},{65531,16},{65532,16},{65533,16},{65534,16},{0,0},{0,0},{0,0},{0,0},{0,0}
-   };
-   static const int YQT[] = {16,11,10,16,24,40,51,61,12,12,14,19,26,58,60,55,14,13,16,24,40,57,69,56,14,17,22,29,51,87,80,62,18,22,
-                             37,56,68,109,103,77,24,35,55,64,81,104,113,92,49,64,78,87,103,121,120,101,72,92,95,98,112,100,103,99};
-   static const int UVQT[] = {17,18,24,47,99,99,99,99,18,21,26,66,99,99,99,99,24,26,56,99,99,99,99,99,47,66,99,99,99,99,99,99,
-                              99,99,99,99,99,99,99,99,99,99,99,99,99,99,99,99,99,99,99,99,99,99,99,99,99,99,99,99,99,99,99,99};
-   static const float aasf[] = { 1.0f * 2.828427125f, 1.387039845f * 2.828427125f, 1.306562965f * 2.828427125f, 1.175875602f * 2.828427125f, 
-                                 1.0f * 2.828427125f, 0.785694958f * 2.828427125f, 0.541196100f * 2.828427125f, 0.275899379f * 2.828427125f };
-
-   int row, col, i, k;
-   float fdtbl_Y[64], fdtbl_UV[64];
-   unsigned char YTable[64], UVTable[64];
-
-   if(!data || !width || !height || comp > 4 || comp < 1) {
-      return 0;
-   }
-
-   quality = quality ? quality : 90;
-   quality = quality < 1 ? 1 : quality > 100 ? 100 : quality;
-   quality = quality < 50 ? 5000 / quality : 200 - quality * 2;
-
-   for(i = 0; i < 64; ++i) {
-      int uvti, yti = (YQT[i]*quality+50)/100;
-      YTable[stbiw__jpg_ZigZag[i]] = (unsigned char) (yti < 1 ? 1 : yti > 255 ? 255 : yti);
-      uvti = (UVQT[i]*quality+50)/100;
-      UVTable[stbiw__jpg_ZigZag[i]] = (unsigned char) (uvti < 1 ? 1 : uvti > 255 ? 255 : uvti);
-   }
-
-   for(row = 0, k = 0; row < 8; ++row) {
-      for(col = 0; col < 8; ++col, ++k) {
-         fdtbl_Y[k]  = 1 / (YTable [stbiw__jpg_ZigZag[k]] * aasf[row] * aasf[col]);
-         fdtbl_UV[k] = 1 / (UVTable[stbiw__jpg_ZigZag[k]] * aasf[row] * aasf[col]);
-      }
-   }
-
-   // Write Headers
-   {
-      static const unsigned char head0[] = { 0xFF,0xD8,0xFF,0xE0,0,0x10,'J','F','I','F',0,1,1,0,0,1,0,1,0,0,0xFF,0xDB,0,0x84,0 };
-      static const unsigned char head2[] = { 0xFF,0xDA,0,0xC,3,1,0,2,0x11,3,0x11,0,0x3F,0 };
-      const unsigned char head1[] = { 0xFF,0xC0,0,0x11,8,(unsigned char)(height>>8),STBIW_UCHAR(height),(unsigned char)(width>>8),STBIW_UCHAR(width),
-                                      3,1,0x11,0,2,0x11,1,3,0x11,1,0xFF,0xC4,0x01,0xA2,0 };
-      s->func(s->context, (void*)head0, sizeof(head0));
-      s->func(s->context, (void*)YTable, sizeof(YTable));
-      stbiw__putc(s, 1);
-      s->func(s->context, UVTable, sizeof(UVTable));
-      s->func(s->context, (void*)head1, sizeof(head1));
-      s->func(s->context, (void*)(std_dc_luminance_nrcodes+1), sizeof(std_dc_luminance_nrcodes)-1);
-      s->func(s->context, (void*)std_dc_luminance_values, sizeof(std_dc_luminance_values));
-      stbiw__putc(s, 0x10); // HTYACinfo
-      s->func(s->context, (void*)(std_ac_luminance_nrcodes+1), sizeof(std_ac_luminance_nrcodes)-1);
-      s->func(s->context, (void*)std_ac_luminance_values, sizeof(std_ac_luminance_values));
-      stbiw__putc(s, 1); // HTUDCinfo
-      s->func(s->context, (void*)(std_dc_chrominance_nrcodes+1), sizeof(std_dc_chrominance_nrcodes)-1);
-      s->func(s->context, (void*)std_dc_chrominance_values, sizeof(std_dc_chrominance_values));
-      stbiw__putc(s, 0x11); // HTUACinfo
-      s->func(s->context, (void*)(std_ac_chrominance_nrcodes+1), sizeof(std_ac_chrominance_nrcodes)-1);
-      s->func(s->context, (void*)std_ac_chrominance_values, sizeof(std_ac_chrominance_values));
-      s->func(s->context, (void*)head2, sizeof(head2));
-   }
-
-   // Encode 8x8 macroblocks
-   {
-      static const unsigned short fillBits[] = {0x7F, 7};
-      const unsigned char *imageData = (const unsigned char *)data;
-      int DCY=0, DCU=0, DCV=0;
-      int bitBuf=0, bitCnt=0;
-      // comp == 2 is grey+alpha (alpha is ignored)
-      int ofsG = comp > 2 ? 1 : 0, ofsB = comp > 2 ? 2 : 0;
-      int x, y, pos;
-      for(y = 0; y < height; y += 8) {
-         for(x = 0; x < width; x += 8) {
-            float YDU[64], UDU[64], VDU[64];
-            for(row = y, pos = 0; row < y+8; ++row) {
                // row >= height => use last input row
                int clamped_row = (row < height) ? row : height - 1;
                int base_p = (stbi__flip_vertically_on_write ? (height-1-clamped_row) : clamped_row)*width*comp;
@@ -3177,5 +1616,4 @@
 ACTION OF CONTRACT, TORT OR OTHERWISE, ARISING FROM, OUT OF OR IN CONNECTION 
 WITH THE SOFTWARE OR THE USE OR OTHER DEALINGS IN THE SOFTWARE.
 ------------------------------------------------------------------------------
-*/
->>>>>>> 468adaa7
+*/