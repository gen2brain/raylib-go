--- conflicted
+++ resolved
@@ -1,4 +1,3 @@
-<<<<<<< HEAD
 // jar_xm.h - v0.01 - public domain - Joshua Reisenauer, MAR 2016
 //
 // HISTORY:
@@ -1926,7 +1925,6 @@
 
     case 33: /* Xxy: Extra stuff */
         switch(s->effect_param >> 4) {
-
         case 1: /* X1y: Extra fine portamento up */
             if(s->effect_param & 0x0F) {
                 ch->extra_fine_portamento_up_param = s->effect_param & 0x0F;
@@ -2366,7 +2364,7 @@
         float panning, volume;
 
         panning = ch->panning +
-            (ch->panning_envelope_panning - .5f) * (.5f - fabsf(ch->panning - .5f)) * 2.0f;
+            (ch->panning_envelope_panning - .5f) * (.5f - fabs(ch->panning - .5f)) * 2.0f;
 
         if(ch->tremor_on) {
                 volume = .0f;
@@ -2661,2672 +2659,6 @@
     return 0;
 }
 
-#endif//end of JAR_XM_IMPLEMENTATION
-//-------------------------------------------------------------------------------
-
-#endif//end of INCLUDE_JAR_XM_H
-=======
-// jar_xm.h - v0.01 - public domain - Joshua Reisenauer, MAR 2016
-//
-// HISTORY:
-//
-//   v0.01  2016-02-22  Setup
-//
-//
-// USAGE:
-//
-// In ONE source file, put:
-//
-//    #define JAR_XM_IMPLEMENTATION
-//    #include "jar_xm.h"
-//
-// Other source files should just include jar_xm.h
-//
-// SAMPLE CODE:
-//
-// jar_xm_context_t *musicptr;
-// float musicBuffer[48000 / 60];
-// int intro_load(void)
-// {
-//     jar_xm_create_context_from_file(&musicptr, 48000, "Song.XM");
-//     return 1;
-// }
-// int intro_unload(void)
-// {
-//     jar_xm_free_context(musicptr);
-//     return 1;
-// }
-// int intro_tick(long counter)
-// {
-//     jar_xm_generate_samples(musicptr, musicBuffer, (48000 / 60) / 2);
-//     if(IsKeyDown(KEY_ENTER))
-//         return 1;
-//     return 0;
-// }
-//
-//
-// LISCENSE - FOR LIBXM:
-//
-// Author: Romain "Artefact2" Dalmaso <artefact2@gmail.com>
-// Contributor: Dan Spencer <dan@atomicpotato.net>
-// Repackaged into jar_xm.h By: Joshua Adam Reisenauer <kd7tck@gmail.com>
-// This program is free software. It comes without any warranty, to the
-// extent permitted by applicable law. You can redistribute it and/or
-// modify it under the terms of the Do What The Fuck You Want To Public
-// License, Version 2, as published by Sam Hocevar. See
-// http://sam.zoy.org/wtfpl/COPYING for more details.
-
-#ifndef INCLUDE_JAR_XM_H
-#define INCLUDE_JAR_XM_H
-
-#define JAR_XM_DEBUG 0
-#define JAR_XM_LINEAR_INTERPOLATION 1 // speed increase with decrease in quality
-#define JAR_XM_DEFENSIVE 1
-#define JAR_XM_RAMPING 1
-
-#include <stdio.h>
-#include <stdlib.h>
-#include <stdint.h>
-#include <limits.h>
-#include <string.h>
-
-
-
-//-------------------------------------------------------------------------------
-#ifdef __cplusplus
-extern "C" {
-#endif
-
-struct jar_xm_context_s;
-typedef struct jar_xm_context_s jar_xm_context_t;
-
-/** Create a XM context.
- *
- * @param moddata the contents of the module
- * @param rate play rate in Hz, recommended value of 48000
- *
- * @returns 0 on success
- * @returns 1 if module data is not sane
- * @returns 2 if memory allocation failed
- * @returns 3 unable to open input file
- * @returns 4 fseek() failed
- * @returns 5 fread() failed
- * @returns 6 unkown error
- *
- * @deprecated This function is unsafe!
- * @see jar_xm_create_context_safe()
- */
-int jar_xm_create_context_from_file(jar_xm_context_t** ctx, uint32_t rate, const char* filename);
-
-/** Create a XM context.
- *
- * @param moddata the contents of the module
- * @param rate play rate in Hz, recommended value of 48000
- *
- * @returns 0 on success
- * @returns 1 if module data is not sane
- * @returns 2 if memory allocation failed
- *
- * @deprecated This function is unsafe!
- * @see jar_xm_create_context_safe()
- */
-int jar_xm_create_context(jar_xm_context_t** ctx, const char* moddata, uint32_t rate);
-
-/** Create a XM context.
- *
- * @param moddata the contents of the module
- * @param moddata_length the length of the contents of the module, in bytes
- * @param rate play rate in Hz, recommended value of 48000
- *
- * @returns 0 on success
- * @returns 1 if module data is not sane
- * @returns 2 if memory allocation failed
- */
-int jar_xm_create_context_safe(jar_xm_context_t** ctx, const char* moddata, size_t moddata_length, uint32_t rate);
-
-/** Free a XM context created by jar_xm_create_context(). */
-void jar_xm_free_context(jar_xm_context_t* ctx);
-
-/** Play the module and put the sound samples in an output buffer.
- *
- * @param output buffer of 2*numsamples elements (A left and right value for each sample)
- * @param numsamples number of samples to generate
- */
-void jar_xm_generate_samples(jar_xm_context_t* ctx, float* output, size_t numsamples);
-
-/** Play the module, resample from 32 bit to 16 bit, and put the sound samples in an output buffer.
- *
- * @param output buffer of 2*numsamples elements (A left and right value for each sample)
- * @param numsamples number of samples to generate
- */
-void jar_xm_generate_samples_16bit(jar_xm_context_t* ctx, short* output, size_t numsamples)
-{
-    float* musicBuffer = malloc((2*numsamples)*sizeof(float));
-    jar_xm_generate_samples(ctx, musicBuffer, numsamples);
-
-    if(output){
-        int x;
-        for(x=0;x<2*numsamples;x++)
-            output[x] = musicBuffer[x] * SHRT_MAX;
-    }
-
-    free(musicBuffer);
-}
-
-/** Play the module, resample from 32 bit to 8 bit, and put the sound samples in an output buffer.
- *
- * @param output buffer of 2*numsamples elements (A left and right value for each sample)
- * @param numsamples number of samples to generate
- */
-void jar_xm_generate_samples_8bit(jar_xm_context_t* ctx, char* output, size_t numsamples)
-{
-    float* musicBuffer = malloc((2*numsamples)*sizeof(float));
-    jar_xm_generate_samples(ctx, musicBuffer, numsamples);
-
-    if(output){
-        int x;
-        for(x=0;x<2*numsamples;x++)
-            output[x] = musicBuffer[x] * CHAR_MAX;
-    }
-
-    free(musicBuffer);
-}
-
-
-
-/** Set the maximum number of times a module can loop. After the
- * specified number of loops, calls to jar_xm_generate_samples will only
- * generate silence. You can control the current number of loops with
- * jar_xm_get_loop_count().
- *
- * @param loopcnt maximum number of loops. Use 0 to loop
- * indefinitely. */
-void jar_xm_set_max_loop_count(jar_xm_context_t* ctx, uint8_t loopcnt);
-
-/** Get the loop count of the currently playing module. This value is
- * 0 when the module is still playing, 1 when the module has looped
- * once, etc. */
-uint8_t jar_xm_get_loop_count(jar_xm_context_t* ctx);
-
-
-
-/** Mute or unmute a channel.
- *
- * @note Channel numbers go from 1 to jar_xm_get_number_of_channels(...).
- *
- * @return whether the channel was muted.
- */
-bool jar_xm_mute_channel(jar_xm_context_t* ctx, uint16_t, bool);
-
-/** Mute or unmute an instrument.
- *
- * @note Instrument numbers go from 1 to
- * jar_xm_get_number_of_instruments(...).
- *
- * @return whether the instrument was muted.
- */
-bool jar_xm_mute_instrument(jar_xm_context_t* ctx, uint16_t, bool);
-
-
-
-/** Get the module name as a NUL-terminated string. */
-const char* jar_xm_get_module_name(jar_xm_context_t* ctx);
-
-/** Get the tracker name as a NUL-terminated string. */
-const char* jar_xm_get_tracker_name(jar_xm_context_t* ctx);
-
-
-
-/** Get the number of channels. */
-uint16_t jar_xm_get_number_of_channels(jar_xm_context_t* ctx);
-
-/** Get the module length (in patterns). */
-uint16_t jar_xm_get_module_length(jar_xm_context_t*);
-
-/** Get the number of patterns. */
-uint16_t jar_xm_get_number_of_patterns(jar_xm_context_t* ctx);
-
-/** Get the number of rows of a pattern.
- *
- * @note Pattern numbers go from 0 to
- * jar_xm_get_number_of_patterns(...)-1.
- */
-uint16_t jar_xm_get_number_of_rows(jar_xm_context_t* ctx, uint16_t);
-
-/** Get the number of instruments. */
-uint16_t jar_xm_get_number_of_instruments(jar_xm_context_t* ctx);
-
-/** Get the number of samples of an instrument.
- *
- * @note Instrument numbers go from 1 to
- * jar_xm_get_number_of_instruments(...).
- */
-uint16_t jar_xm_get_number_of_samples(jar_xm_context_t* ctx, uint16_t);
-
-
-
-/** Get the current module speed.
- *
- * @param bpm will receive the current BPM
- * @param tempo will receive the current tempo (ticks per line)
- */
-void jar_xm_get_playing_speed(jar_xm_context_t* ctx, uint16_t* bpm, uint16_t* tempo);
-
-/** Get the current position in the module being played.
- *
- * @param pattern_index if not NULL, will receive the current pattern
- * index in the POT (pattern order table)
- *
- * @param pattern if not NULL, will receive the current pattern number
- *
- * @param row if not NULL, will receive the current row
- *
- * @param samples if not NULL, will receive the total number of
- * generated samples (divide by sample rate to get seconds of
- * generated audio)
- */
-void jar_xm_get_position(jar_xm_context_t* ctx, uint8_t* pattern_index, uint8_t* pattern, uint8_t* row, uint64_t* samples);
-
-/** Get the latest time (in number of generated samples) when a
- * particular instrument was triggered in any channel.
- *
- * @note Instrument numbers go from 1 to
- * jar_xm_get_number_of_instruments(...).
- */
-uint64_t jar_xm_get_latest_trigger_of_instrument(jar_xm_context_t* ctx, uint16_t);
-
-/** Get the latest time (in number of generated samples) when a
- * particular sample was triggered in any channel.
- *
- * @note Instrument numbers go from 1 to
- * jar_xm_get_number_of_instruments(...).
- *
- * @note Sample numbers go from 0 to
- * jar_xm_get_nubmer_of_samples(...,instr)-1.
- */
-uint64_t jar_xm_get_latest_trigger_of_sample(jar_xm_context_t* ctx, uint16_t instr, uint16_t sample);
-
-/** Get the latest time (in number of generated samples) when any
- * instrument was triggered in a given channel.
- *
- * @note Channel numbers go from 1 to jar_xm_get_number_of_channels(...).
- */
-uint64_t jar_xm_get_latest_trigger_of_channel(jar_xm_context_t* ctx, uint16_t);
-
-/** Get the number of remaining samples. Divide by 2 to get the number of individual LR data samples.
- *
- * @note This is the remaining number of samples before the loop starts module again, or halts if on last pass.
- * @note This function is very slow and should only be run once, if at all.
- */
-uint64_t jar_xm_get_remaining_samples(jar_xm_context_t* ctx);
-
-#ifdef __cplusplus
-}
-#endif
-//-------------------------------------------------------------------------------
-
-
-
-
-
-
-//Function Definitions-----------------------------------------------------------
-#ifdef JAR_XM_IMPLEMENTATION
-
-#include <math.h>
-#include <string.h>
-
-#if JAR_XM_DEBUG            //JAR_XM_DEBUG defined as 0
-#include <stdio.h>
-#define DEBUG(fmt, ...) do {                                        \
-        fprintf(stderr, "%s(): " fmt "\n", __func__, __VA_ARGS__);    \
-        fflush(stderr);                                                \
-    } while(0)
-#else
-#define DEBUG(...)
-#endif
-
-#if jar_xm_BIG_ENDIAN
-#error "Big endian platforms are not yet supported, sorry"
-/* Make sure the compiler stops, even if #error is ignored */
-extern int __fail[-1];
-#endif
-
-/* ----- XM constants ----- */
-
-#define SAMPLE_NAME_LENGTH 22
-#define INSTRUMENT_NAME_LENGTH 22
-#define MODULE_NAME_LENGTH 20
-#define TRACKER_NAME_LENGTH 20
-#define PATTERN_ORDER_TABLE_LENGTH 256
-#define NUM_NOTES 96
-#define NUM_ENVELOPE_POINTS 12
-#define MAX_NUM_ROWS 256
-
-#if JAR_XM_RAMPING
-#define jar_xm_SAMPLE_RAMPING_POINTS 0x20
-#endif
-
-/* ----- Data types ----- */
-
-enum jar_xm_waveform_type_e {
-    jar_xm_SINE_WAVEFORM = 0,
-    jar_xm_RAMP_DOWN_WAVEFORM = 1,
-    jar_xm_SQUARE_WAVEFORM = 2,
-    jar_xm_RANDOM_WAVEFORM = 3,
-    jar_xm_RAMP_UP_WAVEFORM = 4,
-};
-typedef enum jar_xm_waveform_type_e jar_xm_waveform_type_t;
-
-enum jar_xm_loop_type_e {
-    jar_xm_NO_LOOP,
-    jar_xm_FORWARD_LOOP,
-    jar_xm_PING_PONG_LOOP,
-};
-typedef enum jar_xm_loop_type_e jar_xm_loop_type_t;
-
-enum jar_xm_frequency_type_e {
-    jar_xm_LINEAR_FREQUENCIES,
-    jar_xm_AMIGA_FREQUENCIES,
-};
-typedef enum jar_xm_frequency_type_e jar_xm_frequency_type_t;
-
-struct jar_xm_envelope_point_s {
-    uint16_t frame;
-    uint16_t value;
-};
-typedef struct jar_xm_envelope_point_s jar_xm_envelope_point_t;
-
-struct jar_xm_envelope_s {
-    jar_xm_envelope_point_t points[NUM_ENVELOPE_POINTS];
-    uint8_t num_points;
-    uint8_t sustain_point;
-    uint8_t loop_start_point;
-    uint8_t loop_end_point;
-    bool enabled;
-    bool sustain_enabled;
-    bool loop_enabled;
-};
-typedef struct jar_xm_envelope_s jar_xm_envelope_t;
-
-struct jar_xm_sample_s {
-    char name[SAMPLE_NAME_LENGTH + 1];
-    int8_t bits; /* Either 8 or 16 */
-
-    uint32_t length;
-    uint32_t loop_start;
-    uint32_t loop_length;
-    uint32_t loop_end;
-    float volume;
-    int8_t finetune;
-    jar_xm_loop_type_t loop_type;
-    float panning;
-    int8_t relative_note;
-    uint64_t latest_trigger;
-
-    float* data;
- };
- typedef struct jar_xm_sample_s jar_xm_sample_t;
-
- struct jar_xm_instrument_s {
-     char name[INSTRUMENT_NAME_LENGTH + 1];
-     uint16_t num_samples;
-     uint8_t sample_of_notes[NUM_NOTES];
-     jar_xm_envelope_t volume_envelope;
-     jar_xm_envelope_t panning_envelope;
-     jar_xm_waveform_type_t vibrato_type;
-     uint8_t vibrato_sweep;
-     uint8_t vibrato_depth;
-     uint8_t vibrato_rate;
-     uint16_t volume_fadeout;
-     uint64_t latest_trigger;
-     bool muted;
-
-     jar_xm_sample_t* samples;
- };
- typedef struct jar_xm_instrument_s jar_xm_instrument_t;
-
- struct jar_xm_pattern_slot_s {
-     uint8_t note; /* 1-96, 97 = Key Off note */
-     uint8_t instrument; /* 1-128 */
-     uint8_t volume_column;
-     uint8_t effect_type;
-     uint8_t effect_param;
- };
- typedef struct jar_xm_pattern_slot_s jar_xm_pattern_slot_t;
-
- struct jar_xm_pattern_s {
-     uint16_t num_rows;
-     jar_xm_pattern_slot_t* slots; /* Array of size num_rows * num_channels */
- };
- typedef struct jar_xm_pattern_s jar_xm_pattern_t;
-
- struct jar_xm_module_s {
-     char name[MODULE_NAME_LENGTH + 1];
-     char trackername[TRACKER_NAME_LENGTH + 1];
-     uint16_t length;
-     uint16_t restart_position;
-     uint16_t num_channels;
-     uint16_t num_patterns;
-     uint16_t num_instruments;
-     jar_xm_frequency_type_t frequency_type;
-     uint8_t pattern_table[PATTERN_ORDER_TABLE_LENGTH];
-
-     jar_xm_pattern_t* patterns;
-     jar_xm_instrument_t* instruments; /* Instrument 1 has index 0,
-                                    * instrument 2 has index 1, etc. */
- };
- typedef struct jar_xm_module_s jar_xm_module_t;
-
- struct jar_xm_channel_context_s {
-     float note;
-     float orig_note; /* The original note before effect modifications, as read in the pattern. */
-     jar_xm_instrument_t* instrument; /* Could be NULL */
-     jar_xm_sample_t* sample; /* Could be NULL */
-     jar_xm_pattern_slot_t* current;
-
-     float sample_position;
-     float period;
-     float frequency;
-     float step;
-     bool ping; /* For ping-pong samples: true is -->, false is <-- */
-
-     float volume; /* Ideally between 0 (muted) and 1 (loudest) */
-     float panning; /* Between 0 (left) and 1 (right); 0.5 is centered */
-
-     uint16_t autovibrato_ticks;
-
-     bool sustained;
-     float fadeout_volume;
-     float volume_envelope_volume;
-     float panning_envelope_panning;
-     uint16_t volume_envelope_frame_count;
-     uint16_t panning_envelope_frame_count;
-
-     float autovibrato_note_offset;
-
-     bool arp_in_progress;
-     uint8_t arp_note_offset;
-     uint8_t volume_slide_param;
-     uint8_t fine_volume_slide_param;
-     uint8_t global_volume_slide_param;
-     uint8_t panning_slide_param;
-     uint8_t portamento_up_param;
-     uint8_t portamento_down_param;
-     uint8_t fine_portamento_up_param;
-     uint8_t fine_portamento_down_param;
-     uint8_t extra_fine_portamento_up_param;
-     uint8_t extra_fine_portamento_down_param;
-     uint8_t tone_portamento_param;
-     float tone_portamento_target_period;
-     uint8_t multi_retrig_param;
-     uint8_t note_delay_param;
-     uint8_t pattern_loop_origin; /* Where to restart a E6y loop */
-     uint8_t pattern_loop_count; /* How many loop passes have been done */
-     bool vibrato_in_progress;
-     jar_xm_waveform_type_t vibrato_waveform;
-     bool vibrato_waveform_retrigger; /* True if a new note retriggers the waveform */
-     uint8_t vibrato_param;
-     uint16_t vibrato_ticks; /* Position in the waveform */
-     float vibrato_note_offset;
-     jar_xm_waveform_type_t tremolo_waveform;
-     bool tremolo_waveform_retrigger;
-     uint8_t tremolo_param;
-     uint8_t tremolo_ticks;
-     float tremolo_volume;
-     uint8_t tremor_param;
-     bool tremor_on;
-
-     uint64_t latest_trigger;
-     bool muted;
-
-#if JAR_XM_RAMPING
-     /* These values are updated at the end of each tick, to save
-      * a couple of float operations on every generated sample. */
-     float target_panning;
-     float target_volume;
-
-     unsigned long frame_count;
-     float end_of_previous_sample[jar_xm_SAMPLE_RAMPING_POINTS];
-#endif
-
-     float actual_panning;
-     float actual_volume;
- };
- typedef struct jar_xm_channel_context_s jar_xm_channel_context_t;
-
- struct jar_xm_context_s {
-     void* allocated_memory;
-     jar_xm_module_t module;
-     uint32_t rate;
-
-     uint16_t tempo;
-     uint16_t bpm;
-     float global_volume;
-     float amplification;
-
-#if JAR_XM_RAMPING
-     /* How much is a channel final volume allowed to change per
-      * sample; this is used to avoid abrubt volume changes which
-      * manifest as "clicks" in the generated sound. */
-     float volume_ramp;
-     float panning_ramp; /* Same for panning. */
-#endif
-
-     uint8_t current_table_index;
-     uint8_t current_row;
-     uint16_t current_tick; /* Can go below 255, with high tempo and a pattern delay */
-     float remaining_samples_in_tick;
-     uint64_t generated_samples;
-
-     bool position_jump;
-     bool pattern_break;
-     uint8_t jump_dest;
-     uint8_t jump_row;
-
-     /* Extra ticks to be played before going to the next row -
-      * Used for EEy effect */
-     uint16_t extra_ticks;
-
-     uint8_t* row_loop_count; /* Array of size MAX_NUM_ROWS * module_length */
-     uint8_t loop_count;
-     uint8_t max_loop_count;
-
-     jar_xm_channel_context_t* channels;
-};
-
-/* ----- Internal API ----- */
-
-#if JAR_XM_DEFENSIVE
-
-/** Check the module data for errors/inconsistencies.
- *
- * @returns 0 if everything looks OK. Module should be safe to load.
- */
-int jar_xm_check_sanity_preload(const char*, size_t);
-
-/** Check a loaded module for errors/inconsistencies.
- *
- * @returns 0 if everything looks OK.
- */
-int jar_xm_check_sanity_postload(jar_xm_context_t*);
-
-#endif
-
-/** Get the number of bytes needed to store the module data in a
- * dynamically allocated blank context.
- *
- * Things that are dynamically allocated:
- * - sample data
- * - sample structures in instruments
- * - pattern data
- * - row loop count arrays
- * - pattern structures in module
- * - instrument structures in module
- * - channel contexts
- * - context structure itself
-
- * @returns 0 if everything looks OK.
- */
-size_t jar_xm_get_memory_needed_for_context(const char*, size_t);
-
-/** Populate the context from module data.
- *
- * @returns pointer to the memory pool
- */
-char* jar_xm_load_module(jar_xm_context_t*, const char*, size_t, char*);
-
-int jar_xm_create_context(jar_xm_context_t** ctxp, const char* moddata, uint32_t rate) {
-    return jar_xm_create_context_safe(ctxp, moddata, SIZE_MAX, rate);
-}
-
-#define ALIGN(x, b) (((x) + ((b) - 1)) & ~((b) - 1))
-#define ALIGN_PTR(x, b) (void*)(((uintptr_t)(x) + ((b) - 1)) & ~((b) - 1))
-int jar_xm_create_context_safe(jar_xm_context_t** ctxp, const char* moddata, size_t moddata_length, uint32_t rate) {
-#if JAR_XM_DEFENSIVE
-    int ret;
-#endif
-    size_t bytes_needed;
-    char* mempool;
-    jar_xm_context_t* ctx;
-
-#if JAR_XM_DEFENSIVE
-    if((ret = jar_xm_check_sanity_preload(moddata, moddata_length))) {
-        DEBUG("jar_xm_check_sanity_preload() returned %i, module is not safe to load", ret);
-        return 1;
-    }
-#endif
-
-    bytes_needed = jar_xm_get_memory_needed_for_context(moddata, moddata_length);
-    mempool = malloc(bytes_needed);
-    if(mempool == NULL && bytes_needed > 0) {
-        /* malloc() failed, trouble ahead */
-        DEBUG("call to malloc() failed, returned %p", (void*)mempool);
-        return 2;
-    }
-
-    /* Initialize most of the fields to 0, 0.f, NULL or false depending on type */
-    memset(mempool, 0, bytes_needed);
-
-    ctx = (*ctxp = (jar_xm_context_t *)mempool);
-    ctx->allocated_memory = mempool; /* Keep original pointer for free() */
-    mempool += sizeof(jar_xm_context_t);
-
-    ctx->rate = rate;
-    mempool = jar_xm_load_module(ctx, moddata, moddata_length, mempool);
-    mempool = ALIGN_PTR(mempool, 16);
-
-    ctx->channels = (jar_xm_channel_context_t*)mempool;
-    mempool += ctx->module.num_channels * sizeof(jar_xm_channel_context_t);
-    mempool = ALIGN_PTR(mempool, 16);
-
-    ctx->global_volume = 1.f;
-    ctx->amplification = .25f; /* XXX: some bad modules may still clip. Find out something better. */
-
-#if JAR_XM_RAMPING
-    ctx->volume_ramp = (1.f / 128.f);
-    ctx->panning_ramp = (1.f / 128.f);
-#endif
-
-    for(uint8_t i = 0; i < ctx->module.num_channels; ++i) {
-        jar_xm_channel_context_t* ch = ctx->channels + i;
-
-        ch->ping = true;
-        ch->vibrato_waveform = jar_xm_SINE_WAVEFORM;
-        ch->vibrato_waveform_retrigger = true;
-        ch->tremolo_waveform = jar_xm_SINE_WAVEFORM;
-        ch->tremolo_waveform_retrigger = true;
-
-        ch->volume = ch->volume_envelope_volume = ch->fadeout_volume = 1.0f;
-        ch->panning = ch->panning_envelope_panning = .5f;
-        ch->actual_volume = .0f;
-        ch->actual_panning = .5f;
-    }
-
-    mempool = ALIGN_PTR(mempool, 16);
-    ctx->row_loop_count = (uint8_t*)mempool;
-    mempool += MAX_NUM_ROWS * sizeof(uint8_t);
-
-#if JAR_XM_DEFENSIVE
-    if((ret = jar_xm_check_sanity_postload(ctx))) {
-        DEBUG("jar_xm_check_sanity_postload() returned %i, module is not safe to play", ret);
-        jar_xm_free_context(ctx);
-        return 1;
-    }
-#endif
-
-    return 0;
-}
-
-void jar_xm_free_context(jar_xm_context_t* ctx) {
-    free(ctx->allocated_memory);
-}
-
-void jar_xm_set_max_loop_count(jar_xm_context_t* ctx, uint8_t loopcnt) {
-    ctx->max_loop_count = loopcnt;
-}
-
-uint8_t jar_xm_get_loop_count(jar_xm_context_t* ctx) {
-    return ctx->loop_count;
-}
-
-bool jar_xm_mute_channel(jar_xm_context_t* ctx, uint16_t channel, bool mute) {
-    bool old = ctx->channels[channel - 1].muted;
-    ctx->channels[channel - 1].muted = mute;
-    return old;
-}
-
-bool jar_xm_mute_instrument(jar_xm_context_t* ctx, uint16_t instr, bool mute) {
-    bool old = ctx->module.instruments[instr - 1].muted;
-    ctx->module.instruments[instr - 1].muted = mute;
-    return old;
-}
-
-
-
-const char* jar_xm_get_module_name(jar_xm_context_t* ctx) {
-    return ctx->module.name;
-}
-
-const char* jar_xm_get_tracker_name(jar_xm_context_t* ctx) {
-    return ctx->module.trackername;
-}
-
-
-
-uint16_t jar_xm_get_number_of_channels(jar_xm_context_t* ctx) {
-    return ctx->module.num_channels;
-}
-
-uint16_t jar_xm_get_module_length(jar_xm_context_t* ctx) {
-    return ctx->module.length;
-}
-
-uint16_t jar_xm_get_number_of_patterns(jar_xm_context_t* ctx) {
-    return ctx->module.num_patterns;
-}
-
-uint16_t jar_xm_get_number_of_rows(jar_xm_context_t* ctx, uint16_t pattern) {
-    return ctx->module.patterns[pattern].num_rows;
-}
-
-uint16_t jar_xm_get_number_of_instruments(jar_xm_context_t* ctx) {
-    return ctx->module.num_instruments;
-}
-
-uint16_t jar_xm_get_number_of_samples(jar_xm_context_t* ctx, uint16_t instrument) {
-    return ctx->module.instruments[instrument - 1].num_samples;
-}
-
-
-
-void jar_xm_get_playing_speed(jar_xm_context_t* ctx, uint16_t* bpm, uint16_t* tempo) {
-    if(bpm) *bpm = ctx->bpm;
-    if(tempo) *tempo = ctx->tempo;
-}
-
-void jar_xm_get_position(jar_xm_context_t* ctx, uint8_t* pattern_index, uint8_t* pattern, uint8_t* row, uint64_t* samples) {
-    if(pattern_index) *pattern_index = ctx->current_table_index;
-    if(pattern) *pattern = ctx->module.pattern_table[ctx->current_table_index];
-    if(row) *row = ctx->current_row;
-    if(samples) *samples = ctx->generated_samples;
-}
-
-uint64_t jar_xm_get_latest_trigger_of_instrument(jar_xm_context_t* ctx, uint16_t instr) {
-    return ctx->module.instruments[instr - 1].latest_trigger;
-}
-
-uint64_t jar_xm_get_latest_trigger_of_sample(jar_xm_context_t* ctx, uint16_t instr, uint16_t sample) {
-    return ctx->module.instruments[instr - 1].samples[sample].latest_trigger;
-}
-
-uint64_t jar_xm_get_latest_trigger_of_channel(jar_xm_context_t* ctx, uint16_t chn) {
-    return ctx->channels[chn - 1].latest_trigger;
-}
-
-/* .xm files are little-endian. (XXX: Are they really?) */
-
-/* Bounded reader macros.
- * If we attempt to read the buffer out-of-bounds, pretend that the buffer is
- * infinitely padded with zeroes.
- */
-#define READ_U8(offset) (((offset) < moddata_length) ? (*(uint8_t*)(moddata + (offset))) : 0)
-#define READ_U16(offset) ((uint16_t)READ_U8(offset) | ((uint16_t)READ_U8((offset) + 1) << 8))
-#define READ_U32(offset) ((uint32_t)READ_U16(offset) | ((uint32_t)READ_U16((offset) + 2) << 16))
-#define READ_MEMCPY(ptr, offset, length) memcpy_pad(ptr, length, moddata, moddata_length, offset)
-
-static void memcpy_pad(void* dst, size_t dst_len, const void* src, size_t src_len, size_t offset) {
-    uint8_t* dst_c = dst;
-    const uint8_t* src_c = src;
-
-    /* how many bytes can be copied without overrunning `src` */
-    size_t copy_bytes = (src_len >= offset) ? (src_len - offset) : 0;
-    copy_bytes = copy_bytes > dst_len ? dst_len : copy_bytes;
-
-    memcpy(dst_c, src_c + offset, copy_bytes);
-    /* padded bytes */
-    memset(dst_c + copy_bytes, 0, dst_len - copy_bytes);
-}
-
-#if JAR_XM_DEFENSIVE
-
-int jar_xm_check_sanity_preload(const char* module, size_t module_length) {
-    if(module_length < 60) {
-        return 4;
-    }
-
-    if(memcmp("Extended Module: ", module, 17) != 0) {
-        return 1;
-    }
-
-    if(module[37] != 0x1A) {
-        return 2;
-    }
-
-    if(module[59] != 0x01 || module[58] != 0x04) {
-        /* Not XM 1.04 */
-        return 3;
-    }
-
-    return 0;
-}
-
-int jar_xm_check_sanity_postload(jar_xm_context_t* ctx) {
-    /* @todo: plenty of stuff to do here… */
-
-    /* Check the POT */
-    for(uint8_t i = 0; i < ctx->module.length; ++i) {
-        if(ctx->module.pattern_table[i] >= ctx->module.num_patterns) {
-            if(i+1 == ctx->module.length && ctx->module.length > 1) {
-                /* Cheap fix */
-                --ctx->module.length;
-                DEBUG("trimming invalid POT at pos %X", i);
-            } else {
-                DEBUG("module has invalid POT, pos %X references nonexistent pattern %X",
-                      i,
-                      ctx->module.pattern_table[i]);
-                return 1;
-            }
-        }
-    }
-
-    return 0;
-}
-
-#endif
-
-size_t jar_xm_get_memory_needed_for_context(const char* moddata, size_t moddata_length) {
-    size_t memory_needed = 0;
-    size_t offset = 60; /* Skip the first header */
-    uint16_t num_channels;
-    uint16_t num_patterns;
-    uint16_t num_instruments;
-
-    /* Read the module header */
-    num_channels = READ_U16(offset + 8);
-
-    num_patterns = READ_U16(offset + 10);
-    memory_needed += num_patterns * sizeof(jar_xm_pattern_t);
-    memory_needed  = ALIGN(memory_needed, 16);
-
-    num_instruments = READ_U16(offset + 12);
-    memory_needed += num_instruments * sizeof(jar_xm_instrument_t);
-    memory_needed  = ALIGN(memory_needed, 16);
-
-    memory_needed += MAX_NUM_ROWS * READ_U16(offset + 4) * sizeof(uint8_t); /* Module length */
-
-    /* Header size */
-    offset += READ_U32(offset);
-
-    /* Read pattern headers */
-    for(uint16_t i = 0; i < num_patterns; ++i) {
-        uint16_t num_rows;
-
-        num_rows = READ_U16(offset + 5);
-        memory_needed += num_rows * num_channels * sizeof(jar_xm_pattern_slot_t);
-
-        /* Pattern header length + packed pattern data size */
-        offset += READ_U32(offset) + READ_U16(offset + 7);
-    }
-    memory_needed  = ALIGN(memory_needed, 16);
-
-    /* Read instrument headers */
-    for(uint16_t i = 0; i < num_instruments; ++i) {
-        uint16_t num_samples;
-        uint32_t sample_header_size = 0;
-        uint32_t sample_size_aggregate = 0;
-
-        num_samples = READ_U16(offset + 27);
-        memory_needed += num_samples * sizeof(jar_xm_sample_t);
-
-        if(num_samples > 0) {
-            sample_header_size = READ_U32(offset + 29);
-        }
-
-        /* Instrument header size */
-        offset += READ_U32(offset);
-
-        for(uint16_t j = 0; j < num_samples; ++j) {
-            uint32_t sample_size;
-            uint8_t flags;
-
-            sample_size = READ_U32(offset);
-            flags = READ_U8(offset + 14);
-            sample_size_aggregate += sample_size;
-
-            if(flags & (1 << 4)) {
-                /* 16 bit sample */
-                memory_needed += sample_size * (sizeof(float) >> 1);
-            } else {
-                /* 8 bit sample */
-                memory_needed += sample_size * sizeof(float);
-            }
-
-            offset += sample_header_size;
-        }
-
-        offset += sample_size_aggregate;
-    }
-
-    memory_needed += num_channels * sizeof(jar_xm_channel_context_t);
-    memory_needed += sizeof(jar_xm_context_t);
-
-    return memory_needed;
-}
-
-char* jar_xm_load_module(jar_xm_context_t* ctx, const char* moddata, size_t moddata_length, char* mempool) {
-    size_t offset = 0;
-    jar_xm_module_t* mod = &(ctx->module);
-
-    /* Read XM header */
-    READ_MEMCPY(mod->name, offset + 17, MODULE_NAME_LENGTH);
-    READ_MEMCPY(mod->trackername, offset + 38, TRACKER_NAME_LENGTH);
-    offset += 60;
-
-    /* Read module header */
-    uint32_t header_size = READ_U32(offset);
-
-    mod->length = READ_U16(offset + 4);
-    mod->restart_position = READ_U16(offset + 6);
-    mod->num_channels = READ_U16(offset + 8);
-    mod->num_patterns = READ_U16(offset + 10);
-    mod->num_instruments = READ_U16(offset + 12);
-
-    mod->patterns = (jar_xm_pattern_t*)mempool;
-    mempool += mod->num_patterns * sizeof(jar_xm_pattern_t);
-    mempool = ALIGN_PTR(mempool, 16);
-
-    mod->instruments = (jar_xm_instrument_t*)mempool;
-    mempool += mod->num_instruments * sizeof(jar_xm_instrument_t);
-    mempool = ALIGN_PTR(mempool, 16);
-
-    uint16_t flags = READ_U32(offset + 14);
-    mod->frequency_type = (flags & (1 << 0)) ? jar_xm_LINEAR_FREQUENCIES : jar_xm_AMIGA_FREQUENCIES;
-
-    ctx->tempo = READ_U16(offset + 16);
-    ctx->bpm = READ_U16(offset + 18);
-
-    READ_MEMCPY(mod->pattern_table, offset + 20, PATTERN_ORDER_TABLE_LENGTH);
-    offset += header_size;
-
-    /* Read patterns */
-    for(uint16_t i = 0; i < mod->num_patterns; ++i) {
-        uint16_t packed_patterndata_size = READ_U16(offset + 7);
-        jar_xm_pattern_t* pat = mod->patterns + i;
-
-        pat->num_rows = READ_U16(offset + 5);
-
-        pat->slots = (jar_xm_pattern_slot_t*)mempool;
-        mempool += mod->num_channels * pat->num_rows * sizeof(jar_xm_pattern_slot_t);
-
-        /* Pattern header length */
-        offset += READ_U32(offset);
-
-        if(packed_patterndata_size == 0) {
-            /* No pattern data is present */
-            memset(pat->slots, 0, sizeof(jar_xm_pattern_slot_t) * pat->num_rows * mod->num_channels);
-        } else {
-            /* This isn't your typical for loop */
-            for(uint16_t j = 0, k = 0; j < packed_patterndata_size; ++k) {
-                uint8_t note = READ_U8(offset + j);
-                jar_xm_pattern_slot_t* slot = pat->slots + k;
-
-                if(note & (1 << 7)) {
-                    /* MSB is set, this is a compressed packet */
-                    ++j;
-
-                    if(note & (1 << 0)) {
-                        /* Note follows */
-                        slot->note = READ_U8(offset + j);
-                        ++j;
-                    } else {
-                        slot->note = 0;
-                    }
-
-                    if(note & (1 << 1)) {
-                        /* Instrument follows */
-                        slot->instrument = READ_U8(offset + j);
-                        ++j;
-                    } else {
-                        slot->instrument = 0;
-                    }
-
-                    if(note & (1 << 2)) {
-                        /* Volume column follows */
-                        slot->volume_column = READ_U8(offset + j);
-                        ++j;
-                    } else {
-                        slot->volume_column = 0;
-                    }
-
-                    if(note & (1 << 3)) {
-                        /* Effect follows */
-                        slot->effect_type = READ_U8(offset + j);
-                        ++j;
-                    } else {
-                        slot->effect_type = 0;
-                    }
-
-                    if(note & (1 << 4)) {
-                        /* Effect parameter follows */
-                        slot->effect_param = READ_U8(offset + j);
-                        ++j;
-                    } else {
-                        slot->effect_param = 0;
-                    }
-                } else {
-                    /* Uncompressed packet */
-                    slot->note = note;
-                    slot->instrument = READ_U8(offset + j + 1);
-                    slot->volume_column = READ_U8(offset + j + 2);
-                    slot->effect_type = READ_U8(offset + j + 3);
-                    slot->effect_param = READ_U8(offset + j + 4);
-                    j += 5;
-                }
-            }
-        }
-
-        offset += packed_patterndata_size;
-    }
-    mempool = ALIGN_PTR(mempool, 16);
-
-    /* Read instruments */
-    for(uint16_t i = 0; i < ctx->module.num_instruments; ++i) {
-        uint32_t sample_header_size = 0;
-        jar_xm_instrument_t* instr = mod->instruments + i;
-
-        READ_MEMCPY(instr->name, offset + 4, INSTRUMENT_NAME_LENGTH);
-        instr->num_samples = READ_U16(offset + 27);
-
-        if(instr->num_samples > 0) {
-            /* Read extra header properties */
-            sample_header_size = READ_U32(offset + 29);
-            READ_MEMCPY(instr->sample_of_notes, offset + 33, NUM_NOTES);
-
-            instr->volume_envelope.num_points = READ_U8(offset + 225);
-            instr->panning_envelope.num_points = READ_U8(offset + 226);
-
-            for(uint8_t j = 0; j < instr->volume_envelope.num_points; ++j) {
-                instr->volume_envelope.points[j].frame = READ_U16(offset + 129 + 4 * j);
-                instr->volume_envelope.points[j].value = READ_U16(offset + 129 + 4 * j + 2);
-            }
-
-            for(uint8_t j = 0; j < instr->panning_envelope.num_points; ++j) {
-                instr->panning_envelope.points[j].frame = READ_U16(offset + 177 + 4 * j);
-                instr->panning_envelope.points[j].value = READ_U16(offset + 177 + 4 * j + 2);
-            }
-
-            instr->volume_envelope.sustain_point = READ_U8(offset + 227);
-            instr->volume_envelope.loop_start_point = READ_U8(offset + 228);
-            instr->volume_envelope.loop_end_point = READ_U8(offset + 229);
-
-            instr->panning_envelope.sustain_point = READ_U8(offset + 230);
-            instr->panning_envelope.loop_start_point = READ_U8(offset + 231);
-            instr->panning_envelope.loop_end_point = READ_U8(offset + 232);
-
-            uint8_t flags = READ_U8(offset + 233);
-            instr->volume_envelope.enabled = flags & (1 << 0);
-            instr->volume_envelope.sustain_enabled = flags & (1 << 1);
-            instr->volume_envelope.loop_enabled = flags & (1 << 2);
-
-            flags = READ_U8(offset + 234);
-            instr->panning_envelope.enabled = flags & (1 << 0);
-            instr->panning_envelope.sustain_enabled = flags & (1 << 1);
-            instr->panning_envelope.loop_enabled = flags & (1 << 2);
-
-            instr->vibrato_type = READ_U8(offset + 235);
-            if(instr->vibrato_type == 2) {
-                instr->vibrato_type = 1;
-            } else if(instr->vibrato_type == 1) {
-                instr->vibrato_type = 2;
-            }
-            instr->vibrato_sweep = READ_U8(offset + 236);
-            instr->vibrato_depth = READ_U8(offset + 237);
-            instr->vibrato_rate = READ_U8(offset + 238);
-            instr->volume_fadeout = READ_U16(offset + 239);
-
-            instr->samples = (jar_xm_sample_t*)mempool;
-            mempool += instr->num_samples * sizeof(jar_xm_sample_t);
-        } else {
-            instr->samples = NULL;
-        }
-
-        /* Instrument header size */
-        offset += READ_U32(offset);
-
-        for(uint16_t j = 0; j < instr->num_samples; ++j) {
-            /* Read sample header */
-            jar_xm_sample_t* sample = instr->samples + j;
-
-            sample->length = READ_U32(offset);
-            sample->loop_start = READ_U32(offset + 4);
-            sample->loop_length = READ_U32(offset + 8);
-            sample->loop_end = sample->loop_start + sample->loop_length;
-            sample->volume = (float)READ_U8(offset + 12) / (float)0x40;
-            sample->finetune = (int8_t)READ_U8(offset + 13);
-
-            uint8_t flags = READ_U8(offset + 14);
-            if((flags & 3) == 0) {
-                sample->loop_type = jar_xm_NO_LOOP;
-            } else if((flags & 3) == 1) {
-                sample->loop_type = jar_xm_FORWARD_LOOP;
-            } else {
-                sample->loop_type = jar_xm_PING_PONG_LOOP;
-            }
-
-            sample->bits = (flags & (1 << 4)) ? 16 : 8;
-
-            sample->panning = (float)READ_U8(offset + 15) / (float)0xFF;
-            sample->relative_note = (int8_t)READ_U8(offset + 16);
-            READ_MEMCPY(sample->name, 18, SAMPLE_NAME_LENGTH);
-            sample->data = (float*)mempool;
-
-            if(sample->bits == 16) {
-                /* 16 bit sample */
-                mempool += sample->length * (sizeof(float) >> 1);
-                sample->loop_start >>= 1;
-                sample->loop_length >>= 1;
-                sample->loop_end >>= 1;
-                sample->length >>= 1;
-            } else {
-                /* 8 bit sample */
-                mempool += sample->length * sizeof(float);
-            }
-
-            offset += sample_header_size;
-        }
-
-        for(uint16_t j = 0; j < instr->num_samples; ++j) {
-            /* Read sample data */
-            jar_xm_sample_t* sample = instr->samples + j;
-            uint32_t length = sample->length;
-
-            if(sample->bits == 16) {
-                int16_t v = 0;
-                for(uint32_t k = 0; k < length; ++k) {
-                    v = v + (int16_t)READ_U16(offset + (k << 1));
-                    sample->data[k] = (float)v / (float)(1 << 15);
-                }
-                offset += sample->length << 1;
-            } else {
-                int8_t v = 0;
-                for(uint32_t k = 0; k < length; ++k) {
-                    v = v + (int8_t)READ_U8(offset + k);
-                    sample->data[k] = (float)v / (float)(1 << 7);
-                }
-                offset += sample->length;
-            }
-        }
-    }
-
-    return mempool;
-}
-
-//-------------------------------------------------------------------------------
-//THE FOLLOWING IS FOR PLAYING
-//-------------------------------------------------------------------------------
-
-/* ----- Static functions ----- */
-
-static float jar_xm_waveform(jar_xm_waveform_type_t, uint8_t);
-static void jar_xm_autovibrato(jar_xm_context_t*, jar_xm_channel_context_t*);
-static void jar_xm_vibrato(jar_xm_context_t*, jar_xm_channel_context_t*, uint8_t, uint16_t);
-static void jar_xm_tremolo(jar_xm_context_t*, jar_xm_channel_context_t*, uint8_t, uint16_t);
-static void jar_xm_arpeggio(jar_xm_context_t*, jar_xm_channel_context_t*, uint8_t, uint16_t);
-static void jar_xm_tone_portamento(jar_xm_context_t*, jar_xm_channel_context_t*);
-static void jar_xm_pitch_slide(jar_xm_context_t*, jar_xm_channel_context_t*, float);
-static void jar_xm_panning_slide(jar_xm_channel_context_t*, uint8_t);
-static void jar_xm_volume_slide(jar_xm_channel_context_t*, uint8_t);
-
-static float jar_xm_envelope_lerp(jar_xm_envelope_point_t*, jar_xm_envelope_point_t*, uint16_t);
-static void jar_xm_envelope_tick(jar_xm_channel_context_t*, jar_xm_envelope_t*, uint16_t*, float*);
-static void jar_xm_envelopes(jar_xm_channel_context_t*);
-
-static float jar_xm_linear_period(float);
-static float jar_xm_linear_frequency(float);
-static float jar_xm_amiga_period(float);
-static float jar_xm_amiga_frequency(float);
-static float jar_xm_period(jar_xm_context_t*, float);
-static float jar_xm_frequency(jar_xm_context_t*, float, float);
-static void jar_xm_update_frequency(jar_xm_context_t*, jar_xm_channel_context_t*);
-
-static void jar_xm_handle_note_and_instrument(jar_xm_context_t*, jar_xm_channel_context_t*, jar_xm_pattern_slot_t*);
-static void jar_xm_trigger_note(jar_xm_context_t*, jar_xm_channel_context_t*, unsigned int flags);
-static void jar_xm_cut_note(jar_xm_channel_context_t*);
-static void jar_xm_key_off(jar_xm_channel_context_t*);
-
-static void jar_xm_post_pattern_change(jar_xm_context_t*);
-static void jar_xm_row(jar_xm_context_t*);
-static void jar_xm_tick(jar_xm_context_t*);
-
-static float jar_xm_next_of_sample(jar_xm_channel_context_t*);
-static void jar_xm_sample(jar_xm_context_t*, float*, float*);
-
-/* ----- Other oddities ----- */
-
-#define jar_xm_TRIGGER_KEEP_VOLUME (1 << 0)
-#define jar_xm_TRIGGER_KEEP_PERIOD (1 << 1)
-#define jar_xm_TRIGGER_KEEP_SAMPLE_POSITION (1 << 2)
-
-static const uint16_t amiga_frequencies[] = {
-    1712, 1616, 1525, 1440, /* C-2, C#2, D-2, D#2 */
-    1357, 1281, 1209, 1141, /* E-2, F-2, F#2, G-2 */
-    1077, 1017,  961,  907, /* G#2, A-2, A#2, B-2 */
-    856,                    /* C-3 */
-};
-
-static const float multi_retrig_add[] = {
-     0.f,  -1.f,  -2.f,  -4.f,  /* 0, 1, 2, 3 */
-    -8.f, -16.f,   0.f,   0.f,  /* 4, 5, 6, 7 */
-     0.f,   1.f,   2.f,   4.f,  /* 8, 9, A, B */
-     8.f,  16.f,   0.f,   0.f   /* C, D, E, F */
-};
-
-static const float multi_retrig_multiply[] = {
-    1.f,   1.f,  1.f,        1.f,  /* 0, 1, 2, 3 */
-    1.f,   1.f,   .6666667f,  .5f, /* 4, 5, 6, 7 */
-    1.f,   1.f,  1.f,        1.f,  /* 8, 9, A, B */
-    1.f,   1.f,  1.5f,       2.f   /* C, D, E, F */
-};
-
-#define jar_xm_CLAMP_UP1F(vol, limit) do {            \
-        if((vol) > (limit)) (vol) = (limit);    \
-    } while(0)
-#define jar_xm_CLAMP_UP(vol) jar_xm_CLAMP_UP1F((vol), 1.f)
-
-#define jar_xm_CLAMP_DOWN1F(vol, limit) do {        \
-        if((vol) < (limit)) (vol) = (limit);    \
-    } while(0)
-#define jar_xm_CLAMP_DOWN(vol) jar_xm_CLAMP_DOWN1F((vol), .0f)
-
-#define jar_xm_CLAMP2F(vol, up, down) do {            \
-        if((vol) > (up)) (vol) = (up);            \
-        else if((vol) < (down)) (vol) = (down); \
-    } while(0)
-#define jar_xm_CLAMP(vol) jar_xm_CLAMP2F((vol), 1.f, .0f)
-
-#define jar_xm_SLIDE_TOWARDS(val, goal, incr) do {        \
-        if((val) > (goal)) {                        \
-            (val) -= (incr);                        \
-            jar_xm_CLAMP_DOWN1F((val), (goal));            \
-        } else if((val) < (goal)) {                    \
-            (val) += (incr);                        \
-            jar_xm_CLAMP_UP1F((val), (goal));            \
-        }                                            \
-    } while(0)
-
-#define jar_xm_LERP(u, v, t) ((u) + (t) * ((v) - (u)))
-#define jar_xm_INVERSE_LERP(u, v, lerp) (((lerp) - (u)) / ((v) - (u)))
-
-#define HAS_TONE_PORTAMENTO(s) ((s)->effect_type == 3 \
-                                 || (s)->effect_type == 5 \
-                                 || ((s)->volume_column >> 4) == 0xF)
-#define HAS_ARPEGGIO(s) ((s)->effect_type == 0 \
-                          && (s)->effect_param != 0)
-#define HAS_VIBRATO(s) ((s)->effect_type == 4 \
-                         || (s)->effect_param == 6 \
-                         || ((s)->volume_column >> 4) == 0xB)
-#define NOTE_IS_VALID(n) ((n) > 0 && (n) < 97)
-
-/* ----- Function definitions ----- */
-
-static float jar_xm_waveform(jar_xm_waveform_type_t waveform, uint8_t step) {
-    static unsigned int next_rand = 24492;
-    step %= 0x40;
-
-    switch(waveform) {
-
-    case jar_xm_SINE_WAVEFORM:
-        /* Why not use a table? For saving space, and because there's
-         * very very little actual performance gain. */
-        return -sinf(2.f * 3.141592f * (float)step / (float)0x40);
-
-    case jar_xm_RAMP_DOWN_WAVEFORM:
-        /* Ramp down: 1.0f when step = 0; -1.0f when step = 0x40 */
-        return (float)(0x20 - step) / 0x20;
-
-    case jar_xm_SQUARE_WAVEFORM:
-        /* Square with a 50% duty */
-        return (step >= 0x20) ? 1.f : -1.f;
-
-    case jar_xm_RANDOM_WAVEFORM:
-        /* Use the POSIX.1-2001 example, just to be deterministic
-         * across different machines */
-        next_rand = next_rand * 1103515245 + 12345;
-        return (float)((next_rand >> 16) & 0x7FFF) / (float)0x4000 - 1.f;
-
-    case jar_xm_RAMP_UP_WAVEFORM:
-        /* Ramp up: -1.f when step = 0; 1.f when step = 0x40 */
-        return (float)(step - 0x20) / 0x20;
-
-    default:
-        break;
-
-    }
-
-    return .0f;
-}
-
-static void jar_xm_autovibrato(jar_xm_context_t* ctx, jar_xm_channel_context_t* ch) {
-    if(ch->instrument == NULL || ch->instrument->vibrato_depth == 0) return;
-    jar_xm_instrument_t* instr = ch->instrument;
-    float sweep = 1.f;
-
-    if(ch->autovibrato_ticks < instr->vibrato_sweep) {
-        /* No idea if this is correct, but it sounds close enough… */
-        sweep = jar_xm_LERP(0.f, 1.f, (float)ch->autovibrato_ticks / (float)instr->vibrato_sweep);
-    }
-
-    unsigned int step = ((ch->autovibrato_ticks++) * instr->vibrato_rate) >> 2;
-    ch->autovibrato_note_offset = .25f * jar_xm_waveform(instr->vibrato_type, step)
-        * (float)instr->vibrato_depth / (float)0xF * sweep;
-    jar_xm_update_frequency(ctx, ch);
-}
-
-static void jar_xm_vibrato(jar_xm_context_t* ctx, jar_xm_channel_context_t* ch, uint8_t param, uint16_t pos) {
-    unsigned int step = pos * (param >> 4);
-    ch->vibrato_note_offset =
-        2.f
-        * jar_xm_waveform(ch->vibrato_waveform, step)
-        * (float)(param & 0x0F) / (float)0xF;
-    jar_xm_update_frequency(ctx, ch);
-}
-
-static void jar_xm_tremolo(jar_xm_context_t* ctx, jar_xm_channel_context_t* ch, uint8_t param, uint16_t pos) {
-    unsigned int step = pos * (param >> 4);
-    /* Not so sure about this, it sounds correct by ear compared with
-     * MilkyTracker, but it could come from other bugs */
-    ch->tremolo_volume = -1.f * jar_xm_waveform(ch->tremolo_waveform, step)
-        * (float)(param & 0x0F) / (float)0xF;
-}
-
-static void jar_xm_arpeggio(jar_xm_context_t* ctx, jar_xm_channel_context_t* ch, uint8_t param, uint16_t tick) {
-    switch(tick % 3) {
-    case 0:
-        ch->arp_in_progress = false;
-        ch->arp_note_offset = 0;
-        break;
-    case 2:
-        ch->arp_in_progress = true;
-        ch->arp_note_offset = param >> 4;
-        break;
-    case 1:
-        ch->arp_in_progress = true;
-        ch->arp_note_offset = param & 0x0F;
-        break;
-    }
-
-    jar_xm_update_frequency(ctx, ch);
-}
-
-static void jar_xm_tone_portamento(jar_xm_context_t* ctx, jar_xm_channel_context_t* ch) {
-    /* 3xx called without a note, wait until we get an actual
-     * target note. */
-    if(ch->tone_portamento_target_period == 0.f) return;
-
-    if(ch->period != ch->tone_portamento_target_period) {
-        jar_xm_SLIDE_TOWARDS(ch->period,
-                         ch->tone_portamento_target_period,
-                         (ctx->module.frequency_type == jar_xm_LINEAR_FREQUENCIES ?
-                          4.f : 1.f) * ch->tone_portamento_param
-        );
-        jar_xm_update_frequency(ctx, ch);
-    }
-}
-
-static void jar_xm_pitch_slide(jar_xm_context_t* ctx, jar_xm_channel_context_t* ch, float period_offset) {
-    /* Don't ask about the 4.f coefficient. I found mention of it
-     * nowhere. Found by ear™. */
-    if(ctx->module.frequency_type == jar_xm_LINEAR_FREQUENCIES) {
-        period_offset *= 4.f;
-    }
-
-    ch->period += period_offset;
-    jar_xm_CLAMP_DOWN(ch->period);
-    /* XXX: upper bound of period ? */
-
-    jar_xm_update_frequency(ctx, ch);
-}
-
-static void jar_xm_panning_slide(jar_xm_channel_context_t* ch, uint8_t rawval) {
-    float f;
-
-    if((rawval & 0xF0) && (rawval & 0x0F)) {
-        /* Illegal state */
-        return;
-    }
-
-    if(rawval & 0xF0) {
-        /* Slide right */
-        f = (float)(rawval >> 4) / (float)0xFF;
-        ch->panning += f;
-        jar_xm_CLAMP_UP(ch->panning);
-    } else {
-        /* Slide left */
-        f = (float)(rawval & 0x0F) / (float)0xFF;
-        ch->panning -= f;
-        jar_xm_CLAMP_DOWN(ch->panning);
-    }
-}
-
-static void jar_xm_volume_slide(jar_xm_channel_context_t* ch, uint8_t rawval) {
-    float f;
-
-    if((rawval & 0xF0) && (rawval & 0x0F)) {
-        /* Illegal state */
-        return;
-    }
-
-    if(rawval & 0xF0) {
-        /* Slide up */
-        f = (float)(rawval >> 4) / (float)0x40;
-        ch->volume += f;
-        jar_xm_CLAMP_UP(ch->volume);
-    } else {
-        /* Slide down */
-        f = (float)(rawval & 0x0F) / (float)0x40;
-        ch->volume -= f;
-        jar_xm_CLAMP_DOWN(ch->volume);
-    }
-}
-
-static float jar_xm_envelope_lerp(jar_xm_envelope_point_t* a, jar_xm_envelope_point_t* b, uint16_t pos) {
-    /* Linear interpolation between two envelope points */
-    if(pos <= a->frame) return a->value;
-    else if(pos >= b->frame) return b->value;
-    else {
-        float p = (float)(pos - a->frame) / (float)(b->frame - a->frame);
-        return a->value * (1 - p) + b->value * p;
-    }
-}
-
-static void jar_xm_post_pattern_change(jar_xm_context_t* ctx) {
-    /* Loop if necessary */
-    if(ctx->current_table_index >= ctx->module.length) {
-        ctx->current_table_index = ctx->module.restart_position;
-    }
-}
-
-static float jar_xm_linear_period(float note) {
-    return 7680.f - note * 64.f;
-}
-
-static float jar_xm_linear_frequency(float period) {
-    return 8363.f * powf(2.f, (4608.f - period) / 768.f);
-}
-
-static float jar_xm_amiga_period(float note) {
-    unsigned int intnote = note;
-    uint8_t a = intnote % 12;
-    int8_t octave = note / 12.f - 2;
-    uint16_t p1 = amiga_frequencies[a], p2 = amiga_frequencies[a + 1];
-
-    if(octave > 0) {
-        p1 >>= octave;
-        p2 >>= octave;
-    } else if(octave < 0) {
-        p1 <<= (-octave);
-        p2 <<= (-octave);
-    }
-
-    return jar_xm_LERP(p1, p2, note - intnote);
-}
-
-static float jar_xm_amiga_frequency(float period) {
-    if(period == .0f) return .0f;
-
-    /* This is the PAL value. No reason to choose this one over the
-     * NTSC value. */
-    return 7093789.2f / (period * 2.f);
-}
-
-static float jar_xm_period(jar_xm_context_t* ctx, float note) {
-    switch(ctx->module.frequency_type) {
-    case jar_xm_LINEAR_FREQUENCIES:
-        return jar_xm_linear_period(note);
-    case jar_xm_AMIGA_FREQUENCIES:
-        return jar_xm_amiga_period(note);
-    }
-    return .0f;
-}
-
-static float jar_xm_frequency(jar_xm_context_t* ctx, float period, float note_offset) {
-    uint8_t a;
-    int8_t octave;
-    float note;
-    uint16_t p1, p2;
-
-    switch(ctx->module.frequency_type) {
-
-    case jar_xm_LINEAR_FREQUENCIES:
-        return jar_xm_linear_frequency(period - 64.f * note_offset);
-
-    case jar_xm_AMIGA_FREQUENCIES:
-        if(note_offset == 0) {
-            /* A chance to escape from insanity */
-            return jar_xm_amiga_frequency(period);
-        }
-
-        /* FIXME: this is very crappy at best */
-        a = octave = 0;
-
-        /* Find the octave of the current period */
-        if(period > amiga_frequencies[0]) {
-            --octave;
-            while(period > (amiga_frequencies[0] << (-octave))) --octave;
-        } else if(period < amiga_frequencies[12]) {
-            ++octave;
-            while(period < (amiga_frequencies[12] >> octave)) ++octave;
-        }
-
-        /* Find the smallest note closest to the current period */
-        for(uint8_t i = 0; i < 12; ++i) {
-            p1 = amiga_frequencies[i], p2 = amiga_frequencies[i + 1];
-
-            if(octave > 0) {
-                p1 >>= octave;
-                p2 >>= octave;
-            } else if(octave < 0) {
-                p1 <<= (-octave);
-                p2 <<= (-octave);
-            }
-
-            if(p2 <= period && period <= p1) {
-                a = i;
-                break;
-            }
-        }
-
-        if(JAR_XM_DEBUG && (p1 < period || p2 > period)) {
-            DEBUG("%i <= %f <= %i should hold but doesn't, this is a bug", p2, period, p1);
-        }
-
-        note = 12.f * (octave + 2) + a + jar_xm_INVERSE_LERP(p1, p2, period);
-
-        return jar_xm_amiga_frequency(jar_xm_amiga_period(note + note_offset));
-
-    }
-
-    return .0f;
-}
-
-static void jar_xm_update_frequency(jar_xm_context_t* ctx, jar_xm_channel_context_t* ch) {
-    ch->frequency = jar_xm_frequency(
-        ctx, ch->period,
-        (ch->arp_note_offset > 0 ? ch->arp_note_offset : (
-            ch->vibrato_note_offset + ch->autovibrato_note_offset
-        ))
-    );
-    ch->step = ch->frequency / ctx->rate;
-}
-
-static void jar_xm_handle_note_and_instrument(jar_xm_context_t* ctx, jar_xm_channel_context_t* ch,
-                                          jar_xm_pattern_slot_t* s) {
-    if(s->instrument > 0) {
-        if(HAS_TONE_PORTAMENTO(ch->current) && ch->instrument != NULL && ch->sample != NULL) {
-            /* Tone portamento in effect, unclear stuff happens */
-            jar_xm_trigger_note(ctx, ch, jar_xm_TRIGGER_KEEP_PERIOD | jar_xm_TRIGGER_KEEP_SAMPLE_POSITION);
-        } else if(s->instrument > ctx->module.num_instruments) {
-            /* Invalid instrument, Cut current note */
-            jar_xm_cut_note(ch);
-            ch->instrument = NULL;
-            ch->sample = NULL;
-        } else {
-            ch->instrument = ctx->module.instruments + (s->instrument - 1);
-            if(s->note == 0 && ch->sample != NULL) {
-                /* Ghost instrument, trigger note */
-                /* Sample position is kept, but envelopes are reset */
-                jar_xm_trigger_note(ctx, ch, jar_xm_TRIGGER_KEEP_SAMPLE_POSITION);
-            }
-        }
-    }
-
-    if(NOTE_IS_VALID(s->note)) {
-        /* Yes, the real note number is s->note -1. Try finding
-         * THAT in any of the specs! :-) */
-
-        jar_xm_instrument_t* instr = ch->instrument;
-
-        if(HAS_TONE_PORTAMENTO(ch->current) && instr != NULL && ch->sample != NULL) {
-            /* Tone portamento in effect */
-            ch->note = s->note + ch->sample->relative_note + ch->sample->finetune / 128.f - 1.f;
-            ch->tone_portamento_target_period = jar_xm_period(ctx, ch->note);
-        } else if(instr == NULL || ch->instrument->num_samples == 0) {
-            /* Bad instrument */
-            jar_xm_cut_note(ch);
-        } else {
-            if(instr->sample_of_notes[s->note - 1] < instr->num_samples) {
-#if JAR_XM_RAMPING
-                for(unsigned int z = 0; z < jar_xm_SAMPLE_RAMPING_POINTS; ++z) {
-                    ch->end_of_previous_sample[z] = jar_xm_next_of_sample(ch);
-                }
-                ch->frame_count = 0;
-#endif
-                ch->sample = instr->samples + instr->sample_of_notes[s->note - 1];
-                ch->orig_note = ch->note = s->note + ch->sample->relative_note
-                    + ch->sample->finetune / 128.f - 1.f;
-                if(s->instrument > 0) {
-                    jar_xm_trigger_note(ctx, ch, 0);
-                } else {
-                    /* Ghost note: keep old volume */
-                    jar_xm_trigger_note(ctx, ch, jar_xm_TRIGGER_KEEP_VOLUME);
-                }
-            } else {
-                /* Bad sample */
-                jar_xm_cut_note(ch);
-            }
-        }
-    } else if(s->note == 97) {
-        /* Key Off */
-        jar_xm_key_off(ch);
-    }
-
-    switch(s->volume_column >> 4) {
-
-    case 0x5:
-        if(s->volume_column > 0x50) break;
-    case 0x1:
-    case 0x2:
-    case 0x3:
-    case 0x4:
-        /* Set volume */
-        ch->volume = (float)(s->volume_column - 0x10) / (float)0x40;
-        break;
-
-    case 0x8: /* Fine volume slide down */
-        jar_xm_volume_slide(ch, s->volume_column & 0x0F);
-        break;
-
-    case 0x9: /* Fine volume slide up */
-        jar_xm_volume_slide(ch, s->volume_column << 4);
-        break;
-
-    case 0xA: /* Set vibrato speed */
-        ch->vibrato_param = (ch->vibrato_param & 0x0F) | ((s->volume_column & 0x0F) << 4);
-        break;
-
-    case 0xC: /* Set panning */
-        ch->panning = (float)(
-            ((s->volume_column & 0x0F) << 4) | (s->volume_column & 0x0F)
-            ) / (float)0xFF;
-        break;
-
-    case 0xF: /* Tone portamento */
-        if(s->volume_column & 0x0F) {
-            ch->tone_portamento_param = ((s->volume_column & 0x0F) << 4)
-                | (s->volume_column & 0x0F);
-        }
-        break;
-
-    default:
-        break;
-
-    }
-
-    switch(s->effect_type) {
-
-    case 1: /* 1xx: Portamento up */
-        if(s->effect_param > 0) {
-            ch->portamento_up_param = s->effect_param;
-        }
-        break;
-
-    case 2: /* 2xx: Portamento down */
-        if(s->effect_param > 0) {
-            ch->portamento_down_param = s->effect_param;
-        }
-        break;
-
-    case 3: /* 3xx: Tone portamento */
-        if(s->effect_param > 0) {
-            ch->tone_portamento_param = s->effect_param;
-        }
-        break;
-
-    case 4: /* 4xy: Vibrato */
-        if(s->effect_param & 0x0F) {
-            /* Set vibrato depth */
-            ch->vibrato_param = (ch->vibrato_param & 0xF0) | (s->effect_param & 0x0F);
-        }
-        if(s->effect_param >> 4) {
-            /* Set vibrato speed */
-            ch->vibrato_param = (s->effect_param & 0xF0) | (ch->vibrato_param & 0x0F);
-        }
-        break;
-
-    case 5: /* 5xy: Tone portamento + Volume slide */
-        if(s->effect_param > 0) {
-            ch->volume_slide_param = s->effect_param;
-        }
-        break;
-
-    case 6: /* 6xy: Vibrato + Volume slide */
-        if(s->effect_param > 0) {
-            ch->volume_slide_param = s->effect_param;
-        }
-        break;
-
-    case 7: /* 7xy: Tremolo */
-        if(s->effect_param & 0x0F) {
-            /* Set tremolo depth */
-            ch->tremolo_param = (ch->tremolo_param & 0xF0) | (s->effect_param & 0x0F);
-        }
-        if(s->effect_param >> 4) {
-            /* Set tremolo speed */
-            ch->tremolo_param = (s->effect_param & 0xF0) | (ch->tremolo_param & 0x0F);
-        }
-        break;
-
-    case 8: /* 8xx: Set panning */
-        ch->panning = (float)s->effect_param / (float)0xFF;
-        break;
-
-    case 9: /* 9xx: Sample offset */
-        if(ch->sample != NULL && NOTE_IS_VALID(s->note)) {
-            uint32_t final_offset = s->effect_param << (ch->sample->bits == 16 ? 7 : 8);
-            if(final_offset >= ch->sample->length) {
-                /* Pretend the sample dosen't loop and is done playing */
-                ch->sample_position = -1;
-                break;
-            }
-            ch->sample_position = final_offset;
-        }
-        break;
-
-    case 0xA: /* Axy: Volume slide */
-        if(s->effect_param > 0) {
-            ch->volume_slide_param = s->effect_param;
-        }
-        break;
-
-    case 0xB: /* Bxx: Position jump */
-        if(s->effect_param < ctx->module.length) {
-            ctx->position_jump = true;
-            ctx->jump_dest = s->effect_param;
-        }
-        break;
-
-    case 0xC: /* Cxx: Set volume */
-        ch->volume = (float)((s->effect_param > 0x40)
-                             ? 0x40 : s->effect_param) / (float)0x40;
-        break;
-
-    case 0xD: /* Dxx: Pattern break */
-        /* Jump after playing this line */
-        ctx->pattern_break = true;
-        ctx->jump_row = (s->effect_param >> 4) * 10 + (s->effect_param & 0x0F);
-        break;
-
-    case 0xE: /* EXy: Extended command */
-        switch(s->effect_param >> 4) {
-
-        case 1: /* E1y: Fine portamento up */
-            if(s->effect_param & 0x0F) {
-                ch->fine_portamento_up_param = s->effect_param & 0x0F;
-            }
-            jar_xm_pitch_slide(ctx, ch, -ch->fine_portamento_up_param);
-            break;
-
-        case 2: /* E2y: Fine portamento down */
-            if(s->effect_param & 0x0F) {
-                ch->fine_portamento_down_param = s->effect_param & 0x0F;
-            }
-            jar_xm_pitch_slide(ctx, ch, ch->fine_portamento_down_param);
-            break;
-
-        case 4: /* E4y: Set vibrato control */
-            ch->vibrato_waveform = s->effect_param & 3;
-            ch->vibrato_waveform_retrigger = !((s->effect_param >> 2) & 1);
-            break;
-
-        case 5: /* E5y: Set finetune */
-            if(NOTE_IS_VALID(ch->current->note) && ch->sample != NULL) {
-                ch->note = ch->current->note + ch->sample->relative_note +
-                    (float)(((s->effect_param & 0x0F) - 8) << 4) / 128.f - 1.f;
-                ch->period = jar_xm_period(ctx, ch->note);
-                jar_xm_update_frequency(ctx, ch);
-            }
-            break;
-
-        case 6: /* E6y: Pattern loop */
-            if(s->effect_param & 0x0F) {
-                if((s->effect_param & 0x0F) == ch->pattern_loop_count) {
-                    /* Loop is over */
-                    ch->pattern_loop_count = 0;
-                    break;
-                }
-
-                /* Jump to the beginning of the loop */
-                ch->pattern_loop_count++;
-                ctx->position_jump = true;
-                ctx->jump_row = ch->pattern_loop_origin;
-                ctx->jump_dest = ctx->current_table_index;
-            } else {
-                /* Set loop start point */
-                ch->pattern_loop_origin = ctx->current_row;
-                /* Replicate FT2 E60 bug */
-                ctx->jump_row = ch->pattern_loop_origin;
-            }
-            break;
-
-        case 7: /* E7y: Set tremolo control */
-            ch->tremolo_waveform = s->effect_param & 3;
-            ch->tremolo_waveform_retrigger = !((s->effect_param >> 2) & 1);
-            break;
-
-        case 0xA: /* EAy: Fine volume slide up */
-            if(s->effect_param & 0x0F) {
-                ch->fine_volume_slide_param = s->effect_param & 0x0F;
-            }
-            jar_xm_volume_slide(ch, ch->fine_volume_slide_param << 4);
-            break;
-
-        case 0xB: /* EBy: Fine volume slide down */
-            if(s->effect_param & 0x0F) {
-                ch->fine_volume_slide_param = s->effect_param & 0x0F;
-            }
-            jar_xm_volume_slide(ch, ch->fine_volume_slide_param);
-            break;
-
-        case 0xD: /* EDy: Note delay */
-            /* XXX: figure this out better. EDx triggers
-             * the note even when there no note and no
-             * instrument. But ED0 acts like like a ghost
-             * note, EDx (x ≠ 0) does not. */
-            if(s->note == 0 && s->instrument == 0) {
-                unsigned int flags = jar_xm_TRIGGER_KEEP_VOLUME;
-
-                if(ch->current->effect_param & 0x0F) {
-                    ch->note = ch->orig_note;
-                    jar_xm_trigger_note(ctx, ch, flags);
-                } else {
-                    jar_xm_trigger_note(
-                        ctx, ch,
-                        flags
-                        | jar_xm_TRIGGER_KEEP_PERIOD
-                        | jar_xm_TRIGGER_KEEP_SAMPLE_POSITION
-                        );
-                }
-            }
-            break;
-
-        case 0xE: /* EEy: Pattern delay */
-            ctx->extra_ticks = (ch->current->effect_param & 0x0F) * ctx->tempo;
-            break;
-
-        default:
-            break;
-
-        }
-        break;
-
-    case 0xF: /* Fxx: Set tempo/BPM */
-        if(s->effect_param > 0) {
-            if(s->effect_param <= 0x1F) {
-                ctx->tempo = s->effect_param;
-            } else {
-                ctx->bpm = s->effect_param;
-            }
-        }
-        break;
-
-    case 16: /* Gxx: Set global volume */
-        ctx->global_volume = (float)((s->effect_param > 0x40)
-                                     ? 0x40 : s->effect_param) / (float)0x40;
-        break;
-
-    case 17: /* Hxy: Global volume slide */
-        if(s->effect_param > 0) {
-            ch->global_volume_slide_param = s->effect_param;
-        }
-        break;
-
-    case 21: /* Lxx: Set envelope position */
-        ch->volume_envelope_frame_count = s->effect_param;
-        ch->panning_envelope_frame_count = s->effect_param;
-        break;
-
-    case 25: /* Pxy: Panning slide */
-        if(s->effect_param > 0) {
-            ch->panning_slide_param = s->effect_param;
-        }
-        break;
-
-    case 27: /* Rxy: Multi retrig note */
-        if(s->effect_param > 0) {
-            if((s->effect_param >> 4) == 0) {
-                /* Keep previous x value */
-                ch->multi_retrig_param = (ch->multi_retrig_param & 0xF0) | (s->effect_param & 0x0F);
-            } else {
-                ch->multi_retrig_param = s->effect_param;
-            }
-        }
-        break;
-
-    case 29: /* Txy: Tremor */
-        if(s->effect_param > 0) {
-            /* Tremor x and y params do not appear to be separately
-             * kept in memory, unlike Rxy */
-            ch->tremor_param = s->effect_param;
-        }
-        break;
-
-    case 33: /* Xxy: Extra stuff */
-        switch(s->effect_param >> 4) {
-        case 1: /* X1y: Extra fine portamento up */
-            if(s->effect_param & 0x0F) {
-                ch->extra_fine_portamento_up_param = s->effect_param & 0x0F;
-            }
-            jar_xm_pitch_slide(ctx, ch, -1.0f * ch->extra_fine_portamento_up_param);
-            break;
-
-        case 2: /* X2y: Extra fine portamento down */
-            if(s->effect_param & 0x0F) {
-                ch->extra_fine_portamento_down_param = s->effect_param & 0x0F;
-            }
-            jar_xm_pitch_slide(ctx, ch, ch->extra_fine_portamento_down_param);
-            break;
-
-        default:
-            break;
-
-        }
-        break;
-
-    default:
-        break;
-
-    }
-}
-
-static void jar_xm_trigger_note(jar_xm_context_t* ctx, jar_xm_channel_context_t* ch, unsigned int flags) {
-    if(!(flags & jar_xm_TRIGGER_KEEP_SAMPLE_POSITION)) {
-        ch->sample_position = 0.f;
-        ch->ping = true;
-    }
-
-    if(ch->sample != NULL) {
-        if(!(flags & jar_xm_TRIGGER_KEEP_VOLUME)) {
-            ch->volume = ch->sample->volume;
-        }
-
-        ch->panning = ch->sample->panning;
-    }
-
-    ch->sustained = true;
-    ch->fadeout_volume = ch->volume_envelope_volume = 1.0f;
-    ch->panning_envelope_panning = .5f;
-    ch->volume_envelope_frame_count = ch->panning_envelope_frame_count = 0;
-    ch->vibrato_note_offset = 0.f;
-    ch->tremolo_volume = 0.f;
-    ch->tremor_on = false;
-
-    ch->autovibrato_ticks = 0;
-
-    if(ch->vibrato_waveform_retrigger) {
-        ch->vibrato_ticks = 0; /* XXX: should the waveform itself also
-                                * be reset to sine? */
-    }
-    if(ch->tremolo_waveform_retrigger) {
-        ch->tremolo_ticks = 0;
-    }
-
-    if(!(flags & jar_xm_TRIGGER_KEEP_PERIOD)) {
-        ch->period = jar_xm_period(ctx, ch->note);
-        jar_xm_update_frequency(ctx, ch);
-    }
-
-    ch->latest_trigger = ctx->generated_samples;
-    if(ch->instrument != NULL) {
-        ch->instrument->latest_trigger = ctx->generated_samples;
-    }
-    if(ch->sample != NULL) {
-        ch->sample->latest_trigger = ctx->generated_samples;
-    }
-}
-
-static void jar_xm_cut_note(jar_xm_channel_context_t* ch) {
-    /* NB: this is not the same as Key Off */
-    ch->volume = .0f;
-}
-
-static void jar_xm_key_off(jar_xm_channel_context_t* ch) {
-    /* Key Off */
-    ch->sustained = false;
-
-    /* If no volume envelope is used, also cut the note */
-    if(ch->instrument == NULL || !ch->instrument->volume_envelope.enabled) {
-        jar_xm_cut_note(ch);
-    }
-}
-
-static void jar_xm_row(jar_xm_context_t* ctx) {
-    if(ctx->position_jump) {
-        ctx->current_table_index = ctx->jump_dest;
-        ctx->current_row = ctx->jump_row;
-        ctx->position_jump = false;
-        ctx->pattern_break = false;
-        ctx->jump_row = 0;
-        jar_xm_post_pattern_change(ctx);
-    } else if(ctx->pattern_break) {
-        ctx->current_table_index++;
-        ctx->current_row = ctx->jump_row;
-        ctx->pattern_break = false;
-        ctx->jump_row = 0;
-        jar_xm_post_pattern_change(ctx);
-    }
-
-    jar_xm_pattern_t* cur = ctx->module.patterns + ctx->module.pattern_table[ctx->current_table_index];
-    bool in_a_loop = false;
-
-    /* Read notes… */
-    for(uint8_t i = 0; i < ctx->module.num_channels; ++i) {
-        jar_xm_pattern_slot_t* s = cur->slots + ctx->current_row * ctx->module.num_channels + i;
-        jar_xm_channel_context_t* ch = ctx->channels + i;
-
-        ch->current = s;
-
-        if(s->effect_type != 0xE || s->effect_param >> 4 != 0xD) {
-            jar_xm_handle_note_and_instrument(ctx, ch, s);
-        } else {
-            ch->note_delay_param = s->effect_param & 0x0F;
-        }
-
-        if(!in_a_loop && ch->pattern_loop_count > 0) {
-            in_a_loop = true;
-        }
-    }
-
-    if(!in_a_loop) {
-        /* No E6y loop is in effect (or we are in the first pass) */
-        ctx->loop_count = (ctx->row_loop_count[MAX_NUM_ROWS * ctx->current_table_index + ctx->current_row]++);
-    }
-
-    ctx->current_row++; /* Since this is an uint8, this line can
-                         * increment from 255 to 0, in which case it
-                         * is still necessary to go the next
-                         * pattern. */
-    if(!ctx->position_jump && !ctx->pattern_break &&
-       (ctx->current_row >= cur->num_rows || ctx->current_row == 0)) {
-        ctx->current_table_index++;
-        ctx->current_row = ctx->jump_row; /* This will be 0 most of
-                                           * the time, except when E60
-                                           * is used */
-        ctx->jump_row = 0;
-        jar_xm_post_pattern_change(ctx);
-    }
-}
-
-static void jar_xm_envelope_tick(jar_xm_channel_context_t* ch,
-                             jar_xm_envelope_t* env,
-                             uint16_t* counter,
-                             float* outval) {
-    if(env->num_points < 2) {
-        /* Don't really know what to do… */
-        if(env->num_points == 1) {
-            /* XXX I am pulling this out of my ass */
-            *outval = (float)env->points[0].value / (float)0x40;
-            if(*outval > 1) {
-                *outval = 1;
-            }
-        }
-
-        return;
-    } else {
-        uint8_t j;
-
-        if(env->loop_enabled) {
-            uint16_t loop_start = env->points[env->loop_start_point].frame;
-            uint16_t loop_end = env->points[env->loop_end_point].frame;
-            uint16_t loop_length = loop_end - loop_start;
-
-            if(*counter >= loop_end) {
-                *counter -= loop_length;
-            }
-        }
-
-        for(j = 0; j < (env->num_points - 2); ++j) {
-            if(env->points[j].frame <= *counter &&
-               env->points[j+1].frame >= *counter) {
-                break;
-            }
-        }
-
-        *outval = jar_xm_envelope_lerp(env->points + j, env->points + j + 1, *counter) / (float)0x40;
-
-        /* Make sure it is safe to increment frame count */
-        if(!ch->sustained || !env->sustain_enabled ||
-           *counter != env->points[env->sustain_point].frame) {
-            (*counter)++;
-        }
-    }
-}
-
-static void jar_xm_envelopes(jar_xm_channel_context_t* ch) {
-    if(ch->instrument != NULL) {
-        if(ch->instrument->volume_envelope.enabled) {
-            if(!ch->sustained) {
-                ch->fadeout_volume -= (float)ch->instrument->volume_fadeout / 65536.f;
-                jar_xm_CLAMP_DOWN(ch->fadeout_volume);
-            }
-
-            jar_xm_envelope_tick(ch,
-                             &(ch->instrument->volume_envelope),
-                             &(ch->volume_envelope_frame_count),
-                             &(ch->volume_envelope_volume));
-        }
-
-        if(ch->instrument->panning_envelope.enabled) {
-            jar_xm_envelope_tick(ch,
-                             &(ch->instrument->panning_envelope),
-                             &(ch->panning_envelope_frame_count),
-                             &(ch->panning_envelope_panning));
-        }
-    }
-}
-
-static void jar_xm_tick(jar_xm_context_t* ctx) {
-    if(ctx->current_tick == 0) {
-        jar_xm_row(ctx);
-    }
-
-    for(uint8_t i = 0; i < ctx->module.num_channels; ++i) {
-        jar_xm_channel_context_t* ch = ctx->channels + i;
-
-        jar_xm_envelopes(ch);
-        jar_xm_autovibrato(ctx, ch);
-
-        if(ch->arp_in_progress && !HAS_ARPEGGIO(ch->current)) {
-            ch->arp_in_progress = false;
-            ch->arp_note_offset = 0;
-            jar_xm_update_frequency(ctx, ch);
-        }
-        if(ch->vibrato_in_progress && !HAS_VIBRATO(ch->current)) {
-            ch->vibrato_in_progress = false;
-            ch->vibrato_note_offset = 0.f;
-            jar_xm_update_frequency(ctx, ch);
-        }
-
-        switch(ch->current->volume_column >> 4) {
-
-        case 0x6: /* Volume slide down */
-            if(ctx->current_tick == 0) break;
-            jar_xm_volume_slide(ch, ch->current->volume_column & 0x0F);
-            break;
-
-        case 0x7: /* Volume slide up */
-            if(ctx->current_tick == 0) break;
-            jar_xm_volume_slide(ch, ch->current->volume_column << 4);
-            break;
-
-        case 0xB: /* Vibrato */
-            if(ctx->current_tick == 0) break;
-            ch->vibrato_in_progress = false;
-            jar_xm_vibrato(ctx, ch, ch->vibrato_param, ch->vibrato_ticks++);
-            break;
-
-        case 0xD: /* Panning slide left */
-            if(ctx->current_tick == 0) break;
-            jar_xm_panning_slide(ch, ch->current->volume_column & 0x0F);
-            break;
-
-        case 0xE: /* Panning slide right */
-            if(ctx->current_tick == 0) break;
-            jar_xm_panning_slide(ch, ch->current->volume_column << 4);
-            break;
-
-        case 0xF: /* Tone portamento */
-            if(ctx->current_tick == 0) break;
-            jar_xm_tone_portamento(ctx, ch);
-            break;
-
-        default:
-            break;
-
-        }
-
-        switch(ch->current->effect_type) {
-
-        case 0: /* 0xy: Arpeggio */
-            if(ch->current->effect_param > 0) {
-                char arp_offset = ctx->tempo % 3;
-                switch(arp_offset) {
-                case 2: /* 0 -> x -> 0 -> y -> x -> … */
-                    if(ctx->current_tick == 1) {
-                        ch->arp_in_progress = true;
-                        ch->arp_note_offset = ch->current->effect_param >> 4;
-                        jar_xm_update_frequency(ctx, ch);
-                        break;
-                    }
-                    /* No break here, this is intended */
-                case 1: /* 0 -> 0 -> y -> x -> … */
-                    if(ctx->current_tick == 0) {
-                        ch->arp_in_progress = false;
-                        ch->arp_note_offset = 0;
-                        jar_xm_update_frequency(ctx, ch);
-                        break;
-                    }
-                    /* No break here, this is intended */
-                case 0: /* 0 -> y -> x -> … */
-                    jar_xm_arpeggio(ctx, ch, ch->current->effect_param, ctx->current_tick - arp_offset);
-                default:
-                    break;
-                }
-            }
-            break;
-
-        case 1: /* 1xx: Portamento up */
-            if(ctx->current_tick == 0) break;
-            jar_xm_pitch_slide(ctx, ch, -ch->portamento_up_param);
-            break;
-
-        case 2: /* 2xx: Portamento down */
-            if(ctx->current_tick == 0) break;
-            jar_xm_pitch_slide(ctx, ch, ch->portamento_down_param);
-            break;
-
-        case 3: /* 3xx: Tone portamento */
-            if(ctx->current_tick == 0) break;
-            jar_xm_tone_portamento(ctx, ch);
-            break;
-
-        case 4: /* 4xy: Vibrato */
-            if(ctx->current_tick == 0) break;
-            ch->vibrato_in_progress = true;
-            jar_xm_vibrato(ctx, ch, ch->vibrato_param, ch->vibrato_ticks++);
-            break;
-
-        case 5: /* 5xy: Tone portamento + Volume slide */
-            if(ctx->current_tick == 0) break;
-            jar_xm_tone_portamento(ctx, ch);
-            jar_xm_volume_slide(ch, ch->volume_slide_param);
-            break;
-
-        case 6: /* 6xy: Vibrato + Volume slide */
-            if(ctx->current_tick == 0) break;
-            ch->vibrato_in_progress = true;
-            jar_xm_vibrato(ctx, ch, ch->vibrato_param, ch->vibrato_ticks++);
-            jar_xm_volume_slide(ch, ch->volume_slide_param);
-            break;
-
-        case 7: /* 7xy: Tremolo */
-            if(ctx->current_tick == 0) break;
-            jar_xm_tremolo(ctx, ch, ch->tremolo_param, ch->tremolo_ticks++);
-            break;
-
-        case 0xA: /* Axy: Volume slide */
-            if(ctx->current_tick == 0) break;
-            jar_xm_volume_slide(ch, ch->volume_slide_param);
-            break;
-
-        case 0xE: /* EXy: Extended command */
-            switch(ch->current->effect_param >> 4) {
-
-            case 0x9: /* E9y: Retrigger note */
-                if(ctx->current_tick != 0 && ch->current->effect_param & 0x0F) {
-                    if(!(ctx->current_tick % (ch->current->effect_param & 0x0F))) {
-                        jar_xm_trigger_note(ctx, ch, 0);
-                        jar_xm_envelopes(ch);
-                    }
-                }
-                break;
-
-            case 0xC: /* ECy: Note cut */
-                if((ch->current->effect_param & 0x0F) == ctx->current_tick) {
-                    jar_xm_cut_note(ch);
-                }
-                break;
-
-            case 0xD: /* EDy: Note delay */
-                if(ch->note_delay_param == ctx->current_tick) {
-                    jar_xm_handle_note_and_instrument(ctx, ch, ch->current);
-                    jar_xm_envelopes(ch);
-                }
-                break;
-
-            default:
-                break;
-
-            }
-            break;
-
-        case 17: /* Hxy: Global volume slide */
-            if(ctx->current_tick == 0) break;
-            if((ch->global_volume_slide_param & 0xF0) &&
-               (ch->global_volume_slide_param & 0x0F)) {
-                /* Illegal state */
-                break;
-            }
-            if(ch->global_volume_slide_param & 0xF0) {
-                /* Global slide up */
-                float f = (float)(ch->global_volume_slide_param >> 4) / (float)0x40;
-                ctx->global_volume += f;
-                jar_xm_CLAMP_UP(ctx->global_volume);
-            } else {
-                /* Global slide down */
-                float f = (float)(ch->global_volume_slide_param & 0x0F) / (float)0x40;
-                ctx->global_volume -= f;
-                jar_xm_CLAMP_DOWN(ctx->global_volume);
-            }
-            break;
-
-        case 20: /* Kxx: Key off */
-            /* Most documentations will tell you the parameter has no
-             * use. Don't be fooled. */
-            if(ctx->current_tick == ch->current->effect_param) {
-                jar_xm_key_off(ch);
-            }
-            break;
-
-        case 25: /* Pxy: Panning slide */
-            if(ctx->current_tick == 0) break;
-            jar_xm_panning_slide(ch, ch->panning_slide_param);
-            break;
-
-        case 27: /* Rxy: Multi retrig note */
-            if(ctx->current_tick == 0) break;
-            if(((ch->multi_retrig_param) & 0x0F) == 0) break;
-            if((ctx->current_tick % (ch->multi_retrig_param & 0x0F)) == 0) {
-                float v = ch->volume * multi_retrig_multiply[ch->multi_retrig_param >> 4]
-                    + multi_retrig_add[ch->multi_retrig_param >> 4];
-                jar_xm_CLAMP(v);
-                jar_xm_trigger_note(ctx, ch, 0);
-                ch->volume = v;
-            }
-            break;
-
-        case 29: /* Txy: Tremor */
-            if(ctx->current_tick == 0) break;
-            ch->tremor_on = (
-                (ctx->current_tick - 1) % ((ch->tremor_param >> 4) + (ch->tremor_param & 0x0F) + 2)
-                >
-                (ch->tremor_param >> 4)
-            );
-            break;
-
-        default:
-            break;
-
-        }
-
-        float panning, volume;
-
-        panning = ch->panning +
-            (ch->panning_envelope_panning - .5f) * (.5f - fabs(ch->panning - .5f)) * 2.0f;
-
-        if(ch->tremor_on) {
-                volume = .0f;
-        } else {
-            volume = ch->volume + ch->tremolo_volume;
-            jar_xm_CLAMP(volume);
-            volume *= ch->fadeout_volume * ch->volume_envelope_volume;
-        }
-
-#if JAR_XM_RAMPING
-        ch->target_panning = panning;
-        ch->target_volume = volume;
-#else
-        ch->actual_panning = panning;
-        ch->actual_volume = volume;
-#endif
-    }
-
-    ctx->current_tick++;
-    if(ctx->current_tick >= ctx->tempo + ctx->extra_ticks) {
-        ctx->current_tick = 0;
-        ctx->extra_ticks = 0;
-    }
-
-    /* FT2 manual says number of ticks / second = BPM * 0.4 */
-    ctx->remaining_samples_in_tick += (float)ctx->rate / ((float)ctx->bpm * 0.4f);
-}
-
-static float jar_xm_next_of_sample(jar_xm_channel_context_t* ch) {
-    if(ch->instrument == NULL || ch->sample == NULL || ch->sample_position < 0) {
-#if JAR_XM_RAMPING
-        if(ch->frame_count < jar_xm_SAMPLE_RAMPING_POINTS) {
-            return jar_xm_LERP(ch->end_of_previous_sample[ch->frame_count], .0f,
-                           (float)ch->frame_count / (float)jar_xm_SAMPLE_RAMPING_POINTS);
-        }
-#endif
-        return .0f;
-    }
-    if(ch->sample->length == 0) {
-        return .0f;
-    }
-
-    float u, v, t;
-    uint32_t a, b;
-    a = (uint32_t)ch->sample_position; /* This cast is fine,
-                                        * sample_position will not
-                                        * go above integer
-                                        * ranges */
-    if(JAR_XM_LINEAR_INTERPOLATION) {
-        b = a + 1;
-        t = ch->sample_position - a; /* Cheaper than fmodf(., 1.f) */
-    }
-    u = ch->sample->data[a];
-
-    switch(ch->sample->loop_type) {
-
-    case jar_xm_NO_LOOP:
-        if(JAR_XM_LINEAR_INTERPOLATION) {
-            v = (b < ch->sample->length) ? ch->sample->data[b] : .0f;
-        }
-        ch->sample_position += ch->step;
-        if(ch->sample_position >= ch->sample->length) {
-            ch->sample_position = -1;
-        }
-        break;
-
-    case jar_xm_FORWARD_LOOP:
-        if(JAR_XM_LINEAR_INTERPOLATION) {
-            v = ch->sample->data[
-                (b == ch->sample->loop_end) ? ch->sample->loop_start : b
-            ];
-        }
-        ch->sample_position += ch->step;
-        while(ch->sample_position >= ch->sample->loop_end) {
-            ch->sample_position -= ch->sample->loop_length;
-        }
-        break;
-
-    case jar_xm_PING_PONG_LOOP:
-        if(ch->ping) {
-            ch->sample_position += ch->step;
-        } else {
-            ch->sample_position -= ch->step;
-        }
-        /* XXX: this may not work for very tight ping-pong loops
-         * (ie switches direction more than once per sample */
-        if(ch->ping) {
-            if(JAR_XM_LINEAR_INTERPOLATION) {
-                v = (b >= ch->sample->loop_end) ? ch->sample->data[a] : ch->sample->data[b];
-            }
-            if(ch->sample_position >= ch->sample->loop_end) {
-                ch->ping = false;
-                ch->sample_position = (ch->sample->loop_end << 1) - ch->sample_position;
-            }
-            /* sanity checking */
-            if(ch->sample_position >= ch->sample->length) {
-                ch->ping = false;
-                ch->sample_position -= ch->sample->length - 1;
-            }
-        } else {
-            if(JAR_XM_LINEAR_INTERPOLATION) {
-                v = u;
-                u = (b == 1 || b - 2 <= ch->sample->loop_start) ? ch->sample->data[a] : ch->sample->data[b - 2];
-            }
-            if(ch->sample_position <= ch->sample->loop_start) {
-                ch->ping = true;
-                ch->sample_position = (ch->sample->loop_start << 1) - ch->sample_position;
-            }
-            /* sanity checking */
-            if(ch->sample_position <= .0f) {
-                ch->ping = true;
-                ch->sample_position = .0f;
-            }
-        }
-        break;
-
-    default:
-        v = .0f;
-        break;
-    }
-
-    float endval = JAR_XM_LINEAR_INTERPOLATION ? jar_xm_LERP(u, v, t) : u;
-
-#if JAR_XM_RAMPING
-    if(ch->frame_count < jar_xm_SAMPLE_RAMPING_POINTS) {
-        /* Smoothly transition between old and new sample. */
-        return jar_xm_LERP(ch->end_of_previous_sample[ch->frame_count], endval,
-                       (float)ch->frame_count / (float)jar_xm_SAMPLE_RAMPING_POINTS);
-    }
-#endif
-
-    return endval;
-}
-
-static void jar_xm_sample(jar_xm_context_t* ctx, float* left, float* right) {
-    if(ctx->remaining_samples_in_tick <= 0) {
-        jar_xm_tick(ctx);
-    }
-    ctx->remaining_samples_in_tick--;
-
-    *left = 0.f;
-    *right = 0.f;
-
-    if(ctx->max_loop_count > 0 && ctx->loop_count >= ctx->max_loop_count) {
-        return;
-    }
-
-    for(uint8_t i = 0; i < ctx->module.num_channels; ++i) {
-        jar_xm_channel_context_t* ch = ctx->channels + i;
-
-        if(ch->instrument == NULL || ch->sample == NULL || ch->sample_position < 0) {
-            continue;
-        }
-
-        const float fval = jar_xm_next_of_sample(ch);
-
-        if(!ch->muted && !ch->instrument->muted) {
-            *left += fval * ch->actual_volume * (1.f - ch->actual_panning);
-            *right += fval * ch->actual_volume * ch->actual_panning;
-        }
-
-#if JAR_XM_RAMPING
-        ch->frame_count++;
-        jar_xm_SLIDE_TOWARDS(ch->actual_volume, ch->target_volume, ctx->volume_ramp);
-        jar_xm_SLIDE_TOWARDS(ch->actual_panning, ch->target_panning, ctx->panning_ramp);
-#endif
-    }
-
-    const float fgvol = ctx->global_volume * ctx->amplification;
-    *left *= fgvol;
-    *right *= fgvol;
-
-#if JAR_XM_DEBUG
-    if(fabs(*left) > 1 || fabs(*right) > 1) {
-        DEBUG("clipping frame: %f %f, this is a bad module or a libxm bug", *left, *right);
-    }
-#endif
-}
-
-void jar_xm_generate_samples(jar_xm_context_t* ctx, float* output, size_t numsamples) {
-    if(ctx && output) {
-        ctx->generated_samples += numsamples;
-        for(size_t i = 0; i < numsamples; i++) {
-            jar_xm_sample(ctx, output + (2 * i), output + (2 * i + 1));
-        }
-    }
-}
-
-uint64_t jar_xm_get_remaining_samples(jar_xm_context_t* ctx)
-{
-    uint64_t total = 0;
-    uint8_t currentLoopCount = jar_xm_get_loop_count(ctx);
-    jar_xm_set_max_loop_count(ctx, 0);
-
-    while(jar_xm_get_loop_count(ctx) == currentLoopCount)
-    {
-        total += ctx->remaining_samples_in_tick;
-        ctx->remaining_samples_in_tick = 0;
-        jar_xm_tick(ctx);
-    }
-
-    ctx->loop_count = currentLoopCount;
-    return total;
-}
-
-//--------------------------------------------
-//FILE LOADER - TODO - NEEDS TO BE CLEANED UP
-//--------------------------------------------
-
-#undef DEBUG
-#define DEBUG(...) do {      \
-        fprintf(stderr, __VA_ARGS__); \
-        fflush(stderr); \
-    } while(0)
-
-#define DEBUG_ERR(...) do {      \
-        fprintf(stderr, __VA_ARGS__); \
-        fflush(stderr); \
-    } while(0)
-
-#define FATAL(...) do {      \
-        fprintf(stderr, __VA_ARGS__); \
-        fflush(stderr); \
-        exit(1); \
-    } while(0)
-
-#define FATAL_ERR(...) do {      \
-        fprintf(stderr, __VA_ARGS__); \
-        fflush(stderr); \
-        exit(1); \
-    } while(0)
-
-
-int jar_xm_create_context_from_file(jar_xm_context_t** ctx, uint32_t rate, const char* filename) {
-    FILE* xmf;
-    int size;
-    int ret;
-
-    xmf = fopen(filename, "rb");
-    if(xmf == NULL) {
-        DEBUG_ERR("Could not open input file");
-        *ctx = NULL;
-        return 3;
-    }
-
-    fseek(xmf, 0, SEEK_END);
-    size = ftell(xmf);
-    rewind(xmf);
-    if(size == -1) {
-        fclose(xmf);
-        DEBUG_ERR("fseek() failed");
-        *ctx = NULL;
-        return 4;
-    }
-
-    char* data = malloc(size + 1);
-    if(!data || fread(data, 1, size, xmf) < size) {
-        fclose(xmf);
-        DEBUG_ERR(data ? "fread() failed" : "malloc() failed");
-        free(data);
-        *ctx = NULL;
-        return 5;
-    }
-
-    fclose(xmf);
-
-    ret = jar_xm_create_context_safe(ctx, data, size, rate);
-    free(data);
-
-    switch(ret) {
-    case 0:
-        break;
-
-    case 1:
-        DEBUG("could not create context: module is not sane\n");
-        *ctx = NULL;
-        return 1;
-        break;
-
-    case 2:
-        FATAL("could not create context: malloc failed\n");
-        return 2;
-        break;
-
-    default:
-        FATAL("could not create context: unknown error\n");
-        return 6;
-        break;
-
-    }
-
-    return 0;
-}
-
 // not part of the original library
 void jar_xm_reset(jar_xm_context_t* ctx)
 {
@@ -5346,5 +2678,4 @@
 #endif//end of JAR_XM_IMPLEMENTATION
 //-------------------------------------------------------------------------------
 
-#endif//end of INCLUDE_JAR_XM_H
->>>>>>> 468adaa7
+#endif//end of INCLUDE_JAR_XM_H