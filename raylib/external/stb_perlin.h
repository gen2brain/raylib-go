--- conflicted
+++ resolved
@@ -1,5 +1,4 @@
-<<<<<<< HEAD
-// stb_perlin.h - v0.3 - perlin noise
+// stb_perlin.h - v0.4 - perlin noise
 // public domain single-file C implementation by Sean Barrett
 //
 // LICENSE
@@ -33,6 +32,19 @@
 // details of the implementation, even if you ask for larger or no
 // wrapping.)
 //
+// float  stb_perlin_noise3_seed( float x,
+//                                float y,
+//                                float z,
+//                                int   x_wrap=0,
+//                                int   y_wrap=0,
+//                                int   z_wrap=0,
+//                                int   seed)
+//
+// As above, but 'seed' selects from multiple different variations of the
+// noise function. The current implementation only uses the bottom 8 bits
+// of 'seed', but possibly in the future more bits will be used.
+//
+//
 // Fractal Noise:
 //
 // Three common fractal noise functions are included, which produce 
@@ -41,16 +53,13 @@
 // 'octaves' times, so this parameter will affect runtime.
 //
 // float stb_perlin_ridge_noise3(float x, float y, float z,
-//                               float lacunarity, float gain, float offset, int octaves,
-//                               int x_wrap, int y_wrap, int z_wrap);
+//                               float lacunarity, float gain, float offset, int octaves)
 //
 // float stb_perlin_fbm_noise3(float x, float y, float z,
-//                             float lacunarity, float gain, int octaves,
-//                             int x_wrap, int y_wrap, int z_wrap);
+//                             float lacunarity, float gain, int octaves)
 //
 // float stb_perlin_turbulence_noise3(float x, float y, float z,
-//                                    float lacunarity, float gain,int octaves,
-//                                    int x_wrap, int y_wrap, int z_wrap);
+//                                    float lacunarity, float gain, int octaves)
 //
 // Typical values to start playing with:
 //     octaves    =   6     -- number of "octaves" of noise3() to sum
@@ -61,6 +70,7 @@
 //
 // Contributors:
 //    Jack Mott - additional noise functions
+//    Jordan Peck - seeded noise
 //
 
 
@@ -68,18 +78,20 @@
 extern "C" {
 #endif
 extern float stb_perlin_noise3(float x, float y, float z, int x_wrap, int y_wrap, int z_wrap);
-extern float stb_perlin_ridge_noise3(float x, float y, float z,float lacunarity, float gain, float offset, int octaves,int x_wrap, int y_wrap, int z_wrap);
-extern float stb_perlin_fbm_noise3(float x, float y, float z,float lacunarity, float gain, int octaves,int x_wrap, int y_wrap, int z_wrap);
-extern float stb_perlin_turbulence_noise3(float x, float y, float z, float lacunarity, float gain, int octaves,int x_wrap, int y_wrap, int z_wrap);
+extern float stb_perlin_ridge_noise3(float x, float y, float z, float lacunarity, float gain, float offset, int octaves);
+extern float stb_perlin_fbm_noise3(float x, float y, float z, float lacunarity, float gain, int octaves);
+extern float stb_perlin_turbulence_noise3(float x, float y, float z, float lacunarity, float gain, int octaves);
+extern float stb_perlin_noise3_wrap_nonpow2(float x, float y, float z, int x_wrap, int y_wrap, int z_wrap, unsigned char seed);
 #ifdef __cplusplus
 }
 #endif
 
 #ifdef STB_PERLIN_IMPLEMENTATION
+
+#include <math.h> // fabs()
 
 // not same permutation table as Perlin's reference to avoid copyright issues;
 // Perlin's table can be found at http://mrl.nyu.edu/~perlin/noise/
-// @OPTIMIZE: should this be unsigned char instead of int for cache?
 static unsigned char stb__perlin_randtab[512] =
 {
    23, 125, 161, 52, 103, 117, 70, 37, 247, 101, 203, 169, 124, 126, 44, 123, 
@@ -116,6 +128,51 @@
    131, 11, 163, 99, 234, 81, 227, 147, 156, 176, 17, 142, 69, 12, 110, 62, 
    27, 255, 0, 194, 59, 116, 242, 252, 19, 21, 187, 53, 207, 129, 64, 135, 
    61, 40, 167, 237, 102, 223, 106, 159, 197, 189, 215, 137, 36, 32, 22, 5,  
+}; 
+
+
+// perlin's gradient has 12 cases so some get used 1/16th of the time
+// and some 2/16ths. We reduce bias by changing those fractions
+// to 5/64ths and 6/64ths
+
+// this array is designed to match the previous implementation
+// of gradient hash: indices[stb__perlin_randtab[i]&63]
+static unsigned char stb__perlin_randtab_grad_idx[512] =
+{
+    7, 9, 5, 0, 11, 1, 6, 9, 3, 9, 11, 1, 8, 10, 4, 7,
+    8, 6, 1, 5, 3, 10, 9, 10, 0, 8, 4, 1, 5, 2, 7, 8,
+    7, 11, 9, 10, 1, 0, 4, 7, 5, 0, 11, 6, 1, 4, 2, 8,
+    8, 10, 4, 9, 9, 2, 5, 7, 9, 1, 7, 2, 2, 6, 11, 5,
+    5, 4, 6, 9, 0, 1, 1, 0, 7, 6, 9, 8, 4, 10, 3, 1,
+    2, 8, 8, 9, 10, 11, 5, 11, 11, 2, 6, 10, 3, 4, 2, 4,
+    9, 10, 3, 2, 6, 3, 6, 10, 5, 3, 4, 10, 11, 2, 9, 11,
+    1, 11, 10, 4, 9, 4, 11, 0, 4, 11, 4, 0, 0, 0, 7, 6,
+    10, 4, 1, 3, 11, 5, 3, 4, 2, 9, 1, 3, 0, 1, 8, 0,
+    6, 7, 8, 7, 0, 4, 6, 10, 8, 2, 3, 11, 11, 8, 0, 2,
+    4, 8, 3, 0, 0, 10, 6, 1, 2, 2, 4, 5, 6, 0, 1, 3,
+    11, 9, 5, 5, 9, 6, 9, 8, 3, 8, 1, 8, 9, 6, 9, 11,
+    10, 7, 5, 6, 5, 9, 1, 3, 7, 0, 2, 10, 11, 2, 6, 1,
+    3, 11, 7, 7, 2, 1, 7, 3, 0, 8, 1, 1, 5, 0, 6, 10,
+    11, 11, 0, 2, 7, 0, 10, 8, 3, 5, 7, 1, 11, 1, 0, 7,
+    9, 0, 11, 5, 10, 3, 2, 3, 5, 9, 7, 9, 8, 4, 6, 5,
+
+    // and a second copy so we don't need an extra mask or static initializer
+    7, 9, 5, 0, 11, 1, 6, 9, 3, 9, 11, 1, 8, 10, 4, 7,
+    8, 6, 1, 5, 3, 10, 9, 10, 0, 8, 4, 1, 5, 2, 7, 8,
+    7, 11, 9, 10, 1, 0, 4, 7, 5, 0, 11, 6, 1, 4, 2, 8,
+    8, 10, 4, 9, 9, 2, 5, 7, 9, 1, 7, 2, 2, 6, 11, 5,
+    5, 4, 6, 9, 0, 1, 1, 0, 7, 6, 9, 8, 4, 10, 3, 1,
+    2, 8, 8, 9, 10, 11, 5, 11, 11, 2, 6, 10, 3, 4, 2, 4,
+    9, 10, 3, 2, 6, 3, 6, 10, 5, 3, 4, 10, 11, 2, 9, 11,
+    1, 11, 10, 4, 9, 4, 11, 0, 4, 11, 4, 0, 0, 0, 7, 6,
+    10, 4, 1, 3, 11, 5, 3, 4, 2, 9, 1, 3, 0, 1, 8, 0,
+    6, 7, 8, 7, 0, 4, 6, 10, 8, 2, 3, 11, 11, 8, 0, 2,
+    4, 8, 3, 0, 0, 10, 6, 1, 2, 2, 4, 5, 6, 0, 1, 3,
+    11, 9, 5, 5, 9, 6, 9, 8, 3, 8, 1, 8, 9, 6, 9, 11,
+    10, 7, 5, 6, 5, 9, 1, 3, 7, 0, 2, 10, 11, 2, 6, 1,
+    3, 11, 7, 7, 2, 1, 7, 3, 0, 8, 1, 1, 5, 0, 6, 10,
+    11, 11, 0, 2, 7, 0, 10, 8, 3, 5, 7, 1, 11, 1, 0, 7,
+    9, 0, 11, 5, 10, 3, 2, 3, 5, 9, 7, 9, 8, 4, 6, 5,
 };
 
 static float stb__perlin_lerp(float a, float b, float t)
@@ -125,12 +182,12 @@
 
 static int stb__perlin_fastfloor(float a)
 {
-	int ai = (int) a;
-	return (a < ai) ? ai-1 : ai;
+    int ai = (int) a;
+    return (a < ai) ? ai-1 : ai;
 }
 
 // different grad function from Perlin's, but easy to modify to match reference
-static float stb__perlin_grad(int hash, float x, float y, float z)
+static float stb__perlin_grad(int grad_idx, float x, float y, float z)
 {
    static float basis[12][4] =
    {
@@ -148,26 +205,11 @@
       {  0,-1,-1 },
    };
 
-   // perlin's gradient has 12 cases so some get used 1/16th of the time
-   // and some 2/16ths. We reduce bias by changing those fractions
-   // to 5/64ths and 6/64ths, and the same 4 cases get the extra weight.
-   static unsigned char indices[64] =
-   {
-      0,1,2,3,4,5,6,7,8,9,10,11,
-      0,9,1,11,
-      0,1,2,3,4,5,6,7,8,9,10,11,
-      0,1,2,3,4,5,6,7,8,9,10,11,
-      0,1,2,3,4,5,6,7,8,9,10,11,
-      0,1,2,3,4,5,6,7,8,9,10,11,
-   };
-
-   // if you use reference permutation table, change 63 below to 15 to match reference
-   // (this is why the ordering of the table above is funky)
-   float *grad = basis[indices[hash & 63]];
+   float *grad = basis[grad_idx];
    return grad[0]*x + grad[1]*y + grad[2]*z;
 }
 
-float stb_perlin_noise3(float x, float y, float z, int x_wrap, int y_wrap, int z_wrap)
+float stb_perlin_noise3_internal(float x, float y, float z, int x_wrap, int y_wrap, int z_wrap, unsigned char seed)
 {
    float u,v,w;
    float n000,n001,n010,n011,n100,n101,n110,n111;
@@ -191,22 +233,22 @@
    y -= py; v = stb__perlin_ease(y);
    z -= pz; w = stb__perlin_ease(z);
 
-   r0 = stb__perlin_randtab[x0];
-   r1 = stb__perlin_randtab[x1];
+   r0 = stb__perlin_randtab[x0+seed];
+   r1 = stb__perlin_randtab[x1+seed];
 
    r00 = stb__perlin_randtab[r0+y0];
    r01 = stb__perlin_randtab[r0+y1];
    r10 = stb__perlin_randtab[r1+y0];
    r11 = stb__perlin_randtab[r1+y1];
 
-   n000 = stb__perlin_grad(stb__perlin_randtab[r00+z0], x  , y  , z   );
-   n001 = stb__perlin_grad(stb__perlin_randtab[r00+z1], x  , y  , z-1 );
-   n010 = stb__perlin_grad(stb__perlin_randtab[r01+z0], x  , y-1, z   );
-   n011 = stb__perlin_grad(stb__perlin_randtab[r01+z1], x  , y-1, z-1 );
-   n100 = stb__perlin_grad(stb__perlin_randtab[r10+z0], x-1, y  , z   );
-   n101 = stb__perlin_grad(stb__perlin_randtab[r10+z1], x-1, y  , z-1 );
-   n110 = stb__perlin_grad(stb__perlin_randtab[r11+z0], x-1, y-1, z   );
-   n111 = stb__perlin_grad(stb__perlin_randtab[r11+z1], x-1, y-1, z-1 );
+   n000 = stb__perlin_grad(stb__perlin_randtab_grad_idx[r00+z0], x  , y  , z   );
+   n001 = stb__perlin_grad(stb__perlin_randtab_grad_idx[r00+z1], x  , y  , z-1 );
+   n010 = stb__perlin_grad(stb__perlin_randtab_grad_idx[r01+z0], x  , y-1, z   );
+   n011 = stb__perlin_grad(stb__perlin_randtab_grad_idx[r01+z1], x  , y-1, z-1 );
+   n100 = stb__perlin_grad(stb__perlin_randtab_grad_idx[r10+z0], x-1, y  , z   );
+   n101 = stb__perlin_grad(stb__perlin_randtab_grad_idx[r10+z1], x-1, y  , z-1 );
+   n110 = stb__perlin_grad(stb__perlin_randtab_grad_idx[r11+z0], x-1, y-1, z   );
+   n111 = stb__perlin_grad(stb__perlin_randtab_grad_idx[r11+z1], x-1, y-1, z-1 );
 
    n00 = stb__perlin_lerp(n000,n001,w);
    n01 = stb__perlin_lerp(n010,n011,w);
@@ -219,7 +261,17 @@
    return stb__perlin_lerp(n0,n1,u);
 }
 
-float stb_perlin_ridge_noise3(float x, float y, float z,float lacunarity, float gain, float offset, int octaves,int x_wrap, int y_wrap, int z_wrap)
+float stb_perlin_noise3(float x, float y, float z, int x_wrap, int y_wrap, int z_wrap)
+{
+    return stb_perlin_noise3_internal(x,y,z,x_wrap,y_wrap,z_wrap,0);
+}
+
+float stb_perlin_noise3_seed(float x, float y, float z, int x_wrap, int y_wrap, int z_wrap, int seed)
+{
+    return stb_perlin_noise3_internal(x,y,z,x_wrap,y_wrap,z_wrap, (unsigned char) seed);
+}
+
+float stb_perlin_ridge_noise3(float x, float y, float z, float lacunarity, float gain, float offset, int octaves)
 {
    int i;
    float frequency = 1.0f;
@@ -228,9 +280,8 @@
    float sum = 0.0f;
 
    for (i = 0; i < octaves; i++) {
-      float r = (float)(stb_perlin_noise3(x*frequency,y*frequency,z*frequency,x_wrap,y_wrap,z_wrap));
-      r = r<0 ? -r : r; // fabs()
-      r = offset - r;
+      float r = stb_perlin_noise3_internal(x*frequency,y*frequency,z*frequency,0,0,0,(unsigned char)i);
+      r = offset - (float) fabs(r);
       r = r*r;
       sum += r*amplitude*prev;
       prev = r;
@@ -240,7 +291,7 @@
    return sum;
 }
 
-float stb_perlin_fbm_noise3(float x, float y, float z,float lacunarity, float gain, int octaves,int x_wrap, int y_wrap, int z_wrap)
+float stb_perlin_fbm_noise3(float x, float y, float z, float lacunarity, float gain, int octaves)
 {
    int i;
    float frequency = 1.0f;
@@ -248,14 +299,14 @@
    float sum = 0.0f;
    
    for (i = 0; i < octaves; i++) {
-      sum += stb_perlin_noise3(x*frequency,y*frequency,z*frequency,x_wrap,y_wrap,z_wrap)*amplitude;
+      sum += stb_perlin_noise3_internal(x*frequency,y*frequency,z*frequency,0,0,0,(unsigned char)i)*amplitude;
       frequency *= lacunarity;
       amplitude *= gain;
    }
    return sum;
 }
 
-float stb_perlin_turbulence_noise3(float x, float y, float z, float lacunarity, float gain, int octaves,int x_wrap, int y_wrap, int z_wrap)
+float stb_perlin_turbulence_noise3(float x, float y, float z, float lacunarity, float gain, int octaves)
 {
    int i;
    float frequency = 1.0f;
@@ -263,15 +314,74 @@
    float sum = 0.0f;
    
    for (i = 0; i < octaves; i++) {
-      float r = stb_perlin_noise3(x*frequency,y*frequency,z*frequency,x_wrap,y_wrap,z_wrap)*amplitude;
-      r = r<0 ? -r : r; // fabs()
-      sum += r;
+      float r = stb_perlin_noise3_internal(x*frequency,y*frequency,z*frequency,0,0,0,(unsigned char)i)*amplitude;
+      sum += (float) fabs(r);
       frequency *= lacunarity;
       amplitude *= gain;
    }
    return sum;
 }
 
+float stb_perlin_noise3_wrap_nonpow2(float x, float y, float z, int x_wrap, int y_wrap, int z_wrap, unsigned char seed)
+{
+   float u,v,w;
+   float n000,n001,n010,n011,n100,n101,n110,n111;
+   float n00,n01,n10,n11;
+   float n0,n1;
+
+   int px = stb__perlin_fastfloor(x);
+   int py = stb__perlin_fastfloor(y);
+   int pz = stb__perlin_fastfloor(z);
+   int x_wrap2 = (x_wrap ? x_wrap : 256);
+   int y_wrap2 = (y_wrap ? y_wrap : 256);
+   int z_wrap2 = (z_wrap ? z_wrap : 256);
+   int x0 = px % x_wrap2, x1;
+   int y0 = py % y_wrap2, y1;
+   int z0 = pz % z_wrap2, z1;
+   int r0,r1, r00,r01,r10,r11;
+
+   if (x0 < 0) x0 += x_wrap2;
+   if (y0 < 0) y0 += y_wrap2;
+   if (z0 < 0) z0 += z_wrap2;
+   x1 = (x0+1) % x_wrap2;
+   y1 = (y0+1) % y_wrap2;
+   z1 = (z0+1) % z_wrap2;
+
+   #define stb__perlin_ease(a)   (((a*6-15)*a + 10) * a * a * a)
+
+   x -= px; u = stb__perlin_ease(x);
+   y -= py; v = stb__perlin_ease(y);
+   z -= pz; w = stb__perlin_ease(z);
+
+   r0 = stb__perlin_randtab[x0];
+   r0 = stb__perlin_randtab[r0+seed];
+   r1 = stb__perlin_randtab[x1];
+   r1 = stb__perlin_randtab[r1+seed];
+
+   r00 = stb__perlin_randtab[r0+y0];
+   r01 = stb__perlin_randtab[r0+y1];
+   r10 = stb__perlin_randtab[r1+y0];
+   r11 = stb__perlin_randtab[r1+y1];
+
+   n000 = stb__perlin_grad(stb__perlin_randtab_grad_idx[r00+z0], x  , y  , z   );
+   n001 = stb__perlin_grad(stb__perlin_randtab_grad_idx[r00+z1], x  , y  , z-1 );
+   n010 = stb__perlin_grad(stb__perlin_randtab_grad_idx[r01+z0], x  , y-1, z   );
+   n011 = stb__perlin_grad(stb__perlin_randtab_grad_idx[r01+z1], x  , y-1, z-1 );
+   n100 = stb__perlin_grad(stb__perlin_randtab_grad_idx[r10+z0], x-1, y  , z   );
+   n101 = stb__perlin_grad(stb__perlin_randtab_grad_idx[r10+z1], x-1, y  , z-1 );
+   n110 = stb__perlin_grad(stb__perlin_randtab_grad_idx[r11+z0], x-1, y-1, z   );
+   n111 = stb__perlin_grad(stb__perlin_randtab_grad_idx[r11+z1], x-1, y-1, z-1 );
+
+   n00 = stb__perlin_lerp(n000,n001,w);
+   n01 = stb__perlin_lerp(n010,n011,w);
+   n10 = stb__perlin_lerp(n100,n101,w);
+   n11 = stb__perlin_lerp(n110,n111,w);
+
+   n0 = stb__perlin_lerp(n00,n01,v);
+   n1 = stb__perlin_lerp(n10,n11,v);
+
+   return stb__perlin_lerp(n0,n1,u);
+}
 #endif  // STB_PERLIN_IMPLEMENTATION
 
 /*
@@ -314,433 +424,4 @@
 ACTION OF CONTRACT, TORT OR OTHERWISE, ARISING FROM, OUT OF OR IN CONNECTION 
 WITH THE SOFTWARE OR THE USE OR OTHER DEALINGS IN THE SOFTWARE.
 ------------------------------------------------------------------------------
-*/
-=======
-// stb_perlin.h - v0.4 - perlin noise
-// public domain single-file C implementation by Sean Barrett
-//
-// LICENSE
-//
-//   See end of file.
-//
-//
-// to create the implementation,
-//     #define STB_PERLIN_IMPLEMENTATION
-// in *one* C/CPP file that includes this file.
-//
-//
-// Documentation:
-//
-// float  stb_perlin_noise3( float x,
-//                           float y,
-//                           float z,
-//                           int   x_wrap=0,
-//                           int   y_wrap=0,
-//                           int   z_wrap=0)
-//
-// This function computes a random value at the coordinate (x,y,z).
-// Adjacent random values are continuous but the noise fluctuates
-// its randomness with period 1, i.e. takes on wholly unrelated values
-// at integer points. Specifically, this implements Ken Perlin's
-// revised noise function from 2002.
-//
-// The "wrap" parameters can be used to create wraparound noise that
-// wraps at powers of two. The numbers MUST be powers of two. Specify
-// 0 to mean "don't care". (The noise always wraps every 256 due
-// details of the implementation, even if you ask for larger or no
-// wrapping.)
-//
-// float  stb_perlin_noise3_seed( float x,
-//                                float y,
-//                                float z,
-//                                int   x_wrap=0,
-//                                int   y_wrap=0,
-//                                int   z_wrap=0,
-//                                int   seed)
-//
-// As above, but 'seed' selects from multiple different variations of the
-// noise function. The current implementation only uses the bottom 8 bits
-// of 'seed', but possibly in the future more bits will be used.
-//
-//
-// Fractal Noise:
-//
-// Three common fractal noise functions are included, which produce 
-// a wide variety of nice effects depending on the parameters 
-// provided. Note that each function will call stb_perlin_noise3 
-// 'octaves' times, so this parameter will affect runtime.
-//
-// float stb_perlin_ridge_noise3(float x, float y, float z,
-//                               float lacunarity, float gain, float offset, int octaves)
-//
-// float stb_perlin_fbm_noise3(float x, float y, float z,
-//                             float lacunarity, float gain, int octaves)
-//
-// float stb_perlin_turbulence_noise3(float x, float y, float z,
-//                                    float lacunarity, float gain, int octaves)
-//
-// Typical values to start playing with:
-//     octaves    =   6     -- number of "octaves" of noise3() to sum
-//     lacunarity = ~ 2.0   -- spacing between successive octaves (use exactly 2.0 for wrapping output)
-//     gain       =   0.5   -- relative weighting applied to each successive octave
-//     offset     =   1.0?  -- used to invert the ridges, may need to be larger, not sure
-//    
-//
-// Contributors:
-//    Jack Mott - additional noise functions
-//    Jordan Peck - seeded noise
-//
-
-
-#ifdef __cplusplus
-extern "C" {
-#endif
-extern float stb_perlin_noise3(float x, float y, float z, int x_wrap, int y_wrap, int z_wrap);
-extern float stb_perlin_ridge_noise3(float x, float y, float z, float lacunarity, float gain, float offset, int octaves);
-extern float stb_perlin_fbm_noise3(float x, float y, float z, float lacunarity, float gain, int octaves);
-extern float stb_perlin_turbulence_noise3(float x, float y, float z, float lacunarity, float gain, int octaves);
-extern float stb_perlin_noise3_wrap_nonpow2(float x, float y, float z, int x_wrap, int y_wrap, int z_wrap, unsigned char seed);
-#ifdef __cplusplus
-}
-#endif
-
-#ifdef STB_PERLIN_IMPLEMENTATION
-
-#include <math.h> // fabs()
-
-// not same permutation table as Perlin's reference to avoid copyright issues;
-// Perlin's table can be found at http://mrl.nyu.edu/~perlin/noise/
-static unsigned char stb__perlin_randtab[512] =
-{
-   23, 125, 161, 52, 103, 117, 70, 37, 247, 101, 203, 169, 124, 126, 44, 123, 
-   152, 238, 145, 45, 171, 114, 253, 10, 192, 136, 4, 157, 249, 30, 35, 72, 
-   175, 63, 77, 90, 181, 16, 96, 111, 133, 104, 75, 162, 93, 56, 66, 240, 
-   8, 50, 84, 229, 49, 210, 173, 239, 141, 1, 87, 18, 2, 198, 143, 57, 
-   225, 160, 58, 217, 168, 206, 245, 204, 199, 6, 73, 60, 20, 230, 211, 233, 
-   94, 200, 88, 9, 74, 155, 33, 15, 219, 130, 226, 202, 83, 236, 42, 172, 
-   165, 218, 55, 222, 46, 107, 98, 154, 109, 67, 196, 178, 127, 158, 13, 243, 
-   65, 79, 166, 248, 25, 224, 115, 80, 68, 51, 184, 128, 232, 208, 151, 122, 
-   26, 212, 105, 43, 179, 213, 235, 148, 146, 89, 14, 195, 28, 78, 112, 76, 
-   250, 47, 24, 251, 140, 108, 186, 190, 228, 170, 183, 139, 39, 188, 244, 246, 
-   132, 48, 119, 144, 180, 138, 134, 193, 82, 182, 120, 121, 86, 220, 209, 3, 
-   91, 241, 149, 85, 205, 150, 113, 216, 31, 100, 41, 164, 177, 214, 153, 231, 
-   38, 71, 185, 174, 97, 201, 29, 95, 7, 92, 54, 254, 191, 118, 34, 221, 
-   131, 11, 163, 99, 234, 81, 227, 147, 156, 176, 17, 142, 69, 12, 110, 62, 
-   27, 255, 0, 194, 59, 116, 242, 252, 19, 21, 187, 53, 207, 129, 64, 135, 
-   61, 40, 167, 237, 102, 223, 106, 159, 197, 189, 215, 137, 36, 32, 22, 5,  
-
-   // and a second copy so we don't need an extra mask or static initializer
-   23, 125, 161, 52, 103, 117, 70, 37, 247, 101, 203, 169, 124, 126, 44, 123, 
-   152, 238, 145, 45, 171, 114, 253, 10, 192, 136, 4, 157, 249, 30, 35, 72, 
-   175, 63, 77, 90, 181, 16, 96, 111, 133, 104, 75, 162, 93, 56, 66, 240, 
-   8, 50, 84, 229, 49, 210, 173, 239, 141, 1, 87, 18, 2, 198, 143, 57, 
-   225, 160, 58, 217, 168, 206, 245, 204, 199, 6, 73, 60, 20, 230, 211, 233, 
-   94, 200, 88, 9, 74, 155, 33, 15, 219, 130, 226, 202, 83, 236, 42, 172, 
-   165, 218, 55, 222, 46, 107, 98, 154, 109, 67, 196, 178, 127, 158, 13, 243, 
-   65, 79, 166, 248, 25, 224, 115, 80, 68, 51, 184, 128, 232, 208, 151, 122, 
-   26, 212, 105, 43, 179, 213, 235, 148, 146, 89, 14, 195, 28, 78, 112, 76, 
-   250, 47, 24, 251, 140, 108, 186, 190, 228, 170, 183, 139, 39, 188, 244, 246, 
-   132, 48, 119, 144, 180, 138, 134, 193, 82, 182, 120, 121, 86, 220, 209, 3, 
-   91, 241, 149, 85, 205, 150, 113, 216, 31, 100, 41, 164, 177, 214, 153, 231, 
-   38, 71, 185, 174, 97, 201, 29, 95, 7, 92, 54, 254, 191, 118, 34, 221, 
-   131, 11, 163, 99, 234, 81, 227, 147, 156, 176, 17, 142, 69, 12, 110, 62, 
-   27, 255, 0, 194, 59, 116, 242, 252, 19, 21, 187, 53, 207, 129, 64, 135, 
-   61, 40, 167, 237, 102, 223, 106, 159, 197, 189, 215, 137, 36, 32, 22, 5,  
-}; 
-
-
-// perlin's gradient has 12 cases so some get used 1/16th of the time
-// and some 2/16ths. We reduce bias by changing those fractions
-// to 5/64ths and 6/64ths
-
-// this array is designed to match the previous implementation
-// of gradient hash: indices[stb__perlin_randtab[i]&63]
-static unsigned char stb__perlin_randtab_grad_idx[512] =
-{
-    7, 9, 5, 0, 11, 1, 6, 9, 3, 9, 11, 1, 8, 10, 4, 7,
-    8, 6, 1, 5, 3, 10, 9, 10, 0, 8, 4, 1, 5, 2, 7, 8,
-    7, 11, 9, 10, 1, 0, 4, 7, 5, 0, 11, 6, 1, 4, 2, 8,
-    8, 10, 4, 9, 9, 2, 5, 7, 9, 1, 7, 2, 2, 6, 11, 5,
-    5, 4, 6, 9, 0, 1, 1, 0, 7, 6, 9, 8, 4, 10, 3, 1,
-    2, 8, 8, 9, 10, 11, 5, 11, 11, 2, 6, 10, 3, 4, 2, 4,
-    9, 10, 3, 2, 6, 3, 6, 10, 5, 3, 4, 10, 11, 2, 9, 11,
-    1, 11, 10, 4, 9, 4, 11, 0, 4, 11, 4, 0, 0, 0, 7, 6,
-    10, 4, 1, 3, 11, 5, 3, 4, 2, 9, 1, 3, 0, 1, 8, 0,
-    6, 7, 8, 7, 0, 4, 6, 10, 8, 2, 3, 11, 11, 8, 0, 2,
-    4, 8, 3, 0, 0, 10, 6, 1, 2, 2, 4, 5, 6, 0, 1, 3,
-    11, 9, 5, 5, 9, 6, 9, 8, 3, 8, 1, 8, 9, 6, 9, 11,
-    10, 7, 5, 6, 5, 9, 1, 3, 7, 0, 2, 10, 11, 2, 6, 1,
-    3, 11, 7, 7, 2, 1, 7, 3, 0, 8, 1, 1, 5, 0, 6, 10,
-    11, 11, 0, 2, 7, 0, 10, 8, 3, 5, 7, 1, 11, 1, 0, 7,
-    9, 0, 11, 5, 10, 3, 2, 3, 5, 9, 7, 9, 8, 4, 6, 5,
-
-    // and a second copy so we don't need an extra mask or static initializer
-    7, 9, 5, 0, 11, 1, 6, 9, 3, 9, 11, 1, 8, 10, 4, 7,
-    8, 6, 1, 5, 3, 10, 9, 10, 0, 8, 4, 1, 5, 2, 7, 8,
-    7, 11, 9, 10, 1, 0, 4, 7, 5, 0, 11, 6, 1, 4, 2, 8,
-    8, 10, 4, 9, 9, 2, 5, 7, 9, 1, 7, 2, 2, 6, 11, 5,
-    5, 4, 6, 9, 0, 1, 1, 0, 7, 6, 9, 8, 4, 10, 3, 1,
-    2, 8, 8, 9, 10, 11, 5, 11, 11, 2, 6, 10, 3, 4, 2, 4,
-    9, 10, 3, 2, 6, 3, 6, 10, 5, 3, 4, 10, 11, 2, 9, 11,
-    1, 11, 10, 4, 9, 4, 11, 0, 4, 11, 4, 0, 0, 0, 7, 6,
-    10, 4, 1, 3, 11, 5, 3, 4, 2, 9, 1, 3, 0, 1, 8, 0,
-    6, 7, 8, 7, 0, 4, 6, 10, 8, 2, 3, 11, 11, 8, 0, 2,
-    4, 8, 3, 0, 0, 10, 6, 1, 2, 2, 4, 5, 6, 0, 1, 3,
-    11, 9, 5, 5, 9, 6, 9, 8, 3, 8, 1, 8, 9, 6, 9, 11,
-    10, 7, 5, 6, 5, 9, 1, 3, 7, 0, 2, 10, 11, 2, 6, 1,
-    3, 11, 7, 7, 2, 1, 7, 3, 0, 8, 1, 1, 5, 0, 6, 10,
-    11, 11, 0, 2, 7, 0, 10, 8, 3, 5, 7, 1, 11, 1, 0, 7,
-    9, 0, 11, 5, 10, 3, 2, 3, 5, 9, 7, 9, 8, 4, 6, 5,
-};
-
-static float stb__perlin_lerp(float a, float b, float t)
-{
-   return a + (b-a) * t;
-}
-
-static int stb__perlin_fastfloor(float a)
-{
-    int ai = (int) a;
-    return (a < ai) ? ai-1 : ai;
-}
-
-// different grad function from Perlin's, but easy to modify to match reference
-static float stb__perlin_grad(int grad_idx, float x, float y, float z)
-{
-   static float basis[12][4] =
-   {
-      {  1, 1, 0 },
-      { -1, 1, 0 },
-      {  1,-1, 0 },
-      { -1,-1, 0 },
-      {  1, 0, 1 },
-      { -1, 0, 1 },
-      {  1, 0,-1 },
-      { -1, 0,-1 },
-      {  0, 1, 1 },
-      {  0,-1, 1 },
-      {  0, 1,-1 },
-      {  0,-1,-1 },
-   };
-
-   float *grad = basis[grad_idx];
-   return grad[0]*x + grad[1]*y + grad[2]*z;
-}
-
-float stb_perlin_noise3_internal(float x, float y, float z, int x_wrap, int y_wrap, int z_wrap, unsigned char seed)
-{
-   float u,v,w;
-   float n000,n001,n010,n011,n100,n101,n110,n111;
-   float n00,n01,n10,n11;
-   float n0,n1;
-
-   unsigned int x_mask = (x_wrap-1) & 255;
-   unsigned int y_mask = (y_wrap-1) & 255;
-   unsigned int z_mask = (z_wrap-1) & 255;
-   int px = stb__perlin_fastfloor(x);
-   int py = stb__perlin_fastfloor(y);
-   int pz = stb__perlin_fastfloor(z);
-   int x0 = px & x_mask, x1 = (px+1) & x_mask;
-   int y0 = py & y_mask, y1 = (py+1) & y_mask;
-   int z0 = pz & z_mask, z1 = (pz+1) & z_mask;
-   int r0,r1, r00,r01,r10,r11;
-
-   #define stb__perlin_ease(a)   (((a*6-15)*a + 10) * a * a * a)
-
-   x -= px; u = stb__perlin_ease(x);
-   y -= py; v = stb__perlin_ease(y);
-   z -= pz; w = stb__perlin_ease(z);
-
-   r0 = stb__perlin_randtab[x0+seed];
-   r1 = stb__perlin_randtab[x1+seed];
-
-   r00 = stb__perlin_randtab[r0+y0];
-   r01 = stb__perlin_randtab[r0+y1];
-   r10 = stb__perlin_randtab[r1+y0];
-   r11 = stb__perlin_randtab[r1+y1];
-
-   n000 = stb__perlin_grad(stb__perlin_randtab_grad_idx[r00+z0], x  , y  , z   );
-   n001 = stb__perlin_grad(stb__perlin_randtab_grad_idx[r00+z1], x  , y  , z-1 );
-   n010 = stb__perlin_grad(stb__perlin_randtab_grad_idx[r01+z0], x  , y-1, z   );
-   n011 = stb__perlin_grad(stb__perlin_randtab_grad_idx[r01+z1], x  , y-1, z-1 );
-   n100 = stb__perlin_grad(stb__perlin_randtab_grad_idx[r10+z0], x-1, y  , z   );
-   n101 = stb__perlin_grad(stb__perlin_randtab_grad_idx[r10+z1], x-1, y  , z-1 );
-   n110 = stb__perlin_grad(stb__perlin_randtab_grad_idx[r11+z0], x-1, y-1, z   );
-   n111 = stb__perlin_grad(stb__perlin_randtab_grad_idx[r11+z1], x-1, y-1, z-1 );
-
-   n00 = stb__perlin_lerp(n000,n001,w);
-   n01 = stb__perlin_lerp(n010,n011,w);
-   n10 = stb__perlin_lerp(n100,n101,w);
-   n11 = stb__perlin_lerp(n110,n111,w);
-
-   n0 = stb__perlin_lerp(n00,n01,v);
-   n1 = stb__perlin_lerp(n10,n11,v);
-
-   return stb__perlin_lerp(n0,n1,u);
-}
-
-float stb_perlin_noise3(float x, float y, float z, int x_wrap, int y_wrap, int z_wrap)
-{
-    return stb_perlin_noise3_internal(x,y,z,x_wrap,y_wrap,z_wrap,0);
-}
-
-float stb_perlin_noise3_seed(float x, float y, float z, int x_wrap, int y_wrap, int z_wrap, int seed)
-{
-    return stb_perlin_noise3_internal(x,y,z,x_wrap,y_wrap,z_wrap, (unsigned char) seed);
-}
-
-float stb_perlin_ridge_noise3(float x, float y, float z, float lacunarity, float gain, float offset, int octaves)
-{
-   int i;
-   float frequency = 1.0f;
-   float prev = 1.0f;
-   float amplitude = 0.5f;
-   float sum = 0.0f;
-
-   for (i = 0; i < octaves; i++) {
-      float r = stb_perlin_noise3_internal(x*frequency,y*frequency,z*frequency,0,0,0,(unsigned char)i);
-      r = offset - (float) fabs(r);
-      r = r*r;
-      sum += r*amplitude*prev;
-      prev = r;
-      frequency *= lacunarity;
-      amplitude *= gain;
-   }
-   return sum;
-}
-
-float stb_perlin_fbm_noise3(float x, float y, float z, float lacunarity, float gain, int octaves)
-{
-   int i;
-   float frequency = 1.0f;
-   float amplitude = 1.0f;
-   float sum = 0.0f;
-   
-   for (i = 0; i < octaves; i++) {
-      sum += stb_perlin_noise3_internal(x*frequency,y*frequency,z*frequency,0,0,0,(unsigned char)i)*amplitude;
-      frequency *= lacunarity;
-      amplitude *= gain;
-   }
-   return sum;
-}
-
-float stb_perlin_turbulence_noise3(float x, float y, float z, float lacunarity, float gain, int octaves)
-{
-   int i;
-   float frequency = 1.0f;
-   float amplitude = 1.0f;
-   float sum = 0.0f;
-   
-   for (i = 0; i < octaves; i++) {
-      float r = stb_perlin_noise3_internal(x*frequency,y*frequency,z*frequency,0,0,0,(unsigned char)i)*amplitude;
-      sum += (float) fabs(r);
-      frequency *= lacunarity;
-      amplitude *= gain;
-   }
-   return sum;
-}
-
-float stb_perlin_noise3_wrap_nonpow2(float x, float y, float z, int x_wrap, int y_wrap, int z_wrap, unsigned char seed)
-{
-   float u,v,w;
-   float n000,n001,n010,n011,n100,n101,n110,n111;
-   float n00,n01,n10,n11;
-   float n0,n1;
-
-   int px = stb__perlin_fastfloor(x);
-   int py = stb__perlin_fastfloor(y);
-   int pz = stb__perlin_fastfloor(z);
-   int x_wrap2 = (x_wrap ? x_wrap : 256);
-   int y_wrap2 = (y_wrap ? y_wrap : 256);
-   int z_wrap2 = (z_wrap ? z_wrap : 256);
-   int x0 = px % x_wrap2, x1;
-   int y0 = py % y_wrap2, y1;
-   int z0 = pz % z_wrap2, z1;
-   int r0,r1, r00,r01,r10,r11;
-
-   if (x0 < 0) x0 += x_wrap2;
-   if (y0 < 0) y0 += y_wrap2;
-   if (z0 < 0) z0 += z_wrap2;
-   x1 = (x0+1) % x_wrap2;
-   y1 = (y0+1) % y_wrap2;
-   z1 = (z0+1) % z_wrap2;
-
-   #define stb__perlin_ease(a)   (((a*6-15)*a + 10) * a * a * a)
-
-   x -= px; u = stb__perlin_ease(x);
-   y -= py; v = stb__perlin_ease(y);
-   z -= pz; w = stb__perlin_ease(z);
-
-   r0 = stb__perlin_randtab[x0];
-   r0 = stb__perlin_randtab[r0+seed];
-   r1 = stb__perlin_randtab[x1];
-   r1 = stb__perlin_randtab[r1+seed];
-
-   r00 = stb__perlin_randtab[r0+y0];
-   r01 = stb__perlin_randtab[r0+y1];
-   r10 = stb__perlin_randtab[r1+y0];
-   r11 = stb__perlin_randtab[r1+y1];
-
-   n000 = stb__perlin_grad(stb__perlin_randtab_grad_idx[r00+z0], x  , y  , z   );
-   n001 = stb__perlin_grad(stb__perlin_randtab_grad_idx[r00+z1], x  , y  , z-1 );
-   n010 = stb__perlin_grad(stb__perlin_randtab_grad_idx[r01+z0], x  , y-1, z   );
-   n011 = stb__perlin_grad(stb__perlin_randtab_grad_idx[r01+z1], x  , y-1, z-1 );
-   n100 = stb__perlin_grad(stb__perlin_randtab_grad_idx[r10+z0], x-1, y  , z   );
-   n101 = stb__perlin_grad(stb__perlin_randtab_grad_idx[r10+z1], x-1, y  , z-1 );
-   n110 = stb__perlin_grad(stb__perlin_randtab_grad_idx[r11+z0], x-1, y-1, z   );
-   n111 = stb__perlin_grad(stb__perlin_randtab_grad_idx[r11+z1], x-1, y-1, z-1 );
-
-   n00 = stb__perlin_lerp(n000,n001,w);
-   n01 = stb__perlin_lerp(n010,n011,w);
-   n10 = stb__perlin_lerp(n100,n101,w);
-   n11 = stb__perlin_lerp(n110,n111,w);
-
-   n0 = stb__perlin_lerp(n00,n01,v);
-   n1 = stb__perlin_lerp(n10,n11,v);
-
-   return stb__perlin_lerp(n0,n1,u);
-}
-#endif  // STB_PERLIN_IMPLEMENTATION
-
-/*
-------------------------------------------------------------------------------
-This software is available under 2 licenses -- choose whichever you prefer.
-------------------------------------------------------------------------------
-ALTERNATIVE A - MIT License
-Copyright (c) 2017 Sean Barrett
-Permission is hereby granted, free of charge, to any person obtaining a copy of 
-this software and associated documentation files (the "Software"), to deal in 
-the Software without restriction, including without limitation the rights to 
-use, copy, modify, merge, publish, distribute, sublicense, and/or sell copies 
-of the Software, and to permit persons to whom the Software is furnished to do 
-so, subject to the following conditions:
-The above copyright notice and this permission notice shall be included in all 
-copies or substantial portions of the Software.
-THE SOFTWARE IS PROVIDED "AS IS", WITHOUT WARRANTY OF ANY KIND, EXPRESS OR 
-IMPLIED, INCLUDING BUT NOT LIMITED TO THE WARRANTIES OF MERCHANTABILITY, 
-FITNESS FOR A PARTICULAR PURPOSE AND NONINFRINGEMENT. IN NO EVENT SHALL THE 
-AUTHORS OR COPYRIGHT HOLDERS BE LIABLE FOR ANY CLAIM, DAMAGES OR OTHER 
-LIABILITY, WHETHER IN AN ACTION OF CONTRACT, TORT OR OTHERWISE, ARISING FROM, 
-OUT OF OR IN CONNECTION WITH THE SOFTWARE OR THE USE OR OTHER DEALINGS IN THE 
-SOFTWARE.
-------------------------------------------------------------------------------
-ALTERNATIVE B - Public Domain (www.unlicense.org)
-This is free and unencumbered software released into the public domain.
-Anyone is free to copy, modify, publish, use, compile, sell, or distribute this 
-software, either in source code form or as a compiled binary, for any purpose, 
-commercial or non-commercial, and by any means.
-In jurisdictions that recognize copyright laws, the author or authors of this 
-software dedicate any and all copyright interest in the software to the public 
-domain. We make this dedication for the benefit of the public at large and to 
-the detriment of our heirs and successors. We intend this dedication to be an 
-overt act of relinquishment in perpetuity of all present and future rights to 
-this software under copyright law.
-THE SOFTWARE IS PROVIDED "AS IS", WITHOUT WARRANTY OF ANY KIND, EXPRESS OR 
-IMPLIED, INCLUDING BUT NOT LIMITED TO THE WARRANTIES OF MERCHANTABILITY, 
-FITNESS FOR A PARTICULAR PURPOSE AND NONINFRINGEMENT. IN NO EVENT SHALL THE 
-AUTHORS BE LIABLE FOR ANY CLAIM, DAMAGES OR OTHER LIABILITY, WHETHER IN AN 
-ACTION OF CONTRACT, TORT OR OTHERWISE, ARISING FROM, OUT OF OR IN CONNECTION 
-WITH THE SOFTWARE OR THE USE OR OTHER DEALINGS IN THE SOFTWARE.
-------------------------------------------------------------------------------
-*/
->>>>>>> 468adaa7
+*/