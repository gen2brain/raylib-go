<<<<<<< HEAD
#ifndef CGLTF_H_INCLUDED__
#define CGLTF_H_INCLUDED__

#ifdef __cplusplus
extern "C" {
#endif


typedef unsigned long cgltf_size;
typedef float cgltf_float;
typedef int cgltf_bool;

typedef enum cgltf_file_type
{
	cgltf_file_type_invalid,
	cgltf_file_type_gltf,
	cgltf_file_type_glb,
} cgltf_file_type;

typedef struct cgltf_options
{
	cgltf_file_type type;
	cgltf_size json_token_count; /* 0 == auto */
	void* (*memory_alloc)(void* user, cgltf_size size);
	void (*memory_free) (void* user, void* ptr);
	void* memory_user_data;
} cgltf_options;

typedef enum cgltf_result
{
	cgltf_result_success,
	cgltf_result_data_too_short,
	cgltf_result_unknown_format,
	cgltf_result_invalid_json,
	cgltf_result_invalid_options,
} cgltf_result;

typedef enum cgltf_buffer_view_type
{
	cgltf_buffer_view_type_invalid,
	cgltf_buffer_view_type_indices,
	cgltf_buffer_view_type_vertices,
} cgltf_buffer_view_type;

typedef enum cgltf_attribute_type
{
	cgltf_attribute_type_invalid,
	cgltf_attribute_type_position,
	cgltf_attribute_type_normal,
	cgltf_attribute_type_tangent,
	cgltf_attribute_type_texcoord_0,
	cgltf_attribute_type_texcoord_1,
	cgltf_attribute_type_color_0,
	cgltf_attribute_type_joints_0,
	cgltf_attribute_type_weights_0,
} cgltf_attribute_type;

typedef enum cgltf_component_type
{
	cgltf_component_type_invalid,
	cgltf_component_type_rgb_32f,
	cgltf_component_type_rgba_32f,
	cgltf_component_type_rg_32f,
	cgltf_component_type_rg_8,
	cgltf_component_type_rg_16,
	cgltf_component_type_rgba_8,
	cgltf_component_type_rgba_16,
	cgltf_component_type_r_8,
	cgltf_component_type_r_8u,
	cgltf_component_type_r_16,
	cgltf_component_type_r_16u,
	cgltf_component_type_r_32u,
	cgltf_component_type_r_32f,
} cgltf_component_type;

typedef enum cgltf_type
{
	cgltf_type_invalid,
	cgltf_type_scalar,
	cgltf_type_vec2,
	cgltf_type_vec3,
	cgltf_type_vec4,
	cgltf_type_mat2,
	cgltf_type_mat3,
	cgltf_type_mat4,
} cgltf_type;

typedef enum cgltf_primitive_type
{
	cgltf_type_points,
	cgltf_type_lines,
	cgltf_type_line_loop,
	cgltf_type_line_strip,
	cgltf_type_triangles,
	cgltf_type_triangle_strip,
	cgltf_type_triangle_fan,
} cgltf_primitive_type;

typedef struct cgltf_buffer
{
	cgltf_size size;
	char* uri;
} cgltf_buffer;

typedef struct cgltf_buffer_view
{
	cgltf_buffer* buffer;
	cgltf_size offset;
	cgltf_size size;
	cgltf_size stride; /* 0 == automatically determined by accessor */
	cgltf_buffer_view_type type;
} cgltf_buffer_view;

typedef struct cgltf_accessor
{
	cgltf_component_type component_type;
	cgltf_type type;
	cgltf_size offset;
	cgltf_size count;
	cgltf_size stride;
	cgltf_buffer_view* buffer_view;
} cgltf_accessor;

typedef struct cgltf_attribute
{
	cgltf_attribute_type name;
	cgltf_accessor* data;
} cgltf_attribute;


typedef struct cgltf_rgba 
{
	cgltf_float r;
	cgltf_float g;
	cgltf_float b;
	cgltf_float a;
} cgltf_rgba;

typedef struct cgltf_image 
{
	char* uri;
	cgltf_buffer_view* buffer_view;
	char* mime_type;
} cgltf_image;

typedef struct cgltf_sampler
{
	cgltf_float mag_filter;
	cgltf_float min_filter;
	cgltf_float wrap_s;
	cgltf_float wrap_t;
} cgltf_sampler;

typedef struct cgltf_texture
{
	cgltf_image* image;
	cgltf_sampler* sampler;
} cgltf_texture;

typedef struct cgltf_texture_view
{	
	cgltf_texture* texture;
	cgltf_size texcoord;
	cgltf_float scale;
} cgltf_texture_view;

typedef struct cgltf_pbr
{
	cgltf_texture_view base_color_texture;
	cgltf_texture_view metallic_roughness_texture;

	cgltf_rgba base_color;
	cgltf_float metallic_factor;
	cgltf_float roughness_factor;
} cgltf_pbr;

typedef struct cgltf_material
{
	char* name;
	cgltf_pbr pbr;
	cgltf_rgba emissive_color;
	cgltf_texture_view normal_texture;
	cgltf_texture_view emissive_texture;
	cgltf_texture_view occlusion_texture;
	cgltf_bool double_sided;
} cgltf_material;

typedef struct cgltf_primitive {
	cgltf_primitive_type type;
	cgltf_accessor* indices;
	cgltf_material* material;
	cgltf_attribute* attributes;
	cgltf_size attributes_count;
} cgltf_primitive;

typedef struct cgltf_mesh {
	char* name;
	cgltf_primitive* primitives;
	cgltf_size primitives_count;
} cgltf_mesh;

typedef struct cgltf_data
{
	unsigned version;
	cgltf_file_type file_type;

	cgltf_mesh* meshes;
	cgltf_size meshes_count;

	cgltf_material* materials;
	cgltf_size materials_count;

	cgltf_accessor* accessors;
	cgltf_size accessors_count;

	cgltf_buffer_view* buffer_views;
	cgltf_size buffer_views_count;

	cgltf_buffer* buffers;
	cgltf_size buffers_count;

	cgltf_image* images;
	cgltf_size images_count;

	cgltf_texture* textures;
	cgltf_size textures_count;

	cgltf_sampler* samplers;
	cgltf_size samplers_count;

	const void* bin;
	cgltf_size bin_size;

	void (*memory_free) (void* user, void* ptr);
	void* memory_user_data;
} cgltf_data;

cgltf_result cgltf_parse(
		const cgltf_options* options,
		const void* data,
		cgltf_size size,
		cgltf_data* out_data);

void cgltf_free(cgltf_data* data);

#endif /* #ifndef CGLTF_H_INCLUDED__ */

/*
 *
 * Stop now, if you are only interested in the API.
 * Below, you find the implementation.
 *
 */

#ifdef __INTELLISENSE__
/* This makes MSVC intellisense work. */
#define CGLTF_IMPLEMENTATION
#endif

#ifdef CGLTF_IMPLEMENTATION

#include <stdint.h> /* For uint8_t, uint32_t */
#include <string.h> /* For strncpy */
#include <stdlib.h> /* For malloc, free */


/*
 * -- jsmn.h start --
 * Source: https://github.com/zserge/jsmn
 * License: MIT
 */
typedef enum {
	JSMN_UNDEFINED = 0,
	JSMN_OBJECT = 1,
	JSMN_ARRAY = 2,
	JSMN_STRING = 3,
	JSMN_PRIMITIVE = 4
} jsmntype_t;
enum jsmnerr {
	/* Not enough tokens were provided */
	JSMN_ERROR_NOMEM = -1,
	/* Invalid character inside JSON string */
	JSMN_ERROR_INVAL = -2,
	/* The string is not a full JSON packet, more bytes expected */
	JSMN_ERROR_PART = -3
};
typedef struct {
	jsmntype_t type;
	int start;
	int end;
	int size;
#ifdef JSMN_PARENT_LINKS
	int parent;
#endif
} jsmntok_t;
typedef struct {
	unsigned int pos; /* offset in the JSON string */
	unsigned int toknext; /* next token to allocate */
	int toksuper; /* superior token node, e.g parent object or array */
} jsmn_parser;
void jsmn_init(jsmn_parser *parser);
int jsmn_parse(jsmn_parser *parser, const char *js, size_t len, jsmntok_t *tokens, unsigned int num_tokens);
/*
 * -- jsmn.h end --
 */


static const cgltf_size GltfHeaderSize = 12;
static const cgltf_size GltfChunkHeaderSize = 8;
static const uint32_t GltfMagic = 0x46546C67;
static const uint32_t GltfMagicJsonChunk = 0x4E4F534A;
static const uint32_t GltfMagicBinChunk = 0x004E4942;

static void* cgltf_mem_alloc(void* user, cgltf_size size)
{
	return malloc(size);
}

static void cgltf_mem_free(void* user, void* ptr)
{
	free(ptr);
}

static cgltf_result cgltf_parse_json(cgltf_options* options, const uint8_t* json_chunk, cgltf_size size, cgltf_data* out_data);

cgltf_result cgltf_parse(const cgltf_options* options, const void* data, cgltf_size size, cgltf_data* out_data)
{
	if (size < GltfHeaderSize)
	{
		return cgltf_result_data_too_short;
	}

	if (options == NULL)
	{
		return cgltf_result_invalid_options;
	}

	cgltf_options fixed_options = *options;
	if (fixed_options.memory_alloc == NULL)
	{
		fixed_options.memory_alloc = &cgltf_mem_alloc;
	}
	if (fixed_options.memory_free == NULL)
	{
		fixed_options.memory_free = &cgltf_mem_free;
	}

	uint32_t tmp;
	// Magic
	memcpy(&tmp, data, 4);
	if (tmp != GltfMagic)
	{
		if (fixed_options.type == cgltf_file_type_invalid)
		{
			fixed_options.type = cgltf_file_type_gltf;
		}
		else
		{
			return cgltf_result_unknown_format;
		}
	}

	memset(out_data, 0, sizeof(cgltf_data));
	out_data->memory_free = fixed_options.memory_free;
	out_data->memory_user_data = fixed_options.memory_user_data;

	if (fixed_options.type == cgltf_file_type_gltf)
	{
		out_data->file_type = cgltf_file_type_gltf;
		return cgltf_parse_json(&fixed_options, data, size, out_data);
	}

	const uint8_t* ptr = (const uint8_t*)data;
	// Version
	memcpy(&tmp, ptr + 4, 4);
	out_data->version = tmp;

	// Total length
	memcpy(&tmp, ptr + 8, 4);
	if (tmp > size)
	{
		return cgltf_result_data_too_short;
	}

	const uint8_t* json_chunk = ptr + GltfHeaderSize;

	// JSON chunk: length
	uint32_t json_length;
	memcpy(&json_length, json_chunk, 4);
	if (GltfHeaderSize + GltfChunkHeaderSize + json_length > size)
	{
		return cgltf_result_data_too_short;
	}

	// JSON chunk: magic
	memcpy(&tmp, json_chunk + 4, 4);
	if (tmp != GltfMagicJsonChunk)
	{
		return cgltf_result_unknown_format;
	}

	json_chunk += GltfChunkHeaderSize;
	cgltf_result json_result = cgltf_parse_json(&fixed_options, json_chunk, json_length, out_data);
	if (json_result != cgltf_result_success)
	{
		return json_result;
	}

	out_data->file_type = cgltf_file_type_invalid;
	if (GltfHeaderSize + GltfChunkHeaderSize + json_length + GltfChunkHeaderSize <= size)
	{
		// We can read another chunk
		const uint8_t* bin_chunk = json_chunk + json_length;

		// Bin chunk: length
		uint32_t bin_length;
		memcpy(&bin_length, bin_chunk, 4);
		if (GltfHeaderSize + GltfChunkHeaderSize + json_length + GltfChunkHeaderSize + bin_length > size)
		{
			return cgltf_result_data_too_short;
		}

		// Bin chunk: magic
		memcpy(&tmp, bin_chunk + 4, 4);
		if (tmp != GltfMagicBinChunk)
		{
			return cgltf_result_unknown_format;
		}

		bin_chunk += GltfChunkHeaderSize;

		out_data->file_type = cgltf_file_type_glb;
		out_data->bin = bin_chunk;
		out_data->bin_size = bin_length;
	}

	return cgltf_result_success;
}

void cgltf_free(cgltf_data* data)
{
	data->memory_free(data->memory_user_data, data->accessors);
	data->memory_free(data->memory_user_data, data->buffer_views);


	for (cgltf_size i = 0; i < data->buffers_count; ++i)
	{
		data->memory_free(data->memory_user_data, data->buffers[i].uri);
	}
	data->memory_free(data->memory_user_data, data->buffers);

	for (cgltf_size i = 0; i < data->meshes_count; ++i)
	{
		data->memory_free(data->memory_user_data, data->meshes[i].name);
		for (cgltf_size j = 0; j < data->meshes[i].primitives_count; ++j)
		{
			data->memory_free(data->memory_user_data, data->meshes[i].primitives[j].attributes);
		}
		data->memory_free(data->memory_user_data, data->meshes[i].primitives);
	}
	data->memory_free(data->memory_user_data, data->meshes);

	for (cgltf_size i = 0; i < data->materials_count; ++i)
	{
		data->memory_free(data->memory_user_data, data->materials[i].name);
	}

	data->memory_free(data->memory_user_data, data->materials);

	for (cgltf_size i = 0; i < data->images_count; ++i) 
	{
		data->memory_free(data->memory_user_data, data->images[i].uri);
		data->memory_free(data->memory_user_data, data->images[i].mime_type);
	}

	data->memory_free(data->memory_user_data, data->images);
	data->memory_free(data->memory_user_data, data->textures);
	data->memory_free(data->memory_user_data, data->samplers);
}

#define CGLTF_CHECK_TOKTYPE(tok_, type_) if ((tok_).type != (type_)) { return -128; }

static char cgltf_to_lower(char c)
{
	if (c >= 'A' && c <= 'Z')
	{
		c = 'a' + (c - 'A');
	}
	return c;
}

static int cgltf_json_strcmp(jsmntok_t const* tok, const uint8_t* json_chunk, const char* str)
{
	CGLTF_CHECK_TOKTYPE(*tok, JSMN_STRING);
	int const str_len = strlen(str);
	int const name_length = tok->end - tok->start;
	if (name_length == str_len)
	{
		for (int i = 0; i < str_len; ++i)
		{
			char const a = cgltf_to_lower(*((const char*)json_chunk + tok->start + i));
			char const b = cgltf_to_lower(*(str + i));
			if (a < b)
			{
				return -1;
			}
			else if (a > b)
			{
				return 1;
			}
		}
		return 0;
	}
	return 128;
}

static int cgltf_json_to_int(jsmntok_t const* tok, const uint8_t* json_chunk)
{
	char tmp[128];
	CGLTF_CHECK_TOKTYPE(*tok, JSMN_PRIMITIVE);
	int size = tok->end - tok->start;
	strncpy(tmp,
		(const char*)json_chunk + tok->start,
		size);
	tmp[size] = 0;
	return atoi(tmp);
}

static cgltf_float cgltf_json_to_float(jsmntok_t const* tok, const uint8_t* json_chunk) {
	char tmp[128];
	CGLTF_CHECK_TOKTYPE(*tok, JSMN_PRIMITIVE);
	int size = tok->end - tok->start;
	strncpy(tmp,
		(const char*)json_chunk + tok->start,
		size);
	tmp[size] = 0;
	return atof(tmp);
}

static cgltf_bool cgltf_json_to_bool(jsmntok_t const* tok, const uint8_t* json_chunk) {
	//TODO: error handling?
	if (memcmp(json_chunk + tok->start, "true", 4) == 0)
		return 1;

	return 0;
}

static int cgltf_skip_json(jsmntok_t const* tokens, int i)
{
	if (tokens[i].type == JSMN_ARRAY)
	{
		int size = tokens[i].size;
		++i;
		for (int j = 0; j < size; ++j)
		{
			i = cgltf_skip_json(tokens, i);
		}
	}
	else if (tokens[i].type == JSMN_OBJECT)
	{
		int size = tokens[i].size;
		++i;
		for (int j = 0; j < size; ++j)
		{
			i = cgltf_skip_json(tokens, i);
			i = cgltf_skip_json(tokens, i);
		}
	}
	else if (tokens[i].type == JSMN_PRIMITIVE
		 || tokens[i].type == JSMN_STRING)
	{
		return i + 1;
	}
	return i;
}


static int cgltf_parse_json_primitive(cgltf_options* options, jsmntok_t const* tokens, int i,
				      const uint8_t* json_chunk,
				      cgltf_primitive* out_prim)
{
	CGLTF_CHECK_TOKTYPE(tokens[i], JSMN_OBJECT);

	int size = tokens[i].size;
	++i;

	out_prim->indices = (void* )-1;
	out_prim->material = NULL;

	for (int j = 0; j < size; ++j)
	{
		if (cgltf_json_strcmp(tokens+i, json_chunk, "mode") == 0)
		{
			++i;
			out_prim->type
					= (cgltf_primitive_type)
					cgltf_json_to_int(tokens+i, json_chunk);
			++i;
		}
		else if (cgltf_json_strcmp(tokens+i, json_chunk, "indices") == 0)
		{
			++i;
			out_prim->indices =
					(void*)(size_t)cgltf_json_to_int(tokens+i, json_chunk);
			++i;
		}
		else if (cgltf_json_strcmp(tokens+i, json_chunk, "material") == 0)
		{
			++i;
			out_prim->material =
				(void*)(size_t)cgltf_json_to_int(tokens+i, json_chunk);
			++i;
		}
		else if (cgltf_json_strcmp(tokens+i, json_chunk, "attributes") == 0)
		{
			++i;
			if (tokens[i].type != JSMN_OBJECT)
			{
				return -1;
			}
			out_prim->attributes_count = tokens[i].size;
			out_prim->attributes
					= options->memory_alloc(options->memory_user_data, sizeof(cgltf_attribute) * tokens[i].size);
			++i;
			for (cgltf_size iattr = 0; iattr < out_prim->attributes_count; ++iattr)
			{
				CGLTF_CHECK_TOKTYPE(tokens[i], JSMN_STRING);
				out_prim->attributes[iattr].name = cgltf_attribute_type_invalid;
				if (cgltf_json_strcmp(tokens+i, json_chunk, "POSITION") == 0)
				{
					out_prim->attributes[iattr].name = cgltf_attribute_type_position;
				}
				else if (cgltf_json_strcmp(tokens+i, json_chunk, "NORMAL") == 0)
				{
					out_prim->attributes[iattr].name = cgltf_attribute_type_normal;
				}
				else if (cgltf_json_strcmp(tokens+i, json_chunk, "TANGENT") == 0)
				{
					out_prim->attributes[iattr].name = cgltf_attribute_type_tangent;
				}
				else if (cgltf_json_strcmp(tokens+i, json_chunk, "TEXCOORD_0") == 0)
				{
					out_prim->attributes[iattr].name = cgltf_attribute_type_texcoord_0;
				}
				else if (cgltf_json_strcmp(tokens+i, json_chunk, "TEXCOORD_1") == 0)
				{
					out_prim->attributes[iattr].name = cgltf_attribute_type_texcoord_1;
				}
				else if (cgltf_json_strcmp(tokens+i, json_chunk, "COLOR_0") == 0)
				{
					out_prim->attributes[iattr].name = cgltf_attribute_type_color_0;
				}
				else if (cgltf_json_strcmp(tokens+i, json_chunk, "JOINTS_0") == 0)
				{
					out_prim->attributes[iattr].name = cgltf_attribute_type_joints_0;
				}
				else if (cgltf_json_strcmp(tokens+i, json_chunk, "WEIGHTS_0") == 0)
				{
					out_prim->attributes[iattr].name = cgltf_attribute_type_weights_0;
				}
				++i;
				out_prim->attributes[iattr].data =
						(void*)(size_t)cgltf_json_to_int(tokens+i, json_chunk);
				++i;
			}
		}
		else
		{
			i = cgltf_skip_json(tokens, i+1);
		}
	}

	return i;
}

static int cgltf_parse_json_mesh(cgltf_options* options, jsmntok_t const* tokens, int i,
				 const uint8_t* json_chunk, cgltf_size mesh_index,
				 cgltf_data* out_data)
{
	CGLTF_CHECK_TOKTYPE(tokens[i], JSMN_OBJECT);

	out_data->meshes[mesh_index].name = NULL;

	int size = tokens[i].size;
	++i;

	for (int j = 0; j < size; ++j)
	{
		if (cgltf_json_strcmp(tokens+i, json_chunk, "name") == 0)
		{
			++i;
			int strsize = tokens[i].end - tokens[i].start;
			out_data->meshes[mesh_index].name = options->memory_alloc(options->memory_user_data, strsize + 1);
			strncpy(out_data->meshes[mesh_index].name,
				(const char*)json_chunk + tokens[i].start,
				strsize);
			out_data->meshes[mesh_index].name[strsize] = 0;
			++i;
		}
		else if (cgltf_json_strcmp(tokens+i, json_chunk, "primitives") == 0)
		{
			++i;
			if (tokens[i].type != JSMN_ARRAY)
			{
				return -1;
			}
			out_data->meshes[mesh_index].primitives_count = tokens[i].size;
			out_data->meshes[mesh_index].primitives = options->memory_alloc(options->memory_user_data, sizeof(cgltf_primitive) * tokens[i].size);
			++i;

			for (cgltf_size prim_index = 0;
			     prim_index < out_data->meshes[mesh_index].primitives_count;
			     ++prim_index)
			{
				i = cgltf_parse_json_primitive(options, tokens, i, json_chunk,
							       &out_data->meshes[mesh_index].primitives[prim_index]);
				if (i < 0)
				{
					return i;
				}
			}
		}
		else
		{
			i = cgltf_skip_json(tokens, i+1);
		}
	}

	return i;
}

static int cgltf_parse_json_meshes(cgltf_options* options, jsmntok_t const* tokens, int i, const uint8_t* json_chunk, cgltf_data* out_data)
{
	CGLTF_CHECK_TOKTYPE(tokens[i], JSMN_ARRAY);
	out_data->meshes_count = tokens[i].size;
	out_data->meshes = options->memory_alloc(options->memory_user_data, sizeof(cgltf_mesh) * out_data->meshes_count);
	++i;
	for (cgltf_size j = 0 ; j < out_data->meshes_count; ++j)
	{
		i = cgltf_parse_json_mesh(options, tokens, i, json_chunk, j, out_data);
		if (i < 0)
		{
			return i;
		}
	}
	return i;
}

static int cgltf_parse_json_accessor(jsmntok_t const* tokens, int i,
				     const uint8_t* json_chunk, cgltf_size accessor_index,
				     cgltf_data* out_data)
{
	CGLTF_CHECK_TOKTYPE(tokens[i], JSMN_OBJECT);

	memset(&out_data->accessors[accessor_index], 0, sizeof(cgltf_accessor));
	out_data->accessors[accessor_index].buffer_view = (void*)-1;

	int size = tokens[i].size;
	++i;

	for (int j = 0; j < size; ++j)
	{
		if (cgltf_json_strcmp(tokens+i, json_chunk, "bufferView") == 0)
		{
			++i;
			out_data->accessors[accessor_index].buffer_view =
					(void*)(size_t)cgltf_json_to_int(tokens+i, json_chunk);
			++i;
		}
		else if (cgltf_json_strcmp(tokens+i, json_chunk, "byteOffset") == 0)
		{
			++i;
			out_data->accessors[accessor_index].offset =
					cgltf_json_to_int(tokens+i, json_chunk);
			++i;
		}
		else if (cgltf_json_strcmp(tokens+i, json_chunk, "componentType") == 0)
		{
			++i;
			int type = cgltf_json_to_int(tokens+i, json_chunk);
			switch (type)
			{
			case 5120:
				type = cgltf_component_type_r_8;
				break;
			case 5121:
				type = cgltf_component_type_r_8u;
				break;
			case 5122:
				type = cgltf_component_type_r_16;
				break;
			case 5123:
				type = cgltf_component_type_r_16u;
				break;
			case 5125:
				type = cgltf_component_type_r_32u;
				break;
			case 5126:
				type = cgltf_component_type_r_32f;
				break;
			default:
				type = cgltf_component_type_invalid;
				break;
			}
			out_data->accessors[accessor_index].component_type = type;
			++i;
		}
		else if (cgltf_json_strcmp(tokens+i, json_chunk, "count") == 0)
		{
			++i;
			out_data->accessors[accessor_index].count =
					cgltf_json_to_int(tokens+i, json_chunk);
			++i;
		}
		else if (cgltf_json_strcmp(tokens+i, json_chunk, "type") == 0)
		{
			++i;
			if (cgltf_json_strcmp(tokens+i, json_chunk, "SCALAR") == 0)
			{
				out_data->accessors[accessor_index].type = cgltf_type_scalar;
			}
			else if (cgltf_json_strcmp(tokens+i, json_chunk, "VEC2") == 0)
			{
				out_data->accessors[accessor_index].type = cgltf_type_vec2;
			}
			else if (cgltf_json_strcmp(tokens+i, json_chunk, "VEC3") == 0)
			{
				out_data->accessors[accessor_index].type = cgltf_type_vec3;
			}
			else if (cgltf_json_strcmp(tokens+i, json_chunk, "VEC4") == 0)
			{
				out_data->accessors[accessor_index].type = cgltf_type_vec4;
			}
			else if (cgltf_json_strcmp(tokens+i, json_chunk, "MAT2") == 0)
			{
				out_data->accessors[accessor_index].type = cgltf_type_mat2;
			}
			else if (cgltf_json_strcmp(tokens+i, json_chunk, "MAT3") == 0)
			{
				out_data->accessors[accessor_index].type = cgltf_type_mat3;
			}
			else if (cgltf_json_strcmp(tokens+i, json_chunk, "MAT4") == 0)
			{
				out_data->accessors[accessor_index].type = cgltf_type_mat4;
			}
			++i;
		}
		else
		{
			i = cgltf_skip_json(tokens, i+1);
		}
	}

	return i;
}

static int cgltf_parse_json_rgba(jsmntok_t const* tokens, int i, const uint8_t* json_chunk, cgltf_rgba* out)
{
	int components = tokens[i].size;
	if (components >= 2) {
		out->r = cgltf_json_to_float(tokens + ++i, json_chunk);
		out->g = cgltf_json_to_float(tokens + ++i, json_chunk);

		if (components > 2)
			out->b = cgltf_json_to_float(tokens + ++i, json_chunk);

		if (components > 3)
			out->a = cgltf_json_to_float(tokens + ++i, json_chunk);
	}
	else {
		out->r = cgltf_json_to_float(tokens + ++i, json_chunk);
		out->g = out->r;
		out->b = out->r;
		out->a = out->r;
	}

	return ++i;
}

static int cgltf_parse_json_texture_view(jsmntok_t const* tokens, int i, const uint8_t* json_chunk, cgltf_texture_view* out) {

	CGLTF_CHECK_TOKTYPE(tokens[i], JSMN_OBJECT);
	int size = tokens[i].size;
	++i;

	for (int j = 0; j < size; ++j)
	{
		if (cgltf_json_strcmp(tokens + i, json_chunk, "index") == 0)
		{
			++i;
			out->texture = (void*)(size_t)cgltf_json_to_int(tokens + i, json_chunk);
			++i;
		}
		else if (cgltf_json_strcmp(tokens + i, json_chunk, "texCoord") == 0)
		{
			++i;
			out->texcoord = cgltf_json_to_int(tokens + i, json_chunk);
			++i;
		}
		else if (cgltf_json_strcmp(tokens + i, json_chunk, "scale") == 0) 
		{
			++i;
			out->scale = cgltf_json_to_float(tokens + i, json_chunk);
			++i;
		}
		else
		{
			i = cgltf_skip_json(tokens, i + 1);
		}
	}

	return i;
}

static int cgltf_parse_json_pbr(jsmntok_t const* tokens, int i,
				     const uint8_t* json_chunk, cgltf_size mat_index, cgltf_data* out_data)
{
	CGLTF_CHECK_TOKTYPE(tokens[i], JSMN_OBJECT);
	int size = tokens[i].size;
	++i;

	for (int j = 0; j < size; ++j)
	{
		if (cgltf_json_strcmp(tokens+i, json_chunk, "metallicFactor") == 0)
		{
			++i;
			out_data->materials[mat_index].pbr.metallic_factor = 
				cgltf_json_to_float(tokens + i, json_chunk);
			++i;
		}
		else if (cgltf_json_strcmp(tokens+i, json_chunk, "roughnessFactor") == 0) 
		{
			++i;
			out_data->materials[mat_index].pbr.roughness_factor =
				cgltf_json_to_float(tokens+i, json_chunk);
			++i;
		}
		else if (cgltf_json_strcmp(tokens+i, json_chunk, "baseColorFactor") == 0)
		{
			i = cgltf_parse_json_rgba(tokens, i + 1, json_chunk,
					&(out_data->materials[mat_index].pbr.base_color));
		}
		else if (cgltf_json_strcmp(tokens+i, json_chunk, "baseColorTexture") == 0)
		{
			i = cgltf_parse_json_texture_view(tokens, i + 1, json_chunk,
				&(out_data->materials[mat_index].pbr.base_color_texture));
		}
		else if (cgltf_json_strcmp(tokens + i, json_chunk, "metallicRoughnessTexture") == 0)
		{
			i = cgltf_parse_json_texture_view(tokens, i + 1, json_chunk,
				&(out_data->materials[mat_index].pbr.metallic_roughness_texture));
		}
		else
		{
			i = cgltf_skip_json(tokens, i+1);
		}
	}

	return i;
}

static int cgltf_parse_json_image(cgltf_options* options, jsmntok_t const* tokens, int i,
	const uint8_t* json_chunk, cgltf_size img_index, cgltf_data* out_data) 
{
	CGLTF_CHECK_TOKTYPE(tokens[i], JSMN_OBJECT);

	memset(&out_data->images[img_index], 0, sizeof(cgltf_image));
	int size = tokens[i].size;
	++i;

	out_data->images[img_index].buffer_view = (void*)-1;

	for (int j = 0; j < size; ++j) 
	{
		if (cgltf_json_strcmp(tokens + i, json_chunk, "uri") == 0) 
		{
			++i;
			int strsize = tokens[i].end - tokens[i].start;
			out_data->images[img_index].uri = options->memory_alloc(options->memory_user_data, strsize + 1);
			strncpy(out_data->images[img_index].uri,
				(const char*)json_chunk + tokens[i].start,
				strsize);
			out_data->images[img_index].uri[strsize] = 0;
			++i;
		}
		else if (cgltf_json_strcmp(tokens+i, json_chunk, "bufferView") == 0)
		{
			++i;
			out_data->images[img_index].buffer_view =
					(void*)(size_t)cgltf_json_to_int(tokens+i, json_chunk);
			++i;
		}
		else if (cgltf_json_strcmp(tokens + i, json_chunk, "mimeType") == 0)
		{
			++i;
			int strsize = tokens[i].end - tokens[i].start;
			out_data->images[img_index].mime_type = options->memory_alloc(options->memory_user_data, strsize + 1);
			strncpy(out_data->images[img_index].mime_type,
				(const char*)json_chunk + tokens[i].start,
				strsize);
			out_data->images[img_index].mime_type[strsize] = 0;
			++i;
		}
		else
		{
			i = cgltf_skip_json(tokens, i + 1);
		}
	}

	return i;
}

static int cgltf_parse_json_sampler(cgltf_options* options, jsmntok_t const* tokens, int i,
	const uint8_t* json_chunk, cgltf_size smp_index, cgltf_data* out_data) {
	CGLTF_CHECK_TOKTYPE(tokens[i], JSMN_OBJECT);

	memset(&out_data->samplers[smp_index], 0, sizeof(cgltf_sampler));
	int size = tokens[i].size;
	++i;

	for (int j = 0; j < size; ++j)
	{
		if (cgltf_json_strcmp(tokens + i, json_chunk, "magFilter") == 0) 
		{
			++i;
			out_data->samplers[smp_index].mag_filter
				= cgltf_json_to_int(tokens + i, json_chunk);
			++i;
		}
		else if (cgltf_json_strcmp(tokens + i, json_chunk, "minFilter") == 0)
		{
			++i;
			out_data->samplers[smp_index].min_filter
				= cgltf_json_to_int(tokens + i, json_chunk);
			++i;
		}
		else if (cgltf_json_strcmp(tokens + i, json_chunk, "wrapS") == 0)
		{
			++i;
			out_data->samplers[smp_index].wrap_s
				= cgltf_json_to_int(tokens + i, json_chunk);
			++i;
		}
		else if (cgltf_json_strcmp(tokens + i, json_chunk, "wrapT") == 0) 
		{
			++i;
			out_data->samplers[smp_index].wrap_t
				= cgltf_json_to_int(tokens + i, json_chunk);
			++i;
		}
		else
		{
			i = cgltf_skip_json(tokens, i + 1);
		}
	}

	return i;
}


static int cgltf_parse_json_texture(cgltf_options* options, jsmntok_t const* tokens, int i,
	const uint8_t* json_chunk, cgltf_size tex_index, cgltf_data* out_data) {
	CGLTF_CHECK_TOKTYPE(tokens[i], JSMN_OBJECT);

	memset(&out_data->textures[tex_index], 0, sizeof(cgltf_texture));
	out_data->textures[tex_index].image = (void*)-1;
	out_data->textures[tex_index].sampler = (void*)-1;

	int size = tokens[i].size;
	++i;

	for (int j = 0; j < size; ++j)
	{
		if (cgltf_json_strcmp(tokens + i, json_chunk, "sampler") == 0)
		{
			++i;
			out_data->textures[tex_index].sampler 
				= (void*)(size_t)cgltf_json_to_int(tokens + i, json_chunk);
			++i;
		}
		else if (cgltf_json_strcmp(tokens + i, json_chunk, "source") == 0) 
		{
			++i;
			out_data->textures[tex_index].image
				= (void*)(size_t)cgltf_json_to_int(tokens + i, json_chunk);
			++i;
		}
		else
		{
			i = cgltf_skip_json(tokens, i + 1);
		}
	}

	return i;
}

static int cgltf_parse_json_material(cgltf_options* options, jsmntok_t const* tokens, int i,
				     const uint8_t* json_chunk, cgltf_size mat_index, cgltf_data* out_data)
{
	CGLTF_CHECK_TOKTYPE(tokens[i], JSMN_OBJECT);
	cgltf_material* material = &out_data->materials[mat_index];

	memset(material, 0, sizeof(cgltf_material));
	material->emissive_texture.texture = (void*)-1;
	material->emissive_texture.scale = 1.0f;

	material->normal_texture.texture = (void*)-1;
	material->normal_texture.scale = 1.0f;

	material->occlusion_texture.texture = (void*)-1;
	material->occlusion_texture.scale = 1.0f;

	material->pbr.base_color_texture.texture = (void*)-1;
	material->pbr.base_color_texture.scale = 1.0f;

	material->pbr.metallic_roughness_texture.texture = (void*)-1;
	material->pbr.metallic_roughness_texture.scale = 1.0f;

	int size = tokens[i].size;
	++i;

	for (int j = 0; j < size; ++j)
	{
		if (cgltf_json_strcmp(tokens+i, json_chunk, "name") == 0)
		{
			++i;
			int strsize = tokens[i].end - tokens[i].start;
			material->name = options->memory_alloc(options->memory_user_data, strsize + 1);
			strncpy(material->name,
				(const char*)json_chunk + tokens[i].start,
				strsize);
			material->name[strsize] = 0;
			++i;
		}
		else if (cgltf_json_strcmp(tokens+i, json_chunk, "pbrMetallicRoughness") == 0) 
		{
			i = cgltf_parse_json_pbr(tokens, i+1, json_chunk, mat_index, out_data);
		}
		else if (cgltf_json_strcmp(tokens+i, json_chunk, "emissiveFactor") == 0) 
		{
			i = cgltf_parse_json_rgba(tokens, i + 1, json_chunk, 
				&(material->emissive_color));
		}
		else if (cgltf_json_strcmp(tokens + i, json_chunk, "normalTexture") == 0)
		{
			i = cgltf_parse_json_texture_view(tokens, i + 1, json_chunk,
				&(material->normal_texture));
		}
		else if (cgltf_json_strcmp(tokens + i, json_chunk, "emissiveTexture") == 0)
		{
			i = cgltf_parse_json_texture_view(tokens, i + 1, json_chunk,
				&(material->emissive_texture));
		}
		else if (cgltf_json_strcmp(tokens + i, json_chunk, "occlusionTexture") == 0) 
		{
			i = cgltf_parse_json_texture_view(tokens, i + 1, json_chunk,
				&(material->occlusion_texture));
		}
		else if (cgltf_json_strcmp(tokens + i, json_chunk, "doubleSided") == 0) 			
		{
			++i;
			material->double_sided =
				cgltf_json_to_bool(tokens + i, json_chunk);
			++i;
		}
		else
		{
			i = cgltf_skip_json(tokens, i+1);
		}
	}

	return i;
}

static int cgltf_parse_json_accessors(cgltf_options* options, jsmntok_t const* tokens, int i, const uint8_t* json_chunk, cgltf_data* out_data)
{
	CGLTF_CHECK_TOKTYPE(tokens[i], JSMN_ARRAY);
	out_data->accessors_count = tokens[i].size;
	out_data->accessors = options->memory_alloc(options->memory_user_data, sizeof(cgltf_accessor) * out_data->accessors_count);
	++i;
	for (cgltf_size j = 0 ; j < out_data->accessors_count; ++j)
	{
		i = cgltf_parse_json_accessor(tokens, i, json_chunk, j, out_data);
		if (i < 0)
		{
			return i;
		}
	}
	return i;
}

static int cgltf_parse_json_materials(cgltf_options* options, jsmntok_t const* tokens, int i, const uint8_t* json_chunk, cgltf_data* out_data)
{
	CGLTF_CHECK_TOKTYPE(tokens[i], JSMN_ARRAY);
	out_data->materials_count = tokens[i].size;
	out_data->materials = options->memory_alloc(options->memory_user_data, sizeof(cgltf_material) * out_data->materials_count);
	++i;
	for (cgltf_size j = 0; j < out_data->materials_count; ++j)
	{
		i = cgltf_parse_json_material(options, tokens, i, json_chunk, j, out_data);
		if (i < 0)
		{
			return i;
		}
	}
	return i;
}

static int cgltf_parse_json_images(cgltf_options* options, jsmntok_t const* tokens, int i, const uint8_t* json_chunk, cgltf_data* out_data) {
	CGLTF_CHECK_TOKTYPE(tokens[i], JSMN_ARRAY);
	out_data->images_count = tokens[i].size;
	out_data->images = options->memory_alloc(options->memory_user_data, sizeof(cgltf_image) * out_data->images_count);
	++i;

	for (cgltf_size j = 0; j < out_data->images_count; ++j) {
		i = cgltf_parse_json_image(options, tokens, i, json_chunk, j, out_data);
		if (i < 0) {
			return i;
		}
	}
	return i;
}

static int cgltf_parse_json_textures(cgltf_options* options, jsmntok_t const* tokens, int i, const uint8_t* json_chunk, cgltf_data* out_data) {
	CGLTF_CHECK_TOKTYPE(tokens[i], JSMN_ARRAY);
	out_data->textures_count = tokens[i].size;
	out_data->textures = options->memory_alloc(options->memory_user_data, sizeof(cgltf_texture) * out_data->textures_count);
	++i;

	for (cgltf_size j = 0; j < out_data->textures_count; ++j) {
		i = cgltf_parse_json_texture(options, tokens, i, json_chunk, j, out_data);
		if (i < 0) {
			return i;
		}
	}
	return i;
}

static int cgltf_parse_json_samplers(cgltf_options* options, jsmntok_t const* tokens, int i, const uint8_t* json_chunk, cgltf_data* out_data) {
	CGLTF_CHECK_TOKTYPE(tokens[i], JSMN_ARRAY);
	out_data->samplers_count = tokens[i].size;
	out_data->samplers = options->memory_alloc(options->memory_user_data, sizeof(cgltf_sampler) * out_data->samplers_count);
	++i;

	for (cgltf_size j = 0; j < out_data->samplers_count; ++j) {
		i = cgltf_parse_json_sampler(options, tokens, i, json_chunk, j, out_data);
		if (i < 0) {
			return i;
		}
	}
	return i;
}

static int cgltf_parse_json_buffer_view(jsmntok_t const* tokens, int i,
					const uint8_t* json_chunk, cgltf_size buffer_view_index,
					cgltf_data* out_data)
{
	CGLTF_CHECK_TOKTYPE(tokens[i], JSMN_OBJECT);

	int size = tokens[i].size;
	++i;

	memset(&out_data->buffer_views[buffer_view_index], 0, sizeof(cgltf_buffer_view));

	for (int j = 0; j < size; ++j)
	{
		if (cgltf_json_strcmp(tokens+i, json_chunk, "buffer") == 0)
		{
			++i;
			out_data->buffer_views[buffer_view_index].buffer =
					(void*)(size_t)cgltf_json_to_int(tokens+i, json_chunk);
			++i;
		}
		else if (cgltf_json_strcmp(tokens+i, json_chunk, "byteOffset") == 0)
		{
			++i;
			out_data->buffer_views[buffer_view_index].offset =
					cgltf_json_to_int(tokens+i, json_chunk);
			++i;
		}
		else if (cgltf_json_strcmp(tokens+i, json_chunk, "byteLength") == 0)
		{
			++i;
			out_data->buffer_views[buffer_view_index].size =
					cgltf_json_to_int(tokens+i, json_chunk);
			++i;
		}
		else if (cgltf_json_strcmp(tokens+i, json_chunk, "byteStride") == 0)
		{
			++i;
			out_data->buffer_views[buffer_view_index].stride =
					cgltf_json_to_int(tokens+i, json_chunk);
			++i;
		}
		else if (cgltf_json_strcmp(tokens+i, json_chunk, "target") == 0)
		{
			++i;
			int type = cgltf_json_to_int(tokens+i, json_chunk);
			switch (type)
			{
			case 34962:
				type = cgltf_buffer_view_type_vertices;
				break;
			case 34963:
				type = cgltf_buffer_view_type_indices;
				break;
			default:
				type = cgltf_buffer_view_type_invalid;
				break;
			}
			out_data->buffer_views[buffer_view_index].type = type;
			++i;
		}
		else
		{
			i = cgltf_skip_json(tokens, i+1);
		}
	}

	return i;
}

static int cgltf_parse_json_buffer_views(cgltf_options* options, jsmntok_t const* tokens, int i, const uint8_t* json_chunk, cgltf_data* out_data)
{
	CGLTF_CHECK_TOKTYPE(tokens[i], JSMN_ARRAY);
	out_data->buffer_views_count = tokens[i].size;
	out_data->buffer_views = options->memory_alloc(options->memory_user_data, sizeof(cgltf_buffer_view) * out_data->buffer_views_count);
	++i;
	for (cgltf_size j = 0 ; j < out_data->buffer_views_count; ++j)
	{
		i = cgltf_parse_json_buffer_view(tokens, i, json_chunk, j, out_data);
		if (i < 0)
		{
			return i;
		}
	}
	return i;
}

static int cgltf_parse_json_buffer(cgltf_options* options, jsmntok_t const* tokens, int i,
				   const uint8_t* json_chunk, cgltf_size buffer_index,
				   cgltf_data* out_data)
{
	CGLTF_CHECK_TOKTYPE(tokens[i], JSMN_OBJECT);

	out_data->buffers[buffer_index].uri = NULL;

	int size = tokens[i].size;
	++i;

	for (int j = 0; j < size; ++j)
	{
		if (cgltf_json_strcmp(tokens+i, json_chunk, "byteLength") == 0)
		{
			++i;
			out_data->buffers[buffer_index].size =
					cgltf_json_to_int(tokens+i, json_chunk);
			++i;
		}
		else if (cgltf_json_strcmp(tokens+i, json_chunk, "uri") == 0)
		{
			++i;
			int strsize = tokens[i].end - tokens[i].start;
			out_data->buffers[buffer_index].uri = options->memory_alloc(options->memory_user_data, strsize + 1);
			strncpy(out_data->buffers[buffer_index].uri,
				(const char*)json_chunk + tokens[i].start,
				strsize);
			out_data->buffers[buffer_index].uri[strsize] = 0;
			++i;
		}
		else
		{
			i = cgltf_skip_json(tokens, i+1);
		}
	}

	return i;
}

static int cgltf_parse_json_buffers(cgltf_options* options, jsmntok_t const* tokens, int i, const uint8_t* json_chunk, cgltf_data* out_data)
{
	CGLTF_CHECK_TOKTYPE(tokens[i], JSMN_ARRAY);
	out_data->buffers_count = tokens[i].size;
	out_data->buffers = options->memory_alloc(options->memory_user_data, sizeof(cgltf_buffer) * out_data->buffers_count);
	++i;
	for (cgltf_size j = 0 ; j < out_data->buffers_count; ++j)
	{
		i = cgltf_parse_json_buffer(options, tokens, i, json_chunk, j, out_data);
		if (i < 0)
		{
			return i;
		}
	}
	return i;
}

static cgltf_size cgltf_calc_size(cgltf_type type, cgltf_component_type component_type)
{
	cgltf_type size = 0;

	switch (component_type)
	{
	case cgltf_component_type_rgb_32f:
		size = 12;
		break;
	case cgltf_component_type_rgba_32f:
		size = 16;
		break;
	case cgltf_component_type_rg_32f:
		size = 8;
		break;
	case cgltf_component_type_rg_8:
		size = 2;
		break;
	case cgltf_component_type_rg_16:
		size = 4;
		break;
	case cgltf_component_type_rgba_8:
		size = 4;
		break;
	case cgltf_component_type_rgba_16:
		size = 8;
		break;
	case cgltf_component_type_r_8:
	case cgltf_component_type_r_8u:
		size = 1;
		break;
	case cgltf_component_type_r_16:
	case cgltf_component_type_r_16u:
		size = 2;
		break;
	case cgltf_component_type_r_32u:
	case cgltf_component_type_r_32f:
		size = 4;
		break;
	case cgltf_component_type_invalid:
	default:
		size = 0;
		break;
	}

	switch (type)
	{
	case cgltf_type_vec2:
		size *= 2;
		break;
	case cgltf_type_vec3:
		size *= 3;
		break;
	case cgltf_type_vec4:
		size *= 4;
		break;
	case cgltf_type_mat2:
		size *= 4;
		break;
	case cgltf_type_mat3:
		size *= 9;
		break;
	case cgltf_type_mat4:
		size *= 16;
		break;
	case cgltf_type_invalid:
	case cgltf_type_scalar:
	default:
		size *= 1;
		break;
	}

	return size;
}

cgltf_result cgltf_parse_json(cgltf_options* options, const uint8_t* json_chunk, cgltf_size size, cgltf_data* out_data)
{
	jsmn_parser parser = {0};

	if (options->json_token_count == 0)
	{
		options->json_token_count = jsmn_parse(&parser, (const char*)json_chunk, size, NULL, 0);
	}

	jsmntok_t* tokens = options->memory_alloc(options->memory_user_data, sizeof(jsmntok_t) * options->json_token_count);

	jsmn_init(&parser);

	int token_count = jsmn_parse(&parser, (const char*)json_chunk, size, tokens, options->json_token_count);

	if (token_count < 0
			|| tokens[0].type != JSMN_OBJECT)
	{
		return cgltf_result_invalid_json;
	}

	// The root is an object.

	for (int i = 1; i < token_count; )
	{
		jsmntok_t const* tok = &tokens[i];
		if (tok->type == JSMN_STRING
				&& i + 1 < token_count)
		{
			int const name_length = tok->end - tok->start;
			if (name_length == 6
					&& strncmp((const char*)json_chunk + tok->start, "meshes", 6) == 0)
			{
				i = cgltf_parse_json_meshes(options, tokens, i+1, json_chunk, out_data);
			}
			else if (name_length == 9
				 && strncmp((const char*)json_chunk + tok->start, "accessors", 9) == 0)
			{
				i = cgltf_parse_json_accessors(options, tokens, i+1, json_chunk, out_data);
			}
			else if (name_length == 11
				 && strncmp((const char*)json_chunk + tok->start, "bufferViews", 11) == 0)
			{
				i = cgltf_parse_json_buffer_views(options, tokens, i+1, json_chunk, out_data);
			}
			else if (name_length == 7
				 && strncmp((const char*)json_chunk + tok->start, "buffers", 7) == 0)
			{
				i = cgltf_parse_json_buffers(options, tokens, i+1, json_chunk, out_data);
			}
			else if (name_length == 9
				&& strncmp((const char*)json_chunk + tok->start, "materials", 9) == 0) 		
			{
				i = cgltf_parse_json_materials(options, tokens, i+1, json_chunk, out_data);
			}
			else if (name_length == 6
				&& strncmp((const char*)json_chunk + tok->start, "images", 6) == 0) 
			{
				i = cgltf_parse_json_images(options, tokens, i + 1, json_chunk, out_data);
			}
			else if (name_length == 8
				&& strncmp((const char*)json_chunk + tok->start, "textures", 8) == 0) 
			{
				i = cgltf_parse_json_textures(options, tokens, i + 1, json_chunk, out_data);
			}
			else if (name_length == 8
				&& strncmp((const char*)json_chunk + tok->start, "samplers", 8) == 0)
			{
				i = cgltf_parse_json_samplers(options, tokens, i + 1, json_chunk, out_data);
			}
			else
			{
				i = cgltf_skip_json(tokens, i+1);
			}

			if (i < 0)
			{
				return cgltf_result_invalid_json;
			}
		}
	}

	options->memory_free(options->memory_user_data, tokens);

	/* Fix up pointers */
	for (cgltf_size i = 0; i < out_data->meshes_count; ++i)
	{
		for (cgltf_size j = 0; j < out_data->meshes[i].primitives_count; ++j)
		{
			if (out_data->meshes[i].primitives[j].indices ==(void*)-1)
			{
				out_data->meshes[i].primitives[j].indices = NULL;
			}
			else
			{
				out_data->meshes[i].primitives[j].indices
						= &out_data->accessors[(cgltf_size)out_data->meshes[i].primitives[j].indices];
			}

			for (cgltf_size k = 0; k < out_data->meshes[i].primitives[j].attributes_count; ++k)
			{
				out_data->meshes[i].primitives[j].attributes[k].data
						= &out_data->accessors[(cgltf_size)out_data->meshes[i].primitives[j].attributes[k].data];
			}
		}
	}

	for (cgltf_size i = 0; i < out_data->accessors_count; ++i)
	{
		if (out_data->accessors[i].buffer_view == (void*)-1)
		{
			out_data->accessors[i].buffer_view = NULL;
		}
		else
		{
			out_data->accessors[i].buffer_view
					= &out_data->buffer_views[(cgltf_size)out_data->accessors[i].buffer_view];
			out_data->accessors[i].stride = 0;
			if (out_data->accessors[i].buffer_view)
			{
				out_data->accessors[i].stride = out_data->accessors[i].buffer_view->stride;
			}
		}
		if (out_data->accessors[i].stride == 0)
		{
			out_data->accessors[i].stride = cgltf_calc_size(out_data->accessors[i].type, out_data->accessors[i].component_type);
		}
	}

	for (cgltf_size i = 0; i < out_data->textures_count; ++i) 
	{
		if (out_data->textures[i].image == (void*)-1) 
		{
			out_data->textures[i].image = NULL;
		}
		else
		{
			out_data->textures[i].image = 
				&out_data->images[(cgltf_size)out_data->textures[i].image];
		}

		if (out_data->textures[i].sampler == (void*)-1)
		{
			out_data->textures[i].sampler = NULL;
		}
		else 
		{
			out_data->textures[i].sampler =
				&out_data->samplers[(cgltf_size)out_data->textures[i].sampler];
		}
	}

	for (cgltf_size i = 0; i < out_data->images_count; ++i)
	{
		if (out_data->images[i].buffer_view == (void*)-1)
		{
			out_data->images[i].buffer_view = NULL;
		}
		else
		{
			out_data->images[i].buffer_view
					= &out_data->buffer_views[(cgltf_size)out_data->images[i].buffer_view];
		}
	}

	for (cgltf_size i = 0; i < out_data->materials_count; ++i)
	{
		if (out_data->materials[i].emissive_texture.texture == (void*)-1)
		{
			out_data->materials[i].emissive_texture.texture = NULL;
		}
		else
		{
			out_data->materials[i].emissive_texture.texture =
				&out_data->textures[(cgltf_size)out_data->materials[i].emissive_texture.texture];
		}

		if (out_data->materials[i].normal_texture.texture == (void*)-1)
		{
			out_data->materials[i].normal_texture.texture = NULL;
		}
		else 
		{
			out_data->materials[i].normal_texture.texture =
				&out_data->textures[(cgltf_size)out_data->materials[i].normal_texture.texture];
		}

		if (out_data->materials[i].occlusion_texture.texture == (void*)-1)
		{
			out_data->materials[i].occlusion_texture.texture = NULL;
		}
		else
		{
			out_data->materials[i].occlusion_texture.texture =
				&out_data->textures[(cgltf_size)out_data->materials[i].occlusion_texture.texture];
		}

		if (out_data->materials[i].pbr.base_color_texture.texture == (void*)-1)
		{
			out_data->materials[i].pbr.base_color_texture.texture = NULL;
		}
		else
		{
			out_data->materials[i].pbr.base_color_texture.texture =
				&out_data->textures[(cgltf_size)out_data->materials[i].pbr.base_color_texture.texture];
		}

		if (out_data->materials[i].pbr.metallic_roughness_texture.texture == (void*)-1)
		{
			out_data->materials[i].pbr.metallic_roughness_texture.texture = NULL;
		}
		else 
		{
			out_data->materials[i].pbr.metallic_roughness_texture.texture =
				&out_data->textures[(cgltf_size)out_data->materials[i].pbr.metallic_roughness_texture.texture];
		}
	}

	for (cgltf_size i = 0; i < out_data->buffer_views_count; ++i)
	{
		out_data->buffer_views[i].buffer
				= &out_data->buffers[(cgltf_size)out_data->buffer_views[i].buffer];
	}

	return cgltf_result_success;
}

/*
 * -- jsmn.c start --
 * Source: https://github.com/zserge/jsmn
 * License: MIT
 */
/**
 * Allocates a fresh unused token from the token pull.
 */
static jsmntok_t *jsmn_alloc_token(jsmn_parser *parser,
				   jsmntok_t *tokens, size_t num_tokens) {
	jsmntok_t *tok;
	if (parser->toknext >= num_tokens) {
		return NULL;
	}
	tok = &tokens[parser->toknext++];
	tok->start = tok->end = -1;
	tok->size = 0;
#ifdef JSMN_PARENT_LINKS
	tok->parent = -1;
#endif
	return tok;
}

/**
 * Fills token type and boundaries.
 */
static void jsmn_fill_token(jsmntok_t *token, jsmntype_t type,
			    int start, int end) {
	token->type = type;
	token->start = start;
	token->end = end;
	token->size = 0;
}

/**
 * Fills next available token with JSON primitive.
 */
static int jsmn_parse_primitive(jsmn_parser *parser, const char *js,
				size_t len, jsmntok_t *tokens, size_t num_tokens) {
	jsmntok_t *token;
	int start;

	start = parser->pos;

	for (; parser->pos < len && js[parser->pos] != '\0'; parser->pos++) {
		switch (js[parser->pos]) {
#ifndef JSMN_STRICT
		/* In strict mode primitive must be followed by "," or "}" or "]" */
		case ':':
#endif
		case '\t' : case '\r' : case '\n' : case ' ' :
		case ','  : case ']'  : case '}' :
			goto found;
		}
		if (js[parser->pos] < 32 || js[parser->pos] >= 127) {
			parser->pos = start;
			return JSMN_ERROR_INVAL;
		}
	}
#ifdef JSMN_STRICT
	/* In strict mode primitive must be followed by a comma/object/array */
	parser->pos = start;
	return JSMN_ERROR_PART;
#endif

found:
	if (tokens == NULL) {
		parser->pos--;
		return 0;
	}
	token = jsmn_alloc_token(parser, tokens, num_tokens);
	if (token == NULL) {
		parser->pos = start;
		return JSMN_ERROR_NOMEM;
	}
	jsmn_fill_token(token, JSMN_PRIMITIVE, start, parser->pos);
#ifdef JSMN_PARENT_LINKS
	token->parent = parser->toksuper;
#endif
	parser->pos--;
	return 0;
}

/**
 * Fills next token with JSON string.
 */
static int jsmn_parse_string(jsmn_parser *parser, const char *js,
			     size_t len, jsmntok_t *tokens, size_t num_tokens) {
	jsmntok_t *token;

	int start = parser->pos;

	parser->pos++;

	/* Skip starting quote */
	for (; parser->pos < len && js[parser->pos] != '\0'; parser->pos++) {
		char c = js[parser->pos];

		/* Quote: end of string */
		if (c == '\"') {
			if (tokens == NULL) {
				return 0;
			}
			token = jsmn_alloc_token(parser, tokens, num_tokens);
			if (token == NULL) {
				parser->pos = start;
				return JSMN_ERROR_NOMEM;
			}
			jsmn_fill_token(token, JSMN_STRING, start+1, parser->pos);
#ifdef JSMN_PARENT_LINKS
			token->parent = parser->toksuper;
#endif
			return 0;
		}

		/* Backslash: Quoted symbol expected */
		if (c == '\\' && parser->pos + 1 < len) {
			int i;
			parser->pos++;
			switch (js[parser->pos]) {
			/* Allowed escaped symbols */
			case '\"': case '/' : case '\\' : case 'b' :
			case 'f' : case 'r' : case 'n'  : case 't' :
				break;
				/* Allows escaped symbol \uXXXX */
			case 'u':
				parser->pos++;
				for(i = 0; i < 4 && parser->pos < len && js[parser->pos] != '\0'; i++) {
					/* If it isn't a hex character we have an error */
					if(!((js[parser->pos] >= 48 && js[parser->pos] <= 57) || /* 0-9 */
					     (js[parser->pos] >= 65 && js[parser->pos] <= 70) || /* A-F */
					     (js[parser->pos] >= 97 && js[parser->pos] <= 102))) { /* a-f */
						parser->pos = start;
						return JSMN_ERROR_INVAL;
					}
					parser->pos++;
				}
				parser->pos--;
				break;
				/* Unexpected symbol */
			default:
				parser->pos = start;
				return JSMN_ERROR_INVAL;
			}
		}
	}
	parser->pos = start;
	return JSMN_ERROR_PART;
}

/**
 * Parse JSON string and fill tokens.
 */
int jsmn_parse(jsmn_parser *parser, const char *js, size_t len,
	       jsmntok_t *tokens, unsigned int num_tokens) {
	int r;
	int i;
	jsmntok_t *token;
	int count = parser->toknext;

	for (; parser->pos < len && js[parser->pos] != '\0'; parser->pos++) {
		char c;
		jsmntype_t type;

		c = js[parser->pos];
		switch (c) {
		case '{': case '[':
			count++;
			if (tokens == NULL) {
				break;
			}
			token = jsmn_alloc_token(parser, tokens, num_tokens);
			if (token == NULL)
				return JSMN_ERROR_NOMEM;
			if (parser->toksuper != -1) {
				tokens[parser->toksuper].size++;
#ifdef JSMN_PARENT_LINKS
				token->parent = parser->toksuper;
#endif
			}
			token->type = (c == '{' ? JSMN_OBJECT : JSMN_ARRAY);
			token->start = parser->pos;
			parser->toksuper = parser->toknext - 1;
			break;
		case '}': case ']':
			if (tokens == NULL)
				break;
			type = (c == '}' ? JSMN_OBJECT : JSMN_ARRAY);
#ifdef JSMN_PARENT_LINKS
			if (parser->toknext < 1) {
				return JSMN_ERROR_INVAL;
			}
			token = &tokens[parser->toknext - 1];
			for (;;) {
				if (token->start != -1 && token->end == -1) {
					if (token->type != type) {
						return JSMN_ERROR_INVAL;
					}
					token->end = parser->pos + 1;
					parser->toksuper = token->parent;
					break;
				}
				if (token->parent == -1) {
					if(token->type != type || parser->toksuper == -1) {
						return JSMN_ERROR_INVAL;
					}
					break;
				}
				token = &tokens[token->parent];
			}
#else
			for (i = parser->toknext - 1; i >= 0; i--) {
				token = &tokens[i];
				if (token->start != -1 && token->end == -1) {
					if (token->type != type) {
						return JSMN_ERROR_INVAL;
					}
					parser->toksuper = -1;
					token->end = parser->pos + 1;
					break;
				}
			}
			/* Error if unmatched closing bracket */
			if (i == -1) return JSMN_ERROR_INVAL;
			for (; i >= 0; i--) {
				token = &tokens[i];
				if (token->start != -1 && token->end == -1) {
					parser->toksuper = i;
					break;
				}
			}
#endif
			break;
		case '\"':
			r = jsmn_parse_string(parser, js, len, tokens, num_tokens);
			if (r < 0) return r;
			count++;
			if (parser->toksuper != -1 && tokens != NULL)
				tokens[parser->toksuper].size++;
			break;
		case '\t' : case '\r' : case '\n' : case ' ':
			break;
		case ':':
			parser->toksuper = parser->toknext - 1;
			break;
		case ',':
			if (tokens != NULL && parser->toksuper != -1 &&
					tokens[parser->toksuper].type != JSMN_ARRAY &&
					tokens[parser->toksuper].type != JSMN_OBJECT) {
#ifdef JSMN_PARENT_LINKS
				parser->toksuper = tokens[parser->toksuper].parent;
#else
				for (i = parser->toknext - 1; i >= 0; i--) {
					if (tokens[i].type == JSMN_ARRAY || tokens[i].type == JSMN_OBJECT) {
						if (tokens[i].start != -1 && tokens[i].end == -1) {
							parser->toksuper = i;
							break;
						}
					}
				}
#endif
			}
			break;
#ifdef JSMN_STRICT
			/* In strict mode primitives are: numbers and booleans */
		case '-': case '0': case '1' : case '2': case '3' : case '4':
		case '5': case '6': case '7' : case '8': case '9':
		case 't': case 'f': case 'n' :
			/* And they must not be keys of the object */
			if (tokens != NULL && parser->toksuper != -1) {
				jsmntok_t *t = &tokens[parser->toksuper];
				if (t->type == JSMN_OBJECT ||
						(t->type == JSMN_STRING && t->size != 0)) {
					return JSMN_ERROR_INVAL;
				}
			}
#else
			/* In non-strict mode every unquoted value is a primitive */
		default:
#endif
			r = jsmn_parse_primitive(parser, js, len, tokens, num_tokens);
			if (r < 0) return r;
			count++;
			if (parser->toksuper != -1 && tokens != NULL)
				tokens[parser->toksuper].size++;
			break;

#ifdef JSMN_STRICT
			/* Unexpected char in strict mode */
		default:
			return JSMN_ERROR_INVAL;
#endif
		}
	}

	if (tokens != NULL) {
		for (i = parser->toknext - 1; i >= 0; i--) {
			/* Unmatched opened object or array */
			if (tokens[i].start != -1 && tokens[i].end == -1) {
				return JSMN_ERROR_PART;
			}
		}
	}

	return count;
}

/**
 * Creates a new parser based over a given  buffer with an array of tokens
 * available.
 */
void jsmn_init(jsmn_parser *parser) {
	parser->pos = 0;
	parser->toknext = 0;
	parser->toksuper = -1;
}
/*
 * -- jsmn.c end --
 */

#endif /* #ifdef CGLTF_IMPLEMENTATION */

#ifdef __cplusplus
}
#endif
=======
/**
 * cgltf - a single-file glTF 2.0 parser written in C99.
 *
 * Version: 1.2
 *
 * Website: https://github.com/jkuhlmann/cgltf
 *
 * Distributed under the MIT License, see notice at the end of this file.
 *
 * Building:
 * Include this file where you need the struct and function
 * declarations. Have exactly one source file where you define
 * `CGLTF_IMPLEMENTATION` before including this file to get the
 * function definitions.
 *
 * Reference:
 * `cgltf_result cgltf_parse(const cgltf_options*, const void*,
 * cgltf_size, cgltf_data**)` parses both glTF and GLB data. If
 * this function returns `cgltf_result_success`, you have to call
 * `cgltf_free()` on the created `cgltf_data*` variable.
 * Note that contents of external files for buffers and images are not
 * automatically loaded. You'll need to read these files yourself using
 * URIs in the `cgltf_data` structure.
 *
 * `cgltf_options` is the struct passed to `cgltf_parse()` to control
 * parts of the parsing process. You can use it to force the file type
 * and provide memory allocation callbacks. Should be zero-initialized
 * to trigger default behavior.
 *
 * `cgltf_data` is the struct allocated and filled by `cgltf_parse()`.
 * It generally mirrors the glTF format as described by the spec (see
 * https://github.com/KhronosGroup/glTF/tree/master/specification/2.0).
 *
 * `void cgltf_free(cgltf_data*)` frees the allocated `cgltf_data`
 * variable.
 *
 * `cgltf_result cgltf_load_buffers(const cgltf_options*, cgltf_data*,
 * const char* gltf_path)` can be optionally called to open and read buffer
 * files using the `FILE*` APIs. The `gltf_path` argument is the path to
 * the original glTF file, which allows the parser to resolve the path to
 * buffer files.
 *
 * `cgltf_result cgltf_load_buffer_base64(const cgltf_options* options,
 * cgltf_size size, const char* base64, void** out_data)` decodes
 * base64-encoded data content. Used internally by `cgltf_load_buffers()`
 * and may be useful if you're not dealing with normal files.
 *
 * `cgltf_result cgltf_parse_file(const cgltf_options* options, const
 * char* path, cgltf_data** out_data)` can be used to open the given
 * file using `FILE*` APIs and parse the data using `cgltf_parse()`.
 *
 * `cgltf_result cgltf_validate(cgltf_data*)` can be used to do additional
 * checks to make sure the parsed glTF data is valid.
 *
 * `cgltf_node_transform_local` converts the translation / rotation / scale properties of a node
 * into a mat4.
 *
 * `cgltf_node_transform_world` calls `cgltf_node_transform_local` on every ancestor in order
 * to compute the root-to-node transformation.
 *
 * `cgltf_accessor_read_float` reads a certain element from an accessor and converts it to
 * floating point, assuming that `cgltf_load_buffers` has already been called. The passed-in element
 * size is the number of floats in the output buffer, which should be in the range [1, 16]. Returns
 * false if the passed-in element_size is too small, or if the accessor is sparse.
 *
 * `cgltf_accessor_read_index` is similar to its floating-point counterpart, but it returns size_t
 * and only works with single-component data types.
 *
 * `cgltf_result cgltf_copy_extras_json(const cgltf_data*, const cgltf_extras*,
 * char* dest, cgltf_size* dest_size)` allows to retrieve the "extras" data that
 * can be attached to many glTF objects (which can be arbitrary JSON data). The
 * `cgltf_extras` struct stores the offsets of the start and end of the extras JSON data
 * as it appears in the complete glTF JSON data. This function copies the extras data
 * into the provided buffer. If `dest` is NULL, the length of the data is written into
 * `dest_size`. You can then parse this data using your own JSON parser
 * or, if you've included the cgltf implementation using the integrated JSMN JSON parser.
 */
#ifndef CGLTF_H_INCLUDED__
#define CGLTF_H_INCLUDED__

#include <stddef.h>

#ifdef __cplusplus
extern "C" {
#endif

typedef size_t cgltf_size;
typedef float cgltf_float;
typedef int cgltf_int;
typedef int cgltf_bool;

typedef enum cgltf_file_type
{
	cgltf_file_type_invalid,
	cgltf_file_type_gltf,
	cgltf_file_type_glb,
} cgltf_file_type;

typedef struct cgltf_options
{
	cgltf_file_type type; /* invalid == auto detect */
	cgltf_size json_token_count; /* 0 == auto */
	void* (*memory_alloc)(void* user, cgltf_size size);
	void (*memory_free) (void* user, void* ptr);
	void* memory_user_data;
} cgltf_options;

typedef enum cgltf_result
{
	cgltf_result_success,
	cgltf_result_data_too_short,
	cgltf_result_unknown_format,
	cgltf_result_invalid_json,
	cgltf_result_invalid_gltf,
	cgltf_result_invalid_options,
	cgltf_result_file_not_found,
	cgltf_result_io_error,
	cgltf_result_out_of_memory,
} cgltf_result;

typedef enum cgltf_buffer_view_type
{
	cgltf_buffer_view_type_invalid,
	cgltf_buffer_view_type_indices,
	cgltf_buffer_view_type_vertices,
} cgltf_buffer_view_type;

typedef enum cgltf_attribute_type
{
	cgltf_attribute_type_invalid,
	cgltf_attribute_type_position,
	cgltf_attribute_type_normal,
	cgltf_attribute_type_tangent,
	cgltf_attribute_type_texcoord,
	cgltf_attribute_type_color,
	cgltf_attribute_type_joints,
	cgltf_attribute_type_weights,
} cgltf_attribute_type;

typedef enum cgltf_component_type
{
	cgltf_component_type_invalid,
	cgltf_component_type_r_8, /* BYTE */
	cgltf_component_type_r_8u, /* UNSIGNED_BYTE */
	cgltf_component_type_r_16, /* SHORT */
	cgltf_component_type_r_16u, /* UNSIGNED_SHORT */
	cgltf_component_type_r_32u, /* UNSIGNED_INT */
	cgltf_component_type_r_32f, /* FLOAT */
} cgltf_component_type;

typedef enum cgltf_type
{
	cgltf_type_invalid,
	cgltf_type_scalar,
	cgltf_type_vec2,
	cgltf_type_vec3,
	cgltf_type_vec4,
	cgltf_type_mat2,
	cgltf_type_mat3,
	cgltf_type_mat4,
} cgltf_type;

typedef enum cgltf_primitive_type
{
	cgltf_primitive_type_points,
	cgltf_primitive_type_lines,
	cgltf_primitive_type_line_loop,
	cgltf_primitive_type_line_strip,
	cgltf_primitive_type_triangles,
	cgltf_primitive_type_triangle_strip,
	cgltf_primitive_type_triangle_fan,
} cgltf_primitive_type;

typedef enum cgltf_alpha_mode
{
	cgltf_alpha_mode_opaque,
	cgltf_alpha_mode_mask,
	cgltf_alpha_mode_blend,
} cgltf_alpha_mode;

typedef enum cgltf_animation_path_type {
	cgltf_animation_path_type_invalid,
	cgltf_animation_path_type_translation,
	cgltf_animation_path_type_rotation,
	cgltf_animation_path_type_scale,
	cgltf_animation_path_type_weights,
} cgltf_animation_path_type;

typedef enum cgltf_interpolation_type {
	cgltf_interpolation_type_linear,
	cgltf_interpolation_type_step,
	cgltf_interpolation_type_cubic_spline,
} cgltf_interpolation_type;

typedef enum cgltf_camera_type {
	cgltf_camera_type_invalid,
	cgltf_camera_type_perspective,
	cgltf_camera_type_orthographic,
} cgltf_camera_type;

typedef enum cgltf_light_type {
	cgltf_light_type_invalid,
	cgltf_light_type_directional,
	cgltf_light_type_point,
	cgltf_light_type_spot,
} cgltf_light_type;

typedef struct cgltf_extras {
	cgltf_size start_offset;
	cgltf_size end_offset;
} cgltf_extras;

typedef struct cgltf_buffer
{
	cgltf_size size;
	char* uri;
	void* data; /* loaded by cgltf_load_buffers */
	cgltf_extras extras;
} cgltf_buffer;

typedef struct cgltf_buffer_view
{
	cgltf_buffer* buffer;
	cgltf_size offset;
	cgltf_size size;
	cgltf_size stride; /* 0 == automatically determined by accessor */
	cgltf_buffer_view_type type;
	cgltf_extras extras;
} cgltf_buffer_view;

typedef struct cgltf_accessor_sparse
{
	cgltf_size count;
	cgltf_buffer_view* indices_buffer_view;
	cgltf_size indices_byte_offset;
	cgltf_component_type indices_component_type;
	cgltf_buffer_view* values_buffer_view;
	cgltf_size values_byte_offset;
	cgltf_extras extras;
	cgltf_extras indices_extras;
	cgltf_extras values_extras;
} cgltf_accessor_sparse;

typedef struct cgltf_accessor
{
	cgltf_component_type component_type;
	cgltf_bool normalized;
	cgltf_type type;
	cgltf_size offset;
	cgltf_size count;
	cgltf_size stride;
	cgltf_buffer_view* buffer_view;
	cgltf_bool has_min;
	cgltf_float min[16];
	cgltf_bool has_max;
	cgltf_float max[16];
	cgltf_bool is_sparse;
	cgltf_accessor_sparse sparse;
	cgltf_extras extras;
} cgltf_accessor;

typedef struct cgltf_attribute
{
	char* name;
	cgltf_attribute_type type;
	cgltf_int index;
	cgltf_accessor* data;
} cgltf_attribute;

typedef struct cgltf_image 
{
	char* name;
	char* uri;
	cgltf_buffer_view* buffer_view;
	char* mime_type;
	cgltf_extras extras;
} cgltf_image;

typedef struct cgltf_sampler
{
	cgltf_int mag_filter;
	cgltf_int min_filter;
	cgltf_int wrap_s;
	cgltf_int wrap_t;
	cgltf_extras extras;
} cgltf_sampler;

typedef struct cgltf_texture
{
	char* name;
	cgltf_image* image;
	cgltf_sampler* sampler;
	cgltf_extras extras;
} cgltf_texture;

typedef struct cgltf_texture_transform
{
	cgltf_float offset[2];
	cgltf_float rotation;
	cgltf_float scale[2];
	cgltf_int texcoord;
} cgltf_texture_transform;

typedef struct cgltf_texture_view
{	
	cgltf_texture* texture;
	cgltf_int texcoord;
	cgltf_float scale; /* equivalent to strength for occlusion_texture */
	cgltf_bool has_transform;
	cgltf_texture_transform transform;
	cgltf_extras extras;
} cgltf_texture_view;

typedef struct cgltf_pbr_metallic_roughness
{
	cgltf_texture_view base_color_texture;
	cgltf_texture_view metallic_roughness_texture;

	cgltf_float base_color_factor[4];
	cgltf_float metallic_factor;
	cgltf_float roughness_factor;

	cgltf_extras extras;
} cgltf_pbr_metallic_roughness;

typedef struct cgltf_pbr_specular_glossiness
{
	cgltf_texture_view diffuse_texture;
	cgltf_texture_view specular_glossiness_texture;

	cgltf_float diffuse_factor[4];
	cgltf_float specular_factor[3];
	cgltf_float glossiness_factor;
} cgltf_pbr_specular_glossiness;

typedef struct cgltf_material
{
	char* name;
	cgltf_bool has_pbr_metallic_roughness;
	cgltf_bool has_pbr_specular_glossiness;
	cgltf_pbr_metallic_roughness pbr_metallic_roughness;
	cgltf_pbr_specular_glossiness pbr_specular_glossiness;
	cgltf_texture_view normal_texture;
	cgltf_texture_view occlusion_texture;
	cgltf_texture_view emissive_texture;
	cgltf_float emissive_factor[3];
	cgltf_alpha_mode alpha_mode;
	cgltf_float alpha_cutoff;
	cgltf_bool double_sided;
	cgltf_bool unlit;
	cgltf_extras extras;
} cgltf_material;

typedef struct cgltf_morph_target {
	cgltf_attribute* attributes;
	cgltf_size attributes_count;
} cgltf_morph_target;

typedef struct cgltf_primitive {
	cgltf_primitive_type type;
	cgltf_accessor* indices;
	cgltf_material* material;
	cgltf_attribute* attributes;
	cgltf_size attributes_count;
	cgltf_morph_target* targets;
	cgltf_size targets_count;
	cgltf_extras extras;
} cgltf_primitive;

typedef struct cgltf_mesh {
	char* name;
	cgltf_primitive* primitives;
	cgltf_size primitives_count;
	cgltf_float* weights;
	cgltf_size weights_count;
	cgltf_extras extras;
} cgltf_mesh;

typedef struct cgltf_node cgltf_node;

typedef struct cgltf_skin {
	char* name;
	cgltf_node** joints;
	cgltf_size joints_count;
	cgltf_node* skeleton;
	cgltf_accessor* inverse_bind_matrices;
	cgltf_extras extras;
} cgltf_skin;

typedef struct cgltf_camera_perspective {
	cgltf_float aspect_ratio;
	cgltf_float yfov;
	cgltf_float zfar;
	cgltf_float znear;
	cgltf_extras extras;
} cgltf_camera_perspective;

typedef struct cgltf_camera_orthographic {
	cgltf_float xmag;
	cgltf_float ymag;
	cgltf_float zfar;
	cgltf_float znear;
	cgltf_extras extras;
} cgltf_camera_orthographic;

typedef struct cgltf_camera {
	char* name;
	cgltf_camera_type type;
	union {
		cgltf_camera_perspective perspective;
		cgltf_camera_orthographic orthographic;
	};
	cgltf_extras extras;
} cgltf_camera;

typedef struct cgltf_light {
	char* name;
	cgltf_float color[3];
	cgltf_float intensity;
	cgltf_light_type type;
	cgltf_float range;
	cgltf_float spot_inner_cone_angle;
	cgltf_float spot_outer_cone_angle;
} cgltf_light;

struct cgltf_node {
	char* name;
	cgltf_node* parent;
	cgltf_node** children;
	cgltf_size children_count;
	cgltf_skin* skin;
	cgltf_mesh* mesh;
	cgltf_camera* camera;
	cgltf_light* light;
	cgltf_float* weights;
	cgltf_size weights_count;
	cgltf_bool has_translation;
	cgltf_bool has_rotation;
	cgltf_bool has_scale;
	cgltf_bool has_matrix;
	cgltf_float translation[3];
	cgltf_float rotation[4];
	cgltf_float scale[3];
	cgltf_float matrix[16];
	cgltf_extras extras;
};

typedef struct cgltf_scene {
	char* name;
	cgltf_node** nodes;
	cgltf_size nodes_count;
	cgltf_extras extras;
} cgltf_scene;

typedef struct cgltf_animation_sampler {
	cgltf_accessor* input;
	cgltf_accessor* output;
	cgltf_interpolation_type interpolation;
	cgltf_extras extras;
} cgltf_animation_sampler;

typedef struct cgltf_animation_channel {
	cgltf_animation_sampler* sampler;
	cgltf_node* target_node;
	cgltf_animation_path_type target_path;
	cgltf_extras extras;
} cgltf_animation_channel;

typedef struct cgltf_animation {
	char* name;
	cgltf_animation_sampler* samplers;
	cgltf_size samplers_count;
	cgltf_animation_channel* channels;
	cgltf_size channels_count;
	cgltf_extras extras;
} cgltf_animation;

typedef struct cgltf_asset {
	char* copyright;
	char* generator;
	char* version;
	char* min_version;
	cgltf_extras extras;
} cgltf_asset;

typedef struct cgltf_data
{
	cgltf_file_type file_type;
	void* file_data;

	cgltf_asset asset;

	cgltf_mesh* meshes;
	cgltf_size meshes_count;

	cgltf_material* materials;
	cgltf_size materials_count;

	cgltf_accessor* accessors;
	cgltf_size accessors_count;

	cgltf_buffer_view* buffer_views;
	cgltf_size buffer_views_count;

	cgltf_buffer* buffers;
	cgltf_size buffers_count;

	cgltf_image* images;
	cgltf_size images_count;

	cgltf_texture* textures;
	cgltf_size textures_count;

	cgltf_sampler* samplers;
	cgltf_size samplers_count;

	cgltf_skin* skins;
	cgltf_size skins_count;

	cgltf_camera* cameras;
	cgltf_size cameras_count;

	cgltf_light* lights;
	cgltf_size lights_count;

	cgltf_node* nodes;
	cgltf_size nodes_count;

	cgltf_scene* scenes;
	cgltf_size scenes_count;

	cgltf_scene* scene;

	cgltf_animation* animations;
	cgltf_size animations_count;

	cgltf_extras extras;

	char** extensions_used;
	cgltf_size extensions_used_count;

	char** extensions_required;
	cgltf_size extensions_required_count;

	const char* json;
	cgltf_size json_size;

	const void* bin;
	cgltf_size bin_size;

	void (*memory_free) (void* user, void* ptr);
	void* memory_user_data;
} cgltf_data;

cgltf_result cgltf_parse(
		const cgltf_options* options,
		const void* data,
		cgltf_size size,
		cgltf_data** out_data);

cgltf_result cgltf_parse_file(
		const cgltf_options* options,
		const char* path,
		cgltf_data** out_data);

cgltf_result cgltf_load_buffers(
		const cgltf_options* options,
		cgltf_data* data,
		const char* gltf_path);


cgltf_result cgltf_load_buffer_base64(const cgltf_options* options, cgltf_size size, const char* base64, void** out_data);

cgltf_result cgltf_validate(
		cgltf_data* data);

void cgltf_free(cgltf_data* data);

void cgltf_node_transform_local(const cgltf_node* node, cgltf_float* out_matrix);
void cgltf_node_transform_world(const cgltf_node* node, cgltf_float* out_matrix);

cgltf_bool cgltf_accessor_read_float(const cgltf_accessor* accessor, cgltf_size index, cgltf_float* out, cgltf_size element_size);
cgltf_size cgltf_accessor_read_index(const cgltf_accessor* accessor, cgltf_size index);

cgltf_result cgltf_copy_extras_json(const cgltf_data* data, const cgltf_extras* extras, char* dest, cgltf_size* dest_size);

#ifdef __cplusplus
}
#endif

#endif /* #ifndef CGLTF_H_INCLUDED__ */

/*
 *
 * Stop now, if you are only interested in the API.
 * Below, you find the implementation.
 *
 */

#ifdef __INTELLISENSE__
/* This makes MSVC intellisense work. */
#define CGLTF_IMPLEMENTATION
#endif

#ifdef CGLTF_IMPLEMENTATION

#include <stdint.h> /* For uint8_t, uint32_t */
#include <string.h> /* For strncpy */
#include <stdlib.h> /* For malloc, free */
#include <stdio.h>  /* For fopen */
#include <limits.h> /* For UINT_MAX etc */

/* JSMN_PARENT_LINKS is necessary to make parsing large structures linear in input size */
#define JSMN_PARENT_LINKS

/* JSMN_STRICT is necessary to reject invalid JSON documents */
#define JSMN_STRICT

/*
 * -- jsmn.h start --
 * Source: https://github.com/zserge/jsmn
 * License: MIT
 */
typedef enum {
	JSMN_UNDEFINED = 0,
	JSMN_OBJECT = 1,
	JSMN_ARRAY = 2,
	JSMN_STRING = 3,
	JSMN_PRIMITIVE = 4
} jsmntype_t;
enum jsmnerr {
	/* Not enough tokens were provided */
	JSMN_ERROR_NOMEM = -1,
	/* Invalid character inside JSON string */
	JSMN_ERROR_INVAL = -2,
	/* The string is not a full JSON packet, more bytes expected */
	JSMN_ERROR_PART = -3
};
typedef struct {
	jsmntype_t type;
	int start;
	int end;
	int size;
#ifdef JSMN_PARENT_LINKS
	int parent;
#endif
} jsmntok_t;
typedef struct {
	unsigned int pos; /* offset in the JSON string */
	unsigned int toknext; /* next token to allocate */
	int toksuper; /* superior token node, e.g parent object or array */
} jsmn_parser;
static void jsmn_init(jsmn_parser *parser);
static int jsmn_parse(jsmn_parser *parser, const char *js, size_t len, jsmntok_t *tokens, size_t num_tokens);
/*
 * -- jsmn.h end --
 */


static const cgltf_size GlbHeaderSize = 12;
static const cgltf_size GlbChunkHeaderSize = 8;
static const uint32_t GlbVersion = 2;
static const uint32_t GlbMagic = 0x46546C67;
static const uint32_t GlbMagicJsonChunk = 0x4E4F534A;
static const uint32_t GlbMagicBinChunk = 0x004E4942;

static void* cgltf_default_alloc(void* user, cgltf_size size)
{
	(void)user;
	return malloc(size);
}

static void cgltf_default_free(void* user, void* ptr)
{
	(void)user;
	free(ptr);
}

static void* cgltf_calloc(cgltf_options* options, size_t element_size, cgltf_size count)
{
	if (SIZE_MAX / element_size < count)
	{
		return NULL;
	}
	void* result = options->memory_alloc(options->memory_user_data, element_size * count);
	if (!result)
	{
		return NULL;
	}
	memset(result, 0, element_size * count);
	return result;
}

static cgltf_result cgltf_parse_json(cgltf_options* options, const uint8_t* json_chunk, cgltf_size size, cgltf_data** out_data);

cgltf_result cgltf_parse(const cgltf_options* options, const void* data, cgltf_size size, cgltf_data** out_data)
{
	if (size < GlbHeaderSize)
	{
		return cgltf_result_data_too_short;
	}

	if (options == NULL)
	{
		return cgltf_result_invalid_options;
	}

	cgltf_options fixed_options = *options;
	if (fixed_options.memory_alloc == NULL)
	{
		fixed_options.memory_alloc = &cgltf_default_alloc;
	}
	if (fixed_options.memory_free == NULL)
	{
		fixed_options.memory_free = &cgltf_default_free;
	}

	uint32_t tmp;
	// Magic
	memcpy(&tmp, data, 4);
	if (tmp != GlbMagic)
	{
		if (fixed_options.type == cgltf_file_type_invalid)
		{
			fixed_options.type = cgltf_file_type_gltf;
		}
		else if (fixed_options.type == cgltf_file_type_glb)
		{
			return cgltf_result_unknown_format;
		}
	}

	if (fixed_options.type == cgltf_file_type_gltf)
	{
		cgltf_result json_result = cgltf_parse_json(&fixed_options, (const uint8_t*)data, size, out_data);
		if (json_result != cgltf_result_success)
		{
			return json_result;
		}

		(*out_data)->file_type = cgltf_file_type_gltf;

		return cgltf_result_success;
	}

	const uint8_t* ptr = (const uint8_t*)data;
	// Version
	memcpy(&tmp, ptr + 4, 4);
	uint32_t version = tmp;
	if (version != GlbVersion)
	{
		return cgltf_result_unknown_format;
	}

	// Total length
	memcpy(&tmp, ptr + 8, 4);
	if (tmp > size)
	{
		return cgltf_result_data_too_short;
	}

	const uint8_t* json_chunk = ptr + GlbHeaderSize;

	if (GlbHeaderSize + GlbChunkHeaderSize > size)
	{
		return cgltf_result_data_too_short;
	}

	// JSON chunk: length
	uint32_t json_length;
	memcpy(&json_length, json_chunk, 4);
	if (GlbHeaderSize + GlbChunkHeaderSize + json_length > size)
	{
		return cgltf_result_data_too_short;
	}

	// JSON chunk: magic
	memcpy(&tmp, json_chunk + 4, 4);
	if (tmp != GlbMagicJsonChunk)
	{
		return cgltf_result_unknown_format;
	}

	json_chunk += GlbChunkHeaderSize;

	const void* bin = 0;
	cgltf_size bin_size = 0;

	if (GlbHeaderSize + GlbChunkHeaderSize + json_length + GlbChunkHeaderSize <= size)
	{
		// We can read another chunk
		const uint8_t* bin_chunk = json_chunk + json_length;

		// Bin chunk: length
		uint32_t bin_length;
		memcpy(&bin_length, bin_chunk, 4);
		if (GlbHeaderSize + GlbChunkHeaderSize + json_length + GlbChunkHeaderSize + bin_length > size)
		{
			return cgltf_result_data_too_short;
		}

		// Bin chunk: magic
		memcpy(&tmp, bin_chunk + 4, 4);
		if (tmp != GlbMagicBinChunk)
		{
			return cgltf_result_unknown_format;
		}

		bin_chunk += GlbChunkHeaderSize;

		bin = bin_chunk;
		bin_size = bin_length;
	}

	cgltf_result json_result = cgltf_parse_json(&fixed_options, json_chunk, json_length, out_data);
	if (json_result != cgltf_result_success)
	{
		return json_result;
	}

	(*out_data)->file_type = cgltf_file_type_glb;
	(*out_data)->bin = bin;
	(*out_data)->bin_size = bin_size;

	return cgltf_result_success;
}

cgltf_result cgltf_parse_file(const cgltf_options* options, const char* path, cgltf_data** out_data)
{
	if (options == NULL)
	{
		return cgltf_result_invalid_options;
	}

	void* (*memory_alloc)(void*, cgltf_size) = options->memory_alloc ? options->memory_alloc : &cgltf_default_alloc;
	void (*memory_free)(void*, void*) = options->memory_free ? options->memory_free : &cgltf_default_free;

	FILE* file = fopen(path, "rb");
	if (!file)
	{
		return cgltf_result_file_not_found;
	}

	fseek(file, 0, SEEK_END);

	long length = ftell(file);
	if (length < 0)
	{
		fclose(file);
		return cgltf_result_io_error;
	}

	fseek(file, 0, SEEK_SET);

	char* file_data = (char*)memory_alloc(options->memory_user_data, length);
	if (!file_data)
	{
		fclose(file);
		return cgltf_result_out_of_memory;
	}

	cgltf_size file_size = (cgltf_size)length;
	cgltf_size read_size = fread(file_data, 1, file_size, file);

	fclose(file);

	if (read_size != file_size)
	{
		memory_free(options->memory_user_data, file_data);
		return cgltf_result_io_error;
	}

	cgltf_result result = cgltf_parse(options, file_data, file_size, out_data);

	if (result != cgltf_result_success)
	{
		memory_free(options->memory_user_data, file_data);
		return result;
	}

	(*out_data)->file_data = file_data;

	return cgltf_result_success;
}

static void cgltf_combine_paths(char* path, const char* base, const char* uri)
{
	const char* s0 = strrchr(base, '/');
	const char* s1 = strrchr(base, '\\');
	const char* slash = s0 ? (s1 && s1 > s0 ? s1 : s0) : s1;

	if (slash)
	{
		size_t prefix = slash - base + 1;

		strncpy(path, base, prefix);
		strcpy(path + prefix, uri);
	}
	else
	{
		strcpy(path, uri);
	}
}

static cgltf_result cgltf_load_buffer_file(const cgltf_options* options, cgltf_size size, const char* uri, const char* gltf_path, void** out_data)
{
	void* (*memory_alloc)(void*, cgltf_size) = options->memory_alloc ? options->memory_alloc : &cgltf_default_alloc;
	void (*memory_free)(void*, void*) = options->memory_free ? options->memory_free : &cgltf_default_free;

	char* path = (char*)memory_alloc(options->memory_user_data, strlen(uri) + strlen(gltf_path) + 1);
	if (!path)
	{
		return cgltf_result_out_of_memory;
	}

	cgltf_combine_paths(path, gltf_path, uri);

	FILE* file = fopen(path, "rb");

	memory_free(options->memory_user_data, path);

	if (!file)
	{
		return cgltf_result_file_not_found;
	}

	char* file_data = (char*)memory_alloc(options->memory_user_data, size);
	if (!file_data)
	{
		fclose(file);
		return cgltf_result_out_of_memory;
	}

	cgltf_size read_size = fread(file_data, 1, size, file);

	fclose(file);

	if (read_size != size)
	{
		memory_free(options->memory_user_data, file_data);
		return cgltf_result_io_error;
	}

	*out_data = file_data;

	return cgltf_result_success;
}

cgltf_result cgltf_load_buffer_base64(const cgltf_options* options, cgltf_size size, const char* base64, void** out_data)
{
	void* (*memory_alloc)(void*, cgltf_size) = options->memory_alloc ? options->memory_alloc : &cgltf_default_alloc;
	void (*memory_free)(void*, void*) = options->memory_free ? options->memory_free : &cgltf_default_free;

	unsigned char* data = (unsigned char*)memory_alloc(options->memory_user_data, size);
	if (!data)
	{
		return cgltf_result_out_of_memory;
	}

	unsigned int buffer = 0;
	unsigned int buffer_bits = 0;

	for (cgltf_size i = 0; i < size; ++i)
	{
		while (buffer_bits < 8)
		{
			char ch = *base64++;

			int index =
				(unsigned)(ch - 'A') < 26 ? (ch - 'A') :
				(unsigned)(ch - 'a') < 26 ? (ch - 'a') + 26 :
				(unsigned)(ch - '0') < 10 ? (ch - '0') + 52 :
				ch == '+' ? 62 :
				ch == '/' ? 63 :
				-1;

			if (index < 0)
			{
				memory_free(options->memory_user_data, data);
				return cgltf_result_io_error;
			}

			buffer = (buffer << 6) | index;
			buffer_bits += 6;
		}

		data[i] = (unsigned char)(buffer >> (buffer_bits - 8));
		buffer_bits -= 8;
	}

	*out_data = data;

	return cgltf_result_success;
}

cgltf_result cgltf_load_buffers(const cgltf_options* options, cgltf_data* data, const char* gltf_path)
{
	if (options == NULL)
	{
		return cgltf_result_invalid_options;
	}

	if (data->buffers_count && data->buffers[0].data == NULL && data->buffers[0].uri == NULL && data->bin)
	{
		if (data->bin_size < data->buffers[0].size)
		{
			return cgltf_result_data_too_short;
		}

		data->buffers[0].data = (void*)data->bin;
	}

	for (cgltf_size i = 0; i < data->buffers_count; ++i)
	{
		if (data->buffers[i].data)
		{
			continue;
		}

		const char* uri = data->buffers[i].uri;

		if (uri == NULL)
		{
			continue;
		}

		if (strncmp(uri, "data:", 5) == 0)
		{
			const char* comma = strchr(uri, ',');

			if (comma && comma - uri >= 7 && strncmp(comma - 7, ";base64", 7) == 0)
			{
				cgltf_result res = cgltf_load_buffer_base64(options, data->buffers[i].size, comma + 1, &data->buffers[i].data);

				if (res != cgltf_result_success)
				{
					return res;
				}
			}
			else
			{
				return cgltf_result_unknown_format;
			}
		}
		else if (strstr(uri, "://") == NULL && gltf_path)
		{
			cgltf_result res = cgltf_load_buffer_file(options, data->buffers[i].size, uri, gltf_path, &data->buffers[i].data);

			if (res != cgltf_result_success)
			{
				return res;
			}
		}
		else
		{
			return cgltf_result_unknown_format;
		}
	}

	return cgltf_result_success;
}

static cgltf_size cgltf_calc_size(cgltf_type type, cgltf_component_type component_type);

static cgltf_size cgltf_calc_index_bound(cgltf_buffer_view* buffer_view, cgltf_size offset, cgltf_component_type component_type, cgltf_size count)
{
	char* data = (char*)buffer_view->buffer->data + offset + buffer_view->offset;
	cgltf_size bound = 0;

	switch (component_type)
	{
	case cgltf_component_type_r_8u:
		for (size_t i = 0; i < count; ++i)
		{
			cgltf_size v = ((unsigned char*)data)[i];
			bound = bound > v ? bound : v;
		}
		break;

	case cgltf_component_type_r_16u:
		for (size_t i = 0; i < count; ++i)
		{
			cgltf_size v = ((unsigned short*)data)[i];
			bound = bound > v ? bound : v;
		}
		break;

	case cgltf_component_type_r_32u:
		for (size_t i = 0; i < count; ++i)
		{
			cgltf_size v = ((unsigned int*)data)[i];
			bound = bound > v ? bound : v;
		}
		break;

	default:
		;
	}

	return bound;
}

cgltf_result cgltf_validate(cgltf_data* data)
{
	for (cgltf_size i = 0; i < data->accessors_count; ++i)
	{
		cgltf_accessor* accessor = &data->accessors[i];

		cgltf_size element_size = cgltf_calc_size(accessor->type, accessor->component_type);

		if (accessor->buffer_view)
		{
			cgltf_size req_size = accessor->offset + accessor->stride * (accessor->count - 1) + element_size;

			if (accessor->buffer_view->size < req_size)
			{
				return cgltf_result_data_too_short;
			}
		}

		if (accessor->is_sparse)
		{
			cgltf_accessor_sparse* sparse = &accessor->sparse;

			cgltf_size indices_component_size = cgltf_calc_size(cgltf_type_scalar, sparse->indices_component_type);
			cgltf_size indices_req_size = sparse->indices_byte_offset + indices_component_size * sparse->count;
			cgltf_size values_req_size = sparse->values_byte_offset + element_size * sparse->count;

			if (sparse->indices_buffer_view->size < indices_req_size ||
				sparse->values_buffer_view->size < values_req_size)
			{
				return cgltf_result_data_too_short;
			}

			if (sparse->indices_component_type != cgltf_component_type_r_8u &&
				sparse->indices_component_type != cgltf_component_type_r_16u &&
				sparse->indices_component_type != cgltf_component_type_r_32u)
			{
				return cgltf_result_invalid_gltf;
			}

			if (sparse->indices_buffer_view->buffer->data)
			{
				cgltf_size index_bound = cgltf_calc_index_bound(sparse->indices_buffer_view, sparse->indices_byte_offset, sparse->indices_component_type, sparse->count);

				if (index_bound >= accessor->count)
				{
					return cgltf_result_data_too_short;
				}
			}
		}
	}

	for (cgltf_size i = 0; i < data->buffer_views_count; ++i)
	{
		cgltf_size req_size = data->buffer_views[i].offset + data->buffer_views[i].size;

		if (data->buffer_views[i].buffer && data->buffer_views[i].buffer->size < req_size)
		{
			return cgltf_result_data_too_short;
		}
	}

	for (cgltf_size i = 0; i < data->meshes_count; ++i)
	{
		if (data->meshes[i].weights)
		{
			if (data->meshes[i].primitives_count && data->meshes[i].primitives[0].targets_count != data->meshes[i].weights_count)
			{
				return cgltf_result_invalid_gltf;
			}
		}

		for (cgltf_size j = 0; j < data->meshes[i].primitives_count; ++j)
		{
			if (data->meshes[i].primitives[j].targets_count != data->meshes[i].primitives[0].targets_count)
			{
				return cgltf_result_invalid_gltf;
			}

			if (data->meshes[i].primitives[j].attributes_count)
			{
				cgltf_accessor* first = data->meshes[i].primitives[j].attributes[0].data;

				for (cgltf_size k = 0; k < data->meshes[i].primitives[j].attributes_count; ++k)
				{
					if (data->meshes[i].primitives[j].attributes[k].data->count != first->count)
					{
						return cgltf_result_invalid_gltf;
					}
				}

				for (cgltf_size k = 0; k < data->meshes[i].primitives[j].targets_count; ++k)
				{
					for (cgltf_size m = 0; m < data->meshes[i].primitives[j].targets[k].attributes_count; ++m)
					{
						if (data->meshes[i].primitives[j].targets[k].attributes[m].data->count != first->count)
						{
							return cgltf_result_invalid_gltf;
						}
					}
				}

				cgltf_accessor* indices = data->meshes[i].primitives[j].indices;

				if (indices &&
					indices->component_type != cgltf_component_type_r_8u &&
					indices->component_type != cgltf_component_type_r_16u &&
					indices->component_type != cgltf_component_type_r_32u)
				{
					return cgltf_result_invalid_gltf;
				}

				if (indices && indices->buffer_view && indices->buffer_view->buffer->data)
				{
					cgltf_size index_bound = cgltf_calc_index_bound(indices->buffer_view, indices->offset, indices->component_type, indices->count);

					if (index_bound >= first->count)
					{
						return cgltf_result_data_too_short;
					}
				}
			}
		}
	}

	for (cgltf_size i = 0; i < data->nodes_count; ++i)
	{
		if (data->nodes[i].weights && data->nodes[i].mesh)
		{
			if (data->nodes[i].mesh->primitives_count && data->nodes[i].mesh->primitives[0].targets_count != data->nodes[i].weights_count)
			{
				return cgltf_result_invalid_gltf;
			}
		}
	}

	return cgltf_result_success;
}

cgltf_result cgltf_copy_extras_json(const cgltf_data* data, const cgltf_extras* extras, char* dest, cgltf_size* dest_size)
{
	cgltf_size json_size = extras->end_offset - extras->start_offset;

	if (!dest)
	{
		if (dest_size)
		{
			*dest_size = json_size + 1;
			return cgltf_result_success;
		}
		return cgltf_result_invalid_options;
	}

	if (*dest_size + 1 < json_size)
	{
		strncpy(dest, data->json + extras->start_offset, *dest_size - 1);
		dest[*dest_size - 1] = 0;
	}
	else
	{
		strncpy(dest, data->json + extras->start_offset, json_size);
		dest[json_size] = 0;
	}

	return cgltf_result_success;
}

void cgltf_free(cgltf_data* data)
{
	if (!data)
	{
		return;
	}

	data->memory_free(data->memory_user_data, data->asset.copyright);
	data->memory_free(data->memory_user_data, data->asset.generator);
	data->memory_free(data->memory_user_data, data->asset.version);
	data->memory_free(data->memory_user_data, data->asset.min_version);

	data->memory_free(data->memory_user_data, data->accessors);
	data->memory_free(data->memory_user_data, data->buffer_views);

	for (cgltf_size i = 0; i < data->buffers_count; ++i)
	{
		if (data->buffers[i].data != data->bin)
		{
			data->memory_free(data->memory_user_data, data->buffers[i].data);
		}

		data->memory_free(data->memory_user_data, data->buffers[i].uri);
	}

	data->memory_free(data->memory_user_data, data->buffers);

	for (cgltf_size i = 0; i < data->meshes_count; ++i)
	{
		data->memory_free(data->memory_user_data, data->meshes[i].name);

		for (cgltf_size j = 0; j < data->meshes[i].primitives_count; ++j)
		{
			for (cgltf_size k = 0; k < data->meshes[i].primitives[j].attributes_count; ++k)
			{
				data->memory_free(data->memory_user_data, data->meshes[i].primitives[j].attributes[k].name);
			}

			data->memory_free(data->memory_user_data, data->meshes[i].primitives[j].attributes);

			for (cgltf_size k = 0; k < data->meshes[i].primitives[j].targets_count; ++k)
			{
				for (cgltf_size m = 0; m < data->meshes[i].primitives[j].targets[k].attributes_count; ++m)
				{
					data->memory_free(data->memory_user_data, data->meshes[i].primitives[j].targets[k].attributes[m].name);
				}

				data->memory_free(data->memory_user_data, data->meshes[i].primitives[j].targets[k].attributes);
			}

			data->memory_free(data->memory_user_data, data->meshes[i].primitives[j].targets);
		}

		data->memory_free(data->memory_user_data, data->meshes[i].primitives);
		data->memory_free(data->memory_user_data, data->meshes[i].weights);
	}

	data->memory_free(data->memory_user_data, data->meshes);

	for (cgltf_size i = 0; i < data->materials_count; ++i)
	{
		data->memory_free(data->memory_user_data, data->materials[i].name);
	}

	data->memory_free(data->memory_user_data, data->materials);

	for (cgltf_size i = 0; i < data->images_count; ++i) 
	{
		data->memory_free(data->memory_user_data, data->images[i].name);
		data->memory_free(data->memory_user_data, data->images[i].uri);
		data->memory_free(data->memory_user_data, data->images[i].mime_type);
	}

	data->memory_free(data->memory_user_data, data->images);

	for (cgltf_size i = 0; i < data->textures_count; ++i)
	{
		data->memory_free(data->memory_user_data, data->textures[i].name);
	}

	data->memory_free(data->memory_user_data, data->textures);

	data->memory_free(data->memory_user_data, data->samplers);

	for (cgltf_size i = 0; i < data->skins_count; ++i)
	{
		data->memory_free(data->memory_user_data, data->skins[i].name);
		data->memory_free(data->memory_user_data, data->skins[i].joints);
	}

	data->memory_free(data->memory_user_data, data->skins);

	for (cgltf_size i = 0; i < data->cameras_count; ++i)
	{
		data->memory_free(data->memory_user_data, data->cameras[i].name);
	}

	data->memory_free(data->memory_user_data, data->cameras);

	for (cgltf_size i = 0; i < data->lights_count; ++i)
	{
		data->memory_free(data->memory_user_data, data->lights[i].name);
	}

	data->memory_free(data->memory_user_data, data->lights);

	for (cgltf_size i = 0; i < data->nodes_count; ++i)
	{
		data->memory_free(data->memory_user_data, data->nodes[i].name);
		data->memory_free(data->memory_user_data, data->nodes[i].children);
		data->memory_free(data->memory_user_data, data->nodes[i].weights);
	}

	data->memory_free(data->memory_user_data, data->nodes);

	for (cgltf_size i = 0; i < data->scenes_count; ++i)
	{
		data->memory_free(data->memory_user_data, data->scenes[i].name);
		data->memory_free(data->memory_user_data, data->scenes[i].nodes);
	}

	data->memory_free(data->memory_user_data, data->scenes);

	for (cgltf_size i = 0; i < data->animations_count; ++i)
	{
		data->memory_free(data->memory_user_data, data->animations[i].name);
		data->memory_free(data->memory_user_data, data->animations[i].samplers);
		data->memory_free(data->memory_user_data, data->animations[i].channels);
	}

	data->memory_free(data->memory_user_data, data->animations);

	for (cgltf_size i = 0; i < data->extensions_used_count; ++i)
	{
		data->memory_free(data->memory_user_data, data->extensions_used[i]);
	}

	data->memory_free(data->memory_user_data, data->extensions_used);

	for (cgltf_size i = 0; i < data->extensions_required_count; ++i)
	{
		data->memory_free(data->memory_user_data, data->extensions_required[i]);
	}

	data->memory_free(data->memory_user_data, data->extensions_required);

	data->memory_free(data->memory_user_data, data->file_data);

	data->memory_free(data->memory_user_data, data);
}

void cgltf_node_transform_local(const cgltf_node* node, cgltf_float* out_matrix)
{
	cgltf_float* lm = out_matrix;

	if (node->has_matrix)
	{
		memcpy(lm, node->matrix, sizeof(float) * 16);
	}
	else
	{
		float tx = node->translation[0];
		float ty = node->translation[1];
		float tz = node->translation[2];

		float qx = node->rotation[0];
		float qy = node->rotation[1];
		float qz = node->rotation[2];
		float qw = node->rotation[3];

		float sx = node->scale[0];
		float sy = node->scale[1];
		float sz = node->scale[2];

		lm[0] = (1 - 2 * qy*qy - 2 * qz*qz) * sx;
		lm[1] = (2 * qx*qy + 2 * qz*qw) * sy;
		lm[2] = (2 * qx*qz - 2 * qy*qw) * sz;
		lm[3] = 0.f;

		lm[4] = (2 * qx*qy - 2 * qz*qw) * sx;
		lm[5] = (1 - 2 * qx*qx - 2 * qz*qz) * sy;
		lm[6] = (2 * qy*qz + 2 * qx*qw) * sz;
		lm[7] = 0.f;

		lm[8] = (2 * qx*qz + 2 * qy*qw) * sx;
		lm[9] = (2 * qy*qz - 2 * qx*qw) * sy;
		lm[10] = (1 - 2 * qx*qx - 2 * qy*qy) * sz;
		lm[11] = 0.f;

		lm[12] = tx;
		lm[13] = ty;
		lm[14] = tz;
		lm[15] = 1.f;
	}
}

void cgltf_node_transform_world(const cgltf_node* node, cgltf_float* out_matrix)
{
	cgltf_float* lm = out_matrix;
	cgltf_node_transform_local(node, lm);

	const cgltf_node* parent = node->parent;

	while (parent)
	{
		float pm[16];
		cgltf_node_transform_local(parent, pm);

		for (int i = 0; i < 4; ++i)
		{
			float l0 = lm[i * 4 + 0];
			float l1 = lm[i * 4 + 1];
			float l2 = lm[i * 4 + 2];

			float r0 = l0 * pm[0] + l1 * pm[4] + l2 * pm[8];
			float r1 = l0 * pm[1] + l1 * pm[5] + l2 * pm[9];
			float r2 = l0 * pm[2] + l1 * pm[6] + l2 * pm[10];

			lm[i * 4 + 0] = r0;
			lm[i * 4 + 1] = r1;
			lm[i * 4 + 2] = r2;
		}

		lm[12] += pm[12];
		lm[13] += pm[13];
		lm[14] += pm[14];

		parent = parent->parent;
	}
}

static cgltf_size cgltf_component_read_index(const void* in, cgltf_component_type component_type)
{
	switch (component_type)
	{
		case cgltf_component_type_r_16:
			return *((const int16_t*) in);
		case cgltf_component_type_r_16u:
			return *((const uint16_t*) in);
		case cgltf_component_type_r_32u:
			return *((const uint32_t*) in);
		case cgltf_component_type_r_32f:
			return (cgltf_size)*((const float*) in);
		case cgltf_component_type_r_8:
			return *((const int8_t*) in);
		case cgltf_component_type_r_8u:
		case cgltf_component_type_invalid:
		default:
			return *((const uint8_t*) in);
	}
}

static cgltf_float cgltf_component_read_float(const void* in, cgltf_component_type component_type, cgltf_bool normalized)
{
	if (component_type == cgltf_component_type_r_32f)
	{
		return *((const float*) in);
	}

	if (normalized)
	{
		switch (component_type)
		{
			case cgltf_component_type_r_32u:
				return *((const uint32_t*) in) / (float) UINT_MAX;
			case cgltf_component_type_r_16:
				return *((const int16_t*) in) / (float) SHRT_MAX;
			case cgltf_component_type_r_16u:
				return *((const uint16_t*) in) / (float) USHRT_MAX;
			case cgltf_component_type_r_8:
				return *((const int8_t*) in) / (float) SCHAR_MAX;
			case cgltf_component_type_r_8u:
			case cgltf_component_type_invalid:
			default:
				return *((const uint8_t*) in) / (float) CHAR_MAX;
		}
	}

	return (cgltf_float)cgltf_component_read_index(in, component_type);
}

static cgltf_size cgltf_num_components(cgltf_type type);
static cgltf_size cgltf_component_size(cgltf_component_type component_type);

static cgltf_bool cgltf_element_read_float(const uint8_t* element, cgltf_type type, cgltf_component_type component_type, cgltf_bool normalized, cgltf_float* out, cgltf_size element_size)
{
	cgltf_size num_components = cgltf_num_components(type);

	if (element_size < num_components) {
		return 0;
	}

	// There are three special cases for component extraction, see #data-alignment in the 2.0 spec.

	cgltf_size component_size = cgltf_component_size(component_type);

	if (type == cgltf_type_mat2 && component_size == 1)
	{
		out[0] = cgltf_component_read_float(element, component_type, normalized);
		out[1] = cgltf_component_read_float(element + 1, component_type, normalized);
		out[2] = cgltf_component_read_float(element + 4, component_type, normalized);
		out[3] = cgltf_component_read_float(element + 5, component_type, normalized);
		return 1;
	}

	if (type == cgltf_type_mat3 && component_size == 1)
	{
		out[0] = cgltf_component_read_float(element, component_type, normalized);
		out[1] = cgltf_component_read_float(element + 1, component_type, normalized);
		out[2] = cgltf_component_read_float(element + 2, component_type, normalized);
		out[3] = cgltf_component_read_float(element + 4, component_type, normalized);
		out[4] = cgltf_component_read_float(element + 5, component_type, normalized);
		out[5] = cgltf_component_read_float(element + 6, component_type, normalized);
		out[6] = cgltf_component_read_float(element + 8, component_type, normalized);
		out[7] = cgltf_component_read_float(element + 9, component_type, normalized);
		out[8] = cgltf_component_read_float(element + 10, component_type, normalized);
		return 1;
	}

	if (type == cgltf_type_mat3 && component_size == 2)
	{
		out[0] = cgltf_component_read_float(element, component_type, normalized);
		out[1] = cgltf_component_read_float(element + 2, component_type, normalized);
		out[2] = cgltf_component_read_float(element + 4, component_type, normalized);
		out[3] = cgltf_component_read_float(element + 8, component_type, normalized);
		out[4] = cgltf_component_read_float(element + 10, component_type, normalized);
		out[5] = cgltf_component_read_float(element + 12, component_type, normalized);
		out[6] = cgltf_component_read_float(element + 16, component_type, normalized);
		out[7] = cgltf_component_read_float(element + 18, component_type, normalized);
		out[8] = cgltf_component_read_float(element + 20, component_type, normalized);
		return 1;
	}

	for (cgltf_size i = 0; i < num_components; ++i)
	{
		out[i] = cgltf_component_read_float(element + component_size * i, component_type, normalized);
	}
	return 1;
}


cgltf_bool cgltf_accessor_read_float(const cgltf_accessor* accessor, cgltf_size index, cgltf_float* out, cgltf_size element_size)
{
	if (accessor->is_sparse || accessor->buffer_view == NULL)
	{
		return 0;
	}

	cgltf_size offset = accessor->offset + accessor->buffer_view->offset;
	const uint8_t* element = (const uint8_t*) accessor->buffer_view->buffer->data;
	element += offset + accessor->stride * index;
	return cgltf_element_read_float(element, accessor->type, accessor->component_type, accessor->normalized, out, element_size);
}

cgltf_size cgltf_accessor_read_index(const cgltf_accessor* accessor, cgltf_size index)
{
	if (accessor->buffer_view)
	{
		cgltf_size offset = accessor->offset + accessor->buffer_view->offset;
		const uint8_t* element = (const uint8_t*) accessor->buffer_view->buffer->data;
		element += offset + accessor->stride * index;
		return cgltf_component_read_index(element, accessor->component_type);
	}

	return 0;
}

#define CGLTF_ERROR_JSON -1
#define CGLTF_ERROR_NOMEM -2

#define CGLTF_CHECK_TOKTYPE(tok_, type_) if ((tok_).type != (type_)) { return CGLTF_ERROR_JSON; }
#define CGLTF_CHECK_KEY(tok_) if ((tok_).type != JSMN_STRING || (tok_).size == 0) { return CGLTF_ERROR_JSON; } /* checking size for 0 verifies that a value follows the key */

#define CGLTF_PTRINDEX(type, idx) (type*)(cgltf_size)(idx + 1)
#define CGLTF_PTRFIXUP(var, data, size) if (var) { if ((cgltf_size)var > size) { return CGLTF_ERROR_JSON; } var = &data[(cgltf_size)var-1]; }
#define CGLTF_PTRFIXUP_REQ(var, data, size) if (!var || (cgltf_size)var > size) { return CGLTF_ERROR_JSON; } var = &data[(cgltf_size)var-1];

static int cgltf_json_strcmp(jsmntok_t const* tok, const uint8_t* json_chunk, const char* str)
{
	CGLTF_CHECK_TOKTYPE(*tok, JSMN_STRING);
	size_t const str_len = strlen(str);
	size_t const name_length = tok->end - tok->start;
	return (str_len == name_length) ? strncmp((const char*)json_chunk + tok->start, str, str_len) : 128;
}

static int cgltf_json_to_int(jsmntok_t const* tok, const uint8_t* json_chunk)
{
	CGLTF_CHECK_TOKTYPE(*tok, JSMN_PRIMITIVE);
	char tmp[128];
	int size = (cgltf_size)(tok->end - tok->start) < sizeof(tmp) ? tok->end - tok->start : sizeof(tmp) - 1;
	strncpy(tmp, (const char*)json_chunk + tok->start, size);
	tmp[size] = 0;
	return atoi(tmp);
}

static cgltf_float cgltf_json_to_float(jsmntok_t const* tok, const uint8_t* json_chunk)
{
	CGLTF_CHECK_TOKTYPE(*tok, JSMN_PRIMITIVE);
	char tmp[128];
	int size = (cgltf_size)(tok->end - tok->start) < sizeof(tmp) ? tok->end - tok->start : sizeof(tmp) - 1;
	strncpy(tmp, (const char*)json_chunk + tok->start, size);
	tmp[size] = 0;
	return (cgltf_float)atof(tmp);
}

static cgltf_bool cgltf_json_to_bool(jsmntok_t const* tok, const uint8_t* json_chunk)
{
	int size = tok->end - tok->start;
	return size == 4 && memcmp(json_chunk + tok->start, "true", 4) == 0;
}

static int cgltf_skip_json(jsmntok_t const* tokens, int i)
{
	int end = i + 1;

	while (i < end)
	{
		switch (tokens[i].type)
		{
		case JSMN_OBJECT:
			end += tokens[i].size * 2;
			break;

		case JSMN_ARRAY:
			end += tokens[i].size;
			break;

		case JSMN_PRIMITIVE:
		case JSMN_STRING:
			break;

		default:
			return -1;
		}

		i++;
	}

	return i;
}

static void cgltf_fill_float_array(float* out_array, int size, float value)
{
	for (int j = 0; j < size; ++j)
	{
		out_array[j] = value;
	}
}

static int cgltf_parse_json_float_array(jsmntok_t const* tokens, int i, const uint8_t* json_chunk, float* out_array, int size)
{
	CGLTF_CHECK_TOKTYPE(tokens[i], JSMN_ARRAY);
	if (tokens[i].size != size)
	{
		return CGLTF_ERROR_JSON;
	}
	++i;
	for (int j = 0; j < size; ++j)
	{
		CGLTF_CHECK_TOKTYPE(tokens[i], JSMN_PRIMITIVE);
		out_array[j] = cgltf_json_to_float(tokens + i, json_chunk);
		++i;
	}
	return i;
}

static int cgltf_parse_json_string(cgltf_options* options, jsmntok_t const* tokens, int i, const uint8_t* json_chunk, char** out_string)
{
	CGLTF_CHECK_TOKTYPE(tokens[i], JSMN_STRING);
	if (*out_string)
	{
		return CGLTF_ERROR_JSON;
	}
	int size = tokens[i].end - tokens[i].start;
	char* result = (char*)options->memory_alloc(options->memory_user_data, size + 1);
	if (!result)
	{
		return CGLTF_ERROR_NOMEM;
	}
	strncpy(result, (const char*)json_chunk + tokens[i].start, size);
	result[size] = 0;
	*out_string = result;
	return i + 1;
}

static int cgltf_parse_json_array(cgltf_options* options, jsmntok_t const* tokens, int i, const uint8_t* json_chunk, size_t element_size, void** out_array, cgltf_size* out_size)
{
	(void)json_chunk;
	CGLTF_CHECK_TOKTYPE(tokens[i], JSMN_ARRAY);
	if (*out_array)
	{
		return CGLTF_ERROR_JSON;
	}
	int size = tokens[i].size;
	void* result = cgltf_calloc(options, element_size, size);
	if (!result)
	{
		return CGLTF_ERROR_NOMEM;
	}
	*out_array = result;
	*out_size = size;
	return i + 1;
}

static int cgltf_parse_json_string_array(cgltf_options* options, jsmntok_t const* tokens, int i, const uint8_t* json_chunk, char*** out_array, cgltf_size* out_size)
{
    CGLTF_CHECK_TOKTYPE(tokens[i], JSMN_ARRAY);
    i = cgltf_parse_json_array(options, tokens, i, json_chunk, sizeof(char*), (void**)out_array, out_size);
    if (i < 0)
    {
        return i;
    }

    for (cgltf_size j = 0; j < *out_size; ++j)
    {
        i = cgltf_parse_json_string(options, tokens, i, json_chunk, j + (*out_array));
        if (i < 0)
        {
            return i;
        }
    }
    return i;
}

static void cgltf_parse_attribute_type(const char* name, cgltf_attribute_type* out_type, int* out_index)
{
	const char* us = strchr(name, '_');
	size_t len = us ? us - name : strlen(name);

	if (len == 8 && strncmp(name, "POSITION", 8) == 0)
	{
		*out_type = cgltf_attribute_type_position;
	}
	else if (len == 6 && strncmp(name, "NORMAL", 6) == 0)
	{
		*out_type = cgltf_attribute_type_normal;
	}
	else if (len == 7 && strncmp(name, "TANGENT", 7) == 0)
	{
		*out_type = cgltf_attribute_type_tangent;
	}
	else if (len == 8 && strncmp(name, "TEXCOORD", 8) == 0)
	{
		*out_type = cgltf_attribute_type_texcoord;
	}
	else if (len == 5 && strncmp(name, "COLOR", 5) == 0)
	{
		*out_type = cgltf_attribute_type_color;
	}
	else if (len == 6 && strncmp(name, "JOINTS", 6) == 0)
	{
		*out_type = cgltf_attribute_type_joints;
	}
	else if (len == 7 && strncmp(name, "WEIGHTS", 7) == 0)
	{
		*out_type = cgltf_attribute_type_weights;
	}
	else
	{
		*out_type = cgltf_attribute_type_invalid;
	}

	if (us && *out_type != cgltf_attribute_type_invalid)
	{
		*out_index = atoi(us + 1);
	}
}

static int cgltf_parse_json_attribute_list(cgltf_options* options, jsmntok_t const* tokens, int i, const uint8_t* json_chunk, cgltf_attribute** out_attributes, cgltf_size* out_attributes_count)
{
	CGLTF_CHECK_TOKTYPE(tokens[i], JSMN_OBJECT);

	if (*out_attributes)
	{
		return CGLTF_ERROR_JSON;
	}

	*out_attributes_count = tokens[i].size;
	*out_attributes = (cgltf_attribute*)cgltf_calloc(options, sizeof(cgltf_attribute), *out_attributes_count);
	++i;

	if (!*out_attributes)
	{
		return CGLTF_ERROR_NOMEM;
	}

	for (cgltf_size j = 0; j < *out_attributes_count; ++j)
	{
		CGLTF_CHECK_KEY(tokens[i]);

		i = cgltf_parse_json_string(options, tokens, i, json_chunk, &(*out_attributes)[j].name);
		if (i < 0)
		{
			return CGLTF_ERROR_JSON;
		}

		cgltf_parse_attribute_type((*out_attributes)[j].name, &(*out_attributes)[j].type, &(*out_attributes)[j].index);

		(*out_attributes)[j].data = CGLTF_PTRINDEX(cgltf_accessor, cgltf_json_to_int(tokens + i, json_chunk));
		++i;
	}

	return i;
}

static int cgltf_parse_json_extras(jsmntok_t const* tokens, int i, const uint8_t* json_chunk, cgltf_extras* out_extras)
{
	(void)json_chunk;
	out_extras->start_offset = tokens[i].start;
	out_extras->end_offset = tokens[i].end;
	i = cgltf_skip_json(tokens, i);
	return i;
}

static int cgltf_parse_json_primitive(cgltf_options* options, jsmntok_t const* tokens, int i, const uint8_t* json_chunk, cgltf_primitive* out_prim)
{
	CGLTF_CHECK_TOKTYPE(tokens[i], JSMN_OBJECT);

	out_prim->type = cgltf_primitive_type_triangles;

	int size = tokens[i].size;
	++i;

	for (int j = 0; j < size; ++j)
	{
		CGLTF_CHECK_KEY(tokens[i]);

		if (cgltf_json_strcmp(tokens+i, json_chunk, "mode") == 0)
		{
			++i;
			out_prim->type
					= (cgltf_primitive_type)
					cgltf_json_to_int(tokens+i, json_chunk);
			++i;
		}
		else if (cgltf_json_strcmp(tokens+i, json_chunk, "indices") == 0)
		{
			++i;
			out_prim->indices = CGLTF_PTRINDEX(cgltf_accessor, cgltf_json_to_int(tokens + i, json_chunk));
			++i;
		}
		else if (cgltf_json_strcmp(tokens+i, json_chunk, "material") == 0)
		{
			++i;
			out_prim->material = CGLTF_PTRINDEX(cgltf_material, cgltf_json_to_int(tokens + i, json_chunk));
			++i;
		}
		else if (cgltf_json_strcmp(tokens+i, json_chunk, "attributes") == 0)
		{
			i = cgltf_parse_json_attribute_list(options, tokens, i + 1, json_chunk, &out_prim->attributes, &out_prim->attributes_count);
		}
		else if (cgltf_json_strcmp(tokens+i, json_chunk, "targets") == 0)
		{
			i = cgltf_parse_json_array(options, tokens, i + 1, json_chunk, sizeof(cgltf_morph_target), (void**)&out_prim->targets, &out_prim->targets_count);
			if (i < 0)
			{
				return i;
			}

			for (cgltf_size k = 0; k < out_prim->targets_count; ++k)
			{
				i = cgltf_parse_json_attribute_list(options, tokens, i, json_chunk, &out_prim->targets[k].attributes, &out_prim->targets[k].attributes_count);
				if (i < 0)
				{
					return i;
				}
			}
		}
		else if (cgltf_json_strcmp(tokens + i, json_chunk, "extras") == 0)
		{
			i = cgltf_parse_json_extras(tokens, i + 1, json_chunk, &out_prim->extras);
		}
		else
		{
			i = cgltf_skip_json(tokens, i+1);
		}

		if (i < 0)
		{
			return i;
		}
	}

	return i;
}

static int cgltf_parse_json_mesh(cgltf_options* options, jsmntok_t const* tokens, int i, const uint8_t* json_chunk, cgltf_mesh* out_mesh)
{
	CGLTF_CHECK_TOKTYPE(tokens[i], JSMN_OBJECT);

	int size = tokens[i].size;
	++i;

	for (int j = 0; j < size; ++j)
	{
		CGLTF_CHECK_KEY(tokens[i]);

		if (cgltf_json_strcmp(tokens+i, json_chunk, "name") == 0)
		{
			i = cgltf_parse_json_string(options, tokens, i + 1, json_chunk, &out_mesh->name);
		}
		else if (cgltf_json_strcmp(tokens+i, json_chunk, "primitives") == 0)
		{
			i = cgltf_parse_json_array(options, tokens, i + 1, json_chunk, sizeof(cgltf_primitive), (void**)&out_mesh->primitives, &out_mesh->primitives_count);
			if (i < 0)
			{
				return i;
			}

			for (cgltf_size prim_index = 0; prim_index < out_mesh->primitives_count; ++prim_index)
			{
				i = cgltf_parse_json_primitive(options, tokens, i, json_chunk, &out_mesh->primitives[prim_index]);
				if (i < 0)
				{
					return i;
				}
			}
		}
		else if (cgltf_json_strcmp(tokens + i, json_chunk, "weights") == 0)
		{
			i = cgltf_parse_json_array(options, tokens, i + 1, json_chunk, sizeof(cgltf_float), (void**)&out_mesh->weights, &out_mesh->weights_count);
			if (i < 0)
			{
				return i;
			}

			i = cgltf_parse_json_float_array(tokens, i - 1, json_chunk, out_mesh->weights, (int)out_mesh->weights_count);
		}
		else if (cgltf_json_strcmp(tokens + i, json_chunk, "extras") == 0)
		{
			i = cgltf_parse_json_extras(tokens, i + 1, json_chunk, &out_mesh->extras);
		}
		else
		{
			i = cgltf_skip_json(tokens, i+1);
		}

		if (i < 0)
		{
			return i;
		}
	}

	return i;
}

static int cgltf_parse_json_meshes(cgltf_options* options, jsmntok_t const* tokens, int i, const uint8_t* json_chunk, cgltf_data* out_data)
{
	i = cgltf_parse_json_array(options, tokens, i, json_chunk, sizeof(cgltf_mesh), (void**)&out_data->meshes, &out_data->meshes_count);
	if (i < 0)
	{
		return i;
	}

	for (cgltf_size j = 0; j < out_data->meshes_count; ++j)
	{
		i = cgltf_parse_json_mesh(options, tokens, i, json_chunk, &out_data->meshes[j]);
		if (i < 0)
		{
			return i;
		}
	}
	return i;
}

static cgltf_component_type cgltf_json_to_component_type(jsmntok_t const* tok, const uint8_t* json_chunk)
{
	int type = cgltf_json_to_int(tok, json_chunk);

	switch (type)
	{
	case 5120:
		return cgltf_component_type_r_8;
	case 5121:
		return cgltf_component_type_r_8u;
	case 5122:
		return cgltf_component_type_r_16;
	case 5123:
		return cgltf_component_type_r_16u;
	case 5125:
		return cgltf_component_type_r_32u;
	case 5126:
		return cgltf_component_type_r_32f;
	default:
		return cgltf_component_type_invalid;
	}
}

static int cgltf_parse_json_accessor_sparse(jsmntok_t const* tokens, int i, const uint8_t* json_chunk, cgltf_accessor_sparse* out_sparse)
{
	CGLTF_CHECK_TOKTYPE(tokens[i], JSMN_OBJECT);

	int size = tokens[i].size;
	++i;

	for (int j = 0; j < size; ++j)
	{
		CGLTF_CHECK_KEY(tokens[i]);

		if (cgltf_json_strcmp(tokens+i, json_chunk, "count") == 0)
		{
			++i;
			out_sparse->count = cgltf_json_to_int(tokens + i, json_chunk);
			++i;
		}
		else if (cgltf_json_strcmp(tokens+i, json_chunk, "indices") == 0)
		{
			++i;
			CGLTF_CHECK_TOKTYPE(tokens[i], JSMN_OBJECT);

			int indices_size = tokens[i].size;
			++i;

			for (int k = 0; k < indices_size; ++k)
			{
				CGLTF_CHECK_KEY(tokens[i]);

				if (cgltf_json_strcmp(tokens+i, json_chunk, "bufferView") == 0)
				{
					++i;
					out_sparse->indices_buffer_view = CGLTF_PTRINDEX(cgltf_buffer_view, cgltf_json_to_int(tokens + i, json_chunk));
					++i;
				}
				else if (cgltf_json_strcmp(tokens+i, json_chunk, "byteOffset") == 0)
				{
					++i;
					out_sparse->indices_byte_offset = cgltf_json_to_int(tokens + i, json_chunk);
					++i;
				}
				else if (cgltf_json_strcmp(tokens+i, json_chunk, "componentType") == 0)
				{
					++i;
					out_sparse->indices_component_type = cgltf_json_to_component_type(tokens + i, json_chunk);
					++i;
				}
				else if (cgltf_json_strcmp(tokens + i, json_chunk, "extras") == 0)
				{
					i = cgltf_parse_json_extras(tokens, i + 1, json_chunk, &out_sparse->indices_extras);
				}
				else
				{
					i = cgltf_skip_json(tokens, i+1);
				}

				if (i < 0)
				{
					return i;
				}
			}
		}
		else if (cgltf_json_strcmp(tokens+i, json_chunk, "values") == 0)
		{
			++i;
			CGLTF_CHECK_TOKTYPE(tokens[i], JSMN_OBJECT);

			int values_size = tokens[i].size;
			++i;

			for (int k = 0; k < values_size; ++k)
			{
				CGLTF_CHECK_KEY(tokens[i]);

				if (cgltf_json_strcmp(tokens+i, json_chunk, "bufferView") == 0)
				{
					++i;
					out_sparse->values_buffer_view = CGLTF_PTRINDEX(cgltf_buffer_view, cgltf_json_to_int(tokens + i, json_chunk));
					++i;
				}
				else if (cgltf_json_strcmp(tokens+i, json_chunk, "byteOffset") == 0)
				{
					++i;
					out_sparse->values_byte_offset = cgltf_json_to_int(tokens + i, json_chunk);
					++i;
				}
				else if (cgltf_json_strcmp(tokens + i, json_chunk, "extras") == 0)
				{
					i = cgltf_parse_json_extras(tokens, i + 1, json_chunk, &out_sparse->values_extras);
				}
				else
				{
					i = cgltf_skip_json(tokens, i+1);
				}

				if (i < 0)
				{
					return i;
				}
			}
		}
		else if (cgltf_json_strcmp(tokens + i, json_chunk, "extras") == 0)
		{
			i = cgltf_parse_json_extras(tokens, i + 1, json_chunk, &out_sparse->extras);
		}
		else
		{
			i = cgltf_skip_json(tokens, i+1);
		}

		if (i < 0)
		{
			return i;
		}
	}

	return i;
}

static int cgltf_parse_json_accessor(jsmntok_t const* tokens, int i, const uint8_t* json_chunk, cgltf_accessor* out_accessor)
{
	CGLTF_CHECK_TOKTYPE(tokens[i], JSMN_OBJECT);

	int size = tokens[i].size;
	++i;

	for (int j = 0; j < size; ++j)
	{
		CGLTF_CHECK_KEY(tokens[i]);

		if (cgltf_json_strcmp(tokens+i, json_chunk, "bufferView") == 0)
		{
			++i;
			out_accessor->buffer_view = CGLTF_PTRINDEX(cgltf_buffer_view, cgltf_json_to_int(tokens + i, json_chunk));
			++i;
		}
		else if (cgltf_json_strcmp(tokens+i, json_chunk, "byteOffset") == 0)
		{
			++i;
			out_accessor->offset =
					cgltf_json_to_int(tokens+i, json_chunk);
			++i;
		}
		else if (cgltf_json_strcmp(tokens+i, json_chunk, "componentType") == 0)
		{
			++i;
			out_accessor->component_type = cgltf_json_to_component_type(tokens + i, json_chunk);
			++i;
		}
		else if (cgltf_json_strcmp(tokens+i, json_chunk, "normalized") == 0)
		{
			++i;
			out_accessor->normalized = cgltf_json_to_bool(tokens+i, json_chunk);
			++i;
		}
		else if (cgltf_json_strcmp(tokens+i, json_chunk, "count") == 0)
		{
			++i;
			out_accessor->count =
					cgltf_json_to_int(tokens+i, json_chunk);
			++i;
		}
		else if (cgltf_json_strcmp(tokens+i, json_chunk, "type") == 0)
		{
			++i;
			if (cgltf_json_strcmp(tokens+i, json_chunk, "SCALAR") == 0)
			{
				out_accessor->type = cgltf_type_scalar;
			}
			else if (cgltf_json_strcmp(tokens+i, json_chunk, "VEC2") == 0)
			{
				out_accessor->type = cgltf_type_vec2;
			}
			else if (cgltf_json_strcmp(tokens+i, json_chunk, "VEC3") == 0)
			{
				out_accessor->type = cgltf_type_vec3;
			}
			else if (cgltf_json_strcmp(tokens+i, json_chunk, "VEC4") == 0)
			{
				out_accessor->type = cgltf_type_vec4;
			}
			else if (cgltf_json_strcmp(tokens+i, json_chunk, "MAT2") == 0)
			{
				out_accessor->type = cgltf_type_mat2;
			}
			else if (cgltf_json_strcmp(tokens+i, json_chunk, "MAT3") == 0)
			{
				out_accessor->type = cgltf_type_mat3;
			}
			else if (cgltf_json_strcmp(tokens+i, json_chunk, "MAT4") == 0)
			{
				out_accessor->type = cgltf_type_mat4;
			}
			++i;
		}
		else if (cgltf_json_strcmp(tokens + i, json_chunk, "min") == 0)
		{
			++i;
			out_accessor->has_min = 1;
			// note: we can't parse the precise number of elements since type may not have been computed yet
			int min_size = tokens[i].size > 16 ? 16 : tokens[i].size;
			i = cgltf_parse_json_float_array(tokens, i, json_chunk, out_accessor->min, min_size);
		}
		else if (cgltf_json_strcmp(tokens + i, json_chunk, "max") == 0)
		{
			++i;
			out_accessor->has_max = 1;
			// note: we can't parse the precise number of elements since type may not have been computed yet
			int max_size = tokens[i].size > 16 ? 16 : tokens[i].size;
			i = cgltf_parse_json_float_array(tokens, i, json_chunk, out_accessor->max, max_size);
		}
		else if (cgltf_json_strcmp(tokens + i, json_chunk, "sparse") == 0)
		{
			out_accessor->is_sparse = 1;
			i = cgltf_parse_json_accessor_sparse(tokens, i + 1, json_chunk, &out_accessor->sparse);
		}
		else if (cgltf_json_strcmp(tokens + i, json_chunk, "extras") == 0)
		{
			i = cgltf_parse_json_extras(tokens, i + 1, json_chunk, &out_accessor->extras);
		}
		else
		{
			i = cgltf_skip_json(tokens, i+1);
		}

		if (i < 0)
		{
			return i;
		}
	}

	return i;
}

static int cgltf_parse_json_texture_transform(jsmntok_t const* tokens, int i, const uint8_t* json_chunk, cgltf_texture_transform* out_texture_transform)
{
	CGLTF_CHECK_TOKTYPE(tokens[i], JSMN_OBJECT);

	int size = tokens[i].size;
	++i;

	for (int j = 0; j < size; ++j)
	{
		CGLTF_CHECK_KEY(tokens[i]);

		if (cgltf_json_strcmp(tokens + i, json_chunk, "offset") == 0)
		{
			i = cgltf_parse_json_float_array(tokens, i + 1, json_chunk, out_texture_transform->offset, 2);
		}
		else if (cgltf_json_strcmp(tokens + i, json_chunk, "rotation") == 0)
		{
			++i;
			out_texture_transform->rotation = cgltf_json_to_float(tokens + i, json_chunk);
			++i;
		}
		else if (cgltf_json_strcmp(tokens + i, json_chunk, "scale") == 0)
		{
			i = cgltf_parse_json_float_array(tokens, i + 1, json_chunk, out_texture_transform->scale, 2);
		}
		else if (cgltf_json_strcmp(tokens + i, json_chunk, "texCoord") == 0)
		{
			++i;
			out_texture_transform->texcoord = cgltf_json_to_int(tokens + i, json_chunk);
			++i;
		}
		else
		{
			i = cgltf_skip_json(tokens, i + 1);
		}

		if (i < 0)
		{
			return i;
		}
	}

	return i;
}

static int cgltf_parse_json_texture_view(jsmntok_t const* tokens, int i, const uint8_t* json_chunk, cgltf_texture_view* out_texture_view)
{
	CGLTF_CHECK_TOKTYPE(tokens[i], JSMN_OBJECT);

	out_texture_view->scale = 1.0f;
	cgltf_fill_float_array(out_texture_view->transform.scale, 2, 1.0f);

	int size = tokens[i].size;
	++i;

	for (int j = 0; j < size; ++j)
	{
		CGLTF_CHECK_KEY(tokens[i]);

		if (cgltf_json_strcmp(tokens + i, json_chunk, "index") == 0)
		{
			++i;
			out_texture_view->texture = CGLTF_PTRINDEX(cgltf_texture, cgltf_json_to_int(tokens + i, json_chunk));
			++i;
		}
		else if (cgltf_json_strcmp(tokens + i, json_chunk, "texCoord") == 0)
		{
			++i;
			out_texture_view->texcoord = cgltf_json_to_int(tokens + i, json_chunk);
			++i;
		}
		else if (cgltf_json_strcmp(tokens + i, json_chunk, "scale") == 0) 
		{
			++i;
			out_texture_view->scale = cgltf_json_to_float(tokens + i, json_chunk);
			++i;
		}
		else if (cgltf_json_strcmp(tokens + i, json_chunk, "strength") == 0)
		{
			++i;
			out_texture_view->scale = cgltf_json_to_float(tokens + i, json_chunk);
			++i;
		}
		else if (cgltf_json_strcmp(tokens + i, json_chunk, "extras") == 0)
		{
			i = cgltf_parse_json_extras(tokens, i + 1, json_chunk, &out_texture_view->extras);
		}
		else if (cgltf_json_strcmp(tokens + i, json_chunk, "extensions") == 0)
		{
			++i;

			CGLTF_CHECK_TOKTYPE(tokens[i], JSMN_OBJECT);

			int extensions_size = tokens[i].size;
			++i;

			for (int k = 0; k < extensions_size; ++k)
			{
				CGLTF_CHECK_KEY(tokens[i]);

				if (cgltf_json_strcmp(tokens+i, json_chunk, "KHR_texture_transform") == 0)
				{
					out_texture_view->has_transform = 1;
					i = cgltf_parse_json_texture_transform(tokens, i + 1, json_chunk, &out_texture_view->transform);
				}
				else
				{
					i = cgltf_skip_json(tokens, i+1);
				}

				if (i < 0)
				{
					return i;
				}
			}
		}
		else
		{
			i = cgltf_skip_json(tokens, i + 1);
		}

		if (i < 0)
		{
			return i;
		}
	}

	return i;
}

static int cgltf_parse_json_pbr_metallic_roughness(jsmntok_t const* tokens, int i, const uint8_t* json_chunk, cgltf_pbr_metallic_roughness* out_pbr)
{
	CGLTF_CHECK_TOKTYPE(tokens[i], JSMN_OBJECT);

	int size = tokens[i].size;
	++i;

	for (int j = 0; j < size; ++j)
	{
		CGLTF_CHECK_KEY(tokens[i]);

		if (cgltf_json_strcmp(tokens+i, json_chunk, "metallicFactor") == 0)
		{
			++i;
			out_pbr->metallic_factor = 
				cgltf_json_to_float(tokens + i, json_chunk);
			++i;
		}
		else if (cgltf_json_strcmp(tokens+i, json_chunk, "roughnessFactor") == 0) 
		{
			++i;
			out_pbr->roughness_factor =
				cgltf_json_to_float(tokens+i, json_chunk);
			++i;
		}
		else if (cgltf_json_strcmp(tokens+i, json_chunk, "baseColorFactor") == 0)
		{
			i = cgltf_parse_json_float_array(tokens, i + 1, json_chunk, out_pbr->base_color_factor, 4);
		}
		else if (cgltf_json_strcmp(tokens+i, json_chunk, "baseColorTexture") == 0)
		{
			i = cgltf_parse_json_texture_view(tokens, i + 1, json_chunk,
				&out_pbr->base_color_texture);
		}
		else if (cgltf_json_strcmp(tokens + i, json_chunk, "metallicRoughnessTexture") == 0)
		{
			i = cgltf_parse_json_texture_view(tokens, i + 1, json_chunk,
				&out_pbr->metallic_roughness_texture);
		}
		else if (cgltf_json_strcmp(tokens + i, json_chunk, "extras") == 0)
		{
			i = cgltf_parse_json_extras(tokens, i + 1, json_chunk, &out_pbr->extras);
		}
		else
		{
			i = cgltf_skip_json(tokens, i+1);
		}

		if (i < 0)
		{
			return i;
		}
	}

	return i;
}

static int cgltf_parse_json_pbr_specular_glossiness(jsmntok_t const* tokens, int i, const uint8_t* json_chunk, cgltf_pbr_specular_glossiness* out_pbr)
{
	CGLTF_CHECK_TOKTYPE(tokens[i], JSMN_OBJECT);
	int size = tokens[i].size;
	++i;

	for (int j = 0; j < size; ++j)
	{
		CGLTF_CHECK_KEY(tokens[i]);

		if (cgltf_json_strcmp(tokens+i, json_chunk, "diffuseFactor") == 0)
		{
			i = cgltf_parse_json_float_array(tokens, i + 1, json_chunk, out_pbr->diffuse_factor, 4);
		}
		else if (cgltf_json_strcmp(tokens+i, json_chunk, "specularFactor") == 0)
		{
			i = cgltf_parse_json_float_array(tokens, i + 1, json_chunk, out_pbr->specular_factor, 3);
		}
		else if (cgltf_json_strcmp(tokens+i, json_chunk, "glossinessFactor") == 0)
		{
			++i;
			out_pbr->glossiness_factor = cgltf_json_to_float(tokens + i, json_chunk);
			++i;
		}
		else if (cgltf_json_strcmp(tokens+i, json_chunk, "diffuseTexture") == 0)
		{
			i = cgltf_parse_json_texture_view(tokens, i + 1, json_chunk, &out_pbr->diffuse_texture);
		}
		else if (cgltf_json_strcmp(tokens+i, json_chunk, "specularGlossinessTexture") == 0)
		{
			i = cgltf_parse_json_texture_view(tokens, i + 1, json_chunk, &out_pbr->specular_glossiness_texture);
		}
		else
		{
			i = cgltf_skip_json(tokens, i+1);
		}

		if (i < 0)
		{
			return i;
		}
	}

	return i;
}

static int cgltf_parse_json_image(cgltf_options* options, jsmntok_t const* tokens, int i, const uint8_t* json_chunk, cgltf_image* out_image)
{
	CGLTF_CHECK_TOKTYPE(tokens[i], JSMN_OBJECT);

	int size = tokens[i].size;
	++i;

	for (int j = 0; j < size; ++j) 
	{
		CGLTF_CHECK_KEY(tokens[i]);

		if (cgltf_json_strcmp(tokens + i, json_chunk, "uri") == 0) 
		{
			i = cgltf_parse_json_string(options, tokens, i + 1, json_chunk, &out_image->uri);
		}
		else if (cgltf_json_strcmp(tokens+i, json_chunk, "bufferView") == 0)
		{
			++i;
			out_image->buffer_view = CGLTF_PTRINDEX(cgltf_buffer_view, cgltf_json_to_int(tokens + i, json_chunk));
			++i;
		}
		else if (cgltf_json_strcmp(tokens + i, json_chunk, "mimeType") == 0)
		{
			i = cgltf_parse_json_string(options, tokens, i + 1, json_chunk, &out_image->mime_type);
		}
		else if (cgltf_json_strcmp(tokens + i, json_chunk, "name") == 0)
		{
			i = cgltf_parse_json_string(options, tokens, i + 1, json_chunk, &out_image->name);
		}
		else if (cgltf_json_strcmp(tokens + i, json_chunk, "extras") == 0)
		{
			i = cgltf_parse_json_extras(tokens, i + 1, json_chunk, &out_image->extras);
		}
		else
		{
			i = cgltf_skip_json(tokens, i + 1);
		}

		if (i < 0)
		{
			return i;
		}
	}

	return i;
}

static int cgltf_parse_json_sampler(cgltf_options* options, jsmntok_t const* tokens, int i, const uint8_t* json_chunk, cgltf_sampler* out_sampler)
{
	(void)options;
	CGLTF_CHECK_TOKTYPE(tokens[i], JSMN_OBJECT);

	out_sampler->wrap_s = 10497;
	out_sampler->wrap_t = 10497;

	int size = tokens[i].size;
	++i;

	for (int j = 0; j < size; ++j)
	{
		CGLTF_CHECK_KEY(tokens[i]);

		if (cgltf_json_strcmp(tokens + i, json_chunk, "magFilter") == 0) 
		{
			++i;
			out_sampler->mag_filter
				= cgltf_json_to_int(tokens + i, json_chunk);
			++i;
		}
		else if (cgltf_json_strcmp(tokens + i, json_chunk, "minFilter") == 0)
		{
			++i;
			out_sampler->min_filter
				= cgltf_json_to_int(tokens + i, json_chunk);
			++i;
		}
		else if (cgltf_json_strcmp(tokens + i, json_chunk, "wrapS") == 0)
		{
			++i;
			out_sampler->wrap_s
				= cgltf_json_to_int(tokens + i, json_chunk);
			++i;
		}
		else if (cgltf_json_strcmp(tokens + i, json_chunk, "wrapT") == 0) 
		{
			++i;
			out_sampler->wrap_t
				= cgltf_json_to_int(tokens + i, json_chunk);
			++i;
		}
		else if (cgltf_json_strcmp(tokens + i, json_chunk, "extras") == 0)
		{
			i = cgltf_parse_json_extras(tokens, i + 1, json_chunk, &out_sampler->extras);
		}
		else
		{
			i = cgltf_skip_json(tokens, i + 1);
		}

		if (i < 0)
		{
			return i;
		}
	}

	return i;
}


static int cgltf_parse_json_texture(cgltf_options* options, jsmntok_t const* tokens, int i, const uint8_t* json_chunk, cgltf_texture* out_texture)
{
	CGLTF_CHECK_TOKTYPE(tokens[i], JSMN_OBJECT);

	int size = tokens[i].size;
	++i;

	for (int j = 0; j < size; ++j)
	{
		CGLTF_CHECK_KEY(tokens[i]);

		if (cgltf_json_strcmp(tokens+i, json_chunk, "name") == 0)
		{
			i = cgltf_parse_json_string(options, tokens, i + 1, json_chunk, &out_texture->name);
		}
		else if (cgltf_json_strcmp(tokens + i, json_chunk, "sampler") == 0)
		{
			++i;
			out_texture->sampler = CGLTF_PTRINDEX(cgltf_sampler, cgltf_json_to_int(tokens + i, json_chunk));
			++i;
		}
		else if (cgltf_json_strcmp(tokens + i, json_chunk, "source") == 0) 
		{
			++i;
			out_texture->image = CGLTF_PTRINDEX(cgltf_image, cgltf_json_to_int(tokens + i, json_chunk));
			++i;
		}
		else if (cgltf_json_strcmp(tokens + i, json_chunk, "extras") == 0)
		{
			i = cgltf_parse_json_extras(tokens, i + 1, json_chunk, &out_texture->extras);
		}
		else
		{
			i = cgltf_skip_json(tokens, i + 1);
		}

		if (i < 0)
		{
			return i;
		}
	}

	return i;
}

static int cgltf_parse_json_material(cgltf_options* options, jsmntok_t const* tokens, int i, const uint8_t* json_chunk, cgltf_material* out_material)
{
	CGLTF_CHECK_TOKTYPE(tokens[i], JSMN_OBJECT);

	cgltf_fill_float_array(out_material->pbr_metallic_roughness.base_color_factor, 4, 1.0f);
	out_material->pbr_metallic_roughness.metallic_factor = 1.0f;
	out_material->pbr_metallic_roughness.roughness_factor = 1.0f;

	cgltf_fill_float_array(out_material->pbr_specular_glossiness.diffuse_factor, 4, 1.0f);
	cgltf_fill_float_array(out_material->pbr_specular_glossiness.specular_factor, 3, 1.0f);
	out_material->pbr_specular_glossiness.glossiness_factor = 1.0f;

	out_material->alpha_cutoff = 0.5f;

	int size = tokens[i].size;
	++i;

	for (int j = 0; j < size; ++j)
	{
		CGLTF_CHECK_KEY(tokens[i]);

		if (cgltf_json_strcmp(tokens+i, json_chunk, "name") == 0)
		{
			i = cgltf_parse_json_string(options, tokens, i + 1, json_chunk, &out_material->name);
		}
		else if (cgltf_json_strcmp(tokens+i, json_chunk, "pbrMetallicRoughness") == 0)
		{
			out_material->has_pbr_metallic_roughness = 1;
			i = cgltf_parse_json_pbr_metallic_roughness(tokens, i + 1, json_chunk, &out_material->pbr_metallic_roughness);
		}
		else if (cgltf_json_strcmp(tokens+i, json_chunk, "emissiveFactor") == 0)
		{
			i = cgltf_parse_json_float_array(tokens, i + 1, json_chunk, out_material->emissive_factor, 3);
		}
		else if (cgltf_json_strcmp(tokens + i, json_chunk, "normalTexture") == 0)
		{
			i = cgltf_parse_json_texture_view(tokens, i + 1, json_chunk,
				&out_material->normal_texture);
		}
		else if (cgltf_json_strcmp(tokens + i, json_chunk, "occlusionTexture") == 0)
		{
			i = cgltf_parse_json_texture_view(tokens, i + 1, json_chunk,
				&out_material->occlusion_texture);
		}
		else if (cgltf_json_strcmp(tokens + i, json_chunk, "emissiveTexture") == 0)
		{
			i = cgltf_parse_json_texture_view(tokens, i + 1, json_chunk,
				&out_material->emissive_texture);
		}
		else if (cgltf_json_strcmp(tokens + i, json_chunk, "alphaMode") == 0)
		{
			++i;
			if (cgltf_json_strcmp(tokens + i, json_chunk, "OPAQUE") == 0)
			{
				out_material->alpha_mode = cgltf_alpha_mode_opaque;
			}
			else if (cgltf_json_strcmp(tokens + i, json_chunk, "MASK") == 0)
			{
				out_material->alpha_mode = cgltf_alpha_mode_mask;
			}
			else if (cgltf_json_strcmp(tokens + i, json_chunk, "BLEND") == 0)
			{
				out_material->alpha_mode = cgltf_alpha_mode_blend;
			}
			++i;
		}
		else if (cgltf_json_strcmp(tokens + i, json_chunk, "alphaCutoff") == 0)
		{
			++i;
			out_material->alpha_cutoff = cgltf_json_to_float(tokens + i, json_chunk);
			++i;
		}
		else if (cgltf_json_strcmp(tokens + i, json_chunk, "doubleSided") == 0)
		{
			++i;
			out_material->double_sided =
				cgltf_json_to_bool(tokens + i, json_chunk);
			++i;
		}
		else if (cgltf_json_strcmp(tokens + i, json_chunk, "extras") == 0)
		{
			i = cgltf_parse_json_extras(tokens, i + 1, json_chunk, &out_material->extras);
		}
		else if (cgltf_json_strcmp(tokens + i, json_chunk, "extensions") == 0)
		{
			++i;

			CGLTF_CHECK_TOKTYPE(tokens[i], JSMN_OBJECT);

			int extensions_size = tokens[i].size;
			++i;

			for (int k = 0; k < extensions_size; ++k)
			{
				CGLTF_CHECK_KEY(tokens[i]);

				if (cgltf_json_strcmp(tokens+i, json_chunk, "KHR_materials_pbrSpecularGlossiness") == 0)
				{
					out_material->has_pbr_specular_glossiness = 1;
					i = cgltf_parse_json_pbr_specular_glossiness(tokens, i + 1, json_chunk, &out_material->pbr_specular_glossiness);
				}
				else if (cgltf_json_strcmp(tokens+i, json_chunk, "KHR_materials_unlit") == 0)
				{
					out_material->unlit = 1;
					i = cgltf_skip_json(tokens, i+1);
				}
				else
				{
					i = cgltf_skip_json(tokens, i+1);
				}

				if (i < 0)
				{
					return i;
				}
			}
		}
		else
		{
			i = cgltf_skip_json(tokens, i+1);
		}

		if (i < 0)
		{
			return i;
		}
	}

	return i;
}

static int cgltf_parse_json_accessors(cgltf_options* options, jsmntok_t const* tokens, int i, const uint8_t* json_chunk, cgltf_data* out_data)
{
	i = cgltf_parse_json_array(options, tokens, i, json_chunk, sizeof(cgltf_accessor), (void**)&out_data->accessors, &out_data->accessors_count);
	if (i < 0)
	{
		return i;
	}

	for (cgltf_size j = 0; j < out_data->accessors_count; ++j)
	{
		i = cgltf_parse_json_accessor(tokens, i, json_chunk, &out_data->accessors[j]);
		if (i < 0)
		{
			return i;
		}
	}
	return i;
}

static int cgltf_parse_json_materials(cgltf_options* options, jsmntok_t const* tokens, int i, const uint8_t* json_chunk, cgltf_data* out_data)
{
	i = cgltf_parse_json_array(options, tokens, i, json_chunk, sizeof(cgltf_material), (void**)&out_data->materials, &out_data->materials_count);
	if (i < 0)
	{
		return i;
	}

	for (cgltf_size j = 0; j < out_data->materials_count; ++j)
	{
		i = cgltf_parse_json_material(options, tokens, i, json_chunk, &out_data->materials[j]);
		if (i < 0)
		{
			return i;
		}
	}
	return i;
}

static int cgltf_parse_json_images(cgltf_options* options, jsmntok_t const* tokens, int i, const uint8_t* json_chunk, cgltf_data* out_data)
{
	i = cgltf_parse_json_array(options, tokens, i, json_chunk, sizeof(cgltf_image), (void**)&out_data->images, &out_data->images_count);
	if (i < 0)
	{
		return i;
	}

	for (cgltf_size j = 0; j < out_data->images_count; ++j)
	{
		i = cgltf_parse_json_image(options, tokens, i, json_chunk, &out_data->images[j]);
		if (i < 0)
		{
			return i;
		}
	}
	return i;
}

static int cgltf_parse_json_textures(cgltf_options* options, jsmntok_t const* tokens, int i, const uint8_t* json_chunk, cgltf_data* out_data)
{
	i = cgltf_parse_json_array(options, tokens, i, json_chunk, sizeof(cgltf_texture), (void**)&out_data->textures, &out_data->textures_count);
	if (i < 0)
	{
		return i;
	}

	for (cgltf_size j = 0; j < out_data->textures_count; ++j)
	{
		i = cgltf_parse_json_texture(options, tokens, i, json_chunk, &out_data->textures[j]);
		if (i < 0)
		{
			return i;
		}
	}
	return i;
}

static int cgltf_parse_json_samplers(cgltf_options* options, jsmntok_t const* tokens, int i, const uint8_t* json_chunk, cgltf_data* out_data)
{
	i = cgltf_parse_json_array(options, tokens, i, json_chunk, sizeof(cgltf_sampler), (void**)&out_data->samplers, &out_data->samplers_count);
	if (i < 0)
	{
		return i;
	}

	for (cgltf_size j = 0; j < out_data->samplers_count; ++j)
	{
		i = cgltf_parse_json_sampler(options, tokens, i, json_chunk, &out_data->samplers[j]);
		if (i < 0)
		{
			return i;
		}
	}
	return i;
}

static int cgltf_parse_json_buffer_view(jsmntok_t const* tokens, int i, const uint8_t* json_chunk, cgltf_buffer_view* out_buffer_view)
{
	CGLTF_CHECK_TOKTYPE(tokens[i], JSMN_OBJECT);

	int size = tokens[i].size;
	++i;

	for (int j = 0; j < size; ++j)
	{
		CGLTF_CHECK_KEY(tokens[i]);

		if (cgltf_json_strcmp(tokens+i, json_chunk, "buffer") == 0)
		{
			++i;
			out_buffer_view->buffer = CGLTF_PTRINDEX(cgltf_buffer, cgltf_json_to_int(tokens + i, json_chunk));
			++i;
		}
		else if (cgltf_json_strcmp(tokens+i, json_chunk, "byteOffset") == 0)
		{
			++i;
			out_buffer_view->offset =
					cgltf_json_to_int(tokens+i, json_chunk);
			++i;
		}
		else if (cgltf_json_strcmp(tokens+i, json_chunk, "byteLength") == 0)
		{
			++i;
			out_buffer_view->size =
					cgltf_json_to_int(tokens+i, json_chunk);
			++i;
		}
		else if (cgltf_json_strcmp(tokens+i, json_chunk, "byteStride") == 0)
		{
			++i;
			out_buffer_view->stride =
					cgltf_json_to_int(tokens+i, json_chunk);
			++i;
		}
		else if (cgltf_json_strcmp(tokens+i, json_chunk, "target") == 0)
		{
			++i;
			int type = cgltf_json_to_int(tokens+i, json_chunk);
			switch (type)
			{
			case 34962:
				type = cgltf_buffer_view_type_vertices;
				break;
			case 34963:
				type = cgltf_buffer_view_type_indices;
				break;
			default:
				type = cgltf_buffer_view_type_invalid;
				break;
			}
			out_buffer_view->type = (cgltf_buffer_view_type)type;
			++i;
		}
		else if (cgltf_json_strcmp(tokens + i, json_chunk, "extras") == 0)
		{
			i = cgltf_parse_json_extras(tokens, i + 1, json_chunk, &out_buffer_view->extras);
		}
		else
		{
			i = cgltf_skip_json(tokens, i+1);
		}

		if (i < 0)
		{
			return i;
		}
	}

	return i;
}

static int cgltf_parse_json_buffer_views(cgltf_options* options, jsmntok_t const* tokens, int i, const uint8_t* json_chunk, cgltf_data* out_data)
{
	i = cgltf_parse_json_array(options, tokens, i, json_chunk, sizeof(cgltf_buffer_view), (void**)&out_data->buffer_views, &out_data->buffer_views_count);
	if (i < 0)
	{
		return i;
	}

	for (cgltf_size j = 0; j < out_data->buffer_views_count; ++j)
	{
		i = cgltf_parse_json_buffer_view(tokens, i, json_chunk, &out_data->buffer_views[j]);
		if (i < 0)
		{
			return i;
		}
	}
	return i;
}

static int cgltf_parse_json_buffer(cgltf_options* options, jsmntok_t const* tokens, int i, const uint8_t* json_chunk, cgltf_buffer* out_buffer)
{
	CGLTF_CHECK_TOKTYPE(tokens[i], JSMN_OBJECT);

	int size = tokens[i].size;
	++i;

	for (int j = 0; j < size; ++j)
	{
		CGLTF_CHECK_KEY(tokens[i]);

		if (cgltf_json_strcmp(tokens+i, json_chunk, "byteLength") == 0)
		{
			++i;
			out_buffer->size =
					cgltf_json_to_int(tokens+i, json_chunk);
			++i;
		}
		else if (cgltf_json_strcmp(tokens+i, json_chunk, "uri") == 0)
		{
			i = cgltf_parse_json_string(options, tokens, i + 1, json_chunk, &out_buffer->uri);
		}
		else if (cgltf_json_strcmp(tokens + i, json_chunk, "extras") == 0)
		{
			i = cgltf_parse_json_extras(tokens, i + 1, json_chunk, &out_buffer->extras);
		}
		else
		{
			i = cgltf_skip_json(tokens, i+1);
		}

		if (i < 0)
		{
			return i;
		}
	}

	return i;
}

static int cgltf_parse_json_buffers(cgltf_options* options, jsmntok_t const* tokens, int i, const uint8_t* json_chunk, cgltf_data* out_data)
{
	i = cgltf_parse_json_array(options, tokens, i, json_chunk, sizeof(cgltf_buffer), (void**)&out_data->buffers, &out_data->buffers_count);
	if (i < 0)
	{
		return i;
	}

	for (cgltf_size j = 0; j < out_data->buffers_count; ++j)
	{
		i = cgltf_parse_json_buffer(options, tokens, i, json_chunk, &out_data->buffers[j]);
		if (i < 0)
		{
			return i;
		}
	}
	return i;
}

static int cgltf_parse_json_skin(cgltf_options* options, jsmntok_t const* tokens, int i, const uint8_t* json_chunk, cgltf_skin* out_skin)
{
	CGLTF_CHECK_TOKTYPE(tokens[i], JSMN_OBJECT);

	int size = tokens[i].size;
	++i;

	for (int j = 0; j < size; ++j)
	{
		CGLTF_CHECK_KEY(tokens[i]);

		if (cgltf_json_strcmp(tokens+i, json_chunk, "name") == 0)
		{
			i = cgltf_parse_json_string(options, tokens, i + 1, json_chunk, &out_skin->name);
		}
		else if (cgltf_json_strcmp(tokens+i, json_chunk, "joints") == 0)
		{
			i = cgltf_parse_json_array(options, tokens, i + 1, json_chunk, sizeof(cgltf_node*), (void**)&out_skin->joints, &out_skin->joints_count);
			if (i < 0)
			{
				return i;
			}

			for (cgltf_size k = 0; k < out_skin->joints_count; ++k)
			{
				out_skin->joints[k] = CGLTF_PTRINDEX(cgltf_node, cgltf_json_to_int(tokens + i, json_chunk));
				++i;
			}
		}
		else if (cgltf_json_strcmp(tokens+i, json_chunk, "skeleton") == 0)
		{
			++i;
			CGLTF_CHECK_TOKTYPE(tokens[i], JSMN_PRIMITIVE);
			out_skin->skeleton = CGLTF_PTRINDEX(cgltf_node, cgltf_json_to_int(tokens + i, json_chunk));
			++i;
		}
		else if (cgltf_json_strcmp(tokens+i, json_chunk, "inverseBindMatrices") == 0)
		{
			++i;
			CGLTF_CHECK_TOKTYPE(tokens[i], JSMN_PRIMITIVE);
			out_skin->inverse_bind_matrices = CGLTF_PTRINDEX(cgltf_accessor, cgltf_json_to_int(tokens + i, json_chunk));
			++i;
		}
		else if (cgltf_json_strcmp(tokens + i, json_chunk, "extras") == 0)
		{
			i = cgltf_parse_json_extras(tokens, i + 1, json_chunk, &out_skin->extras);
		}
		else
		{
			i = cgltf_skip_json(tokens, i+1);
		}

		if (i < 0)
		{
			return i;
		}
	}

	return i;
}

static int cgltf_parse_json_skins(cgltf_options* options, jsmntok_t const* tokens, int i, const uint8_t* json_chunk, cgltf_data* out_data)
{
	i = cgltf_parse_json_array(options, tokens, i, json_chunk, sizeof(cgltf_skin), (void**)&out_data->skins, &out_data->skins_count);
	if (i < 0)
	{
		return i;
	}

	for (cgltf_size j = 0; j < out_data->skins_count; ++j)
	{
		i = cgltf_parse_json_skin(options, tokens, i, json_chunk, &out_data->skins[j]);
		if (i < 0)
		{
			return i;
		}
	}
	return i;
}

static int cgltf_parse_json_camera(cgltf_options* options, jsmntok_t const* tokens, int i, const uint8_t* json_chunk, cgltf_camera* out_camera)
{
	CGLTF_CHECK_TOKTYPE(tokens[i], JSMN_OBJECT);

	int size = tokens[i].size;
	++i;

	for (int j = 0; j < size; ++j)
	{
		CGLTF_CHECK_KEY(tokens[i]);

		if (cgltf_json_strcmp(tokens+i, json_chunk, "name") == 0)
		{
			i = cgltf_parse_json_string(options, tokens, i + 1, json_chunk, &out_camera->name);
		}
		else if (cgltf_json_strcmp(tokens+i, json_chunk, "type") == 0)
		{
			++i;
			if (cgltf_json_strcmp(tokens + i, json_chunk, "perspective") == 0)
			{
				out_camera->type = cgltf_camera_type_perspective;
			}
			else if (cgltf_json_strcmp(tokens + i, json_chunk, "orthographic") == 0)
			{
				out_camera->type = cgltf_camera_type_orthographic;
			}
			++i;
		}
		else if (cgltf_json_strcmp(tokens+i, json_chunk, "perspective") == 0)
		{
			++i;

			CGLTF_CHECK_TOKTYPE(tokens[i], JSMN_OBJECT);

			int data_size = tokens[i].size;
			++i;

			out_camera->type = cgltf_camera_type_perspective;

			for (int k = 0; k < data_size; ++k)
			{
				CGLTF_CHECK_KEY(tokens[i]);

				if (cgltf_json_strcmp(tokens+i, json_chunk, "aspectRatio") == 0)
				{
					++i;
					out_camera->perspective.aspect_ratio = cgltf_json_to_float(tokens + i, json_chunk);
					++i;
				}
				else if (cgltf_json_strcmp(tokens+i, json_chunk, "yfov") == 0)
				{
					++i;
					out_camera->perspective.yfov = cgltf_json_to_float(tokens + i, json_chunk);
					++i;
				}
				else if (cgltf_json_strcmp(tokens+i, json_chunk, "zfar") == 0)
				{
					++i;
					out_camera->perspective.zfar = cgltf_json_to_float(tokens + i, json_chunk);
					++i;
				}
				else if (cgltf_json_strcmp(tokens+i, json_chunk, "znear") == 0)
				{
					++i;
					out_camera->perspective.znear = cgltf_json_to_float(tokens + i, json_chunk);
					++i;
				}
				else if (cgltf_json_strcmp(tokens + i, json_chunk, "extras") == 0)
				{
					i = cgltf_parse_json_extras(tokens, i + 1, json_chunk, &out_camera->perspective.extras);
				}
				else
				{
					i = cgltf_skip_json(tokens, i+1);
				}

				if (i < 0)
				{
					return i;
				}
			}
		}
		else if (cgltf_json_strcmp(tokens+i, json_chunk, "orthographic") == 0)
		{
			++i;

			CGLTF_CHECK_TOKTYPE(tokens[i], JSMN_OBJECT);

			int data_size = tokens[i].size;
			++i;

			out_camera->type = cgltf_camera_type_orthographic;

			for (int k = 0; k < data_size; ++k)
			{
				CGLTF_CHECK_KEY(tokens[i]);

				if (cgltf_json_strcmp(tokens+i, json_chunk, "xmag") == 0)
				{
					++i;
					out_camera->orthographic.xmag = cgltf_json_to_float(tokens + i, json_chunk);
					++i;
				}
				else if (cgltf_json_strcmp(tokens+i, json_chunk, "ymag") == 0)
				{
					++i;
					out_camera->orthographic.ymag = cgltf_json_to_float(tokens + i, json_chunk);
					++i;
				}
				else if (cgltf_json_strcmp(tokens+i, json_chunk, "zfar") == 0)
				{
					++i;
					out_camera->orthographic.zfar = cgltf_json_to_float(tokens + i, json_chunk);
					++i;
				}
				else if (cgltf_json_strcmp(tokens+i, json_chunk, "znear") == 0)
				{
					++i;
					out_camera->orthographic.znear = cgltf_json_to_float(tokens + i, json_chunk);
					++i;
				}
				else if (cgltf_json_strcmp(tokens + i, json_chunk, "extras") == 0)
				{
					i = cgltf_parse_json_extras(tokens, i + 1, json_chunk, &out_camera->orthographic.extras);
				}
				else
				{
					i = cgltf_skip_json(tokens, i+1);
				}

				if (i < 0)
				{
					return i;
				}
			}
		}
		else if (cgltf_json_strcmp(tokens + i, json_chunk, "extras") == 0)
		{
			i = cgltf_parse_json_extras(tokens, i + 1, json_chunk, &out_camera->extras);
		}
		else
		{
			i = cgltf_skip_json(tokens, i+1);
		}

		if (i < 0)
		{
			return i;
		}
	}

	return i;
}

static int cgltf_parse_json_cameras(cgltf_options* options, jsmntok_t const* tokens, int i, const uint8_t* json_chunk, cgltf_data* out_data)
{
	i = cgltf_parse_json_array(options, tokens, i, json_chunk, sizeof(cgltf_camera), (void**)&out_data->cameras, &out_data->cameras_count);
	if (i < 0)
	{
		return i;
	}

	for (cgltf_size j = 0; j < out_data->cameras_count; ++j)
	{
		i = cgltf_parse_json_camera(options, tokens, i, json_chunk, &out_data->cameras[j]);
		if (i < 0)
		{
			return i;
		}
	}
	return i;
}

static int cgltf_parse_json_light(cgltf_options* options, jsmntok_t const* tokens, int i, const uint8_t* json_chunk, cgltf_light* out_light)
{
	CGLTF_CHECK_TOKTYPE(tokens[i], JSMN_OBJECT);

	int size = tokens[i].size;
	++i;

	for (int j = 0; j < size; ++j)
	{
		CGLTF_CHECK_KEY(tokens[i]);

		if (cgltf_json_strcmp(tokens+i, json_chunk, "name") == 0)
		{
			i = cgltf_parse_json_string(options, tokens, i + 1, json_chunk, &out_light->name);
		}
		else if (cgltf_json_strcmp(tokens + i, json_chunk, "color") == 0)
		{
			i = cgltf_parse_json_float_array(tokens, i + 1, json_chunk, out_light->color, 3);
		}
		else if (cgltf_json_strcmp(tokens + i, json_chunk, "intensity") == 0)
		{
			++i;
			out_light->intensity = cgltf_json_to_float(tokens + i, json_chunk);
			++i;
		}
		else if (cgltf_json_strcmp(tokens+i, json_chunk, "type") == 0)
		{
			++i;
			if (cgltf_json_strcmp(tokens + i, json_chunk, "directional") == 0)
			{
				out_light->type = cgltf_light_type_directional;
			}
			else if (cgltf_json_strcmp(tokens + i, json_chunk, "point") == 0)
			{
				out_light->type = cgltf_light_type_point;
			}
			else if (cgltf_json_strcmp(tokens + i, json_chunk, "spot") == 0)
			{
				out_light->type = cgltf_light_type_spot;
			}
			++i;
		}
		else if (cgltf_json_strcmp(tokens + i, json_chunk, "range") == 0)
		{
			++i;
			out_light->range = cgltf_json_to_float(tokens + i, json_chunk);
			++i;
		}
		else if (cgltf_json_strcmp(tokens+i, json_chunk, "spot") == 0)
		{
			++i;

			CGLTF_CHECK_TOKTYPE(tokens[i], JSMN_OBJECT);

			int data_size = tokens[i].size;
			++i;

			for (int k = 0; k < data_size; ++k)
			{
				CGLTF_CHECK_KEY(tokens[i]);

				if (cgltf_json_strcmp(tokens+i, json_chunk, "innerConeAngle") == 0)
				{
					++i;
					out_light->spot_inner_cone_angle = cgltf_json_to_float(tokens + i, json_chunk);
					++i;
				}
				else if (cgltf_json_strcmp(tokens+i, json_chunk, "outerConeAngle") == 0)
				{
					++i;
					out_light->spot_outer_cone_angle = cgltf_json_to_float(tokens + i, json_chunk);
					++i;
				}
				else
				{
					i = cgltf_skip_json(tokens, i+1);
				}

				if (i < 0)
				{
					return i;
				}
			}
		}
		else
		{
			i = cgltf_skip_json(tokens, i+1);
		}

		if (i < 0)
		{
			return i;
		}
	}

	return i;
}

static int cgltf_parse_json_lights(cgltf_options* options, jsmntok_t const* tokens, int i, const uint8_t* json_chunk, cgltf_data* out_data)
{
	i = cgltf_parse_json_array(options, tokens, i, json_chunk, sizeof(cgltf_light), (void**)&out_data->lights, &out_data->lights_count);
	if (i < 0)
	{
		return i;
	}

	for (cgltf_size j = 0; j < out_data->lights_count; ++j)
	{
		i = cgltf_parse_json_light(options, tokens, i, json_chunk, &out_data->lights[j]);
		if (i < 0)
		{
			return i;
		}
	}
	return i;
}

static int cgltf_parse_json_node(cgltf_options* options, jsmntok_t const* tokens, int i, const uint8_t* json_chunk, cgltf_node* out_node)
{
	CGLTF_CHECK_TOKTYPE(tokens[i], JSMN_OBJECT);

	out_node->rotation[3] = 1.0f;
	out_node->scale[0] = 1.0f;
	out_node->scale[1] = 1.0f;
	out_node->scale[2] = 1.0f;
	out_node->matrix[0] = 1.0f;
	out_node->matrix[5] = 1.0f;
	out_node->matrix[10] = 1.0f;
	out_node->matrix[15] = 1.0f;

	int size = tokens[i].size;
	++i;

	for (int j = 0; j < size; ++j)
	{
		CGLTF_CHECK_KEY(tokens[i]);

		if (cgltf_json_strcmp(tokens+i, json_chunk, "name") == 0)
		{
			i = cgltf_parse_json_string(options, tokens, i + 1, json_chunk, &out_node->name);
		}
		else if (cgltf_json_strcmp(tokens+i, json_chunk, "children") == 0)
		{
			i = cgltf_parse_json_array(options, tokens, i + 1, json_chunk, sizeof(cgltf_node*), (void**)&out_node->children, &out_node->children_count);
			if (i < 0)
			{
				return i;
			}

			for (cgltf_size k = 0; k < out_node->children_count; ++k)
			{
				out_node->children[k] = CGLTF_PTRINDEX(cgltf_node, cgltf_json_to_int(tokens + i, json_chunk));
				++i;
			}
		}
		else if (cgltf_json_strcmp(tokens+i, json_chunk, "mesh") == 0)
		{
			++i;
			CGLTF_CHECK_TOKTYPE(tokens[i], JSMN_PRIMITIVE);
			out_node->mesh = CGLTF_PTRINDEX(cgltf_mesh, cgltf_json_to_int(tokens + i, json_chunk));
			++i;
		}
		else if (cgltf_json_strcmp(tokens+i, json_chunk, "skin") == 0)
		{
			++i;
			CGLTF_CHECK_TOKTYPE(tokens[i], JSMN_PRIMITIVE);
			out_node->skin = CGLTF_PTRINDEX(cgltf_skin, cgltf_json_to_int(tokens + i, json_chunk));
			++i;
		}
		else if (cgltf_json_strcmp(tokens+i, json_chunk, "camera") == 0)
		{
			++i;
			CGLTF_CHECK_TOKTYPE(tokens[i], JSMN_PRIMITIVE);
			out_node->camera = CGLTF_PTRINDEX(cgltf_camera, cgltf_json_to_int(tokens + i, json_chunk));
			++i;
		}
		else if (cgltf_json_strcmp(tokens+i, json_chunk, "translation") == 0)
		{
			out_node->has_translation = 1;
			i = cgltf_parse_json_float_array(tokens, i + 1, json_chunk, out_node->translation, 3);
		}
		else if (cgltf_json_strcmp(tokens+i, json_chunk, "rotation") == 0)
		{
			out_node->has_rotation = 1;
			i = cgltf_parse_json_float_array(tokens, i + 1, json_chunk, out_node->rotation, 4);
		}
		else if (cgltf_json_strcmp(tokens+i, json_chunk, "scale") == 0)
		{
			out_node->has_scale = 1;
			i = cgltf_parse_json_float_array(tokens, i + 1, json_chunk, out_node->scale, 3);
		}
		else if (cgltf_json_strcmp(tokens+i, json_chunk, "matrix") == 0)
		{
			out_node->has_matrix = 1;
			i = cgltf_parse_json_float_array(tokens, i + 1, json_chunk, out_node->matrix, 16);
		}
		else if (cgltf_json_strcmp(tokens + i, json_chunk, "weights") == 0)
		{
			i = cgltf_parse_json_array(options, tokens, i + 1, json_chunk, sizeof(cgltf_float), (void**)&out_node->weights, &out_node->weights_count);
			if (i < 0)
			{
				return i;
			}

			i = cgltf_parse_json_float_array(tokens, i - 1, json_chunk, out_node->weights, (int)out_node->weights_count);
		}
		else if (cgltf_json_strcmp(tokens + i, json_chunk, "extras") == 0)
		{
			i = cgltf_parse_json_extras(tokens, i + 1, json_chunk, &out_node->extras);
		}
		else if (cgltf_json_strcmp(tokens + i, json_chunk, "extensions") == 0)
		{
			++i;

			CGLTF_CHECK_TOKTYPE(tokens[i], JSMN_OBJECT);

			int extensions_size = tokens[i].size;
			++i;

			for (int k = 0; k < extensions_size; ++k)
			{
				CGLTF_CHECK_KEY(tokens[i]);

				if (cgltf_json_strcmp(tokens+i, json_chunk, "KHR_lights_punctual") == 0)
				{
					++i;

					CGLTF_CHECK_TOKTYPE(tokens[i], JSMN_OBJECT);

					int data_size = tokens[i].size;
					++i;

					for (int m = 0; m < data_size; ++m)
					{
						CGLTF_CHECK_KEY(tokens[i]);

						if (cgltf_json_strcmp(tokens + i, json_chunk, "light") == 0)
						{
							++i;
							CGLTF_CHECK_TOKTYPE(tokens[i], JSMN_PRIMITIVE);
							out_node->light = CGLTF_PTRINDEX(cgltf_light, cgltf_json_to_int(tokens + i, json_chunk));
							++i;
						}
						else
						{
							i = cgltf_skip_json(tokens, i + 1);
						}

						if (i < 0)
						{
							return i;
						}
					}
				}
				else
				{
					i = cgltf_skip_json(tokens, i+1);
				}

				if (i < 0)
				{
					return i;
				}
			}
		}
		else
		{
			i = cgltf_skip_json(tokens, i+1);
		}

		if (i < 0)
		{
			return i;
		}
	}

	return i;
}

static int cgltf_parse_json_nodes(cgltf_options* options, jsmntok_t const* tokens, int i, const uint8_t* json_chunk, cgltf_data* out_data)
{
	i = cgltf_parse_json_array(options, tokens, i, json_chunk, sizeof(cgltf_node), (void**)&out_data->nodes, &out_data->nodes_count);
	if (i < 0)
	{
		return i;
	}

	for (cgltf_size j = 0; j < out_data->nodes_count; ++j)
	{
		i = cgltf_parse_json_node(options, tokens, i, json_chunk, &out_data->nodes[j]);
		if (i < 0)
		{
			return i;
		}
	}
	return i;
}

static int cgltf_parse_json_scene(cgltf_options* options, jsmntok_t const* tokens, int i, const uint8_t* json_chunk, cgltf_scene* out_scene)
{
	CGLTF_CHECK_TOKTYPE(tokens[i], JSMN_OBJECT);

	int size = tokens[i].size;
	++i;

	for (int j = 0; j < size; ++j)
	{
		CGLTF_CHECK_KEY(tokens[i]);

		if (cgltf_json_strcmp(tokens+i, json_chunk, "name") == 0)
		{
			i = cgltf_parse_json_string(options, tokens, i + 1, json_chunk, &out_scene->name);
		}
		else if (cgltf_json_strcmp(tokens+i, json_chunk, "nodes") == 0)
		{
			i = cgltf_parse_json_array(options, tokens, i + 1, json_chunk, sizeof(cgltf_node*), (void**)&out_scene->nodes, &out_scene->nodes_count);
			if (i < 0)
			{
				return i;
			}

			for (cgltf_size k = 0; k < out_scene->nodes_count; ++k)
			{
				out_scene->nodes[k] = CGLTF_PTRINDEX(cgltf_node, cgltf_json_to_int(tokens + i, json_chunk));
				++i;
			}
		}
		else if (cgltf_json_strcmp(tokens + i, json_chunk, "extras") == 0)
		{
			i = cgltf_parse_json_extras(tokens, i + 1, json_chunk, &out_scene->extras);
		}
		else
		{
			i = cgltf_skip_json(tokens, i+1);
		}

		if (i < 0)
		{
			return i;
		}
	}

	return i;
}

static int cgltf_parse_json_scenes(cgltf_options* options, jsmntok_t const* tokens, int i, const uint8_t* json_chunk, cgltf_data* out_data)
{
	i = cgltf_parse_json_array(options, tokens, i, json_chunk, sizeof(cgltf_scene), (void**)&out_data->scenes, &out_data->scenes_count);
	if (i < 0)
	{
		return i;
	}

	for (cgltf_size j = 0; j < out_data->scenes_count; ++j)
	{
		i = cgltf_parse_json_scene(options, tokens, i, json_chunk, &out_data->scenes[j]);
		if (i < 0)
		{
			return i;
		}
	}
	return i;
}

static int cgltf_parse_json_animation_sampler(cgltf_options* options, jsmntok_t const* tokens, int i, const uint8_t* json_chunk, cgltf_animation_sampler* out_sampler)
{
	(void)options;
	CGLTF_CHECK_TOKTYPE(tokens[i], JSMN_OBJECT);

	int size = tokens[i].size;
	++i;

	for (int j = 0; j < size; ++j)
	{
		CGLTF_CHECK_KEY(tokens[i]);

		if (cgltf_json_strcmp(tokens+i, json_chunk, "input") == 0)
		{
			++i;
			out_sampler->input = CGLTF_PTRINDEX(cgltf_accessor, cgltf_json_to_int(tokens + i, json_chunk));
			++i;
		}
		else if (cgltf_json_strcmp(tokens+i, json_chunk, "output") == 0)
		{
			++i;
			out_sampler->output = CGLTF_PTRINDEX(cgltf_accessor, cgltf_json_to_int(tokens + i, json_chunk));
			++i;
		}
		else if (cgltf_json_strcmp(tokens+i, json_chunk, "interpolation") == 0)
		{
			++i;
			if (cgltf_json_strcmp(tokens + i, json_chunk, "LINEAR") == 0)
			{
				out_sampler->interpolation = cgltf_interpolation_type_linear;
			}
			else if (cgltf_json_strcmp(tokens + i, json_chunk, "STEP") == 0)
			{
				out_sampler->interpolation = cgltf_interpolation_type_step;
			}
			else if (cgltf_json_strcmp(tokens + i, json_chunk, "CUBICSPLINE") == 0)
			{
				out_sampler->interpolation = cgltf_interpolation_type_cubic_spline;
			}
			++i;
		}
		else if (cgltf_json_strcmp(tokens + i, json_chunk, "extras") == 0)
		{
			i = cgltf_parse_json_extras(tokens, i + 1, json_chunk, &out_sampler->extras);
		}
		else
		{
			i = cgltf_skip_json(tokens, i+1);
		}

		if (i < 0)
		{
			return i;
		}
	}

	return i;
}

static int cgltf_parse_json_animation_channel(cgltf_options* options, jsmntok_t const* tokens, int i, const uint8_t* json_chunk, cgltf_animation_channel* out_channel)
{
	(void)options;
	CGLTF_CHECK_TOKTYPE(tokens[i], JSMN_OBJECT);

	int size = tokens[i].size;
	++i;

	for (int j = 0; j < size; ++j)
	{
		CGLTF_CHECK_KEY(tokens[i]);

		if (cgltf_json_strcmp(tokens+i, json_chunk, "sampler") == 0)
		{
			++i;
			out_channel->sampler = CGLTF_PTRINDEX(cgltf_animation_sampler, cgltf_json_to_int(tokens + i, json_chunk));
			++i;
		}
		else if (cgltf_json_strcmp(tokens+i, json_chunk, "target") == 0)
		{
			++i;

			CGLTF_CHECK_TOKTYPE(tokens[i], JSMN_OBJECT);

			int target_size = tokens[i].size;
			++i;

			for (int k = 0; k < target_size; ++k)
			{
				CGLTF_CHECK_KEY(tokens[i]);

				if (cgltf_json_strcmp(tokens+i, json_chunk, "node") == 0)
				{
					++i;
					out_channel->target_node = CGLTF_PTRINDEX(cgltf_node, cgltf_json_to_int(tokens + i, json_chunk));
					++i;
				}
				else if (cgltf_json_strcmp(tokens+i, json_chunk, "path") == 0)
				{
					++i;
					if (cgltf_json_strcmp(tokens+i, json_chunk, "translation") == 0)
					{
						out_channel->target_path = cgltf_animation_path_type_translation;
					}
					else if (cgltf_json_strcmp(tokens+i, json_chunk, "rotation") == 0)
					{
						out_channel->target_path = cgltf_animation_path_type_rotation;
					}
					else if (cgltf_json_strcmp(tokens+i, json_chunk, "scale") == 0)
					{
						out_channel->target_path = cgltf_animation_path_type_scale;
					}
					else if (cgltf_json_strcmp(tokens+i, json_chunk, "weights") == 0)
					{
						out_channel->target_path = cgltf_animation_path_type_weights;
					}
					++i;
				}
				else if (cgltf_json_strcmp(tokens + i, json_chunk, "extras") == 0)
				{
					i = cgltf_parse_json_extras(tokens, i + 1, json_chunk, &out_channel->extras);
				}
				else
				{
					i = cgltf_skip_json(tokens, i+1);
				}

				if (i < 0)
				{
					return i;
				}
			}
		}
		else
		{
			i = cgltf_skip_json(tokens, i+1);
		}

		if (i < 0)
		{
			return i;
		}
	}

	return i;
}

static int cgltf_parse_json_animation(cgltf_options* options, jsmntok_t const* tokens, int i, const uint8_t* json_chunk, cgltf_animation* out_animation)
{
	CGLTF_CHECK_TOKTYPE(tokens[i], JSMN_OBJECT);

	int size = tokens[i].size;
	++i;

	for (int j = 0; j < size; ++j)
	{
		CGLTF_CHECK_KEY(tokens[i]);

		if (cgltf_json_strcmp(tokens+i, json_chunk, "name") == 0)
		{
			i = cgltf_parse_json_string(options, tokens, i + 1, json_chunk, &out_animation->name);
		}
		else if (cgltf_json_strcmp(tokens+i, json_chunk, "samplers") == 0)
		{
			i = cgltf_parse_json_array(options, tokens, i + 1, json_chunk, sizeof(cgltf_animation_sampler), (void**)&out_animation->samplers, &out_animation->samplers_count);
			if (i < 0)
			{
				return i;
			}

			for (cgltf_size k = 0; k < out_animation->samplers_count; ++k)
			{
				i = cgltf_parse_json_animation_sampler(options, tokens, i, json_chunk, &out_animation->samplers[k]);
				if (i < 0)
				{
					return i;
				}
			}
		}
		else if (cgltf_json_strcmp(tokens+i, json_chunk, "channels") == 0)
		{
			i = cgltf_parse_json_array(options, tokens, i + 1, json_chunk, sizeof(cgltf_animation_channel), (void**)&out_animation->channels, &out_animation->channels_count);
			if (i < 0)
			{
				return i;
			}

			for (cgltf_size k = 0; k < out_animation->channels_count; ++k)
			{
				i = cgltf_parse_json_animation_channel(options, tokens, i, json_chunk, &out_animation->channels[k]);
				if (i < 0)
				{
					return i;
				}
			}
		}
		else if (cgltf_json_strcmp(tokens + i, json_chunk, "extras") == 0)
		{
			i = cgltf_parse_json_extras(tokens, i + 1, json_chunk, &out_animation->extras);
		}
		else
		{
			i = cgltf_skip_json(tokens, i+1);
		}

		if (i < 0)
		{
			return i;
		}
	}

	return i;
}

static int cgltf_parse_json_animations(cgltf_options* options, jsmntok_t const* tokens, int i, const uint8_t* json_chunk, cgltf_data* out_data)
{
	i = cgltf_parse_json_array(options, tokens, i, json_chunk, sizeof(cgltf_animation), (void**)&out_data->animations, &out_data->animations_count);
	if (i < 0)
	{
		return i;
	}

	for (cgltf_size j = 0; j < out_data->animations_count; ++j)
	{
		i = cgltf_parse_json_animation(options, tokens, i, json_chunk, &out_data->animations[j]);
		if (i < 0)
		{
			return i;
		}
	}
	return i;
}

static int cgltf_parse_json_asset(cgltf_options* options, jsmntok_t const* tokens, int i, const uint8_t* json_chunk, cgltf_asset* out_asset)
{
	CGLTF_CHECK_TOKTYPE(tokens[i], JSMN_OBJECT);

	int size = tokens[i].size;
	++i;

	for (int j = 0; j < size; ++j)
	{
		CGLTF_CHECK_KEY(tokens[i]);

		if (cgltf_json_strcmp(tokens+i, json_chunk, "copyright") == 0)
		{
			i = cgltf_parse_json_string(options, tokens, i + 1, json_chunk, &out_asset->copyright);
		}
		else if (cgltf_json_strcmp(tokens+i, json_chunk, "generator") == 0)
		{
			i = cgltf_parse_json_string(options, tokens, i + 1, json_chunk, &out_asset->generator);
		}
		else if (cgltf_json_strcmp(tokens+i, json_chunk, "version") == 0)
		{
			i = cgltf_parse_json_string(options, tokens, i + 1, json_chunk, &out_asset->version);
		}
		else if (cgltf_json_strcmp(tokens+i, json_chunk, "minVersion") == 0)
		{
			i = cgltf_parse_json_string(options, tokens, i + 1, json_chunk, &out_asset->min_version);
		}
		else if (cgltf_json_strcmp(tokens + i, json_chunk, "extras") == 0)
		{
			i = cgltf_parse_json_extras(tokens, i + 1, json_chunk, &out_asset->extras);
		}
		else
		{
			i = cgltf_skip_json(tokens, i+1);
		}

		if (i < 0)
		{
			return i;
		}
	}

	return i;
}

static cgltf_size cgltf_num_components(cgltf_type type) {
	switch (type)
	{
	case cgltf_type_vec2:
		return 2;
	case cgltf_type_vec3:
		return 3;
	case cgltf_type_vec4:
		return 4;
	case cgltf_type_mat2:
		return 4;
	case cgltf_type_mat3:
		return 9;
	case cgltf_type_mat4:
		return 16;
	case cgltf_type_invalid:
	case cgltf_type_scalar:
	default:
		return 1;
	}
}

static cgltf_size cgltf_component_size(cgltf_component_type component_type) {
	switch (component_type)
	{
	case cgltf_component_type_r_8:
	case cgltf_component_type_r_8u:
		return 1;
	case cgltf_component_type_r_16:
	case cgltf_component_type_r_16u:
		return 2;
	case cgltf_component_type_r_32u:
	case cgltf_component_type_r_32f:
		return 4;
	case cgltf_component_type_invalid:
	default:
		return 0;
	}
}

static cgltf_size cgltf_calc_size(cgltf_type type, cgltf_component_type component_type)
{
	cgltf_size component_size = cgltf_component_size(component_type);
	if (type == cgltf_type_mat2 && component_size == 1)
	{
		return 8 * component_size;
	}
	else if (type == cgltf_type_mat3 && (component_size == 1 || component_size == 2))
	{
		return 12 * component_size;
	}
	return component_size * cgltf_num_components(type);
}

static int cgltf_fixup_pointers(cgltf_data* out_data);

static int cgltf_parse_json_root(cgltf_options* options, jsmntok_t const* tokens, int i, const uint8_t* json_chunk, cgltf_data* out_data)
{
	CGLTF_CHECK_TOKTYPE(tokens[i], JSMN_OBJECT);

	int size = tokens[i].size;
	++i;

	for (int j = 0; j < size; ++j)
	{
		CGLTF_CHECK_KEY(tokens[i]);

		if (cgltf_json_strcmp(tokens + i, json_chunk, "asset") == 0)
		{
			i = cgltf_parse_json_asset(options, tokens, i + 1, json_chunk, &out_data->asset);
		}
		else if (cgltf_json_strcmp(tokens + i, json_chunk, "meshes") == 0)
		{
			i = cgltf_parse_json_meshes(options, tokens, i + 1, json_chunk, out_data);
		}
		else if (cgltf_json_strcmp(tokens + i, json_chunk, "accessors") == 0)
		{
			i = cgltf_parse_json_accessors(options, tokens, i + 1, json_chunk, out_data);
		}
		else if (cgltf_json_strcmp(tokens + i, json_chunk, "bufferViews") == 0)
		{
			i = cgltf_parse_json_buffer_views(options, tokens, i + 1, json_chunk, out_data);
		}
		else if (cgltf_json_strcmp(tokens + i, json_chunk, "buffers") == 0)
		{
			i = cgltf_parse_json_buffers(options, tokens, i + 1, json_chunk, out_data);
		}
		else if (cgltf_json_strcmp(tokens + i, json_chunk, "materials") == 0)
		{
			i = cgltf_parse_json_materials(options, tokens, i + 1, json_chunk, out_data);
		}
		else if (cgltf_json_strcmp(tokens + i, json_chunk, "images") == 0)
		{
			i = cgltf_parse_json_images(options, tokens, i + 1, json_chunk, out_data);
		}
		else if (cgltf_json_strcmp(tokens + i, json_chunk, "textures") == 0)
		{
			i = cgltf_parse_json_textures(options, tokens, i + 1, json_chunk, out_data);
		}
		else if (cgltf_json_strcmp(tokens + i, json_chunk, "samplers") == 0)
		{
			i = cgltf_parse_json_samplers(options, tokens, i + 1, json_chunk, out_data);
		}
		else if (cgltf_json_strcmp(tokens + i, json_chunk, "skins") == 0)
		{
			i = cgltf_parse_json_skins(options, tokens, i + 1, json_chunk, out_data);
		}
		else if (cgltf_json_strcmp(tokens + i, json_chunk, "cameras") == 0)
		{
			i = cgltf_parse_json_cameras(options, tokens, i + 1, json_chunk, out_data);
		}
		else if (cgltf_json_strcmp(tokens + i, json_chunk, "nodes") == 0)
		{
			i = cgltf_parse_json_nodes(options, tokens, i + 1, json_chunk, out_data);
		}
		else if (cgltf_json_strcmp(tokens + i, json_chunk, "scenes") == 0)
		{
			i = cgltf_parse_json_scenes(options, tokens, i + 1, json_chunk, out_data);
		}
		else if (cgltf_json_strcmp(tokens + i, json_chunk, "scene") == 0)
		{
			++i;
			out_data->scene = CGLTF_PTRINDEX(cgltf_scene, cgltf_json_to_int(tokens + i, json_chunk));
			++i;
		}
		else if (cgltf_json_strcmp(tokens + i, json_chunk, "animations") == 0)
		{
			i = cgltf_parse_json_animations(options, tokens, i + 1, json_chunk, out_data);
		}
		else if (cgltf_json_strcmp(tokens+i, json_chunk, "extras") == 0)
		{
			i = cgltf_parse_json_extras(tokens, i + 1, json_chunk, &out_data->extras);
		}
		else if (cgltf_json_strcmp(tokens + i, json_chunk, "extensions") == 0)
		{
			++i;

			CGLTF_CHECK_TOKTYPE(tokens[i], JSMN_OBJECT);

			int extensions_size = tokens[i].size;
			++i;

			for (int k = 0; k < extensions_size; ++k)
			{
				CGLTF_CHECK_KEY(tokens[i]);

				if (cgltf_json_strcmp(tokens+i, json_chunk, "KHR_lights_punctual") == 0)
				{
					++i;

					CGLTF_CHECK_TOKTYPE(tokens[i], JSMN_OBJECT);

					int data_size = tokens[i].size;
					++i;

					for (int m = 0; m < data_size; ++m)
					{
						CGLTF_CHECK_KEY(tokens[i]);

						if (cgltf_json_strcmp(tokens + i, json_chunk, "lights") == 0)
						{
							i = cgltf_parse_json_lights(options, tokens, i + 1, json_chunk, out_data);
						}
						else
						{
							i = cgltf_skip_json(tokens, i + 1);
						}

						if (i < 0)
						{
							return i;
						}
					}
				}
				else
				{
					i = cgltf_skip_json(tokens, i + 1);
				}

				if (i < 0)
				{
					return i;
				}
			}
		}
		else if (cgltf_json_strcmp(tokens + i, json_chunk, "extensionsUsed") == 0)
		{
			i = cgltf_parse_json_string_array(options, tokens, i + 1, json_chunk, &out_data->extensions_used, &out_data->extensions_used_count);
		}
		else if (cgltf_json_strcmp(tokens + i, json_chunk, "extensionsRequired") == 0)
		{
			i = cgltf_parse_json_string_array(options, tokens, i + 1, json_chunk, &out_data->extensions_required, &out_data->extensions_required_count);
		}
		else
		{
			i = cgltf_skip_json(tokens, i + 1);
		}

		if (i < 0)
		{
			return i;
		}
	}

	return i;
}

cgltf_result cgltf_parse_json(cgltf_options* options, const uint8_t* json_chunk, cgltf_size size, cgltf_data** out_data)
{
	jsmn_parser parser = { 0, 0, 0 };

	if (options->json_token_count == 0)
	{
		int token_count = jsmn_parse(&parser, (const char*)json_chunk, size, NULL, 0);

		if (token_count <= 0)
		{
			return cgltf_result_invalid_json;
		}

		options->json_token_count = token_count;
	}

	jsmntok_t* tokens = (jsmntok_t*)options->memory_alloc(options->memory_user_data, sizeof(jsmntok_t) * (options->json_token_count + 1));

	if (!tokens)
	{
		return cgltf_result_out_of_memory;
	}

	jsmn_init(&parser);

	int token_count = jsmn_parse(&parser, (const char*)json_chunk, size, tokens, options->json_token_count);

	if (token_count <= 0)
	{
		options->memory_free(options->memory_user_data, tokens);
		return cgltf_result_invalid_json;
	}

	// this makes sure that we always have an UNDEFINED token at the end of the stream
	// for invalid JSON inputs this makes sure we don't perform out of bound reads of token data
	tokens[token_count].type = JSMN_UNDEFINED;

	cgltf_data* data = (cgltf_data*)options->memory_alloc(options->memory_user_data, sizeof(cgltf_data));

	if (!data)
	{
		options->memory_free(options->memory_user_data, tokens);
		return cgltf_result_out_of_memory;
	}

	memset(data, 0, sizeof(cgltf_data));
	data->memory_free = options->memory_free;
	data->memory_user_data = options->memory_user_data;

	int i = cgltf_parse_json_root(options, tokens, 0, json_chunk, data);

	options->memory_free(options->memory_user_data, tokens);

	if (i < 0)
	{
		cgltf_free(data);
		return (i == CGLTF_ERROR_NOMEM) ? cgltf_result_out_of_memory : cgltf_result_invalid_gltf;
	}

	if (cgltf_fixup_pointers(data) < 0)
	{
		cgltf_free(data);
		return cgltf_result_invalid_gltf;
	}

	data->json = (const char*)json_chunk;
	data->json_size = size;

	*out_data = data;

	return cgltf_result_success;
}

static int cgltf_fixup_pointers(cgltf_data* data)
{
	for (cgltf_size i = 0; i < data->meshes_count; ++i)
	{
		for (cgltf_size j = 0; j < data->meshes[i].primitives_count; ++j)
		{
			CGLTF_PTRFIXUP(data->meshes[i].primitives[j].indices, data->accessors, data->accessors_count);
			CGLTF_PTRFIXUP(data->meshes[i].primitives[j].material, data->materials, data->materials_count);

			for (cgltf_size k = 0; k < data->meshes[i].primitives[j].attributes_count; ++k)
			{
				CGLTF_PTRFIXUP_REQ(data->meshes[i].primitives[j].attributes[k].data, data->accessors, data->accessors_count);
			}

			for (cgltf_size k = 0; k < data->meshes[i].primitives[j].targets_count; ++k)
			{
				for (cgltf_size m = 0; m < data->meshes[i].primitives[j].targets[k].attributes_count; ++m)
				{
					CGLTF_PTRFIXUP_REQ(data->meshes[i].primitives[j].targets[k].attributes[m].data, data->accessors, data->accessors_count);
				}
			}
		}
	}

	for (cgltf_size i = 0; i < data->accessors_count; ++i)
	{
		CGLTF_PTRFIXUP(data->accessors[i].buffer_view, data->buffer_views, data->buffer_views_count);

		if (data->accessors[i].is_sparse)
		{
			CGLTF_PTRFIXUP_REQ(data->accessors[i].sparse.indices_buffer_view, data->buffer_views, data->buffer_views_count);
			CGLTF_PTRFIXUP_REQ(data->accessors[i].sparse.values_buffer_view, data->buffer_views, data->buffer_views_count);
		}

		if (data->accessors[i].buffer_view)
		{
			data->accessors[i].stride = data->accessors[i].buffer_view->stride;
		}

		if (data->accessors[i].stride == 0)
		{
			data->accessors[i].stride = cgltf_calc_size(data->accessors[i].type, data->accessors[i].component_type);
		}
	}

	for (cgltf_size i = 0; i < data->textures_count; ++i)
	{
		CGLTF_PTRFIXUP(data->textures[i].image, data->images, data->images_count);
		CGLTF_PTRFIXUP(data->textures[i].sampler, data->samplers, data->samplers_count);
	}

	for (cgltf_size i = 0; i < data->images_count; ++i)
	{
		CGLTF_PTRFIXUP(data->images[i].buffer_view, data->buffer_views, data->buffer_views_count);
	}

	for (cgltf_size i = 0; i < data->materials_count; ++i)
	{
		CGLTF_PTRFIXUP(data->materials[i].normal_texture.texture, data->textures, data->textures_count);
		CGLTF_PTRFIXUP(data->materials[i].emissive_texture.texture, data->textures, data->textures_count);
		CGLTF_PTRFIXUP(data->materials[i].occlusion_texture.texture, data->textures, data->textures_count);

		CGLTF_PTRFIXUP(data->materials[i].pbr_metallic_roughness.base_color_texture.texture, data->textures, data->textures_count);
		CGLTF_PTRFIXUP(data->materials[i].pbr_metallic_roughness.metallic_roughness_texture.texture, data->textures, data->textures_count);

		CGLTF_PTRFIXUP(data->materials[i].pbr_specular_glossiness.diffuse_texture.texture, data->textures, data->textures_count);
		CGLTF_PTRFIXUP(data->materials[i].pbr_specular_glossiness.specular_glossiness_texture.texture, data->textures, data->textures_count);
	}

	for (cgltf_size i = 0; i < data->buffer_views_count; ++i)
	{
		CGLTF_PTRFIXUP_REQ(data->buffer_views[i].buffer, data->buffers, data->buffers_count);
	}

	for (cgltf_size i = 0; i < data->skins_count; ++i)
	{
		for (cgltf_size j = 0; j < data->skins[i].joints_count; ++j)
		{
			CGLTF_PTRFIXUP_REQ(data->skins[i].joints[j], data->nodes, data->nodes_count);
		}

		CGLTF_PTRFIXUP(data->skins[i].skeleton, data->nodes, data->nodes_count);
		CGLTF_PTRFIXUP(data->skins[i].inverse_bind_matrices, data->accessors, data->accessors_count);
	}

	for (cgltf_size i = 0; i < data->nodes_count; ++i)
	{
		for (cgltf_size j = 0; j < data->nodes[i].children_count; ++j)
		{
			CGLTF_PTRFIXUP_REQ(data->nodes[i].children[j], data->nodes, data->nodes_count);

			if (data->nodes[i].children[j]->parent)
			{
				return CGLTF_ERROR_JSON;
			}

			data->nodes[i].children[j]->parent = &data->nodes[i];
		}

		CGLTF_PTRFIXUP(data->nodes[i].mesh, data->meshes, data->meshes_count);
		CGLTF_PTRFIXUP(data->nodes[i].skin, data->skins, data->skins_count);
		CGLTF_PTRFIXUP(data->nodes[i].camera, data->cameras, data->cameras_count);
		CGLTF_PTRFIXUP(data->nodes[i].light, data->lights, data->lights_count);
	}

	for (cgltf_size i = 0; i < data->scenes_count; ++i)
	{
		for (cgltf_size j = 0; j < data->scenes[i].nodes_count; ++j)
		{
			CGLTF_PTRFIXUP_REQ(data->scenes[i].nodes[j], data->nodes, data->nodes_count);

			if (data->scenes[i].nodes[j]->parent)
			{
				return CGLTF_ERROR_JSON;
			}
		}
	}

	CGLTF_PTRFIXUP(data->scene, data->scenes, data->scenes_count);

	for (cgltf_size i = 0; i < data->animations_count; ++i)
	{
		for (cgltf_size j = 0; j < data->animations[i].samplers_count; ++j)
		{
			CGLTF_PTRFIXUP_REQ(data->animations[i].samplers[j].input, data->accessors, data->accessors_count);
			CGLTF_PTRFIXUP_REQ(data->animations[i].samplers[j].output, data->accessors, data->accessors_count);
		}

		for (cgltf_size j = 0; j < data->animations[i].channels_count; ++j)
		{
			CGLTF_PTRFIXUP_REQ(data->animations[i].channels[j].sampler, data->animations[i].samplers, data->animations[i].samplers_count);
			CGLTF_PTRFIXUP(data->animations[i].channels[j].target_node, data->nodes, data->nodes_count);
		}
	}

	return 0;
}

/*
 * -- jsmn.c start --
 * Source: https://github.com/zserge/jsmn
 * License: MIT
 *
 * Copyright (c) 2010 Serge A. Zaitsev

 * Permission is hereby granted, free of charge, to any person obtaining a copy
 * of this software and associated documentation files (the "Software"), to deal
 * in the Software without restriction, including without limitation the rights
 * to use, copy, modify, merge, publish, distribute, sublicense, and/or sell
 * copies of the Software, and to permit persons to whom the Software is
 * furnished to do so, subject to the following conditions:

 * The above copyright notice and this permission notice shall be included in
 * all copies or substantial portions of the Software.

 * THE SOFTWARE IS PROVIDED "AS IS", WITHOUT WARRANTY OF ANY KIND, EXPRESS OR
 * IMPLIED, INCLUDING BUT NOT LIMITED TO THE WARRANTIES OF MERCHANTABILITY,
 * FITNESS FOR A PARTICULAR PURPOSE AND NONINFRINGEMENT. IN NO EVENT SHALL THE
 * AUTHORS OR COPYRIGHT HOLDERS BE LIABLE FOR ANY CLAIM, DAMAGES OR OTHER
 * LIABILITY, WHETHER IN AN ACTION OF CONTRACT, TORT OR OTHERWISE, ARISING FROM,
 * OUT OF OR IN CONNECTION WITH THE SOFTWARE OR THE USE OR OTHER DEALINGS IN
 * THE SOFTWARE.
 */

/**
 * Allocates a fresh unused token from the token pull.
 */
static jsmntok_t *jsmn_alloc_token(jsmn_parser *parser,
				   jsmntok_t *tokens, size_t num_tokens) {
	jsmntok_t *tok;
	if (parser->toknext >= num_tokens) {
		return NULL;
	}
	tok = &tokens[parser->toknext++];
	tok->start = tok->end = -1;
	tok->size = 0;
#ifdef JSMN_PARENT_LINKS
	tok->parent = -1;
#endif
	return tok;
}

/**
 * Fills token type and boundaries.
 */
static void jsmn_fill_token(jsmntok_t *token, jsmntype_t type,
			    int start, int end) {
	token->type = type;
	token->start = start;
	token->end = end;
	token->size = 0;
}

/**
 * Fills next available token with JSON primitive.
 */
static int jsmn_parse_primitive(jsmn_parser *parser, const char *js,
				size_t len, jsmntok_t *tokens, size_t num_tokens) {
	jsmntok_t *token;
	int start;

	start = parser->pos;

	for (; parser->pos < len && js[parser->pos] != '\0'; parser->pos++) {
		switch (js[parser->pos]) {
#ifndef JSMN_STRICT
		/* In strict mode primitive must be followed by "," or "}" or "]" */
		case ':':
#endif
		case '\t' : case '\r' : case '\n' : case ' ' :
		case ','  : case ']'  : case '}' :
			goto found;
		}
		if (js[parser->pos] < 32 || js[parser->pos] >= 127) {
			parser->pos = start;
			return JSMN_ERROR_INVAL;
		}
	}
#ifdef JSMN_STRICT
	/* In strict mode primitive must be followed by a comma/object/array */
	parser->pos = start;
	return JSMN_ERROR_PART;
#endif

found:
	if (tokens == NULL) {
		parser->pos--;
		return 0;
	}
	token = jsmn_alloc_token(parser, tokens, num_tokens);
	if (token == NULL) {
		parser->pos = start;
		return JSMN_ERROR_NOMEM;
	}
	jsmn_fill_token(token, JSMN_PRIMITIVE, start, parser->pos);
#ifdef JSMN_PARENT_LINKS
	token->parent = parser->toksuper;
#endif
	parser->pos--;
	return 0;
}

/**
 * Fills next token with JSON string.
 */
static int jsmn_parse_string(jsmn_parser *parser, const char *js,
			     size_t len, jsmntok_t *tokens, size_t num_tokens) {
	jsmntok_t *token;

	int start = parser->pos;

	parser->pos++;

	/* Skip starting quote */
	for (; parser->pos < len && js[parser->pos] != '\0'; parser->pos++) {
		char c = js[parser->pos];

		/* Quote: end of string */
		if (c == '\"') {
			if (tokens == NULL) {
				return 0;
			}
			token = jsmn_alloc_token(parser, tokens, num_tokens);
			if (token == NULL) {
				parser->pos = start;
				return JSMN_ERROR_NOMEM;
			}
			jsmn_fill_token(token, JSMN_STRING, start+1, parser->pos);
#ifdef JSMN_PARENT_LINKS
			token->parent = parser->toksuper;
#endif
			return 0;
		}

		/* Backslash: Quoted symbol expected */
		if (c == '\\' && parser->pos + 1 < len) {
			int i;
			parser->pos++;
			switch (js[parser->pos]) {
			/* Allowed escaped symbols */
			case '\"': case '/' : case '\\' : case 'b' :
			case 'f' : case 'r' : case 'n'  : case 't' :
				break;
				/* Allows escaped symbol \uXXXX */
			case 'u':
				parser->pos++;
				for(i = 0; i < 4 && parser->pos < len && js[parser->pos] != '\0'; i++) {
					/* If it isn't a hex character we have an error */
					if(!((js[parser->pos] >= 48 && js[parser->pos] <= 57) || /* 0-9 */
					     (js[parser->pos] >= 65 && js[parser->pos] <= 70) || /* A-F */
					     (js[parser->pos] >= 97 && js[parser->pos] <= 102))) { /* a-f */
						parser->pos = start;
						return JSMN_ERROR_INVAL;
					}
					parser->pos++;
				}
				parser->pos--;
				break;
				/* Unexpected symbol */
			default:
				parser->pos = start;
				return JSMN_ERROR_INVAL;
			}
		}
	}
	parser->pos = start;
	return JSMN_ERROR_PART;
}

/**
 * Parse JSON string and fill tokens.
 */
static int jsmn_parse(jsmn_parser *parser, const char *js, size_t len,
	       jsmntok_t *tokens, size_t num_tokens) {
	int r;
	int i;
	jsmntok_t *token;
	int count = parser->toknext;

	for (; parser->pos < len && js[parser->pos] != '\0'; parser->pos++) {
		char c;
		jsmntype_t type;

		c = js[parser->pos];
		switch (c) {
		case '{': case '[':
			count++;
			if (tokens == NULL) {
				break;
			}
			token = jsmn_alloc_token(parser, tokens, num_tokens);
			if (token == NULL)
				return JSMN_ERROR_NOMEM;
			if (parser->toksuper != -1) {
				tokens[parser->toksuper].size++;
#ifdef JSMN_PARENT_LINKS
				token->parent = parser->toksuper;
#endif
			}
			token->type = (c == '{' ? JSMN_OBJECT : JSMN_ARRAY);
			token->start = parser->pos;
			parser->toksuper = parser->toknext - 1;
			break;
		case '}': case ']':
			if (tokens == NULL)
				break;
			type = (c == '}' ? JSMN_OBJECT : JSMN_ARRAY);
#ifdef JSMN_PARENT_LINKS
			if (parser->toknext < 1) {
				return JSMN_ERROR_INVAL;
			}
			token = &tokens[parser->toknext - 1];
			for (;;) {
				if (token->start != -1 && token->end == -1) {
					if (token->type != type) {
						return JSMN_ERROR_INVAL;
					}
					token->end = parser->pos + 1;
					parser->toksuper = token->parent;
					break;
				}
				if (token->parent == -1) {
					if(token->type != type || parser->toksuper == -1) {
						return JSMN_ERROR_INVAL;
					}
					break;
				}
				token = &tokens[token->parent];
			}
#else
			for (i = parser->toknext - 1; i >= 0; i--) {
				token = &tokens[i];
				if (token->start != -1 && token->end == -1) {
					if (token->type != type) {
						return JSMN_ERROR_INVAL;
					}
					parser->toksuper = -1;
					token->end = parser->pos + 1;
					break;
				}
			}
			/* Error if unmatched closing bracket */
			if (i == -1) return JSMN_ERROR_INVAL;
			for (; i >= 0; i--) {
				token = &tokens[i];
				if (token->start != -1 && token->end == -1) {
					parser->toksuper = i;
					break;
				}
			}
#endif
			break;
		case '\"':
			r = jsmn_parse_string(parser, js, len, tokens, num_tokens);
			if (r < 0) return r;
			count++;
			if (parser->toksuper != -1 && tokens != NULL)
				tokens[parser->toksuper].size++;
			break;
		case '\t' : case '\r' : case '\n' : case ' ':
			break;
		case ':':
			parser->toksuper = parser->toknext - 1;
			break;
		case ',':
			if (tokens != NULL && parser->toksuper != -1 &&
					tokens[parser->toksuper].type != JSMN_ARRAY &&
					tokens[parser->toksuper].type != JSMN_OBJECT) {
#ifdef JSMN_PARENT_LINKS
				parser->toksuper = tokens[parser->toksuper].parent;
#else
				for (i = parser->toknext - 1; i >= 0; i--) {
					if (tokens[i].type == JSMN_ARRAY || tokens[i].type == JSMN_OBJECT) {
						if (tokens[i].start != -1 && tokens[i].end == -1) {
							parser->toksuper = i;
							break;
						}
					}
				}
#endif
			}
			break;
#ifdef JSMN_STRICT
			/* In strict mode primitives are: numbers and booleans */
		case '-': case '0': case '1' : case '2': case '3' : case '4':
		case '5': case '6': case '7' : case '8': case '9':
		case 't': case 'f': case 'n' :
			/* And they must not be keys of the object */
			if (tokens != NULL && parser->toksuper != -1) {
				jsmntok_t *t = &tokens[parser->toksuper];
				if (t->type == JSMN_OBJECT ||
						(t->type == JSMN_STRING && t->size != 0)) {
					return JSMN_ERROR_INVAL;
				}
			}
#else
			/* In non-strict mode every unquoted value is a primitive */
		default:
#endif
			r = jsmn_parse_primitive(parser, js, len, tokens, num_tokens);
			if (r < 0) return r;
			count++;
			if (parser->toksuper != -1 && tokens != NULL)
				tokens[parser->toksuper].size++;
			break;

#ifdef JSMN_STRICT
			/* Unexpected char in strict mode */
		default:
			return JSMN_ERROR_INVAL;
#endif
		}
	}

	if (tokens != NULL) {
		for (i = parser->toknext - 1; i >= 0; i--) {
			/* Unmatched opened object or array */
			if (tokens[i].start != -1 && tokens[i].end == -1) {
				return JSMN_ERROR_PART;
			}
		}
	}

	return count;
}

/**
 * Creates a new parser based over a given  buffer with an array of tokens
 * available.
 */
static void jsmn_init(jsmn_parser *parser) {
	parser->pos = 0;
	parser->toknext = 0;
	parser->toksuper = -1;
}
/*
 * -- jsmn.c end --
 */

#endif /* #ifdef CGLTF_IMPLEMENTATION */

/* cgltf is distributed under MIT license:
 *
 * Copyright (c) 2018 Johannes Kuhlmann

 * Permission is hereby granted, free of charge, to any person obtaining a copy
 * of this software and associated documentation files (the "Software"), to deal
 * in the Software without restriction, including without limitation the rights
 * to use, copy, modify, merge, publish, distribute, sublicense, and/or sell
 * copies of the Software, and to permit persons to whom the Software is
 * furnished to do so, subject to the following conditions:

 * The above copyright notice and this permission notice shall be included in all
 * copies or substantial portions of the Software.

 * THE SOFTWARE IS PROVIDED "AS IS", WITHOUT WARRANTY OF ANY KIND, EXPRESS OR
 * IMPLIED, INCLUDING BUT NOT LIMITED TO THE WARRANTIES OF MERCHANTABILITY,
 * FITNESS FOR A PARTICULAR PURPOSE AND NONINFRINGEMENT. IN NO EVENT SHALL THE
 * AUTHORS OR COPYRIGHT HOLDERS BE LIABLE FOR ANY CLAIM, DAMAGES OR OTHER
 * LIABILITY, WHETHER IN AN ACTION OF CONTRACT, TORT OR OTHERWISE, ARISING FROM,
 * OUT OF OR IN CONNECTION WITH THE SOFTWARE OR THE USE OR OTHER DEALINGS IN THE
 * SOFTWARE.
 */
>>>>>>> 468adaa7
<|MERGE_RESOLUTION|>--- conflicted
+++ resolved
@@ -1,2028 +1,3 @@
-<<<<<<< HEAD
-#ifndef CGLTF_H_INCLUDED__
-#define CGLTF_H_INCLUDED__
-
-#ifdef __cplusplus
-extern "C" {
-#endif
-
-
-typedef unsigned long cgltf_size;
-typedef float cgltf_float;
-typedef int cgltf_bool;
-
-typedef enum cgltf_file_type
-{
-	cgltf_file_type_invalid,
-	cgltf_file_type_gltf,
-	cgltf_file_type_glb,
-} cgltf_file_type;
-
-typedef struct cgltf_options
-{
-	cgltf_file_type type;
-	cgltf_size json_token_count; /* 0 == auto */
-	void* (*memory_alloc)(void* user, cgltf_size size);
-	void (*memory_free) (void* user, void* ptr);
-	void* memory_user_data;
-} cgltf_options;
-
-typedef enum cgltf_result
-{
-	cgltf_result_success,
-	cgltf_result_data_too_short,
-	cgltf_result_unknown_format,
-	cgltf_result_invalid_json,
-	cgltf_result_invalid_options,
-} cgltf_result;
-
-typedef enum cgltf_buffer_view_type
-{
-	cgltf_buffer_view_type_invalid,
-	cgltf_buffer_view_type_indices,
-	cgltf_buffer_view_type_vertices,
-} cgltf_buffer_view_type;
-
-typedef enum cgltf_attribute_type
-{
-	cgltf_attribute_type_invalid,
-	cgltf_attribute_type_position,
-	cgltf_attribute_type_normal,
-	cgltf_attribute_type_tangent,
-	cgltf_attribute_type_texcoord_0,
-	cgltf_attribute_type_texcoord_1,
-	cgltf_attribute_type_color_0,
-	cgltf_attribute_type_joints_0,
-	cgltf_attribute_type_weights_0,
-} cgltf_attribute_type;
-
-typedef enum cgltf_component_type
-{
-	cgltf_component_type_invalid,
-	cgltf_component_type_rgb_32f,
-	cgltf_component_type_rgba_32f,
-	cgltf_component_type_rg_32f,
-	cgltf_component_type_rg_8,
-	cgltf_component_type_rg_16,
-	cgltf_component_type_rgba_8,
-	cgltf_component_type_rgba_16,
-	cgltf_component_type_r_8,
-	cgltf_component_type_r_8u,
-	cgltf_component_type_r_16,
-	cgltf_component_type_r_16u,
-	cgltf_component_type_r_32u,
-	cgltf_component_type_r_32f,
-} cgltf_component_type;
-
-typedef enum cgltf_type
-{
-	cgltf_type_invalid,
-	cgltf_type_scalar,
-	cgltf_type_vec2,
-	cgltf_type_vec3,
-	cgltf_type_vec4,
-	cgltf_type_mat2,
-	cgltf_type_mat3,
-	cgltf_type_mat4,
-} cgltf_type;
-
-typedef enum cgltf_primitive_type
-{
-	cgltf_type_points,
-	cgltf_type_lines,
-	cgltf_type_line_loop,
-	cgltf_type_line_strip,
-	cgltf_type_triangles,
-	cgltf_type_triangle_strip,
-	cgltf_type_triangle_fan,
-} cgltf_primitive_type;
-
-typedef struct cgltf_buffer
-{
-	cgltf_size size;
-	char* uri;
-} cgltf_buffer;
-
-typedef struct cgltf_buffer_view
-{
-	cgltf_buffer* buffer;
-	cgltf_size offset;
-	cgltf_size size;
-	cgltf_size stride; /* 0 == automatically determined by accessor */
-	cgltf_buffer_view_type type;
-} cgltf_buffer_view;
-
-typedef struct cgltf_accessor
-{
-	cgltf_component_type component_type;
-	cgltf_type type;
-	cgltf_size offset;
-	cgltf_size count;
-	cgltf_size stride;
-	cgltf_buffer_view* buffer_view;
-} cgltf_accessor;
-
-typedef struct cgltf_attribute
-{
-	cgltf_attribute_type name;
-	cgltf_accessor* data;
-} cgltf_attribute;
-
-
-typedef struct cgltf_rgba 
-{
-	cgltf_float r;
-	cgltf_float g;
-	cgltf_float b;
-	cgltf_float a;
-} cgltf_rgba;
-
-typedef struct cgltf_image 
-{
-	char* uri;
-	cgltf_buffer_view* buffer_view;
-	char* mime_type;
-} cgltf_image;
-
-typedef struct cgltf_sampler
-{
-	cgltf_float mag_filter;
-	cgltf_float min_filter;
-	cgltf_float wrap_s;
-	cgltf_float wrap_t;
-} cgltf_sampler;
-
-typedef struct cgltf_texture
-{
-	cgltf_image* image;
-	cgltf_sampler* sampler;
-} cgltf_texture;
-
-typedef struct cgltf_texture_view
-{	
-	cgltf_texture* texture;
-	cgltf_size texcoord;
-	cgltf_float scale;
-} cgltf_texture_view;
-
-typedef struct cgltf_pbr
-{
-	cgltf_texture_view base_color_texture;
-	cgltf_texture_view metallic_roughness_texture;
-
-	cgltf_rgba base_color;
-	cgltf_float metallic_factor;
-	cgltf_float roughness_factor;
-} cgltf_pbr;
-
-typedef struct cgltf_material
-{
-	char* name;
-	cgltf_pbr pbr;
-	cgltf_rgba emissive_color;
-	cgltf_texture_view normal_texture;
-	cgltf_texture_view emissive_texture;
-	cgltf_texture_view occlusion_texture;
-	cgltf_bool double_sided;
-} cgltf_material;
-
-typedef struct cgltf_primitive {
-	cgltf_primitive_type type;
-	cgltf_accessor* indices;
-	cgltf_material* material;
-	cgltf_attribute* attributes;
-	cgltf_size attributes_count;
-} cgltf_primitive;
-
-typedef struct cgltf_mesh {
-	char* name;
-	cgltf_primitive* primitives;
-	cgltf_size primitives_count;
-} cgltf_mesh;
-
-typedef struct cgltf_data
-{
-	unsigned version;
-	cgltf_file_type file_type;
-
-	cgltf_mesh* meshes;
-	cgltf_size meshes_count;
-
-	cgltf_material* materials;
-	cgltf_size materials_count;
-
-	cgltf_accessor* accessors;
-	cgltf_size accessors_count;
-
-	cgltf_buffer_view* buffer_views;
-	cgltf_size buffer_views_count;
-
-	cgltf_buffer* buffers;
-	cgltf_size buffers_count;
-
-	cgltf_image* images;
-	cgltf_size images_count;
-
-	cgltf_texture* textures;
-	cgltf_size textures_count;
-
-	cgltf_sampler* samplers;
-	cgltf_size samplers_count;
-
-	const void* bin;
-	cgltf_size bin_size;
-
-	void (*memory_free) (void* user, void* ptr);
-	void* memory_user_data;
-} cgltf_data;
-
-cgltf_result cgltf_parse(
-		const cgltf_options* options,
-		const void* data,
-		cgltf_size size,
-		cgltf_data* out_data);
-
-void cgltf_free(cgltf_data* data);
-
-#endif /* #ifndef CGLTF_H_INCLUDED__ */
-
-/*
- *
- * Stop now, if you are only interested in the API.
- * Below, you find the implementation.
- *
- */
-
-#ifdef __INTELLISENSE__
-/* This makes MSVC intellisense work. */
-#define CGLTF_IMPLEMENTATION
-#endif
-
-#ifdef CGLTF_IMPLEMENTATION
-
-#include <stdint.h> /* For uint8_t, uint32_t */
-#include <string.h> /* For strncpy */
-#include <stdlib.h> /* For malloc, free */
-
-
-/*
- * -- jsmn.h start --
- * Source: https://github.com/zserge/jsmn
- * License: MIT
- */
-typedef enum {
-	JSMN_UNDEFINED = 0,
-	JSMN_OBJECT = 1,
-	JSMN_ARRAY = 2,
-	JSMN_STRING = 3,
-	JSMN_PRIMITIVE = 4
-} jsmntype_t;
-enum jsmnerr {
-	/* Not enough tokens were provided */
-	JSMN_ERROR_NOMEM = -1,
-	/* Invalid character inside JSON string */
-	JSMN_ERROR_INVAL = -2,
-	/* The string is not a full JSON packet, more bytes expected */
-	JSMN_ERROR_PART = -3
-};
-typedef struct {
-	jsmntype_t type;
-	int start;
-	int end;
-	int size;
-#ifdef JSMN_PARENT_LINKS
-	int parent;
-#endif
-} jsmntok_t;
-typedef struct {
-	unsigned int pos; /* offset in the JSON string */
-	unsigned int toknext; /* next token to allocate */
-	int toksuper; /* superior token node, e.g parent object or array */
-} jsmn_parser;
-void jsmn_init(jsmn_parser *parser);
-int jsmn_parse(jsmn_parser *parser, const char *js, size_t len, jsmntok_t *tokens, unsigned int num_tokens);
-/*
- * -- jsmn.h end --
- */
-
-
-static const cgltf_size GltfHeaderSize = 12;
-static const cgltf_size GltfChunkHeaderSize = 8;
-static const uint32_t GltfMagic = 0x46546C67;
-static const uint32_t GltfMagicJsonChunk = 0x4E4F534A;
-static const uint32_t GltfMagicBinChunk = 0x004E4942;
-
-static void* cgltf_mem_alloc(void* user, cgltf_size size)
-{
-	return malloc(size);
-}
-
-static void cgltf_mem_free(void* user, void* ptr)
-{
-	free(ptr);
-}
-
-static cgltf_result cgltf_parse_json(cgltf_options* options, const uint8_t* json_chunk, cgltf_size size, cgltf_data* out_data);
-
-cgltf_result cgltf_parse(const cgltf_options* options, const void* data, cgltf_size size, cgltf_data* out_data)
-{
-	if (size < GltfHeaderSize)
-	{
-		return cgltf_result_data_too_short;
-	}
-
-	if (options == NULL)
-	{
-		return cgltf_result_invalid_options;
-	}
-
-	cgltf_options fixed_options = *options;
-	if (fixed_options.memory_alloc == NULL)
-	{
-		fixed_options.memory_alloc = &cgltf_mem_alloc;
-	}
-	if (fixed_options.memory_free == NULL)
-	{
-		fixed_options.memory_free = &cgltf_mem_free;
-	}
-
-	uint32_t tmp;
-	// Magic
-	memcpy(&tmp, data, 4);
-	if (tmp != GltfMagic)
-	{
-		if (fixed_options.type == cgltf_file_type_invalid)
-		{
-			fixed_options.type = cgltf_file_type_gltf;
-		}
-		else
-		{
-			return cgltf_result_unknown_format;
-		}
-	}
-
-	memset(out_data, 0, sizeof(cgltf_data));
-	out_data->memory_free = fixed_options.memory_free;
-	out_data->memory_user_data = fixed_options.memory_user_data;
-
-	if (fixed_options.type == cgltf_file_type_gltf)
-	{
-		out_data->file_type = cgltf_file_type_gltf;
-		return cgltf_parse_json(&fixed_options, data, size, out_data);
-	}
-
-	const uint8_t* ptr = (const uint8_t*)data;
-	// Version
-	memcpy(&tmp, ptr + 4, 4);
-	out_data->version = tmp;
-
-	// Total length
-	memcpy(&tmp, ptr + 8, 4);
-	if (tmp > size)
-	{
-		return cgltf_result_data_too_short;
-	}
-
-	const uint8_t* json_chunk = ptr + GltfHeaderSize;
-
-	// JSON chunk: length
-	uint32_t json_length;
-	memcpy(&json_length, json_chunk, 4);
-	if (GltfHeaderSize + GltfChunkHeaderSize + json_length > size)
-	{
-		return cgltf_result_data_too_short;
-	}
-
-	// JSON chunk: magic
-	memcpy(&tmp, json_chunk + 4, 4);
-	if (tmp != GltfMagicJsonChunk)
-	{
-		return cgltf_result_unknown_format;
-	}
-
-	json_chunk += GltfChunkHeaderSize;
-	cgltf_result json_result = cgltf_parse_json(&fixed_options, json_chunk, json_length, out_data);
-	if (json_result != cgltf_result_success)
-	{
-		return json_result;
-	}
-
-	out_data->file_type = cgltf_file_type_invalid;
-	if (GltfHeaderSize + GltfChunkHeaderSize + json_length + GltfChunkHeaderSize <= size)
-	{
-		// We can read another chunk
-		const uint8_t* bin_chunk = json_chunk + json_length;
-
-		// Bin chunk: length
-		uint32_t bin_length;
-		memcpy(&bin_length, bin_chunk, 4);
-		if (GltfHeaderSize + GltfChunkHeaderSize + json_length + GltfChunkHeaderSize + bin_length > size)
-		{
-			return cgltf_result_data_too_short;
-		}
-
-		// Bin chunk: magic
-		memcpy(&tmp, bin_chunk + 4, 4);
-		if (tmp != GltfMagicBinChunk)
-		{
-			return cgltf_result_unknown_format;
-		}
-
-		bin_chunk += GltfChunkHeaderSize;
-
-		out_data->file_type = cgltf_file_type_glb;
-		out_data->bin = bin_chunk;
-		out_data->bin_size = bin_length;
-	}
-
-	return cgltf_result_success;
-}
-
-void cgltf_free(cgltf_data* data)
-{
-	data->memory_free(data->memory_user_data, data->accessors);
-	data->memory_free(data->memory_user_data, data->buffer_views);
-
-
-	for (cgltf_size i = 0; i < data->buffers_count; ++i)
-	{
-		data->memory_free(data->memory_user_data, data->buffers[i].uri);
-	}
-	data->memory_free(data->memory_user_data, data->buffers);
-
-	for (cgltf_size i = 0; i < data->meshes_count; ++i)
-	{
-		data->memory_free(data->memory_user_data, data->meshes[i].name);
-		for (cgltf_size j = 0; j < data->meshes[i].primitives_count; ++j)
-		{
-			data->memory_free(data->memory_user_data, data->meshes[i].primitives[j].attributes);
-		}
-		data->memory_free(data->memory_user_data, data->meshes[i].primitives);
-	}
-	data->memory_free(data->memory_user_data, data->meshes);
-
-	for (cgltf_size i = 0; i < data->materials_count; ++i)
-	{
-		data->memory_free(data->memory_user_data, data->materials[i].name);
-	}
-
-	data->memory_free(data->memory_user_data, data->materials);
-
-	for (cgltf_size i = 0; i < data->images_count; ++i) 
-	{
-		data->memory_free(data->memory_user_data, data->images[i].uri);
-		data->memory_free(data->memory_user_data, data->images[i].mime_type);
-	}
-
-	data->memory_free(data->memory_user_data, data->images);
-	data->memory_free(data->memory_user_data, data->textures);
-	data->memory_free(data->memory_user_data, data->samplers);
-}
-
-#define CGLTF_CHECK_TOKTYPE(tok_, type_) if ((tok_).type != (type_)) { return -128; }
-
-static char cgltf_to_lower(char c)
-{
-	if (c >= 'A' && c <= 'Z')
-	{
-		c = 'a' + (c - 'A');
-	}
-	return c;
-}
-
-static int cgltf_json_strcmp(jsmntok_t const* tok, const uint8_t* json_chunk, const char* str)
-{
-	CGLTF_CHECK_TOKTYPE(*tok, JSMN_STRING);
-	int const str_len = strlen(str);
-	int const name_length = tok->end - tok->start;
-	if (name_length == str_len)
-	{
-		for (int i = 0; i < str_len; ++i)
-		{
-			char const a = cgltf_to_lower(*((const char*)json_chunk + tok->start + i));
-			char const b = cgltf_to_lower(*(str + i));
-			if (a < b)
-			{
-				return -1;
-			}
-			else if (a > b)
-			{
-				return 1;
-			}
-		}
-		return 0;
-	}
-	return 128;
-}
-
-static int cgltf_json_to_int(jsmntok_t const* tok, const uint8_t* json_chunk)
-{
-	char tmp[128];
-	CGLTF_CHECK_TOKTYPE(*tok, JSMN_PRIMITIVE);
-	int size = tok->end - tok->start;
-	strncpy(tmp,
-		(const char*)json_chunk + tok->start,
-		size);
-	tmp[size] = 0;
-	return atoi(tmp);
-}
-
-static cgltf_float cgltf_json_to_float(jsmntok_t const* tok, const uint8_t* json_chunk) {
-	char tmp[128];
-	CGLTF_CHECK_TOKTYPE(*tok, JSMN_PRIMITIVE);
-	int size = tok->end - tok->start;
-	strncpy(tmp,
-		(const char*)json_chunk + tok->start,
-		size);
-	tmp[size] = 0;
-	return atof(tmp);
-}
-
-static cgltf_bool cgltf_json_to_bool(jsmntok_t const* tok, const uint8_t* json_chunk) {
-	//TODO: error handling?
-	if (memcmp(json_chunk + tok->start, "true", 4) == 0)
-		return 1;
-
-	return 0;
-}
-
-static int cgltf_skip_json(jsmntok_t const* tokens, int i)
-{
-	if (tokens[i].type == JSMN_ARRAY)
-	{
-		int size = tokens[i].size;
-		++i;
-		for (int j = 0; j < size; ++j)
-		{
-			i = cgltf_skip_json(tokens, i);
-		}
-	}
-	else if (tokens[i].type == JSMN_OBJECT)
-	{
-		int size = tokens[i].size;
-		++i;
-		for (int j = 0; j < size; ++j)
-		{
-			i = cgltf_skip_json(tokens, i);
-			i = cgltf_skip_json(tokens, i);
-		}
-	}
-	else if (tokens[i].type == JSMN_PRIMITIVE
-		 || tokens[i].type == JSMN_STRING)
-	{
-		return i + 1;
-	}
-	return i;
-}
-
-
-static int cgltf_parse_json_primitive(cgltf_options* options, jsmntok_t const* tokens, int i,
-				      const uint8_t* json_chunk,
-				      cgltf_primitive* out_prim)
-{
-	CGLTF_CHECK_TOKTYPE(tokens[i], JSMN_OBJECT);
-
-	int size = tokens[i].size;
-	++i;
-
-	out_prim->indices = (void* )-1;
-	out_prim->material = NULL;
-
-	for (int j = 0; j < size; ++j)
-	{
-		if (cgltf_json_strcmp(tokens+i, json_chunk, "mode") == 0)
-		{
-			++i;
-			out_prim->type
-					= (cgltf_primitive_type)
-					cgltf_json_to_int(tokens+i, json_chunk);
-			++i;
-		}
-		else if (cgltf_json_strcmp(tokens+i, json_chunk, "indices") == 0)
-		{
-			++i;
-			out_prim->indices =
-					(void*)(size_t)cgltf_json_to_int(tokens+i, json_chunk);
-			++i;
-		}
-		else if (cgltf_json_strcmp(tokens+i, json_chunk, "material") == 0)
-		{
-			++i;
-			out_prim->material =
-				(void*)(size_t)cgltf_json_to_int(tokens+i, json_chunk);
-			++i;
-		}
-		else if (cgltf_json_strcmp(tokens+i, json_chunk, "attributes") == 0)
-		{
-			++i;
-			if (tokens[i].type != JSMN_OBJECT)
-			{
-				return -1;
-			}
-			out_prim->attributes_count = tokens[i].size;
-			out_prim->attributes
-					= options->memory_alloc(options->memory_user_data, sizeof(cgltf_attribute) * tokens[i].size);
-			++i;
-			for (cgltf_size iattr = 0; iattr < out_prim->attributes_count; ++iattr)
-			{
-				CGLTF_CHECK_TOKTYPE(tokens[i], JSMN_STRING);
-				out_prim->attributes[iattr].name = cgltf_attribute_type_invalid;
-				if (cgltf_json_strcmp(tokens+i, json_chunk, "POSITION") == 0)
-				{
-					out_prim->attributes[iattr].name = cgltf_attribute_type_position;
-				}
-				else if (cgltf_json_strcmp(tokens+i, json_chunk, "NORMAL") == 0)
-				{
-					out_prim->attributes[iattr].name = cgltf_attribute_type_normal;
-				}
-				else if (cgltf_json_strcmp(tokens+i, json_chunk, "TANGENT") == 0)
-				{
-					out_prim->attributes[iattr].name = cgltf_attribute_type_tangent;
-				}
-				else if (cgltf_json_strcmp(tokens+i, json_chunk, "TEXCOORD_0") == 0)
-				{
-					out_prim->attributes[iattr].name = cgltf_attribute_type_texcoord_0;
-				}
-				else if (cgltf_json_strcmp(tokens+i, json_chunk, "TEXCOORD_1") == 0)
-				{
-					out_prim->attributes[iattr].name = cgltf_attribute_type_texcoord_1;
-				}
-				else if (cgltf_json_strcmp(tokens+i, json_chunk, "COLOR_0") == 0)
-				{
-					out_prim->attributes[iattr].name = cgltf_attribute_type_color_0;
-				}
-				else if (cgltf_json_strcmp(tokens+i, json_chunk, "JOINTS_0") == 0)
-				{
-					out_prim->attributes[iattr].name = cgltf_attribute_type_joints_0;
-				}
-				else if (cgltf_json_strcmp(tokens+i, json_chunk, "WEIGHTS_0") == 0)
-				{
-					out_prim->attributes[iattr].name = cgltf_attribute_type_weights_0;
-				}
-				++i;
-				out_prim->attributes[iattr].data =
-						(void*)(size_t)cgltf_json_to_int(tokens+i, json_chunk);
-				++i;
-			}
-		}
-		else
-		{
-			i = cgltf_skip_json(tokens, i+1);
-		}
-	}
-
-	return i;
-}
-
-static int cgltf_parse_json_mesh(cgltf_options* options, jsmntok_t const* tokens, int i,
-				 const uint8_t* json_chunk, cgltf_size mesh_index,
-				 cgltf_data* out_data)
-{
-	CGLTF_CHECK_TOKTYPE(tokens[i], JSMN_OBJECT);
-
-	out_data->meshes[mesh_index].name = NULL;
-
-	int size = tokens[i].size;
-	++i;
-
-	for (int j = 0; j < size; ++j)
-	{
-		if (cgltf_json_strcmp(tokens+i, json_chunk, "name") == 0)
-		{
-			++i;
-			int strsize = tokens[i].end - tokens[i].start;
-			out_data->meshes[mesh_index].name = options->memory_alloc(options->memory_user_data, strsize + 1);
-			strncpy(out_data->meshes[mesh_index].name,
-				(const char*)json_chunk + tokens[i].start,
-				strsize);
-			out_data->meshes[mesh_index].name[strsize] = 0;
-			++i;
-		}
-		else if (cgltf_json_strcmp(tokens+i, json_chunk, "primitives") == 0)
-		{
-			++i;
-			if (tokens[i].type != JSMN_ARRAY)
-			{
-				return -1;
-			}
-			out_data->meshes[mesh_index].primitives_count = tokens[i].size;
-			out_data->meshes[mesh_index].primitives = options->memory_alloc(options->memory_user_data, sizeof(cgltf_primitive) * tokens[i].size);
-			++i;
-
-			for (cgltf_size prim_index = 0;
-			     prim_index < out_data->meshes[mesh_index].primitives_count;
-			     ++prim_index)
-			{
-				i = cgltf_parse_json_primitive(options, tokens, i, json_chunk,
-							       &out_data->meshes[mesh_index].primitives[prim_index]);
-				if (i < 0)
-				{
-					return i;
-				}
-			}
-		}
-		else
-		{
-			i = cgltf_skip_json(tokens, i+1);
-		}
-	}
-
-	return i;
-}
-
-static int cgltf_parse_json_meshes(cgltf_options* options, jsmntok_t const* tokens, int i, const uint8_t* json_chunk, cgltf_data* out_data)
-{
-	CGLTF_CHECK_TOKTYPE(tokens[i], JSMN_ARRAY);
-	out_data->meshes_count = tokens[i].size;
-	out_data->meshes = options->memory_alloc(options->memory_user_data, sizeof(cgltf_mesh) * out_data->meshes_count);
-	++i;
-	for (cgltf_size j = 0 ; j < out_data->meshes_count; ++j)
-	{
-		i = cgltf_parse_json_mesh(options, tokens, i, json_chunk, j, out_data);
-		if (i < 0)
-		{
-			return i;
-		}
-	}
-	return i;
-}
-
-static int cgltf_parse_json_accessor(jsmntok_t const* tokens, int i,
-				     const uint8_t* json_chunk, cgltf_size accessor_index,
-				     cgltf_data* out_data)
-{
-	CGLTF_CHECK_TOKTYPE(tokens[i], JSMN_OBJECT);
-
-	memset(&out_data->accessors[accessor_index], 0, sizeof(cgltf_accessor));
-	out_data->accessors[accessor_index].buffer_view = (void*)-1;
-
-	int size = tokens[i].size;
-	++i;
-
-	for (int j = 0; j < size; ++j)
-	{
-		if (cgltf_json_strcmp(tokens+i, json_chunk, "bufferView") == 0)
-		{
-			++i;
-			out_data->accessors[accessor_index].buffer_view =
-					(void*)(size_t)cgltf_json_to_int(tokens+i, json_chunk);
-			++i;
-		}
-		else if (cgltf_json_strcmp(tokens+i, json_chunk, "byteOffset") == 0)
-		{
-			++i;
-			out_data->accessors[accessor_index].offset =
-					cgltf_json_to_int(tokens+i, json_chunk);
-			++i;
-		}
-		else if (cgltf_json_strcmp(tokens+i, json_chunk, "componentType") == 0)
-		{
-			++i;
-			int type = cgltf_json_to_int(tokens+i, json_chunk);
-			switch (type)
-			{
-			case 5120:
-				type = cgltf_component_type_r_8;
-				break;
-			case 5121:
-				type = cgltf_component_type_r_8u;
-				break;
-			case 5122:
-				type = cgltf_component_type_r_16;
-				break;
-			case 5123:
-				type = cgltf_component_type_r_16u;
-				break;
-			case 5125:
-				type = cgltf_component_type_r_32u;
-				break;
-			case 5126:
-				type = cgltf_component_type_r_32f;
-				break;
-			default:
-				type = cgltf_component_type_invalid;
-				break;
-			}
-			out_data->accessors[accessor_index].component_type = type;
-			++i;
-		}
-		else if (cgltf_json_strcmp(tokens+i, json_chunk, "count") == 0)
-		{
-			++i;
-			out_data->accessors[accessor_index].count =
-					cgltf_json_to_int(tokens+i, json_chunk);
-			++i;
-		}
-		else if (cgltf_json_strcmp(tokens+i, json_chunk, "type") == 0)
-		{
-			++i;
-			if (cgltf_json_strcmp(tokens+i, json_chunk, "SCALAR") == 0)
-			{
-				out_data->accessors[accessor_index].type = cgltf_type_scalar;
-			}
-			else if (cgltf_json_strcmp(tokens+i, json_chunk, "VEC2") == 0)
-			{
-				out_data->accessors[accessor_index].type = cgltf_type_vec2;
-			}
-			else if (cgltf_json_strcmp(tokens+i, json_chunk, "VEC3") == 0)
-			{
-				out_data->accessors[accessor_index].type = cgltf_type_vec3;
-			}
-			else if (cgltf_json_strcmp(tokens+i, json_chunk, "VEC4") == 0)
-			{
-				out_data->accessors[accessor_index].type = cgltf_type_vec4;
-			}
-			else if (cgltf_json_strcmp(tokens+i, json_chunk, "MAT2") == 0)
-			{
-				out_data->accessors[accessor_index].type = cgltf_type_mat2;
-			}
-			else if (cgltf_json_strcmp(tokens+i, json_chunk, "MAT3") == 0)
-			{
-				out_data->accessors[accessor_index].type = cgltf_type_mat3;
-			}
-			else if (cgltf_json_strcmp(tokens+i, json_chunk, "MAT4") == 0)
-			{
-				out_data->accessors[accessor_index].type = cgltf_type_mat4;
-			}
-			++i;
-		}
-		else
-		{
-			i = cgltf_skip_json(tokens, i+1);
-		}
-	}
-
-	return i;
-}
-
-static int cgltf_parse_json_rgba(jsmntok_t const* tokens, int i, const uint8_t* json_chunk, cgltf_rgba* out)
-{
-	int components = tokens[i].size;
-	if (components >= 2) {
-		out->r = cgltf_json_to_float(tokens + ++i, json_chunk);
-		out->g = cgltf_json_to_float(tokens + ++i, json_chunk);
-
-		if (components > 2)
-			out->b = cgltf_json_to_float(tokens + ++i, json_chunk);
-
-		if (components > 3)
-			out->a = cgltf_json_to_float(tokens + ++i, json_chunk);
-	}
-	else {
-		out->r = cgltf_json_to_float(tokens + ++i, json_chunk);
-		out->g = out->r;
-		out->b = out->r;
-		out->a = out->r;
-	}
-
-	return ++i;
-}
-
-static int cgltf_parse_json_texture_view(jsmntok_t const* tokens, int i, const uint8_t* json_chunk, cgltf_texture_view* out) {
-
-	CGLTF_CHECK_TOKTYPE(tokens[i], JSMN_OBJECT);
-	int size = tokens[i].size;
-	++i;
-
-	for (int j = 0; j < size; ++j)
-	{
-		if (cgltf_json_strcmp(tokens + i, json_chunk, "index") == 0)
-		{
-			++i;
-			out->texture = (void*)(size_t)cgltf_json_to_int(tokens + i, json_chunk);
-			++i;
-		}
-		else if (cgltf_json_strcmp(tokens + i, json_chunk, "texCoord") == 0)
-		{
-			++i;
-			out->texcoord = cgltf_json_to_int(tokens + i, json_chunk);
-			++i;
-		}
-		else if (cgltf_json_strcmp(tokens + i, json_chunk, "scale") == 0) 
-		{
-			++i;
-			out->scale = cgltf_json_to_float(tokens + i, json_chunk);
-			++i;
-		}
-		else
-		{
-			i = cgltf_skip_json(tokens, i + 1);
-		}
-	}
-
-	return i;
-}
-
-static int cgltf_parse_json_pbr(jsmntok_t const* tokens, int i,
-				     const uint8_t* json_chunk, cgltf_size mat_index, cgltf_data* out_data)
-{
-	CGLTF_CHECK_TOKTYPE(tokens[i], JSMN_OBJECT);
-	int size = tokens[i].size;
-	++i;
-
-	for (int j = 0; j < size; ++j)
-	{
-		if (cgltf_json_strcmp(tokens+i, json_chunk, "metallicFactor") == 0)
-		{
-			++i;
-			out_data->materials[mat_index].pbr.metallic_factor = 
-				cgltf_json_to_float(tokens + i, json_chunk);
-			++i;
-		}
-		else if (cgltf_json_strcmp(tokens+i, json_chunk, "roughnessFactor") == 0) 
-		{
-			++i;
-			out_data->materials[mat_index].pbr.roughness_factor =
-				cgltf_json_to_float(tokens+i, json_chunk);
-			++i;
-		}
-		else if (cgltf_json_strcmp(tokens+i, json_chunk, "baseColorFactor") == 0)
-		{
-			i = cgltf_parse_json_rgba(tokens, i + 1, json_chunk,
-					&(out_data->materials[mat_index].pbr.base_color));
-		}
-		else if (cgltf_json_strcmp(tokens+i, json_chunk, "baseColorTexture") == 0)
-		{
-			i = cgltf_parse_json_texture_view(tokens, i + 1, json_chunk,
-				&(out_data->materials[mat_index].pbr.base_color_texture));
-		}
-		else if (cgltf_json_strcmp(tokens + i, json_chunk, "metallicRoughnessTexture") == 0)
-		{
-			i = cgltf_parse_json_texture_view(tokens, i + 1, json_chunk,
-				&(out_data->materials[mat_index].pbr.metallic_roughness_texture));
-		}
-		else
-		{
-			i = cgltf_skip_json(tokens, i+1);
-		}
-	}
-
-	return i;
-}
-
-static int cgltf_parse_json_image(cgltf_options* options, jsmntok_t const* tokens, int i,
-	const uint8_t* json_chunk, cgltf_size img_index, cgltf_data* out_data) 
-{
-	CGLTF_CHECK_TOKTYPE(tokens[i], JSMN_OBJECT);
-
-	memset(&out_data->images[img_index], 0, sizeof(cgltf_image));
-	int size = tokens[i].size;
-	++i;
-
-	out_data->images[img_index].buffer_view = (void*)-1;
-
-	for (int j = 0; j < size; ++j) 
-	{
-		if (cgltf_json_strcmp(tokens + i, json_chunk, "uri") == 0) 
-		{
-			++i;
-			int strsize = tokens[i].end - tokens[i].start;
-			out_data->images[img_index].uri = options->memory_alloc(options->memory_user_data, strsize + 1);
-			strncpy(out_data->images[img_index].uri,
-				(const char*)json_chunk + tokens[i].start,
-				strsize);
-			out_data->images[img_index].uri[strsize] = 0;
-			++i;
-		}
-		else if (cgltf_json_strcmp(tokens+i, json_chunk, "bufferView") == 0)
-		{
-			++i;
-			out_data->images[img_index].buffer_view =
-					(void*)(size_t)cgltf_json_to_int(tokens+i, json_chunk);
-			++i;
-		}
-		else if (cgltf_json_strcmp(tokens + i, json_chunk, "mimeType") == 0)
-		{
-			++i;
-			int strsize = tokens[i].end - tokens[i].start;
-			out_data->images[img_index].mime_type = options->memory_alloc(options->memory_user_data, strsize + 1);
-			strncpy(out_data->images[img_index].mime_type,
-				(const char*)json_chunk + tokens[i].start,
-				strsize);
-			out_data->images[img_index].mime_type[strsize] = 0;
-			++i;
-		}
-		else
-		{
-			i = cgltf_skip_json(tokens, i + 1);
-		}
-	}
-
-	return i;
-}
-
-static int cgltf_parse_json_sampler(cgltf_options* options, jsmntok_t const* tokens, int i,
-	const uint8_t* json_chunk, cgltf_size smp_index, cgltf_data* out_data) {
-	CGLTF_CHECK_TOKTYPE(tokens[i], JSMN_OBJECT);
-
-	memset(&out_data->samplers[smp_index], 0, sizeof(cgltf_sampler));
-	int size = tokens[i].size;
-	++i;
-
-	for (int j = 0; j < size; ++j)
-	{
-		if (cgltf_json_strcmp(tokens + i, json_chunk, "magFilter") == 0) 
-		{
-			++i;
-			out_data->samplers[smp_index].mag_filter
-				= cgltf_json_to_int(tokens + i, json_chunk);
-			++i;
-		}
-		else if (cgltf_json_strcmp(tokens + i, json_chunk, "minFilter") == 0)
-		{
-			++i;
-			out_data->samplers[smp_index].min_filter
-				= cgltf_json_to_int(tokens + i, json_chunk);
-			++i;
-		}
-		else if (cgltf_json_strcmp(tokens + i, json_chunk, "wrapS") == 0)
-		{
-			++i;
-			out_data->samplers[smp_index].wrap_s
-				= cgltf_json_to_int(tokens + i, json_chunk);
-			++i;
-		}
-		else if (cgltf_json_strcmp(tokens + i, json_chunk, "wrapT") == 0) 
-		{
-			++i;
-			out_data->samplers[smp_index].wrap_t
-				= cgltf_json_to_int(tokens + i, json_chunk);
-			++i;
-		}
-		else
-		{
-			i = cgltf_skip_json(tokens, i + 1);
-		}
-	}
-
-	return i;
-}
-
-
-static int cgltf_parse_json_texture(cgltf_options* options, jsmntok_t const* tokens, int i,
-	const uint8_t* json_chunk, cgltf_size tex_index, cgltf_data* out_data) {
-	CGLTF_CHECK_TOKTYPE(tokens[i], JSMN_OBJECT);
-
-	memset(&out_data->textures[tex_index], 0, sizeof(cgltf_texture));
-	out_data->textures[tex_index].image = (void*)-1;
-	out_data->textures[tex_index].sampler = (void*)-1;
-
-	int size = tokens[i].size;
-	++i;
-
-	for (int j = 0; j < size; ++j)
-	{
-		if (cgltf_json_strcmp(tokens + i, json_chunk, "sampler") == 0)
-		{
-			++i;
-			out_data->textures[tex_index].sampler 
-				= (void*)(size_t)cgltf_json_to_int(tokens + i, json_chunk);
-			++i;
-		}
-		else if (cgltf_json_strcmp(tokens + i, json_chunk, "source") == 0) 
-		{
-			++i;
-			out_data->textures[tex_index].image
-				= (void*)(size_t)cgltf_json_to_int(tokens + i, json_chunk);
-			++i;
-		}
-		else
-		{
-			i = cgltf_skip_json(tokens, i + 1);
-		}
-	}
-
-	return i;
-}
-
-static int cgltf_parse_json_material(cgltf_options* options, jsmntok_t const* tokens, int i,
-				     const uint8_t* json_chunk, cgltf_size mat_index, cgltf_data* out_data)
-{
-	CGLTF_CHECK_TOKTYPE(tokens[i], JSMN_OBJECT);
-	cgltf_material* material = &out_data->materials[mat_index];
-
-	memset(material, 0, sizeof(cgltf_material));
-	material->emissive_texture.texture = (void*)-1;
-	material->emissive_texture.scale = 1.0f;
-
-	material->normal_texture.texture = (void*)-1;
-	material->normal_texture.scale = 1.0f;
-
-	material->occlusion_texture.texture = (void*)-1;
-	material->occlusion_texture.scale = 1.0f;
-
-	material->pbr.base_color_texture.texture = (void*)-1;
-	material->pbr.base_color_texture.scale = 1.0f;
-
-	material->pbr.metallic_roughness_texture.texture = (void*)-1;
-	material->pbr.metallic_roughness_texture.scale = 1.0f;
-
-	int size = tokens[i].size;
-	++i;
-
-	for (int j = 0; j < size; ++j)
-	{
-		if (cgltf_json_strcmp(tokens+i, json_chunk, "name") == 0)
-		{
-			++i;
-			int strsize = tokens[i].end - tokens[i].start;
-			material->name = options->memory_alloc(options->memory_user_data, strsize + 1);
-			strncpy(material->name,
-				(const char*)json_chunk + tokens[i].start,
-				strsize);
-			material->name[strsize] = 0;
-			++i;
-		}
-		else if (cgltf_json_strcmp(tokens+i, json_chunk, "pbrMetallicRoughness") == 0) 
-		{
-			i = cgltf_parse_json_pbr(tokens, i+1, json_chunk, mat_index, out_data);
-		}
-		else if (cgltf_json_strcmp(tokens+i, json_chunk, "emissiveFactor") == 0) 
-		{
-			i = cgltf_parse_json_rgba(tokens, i + 1, json_chunk, 
-				&(material->emissive_color));
-		}
-		else if (cgltf_json_strcmp(tokens + i, json_chunk, "normalTexture") == 0)
-		{
-			i = cgltf_parse_json_texture_view(tokens, i + 1, json_chunk,
-				&(material->normal_texture));
-		}
-		else if (cgltf_json_strcmp(tokens + i, json_chunk, "emissiveTexture") == 0)
-		{
-			i = cgltf_parse_json_texture_view(tokens, i + 1, json_chunk,
-				&(material->emissive_texture));
-		}
-		else if (cgltf_json_strcmp(tokens + i, json_chunk, "occlusionTexture") == 0) 
-		{
-			i = cgltf_parse_json_texture_view(tokens, i + 1, json_chunk,
-				&(material->occlusion_texture));
-		}
-		else if (cgltf_json_strcmp(tokens + i, json_chunk, "doubleSided") == 0) 			
-		{
-			++i;
-			material->double_sided =
-				cgltf_json_to_bool(tokens + i, json_chunk);
-			++i;
-		}
-		else
-		{
-			i = cgltf_skip_json(tokens, i+1);
-		}
-	}
-
-	return i;
-}
-
-static int cgltf_parse_json_accessors(cgltf_options* options, jsmntok_t const* tokens, int i, const uint8_t* json_chunk, cgltf_data* out_data)
-{
-	CGLTF_CHECK_TOKTYPE(tokens[i], JSMN_ARRAY);
-	out_data->accessors_count = tokens[i].size;
-	out_data->accessors = options->memory_alloc(options->memory_user_data, sizeof(cgltf_accessor) * out_data->accessors_count);
-	++i;
-	for (cgltf_size j = 0 ; j < out_data->accessors_count; ++j)
-	{
-		i = cgltf_parse_json_accessor(tokens, i, json_chunk, j, out_data);
-		if (i < 0)
-		{
-			return i;
-		}
-	}
-	return i;
-}
-
-static int cgltf_parse_json_materials(cgltf_options* options, jsmntok_t const* tokens, int i, const uint8_t* json_chunk, cgltf_data* out_data)
-{
-	CGLTF_CHECK_TOKTYPE(tokens[i], JSMN_ARRAY);
-	out_data->materials_count = tokens[i].size;
-	out_data->materials = options->memory_alloc(options->memory_user_data, sizeof(cgltf_material) * out_data->materials_count);
-	++i;
-	for (cgltf_size j = 0; j < out_data->materials_count; ++j)
-	{
-		i = cgltf_parse_json_material(options, tokens, i, json_chunk, j, out_data);
-		if (i < 0)
-		{
-			return i;
-		}
-	}
-	return i;
-}
-
-static int cgltf_parse_json_images(cgltf_options* options, jsmntok_t const* tokens, int i, const uint8_t* json_chunk, cgltf_data* out_data) {
-	CGLTF_CHECK_TOKTYPE(tokens[i], JSMN_ARRAY);
-	out_data->images_count = tokens[i].size;
-	out_data->images = options->memory_alloc(options->memory_user_data, sizeof(cgltf_image) * out_data->images_count);
-	++i;
-
-	for (cgltf_size j = 0; j < out_data->images_count; ++j) {
-		i = cgltf_parse_json_image(options, tokens, i, json_chunk, j, out_data);
-		if (i < 0) {
-			return i;
-		}
-	}
-	return i;
-}
-
-static int cgltf_parse_json_textures(cgltf_options* options, jsmntok_t const* tokens, int i, const uint8_t* json_chunk, cgltf_data* out_data) {
-	CGLTF_CHECK_TOKTYPE(tokens[i], JSMN_ARRAY);
-	out_data->textures_count = tokens[i].size;
-	out_data->textures = options->memory_alloc(options->memory_user_data, sizeof(cgltf_texture) * out_data->textures_count);
-	++i;
-
-	for (cgltf_size j = 0; j < out_data->textures_count; ++j) {
-		i = cgltf_parse_json_texture(options, tokens, i, json_chunk, j, out_data);
-		if (i < 0) {
-			return i;
-		}
-	}
-	return i;
-}
-
-static int cgltf_parse_json_samplers(cgltf_options* options, jsmntok_t const* tokens, int i, const uint8_t* json_chunk, cgltf_data* out_data) {
-	CGLTF_CHECK_TOKTYPE(tokens[i], JSMN_ARRAY);
-	out_data->samplers_count = tokens[i].size;
-	out_data->samplers = options->memory_alloc(options->memory_user_data, sizeof(cgltf_sampler) * out_data->samplers_count);
-	++i;
-
-	for (cgltf_size j = 0; j < out_data->samplers_count; ++j) {
-		i = cgltf_parse_json_sampler(options, tokens, i, json_chunk, j, out_data);
-		if (i < 0) {
-			return i;
-		}
-	}
-	return i;
-}
-
-static int cgltf_parse_json_buffer_view(jsmntok_t const* tokens, int i,
-					const uint8_t* json_chunk, cgltf_size buffer_view_index,
-					cgltf_data* out_data)
-{
-	CGLTF_CHECK_TOKTYPE(tokens[i], JSMN_OBJECT);
-
-	int size = tokens[i].size;
-	++i;
-
-	memset(&out_data->buffer_views[buffer_view_index], 0, sizeof(cgltf_buffer_view));
-
-	for (int j = 0; j < size; ++j)
-	{
-		if (cgltf_json_strcmp(tokens+i, json_chunk, "buffer") == 0)
-		{
-			++i;
-			out_data->buffer_views[buffer_view_index].buffer =
-					(void*)(size_t)cgltf_json_to_int(tokens+i, json_chunk);
-			++i;
-		}
-		else if (cgltf_json_strcmp(tokens+i, json_chunk, "byteOffset") == 0)
-		{
-			++i;
-			out_data->buffer_views[buffer_view_index].offset =
-					cgltf_json_to_int(tokens+i, json_chunk);
-			++i;
-		}
-		else if (cgltf_json_strcmp(tokens+i, json_chunk, "byteLength") == 0)
-		{
-			++i;
-			out_data->buffer_views[buffer_view_index].size =
-					cgltf_json_to_int(tokens+i, json_chunk);
-			++i;
-		}
-		else if (cgltf_json_strcmp(tokens+i, json_chunk, "byteStride") == 0)
-		{
-			++i;
-			out_data->buffer_views[buffer_view_index].stride =
-					cgltf_json_to_int(tokens+i, json_chunk);
-			++i;
-		}
-		else if (cgltf_json_strcmp(tokens+i, json_chunk, "target") == 0)
-		{
-			++i;
-			int type = cgltf_json_to_int(tokens+i, json_chunk);
-			switch (type)
-			{
-			case 34962:
-				type = cgltf_buffer_view_type_vertices;
-				break;
-			case 34963:
-				type = cgltf_buffer_view_type_indices;
-				break;
-			default:
-				type = cgltf_buffer_view_type_invalid;
-				break;
-			}
-			out_data->buffer_views[buffer_view_index].type = type;
-			++i;
-		}
-		else
-		{
-			i = cgltf_skip_json(tokens, i+1);
-		}
-	}
-
-	return i;
-}
-
-static int cgltf_parse_json_buffer_views(cgltf_options* options, jsmntok_t const* tokens, int i, const uint8_t* json_chunk, cgltf_data* out_data)
-{
-	CGLTF_CHECK_TOKTYPE(tokens[i], JSMN_ARRAY);
-	out_data->buffer_views_count = tokens[i].size;
-	out_data->buffer_views = options->memory_alloc(options->memory_user_data, sizeof(cgltf_buffer_view) * out_data->buffer_views_count);
-	++i;
-	for (cgltf_size j = 0 ; j < out_data->buffer_views_count; ++j)
-	{
-		i = cgltf_parse_json_buffer_view(tokens, i, json_chunk, j, out_data);
-		if (i < 0)
-		{
-			return i;
-		}
-	}
-	return i;
-}
-
-static int cgltf_parse_json_buffer(cgltf_options* options, jsmntok_t const* tokens, int i,
-				   const uint8_t* json_chunk, cgltf_size buffer_index,
-				   cgltf_data* out_data)
-{
-	CGLTF_CHECK_TOKTYPE(tokens[i], JSMN_OBJECT);
-
-	out_data->buffers[buffer_index].uri = NULL;
-
-	int size = tokens[i].size;
-	++i;
-
-	for (int j = 0; j < size; ++j)
-	{
-		if (cgltf_json_strcmp(tokens+i, json_chunk, "byteLength") == 0)
-		{
-			++i;
-			out_data->buffers[buffer_index].size =
-					cgltf_json_to_int(tokens+i, json_chunk);
-			++i;
-		}
-		else if (cgltf_json_strcmp(tokens+i, json_chunk, "uri") == 0)
-		{
-			++i;
-			int strsize = tokens[i].end - tokens[i].start;
-			out_data->buffers[buffer_index].uri = options->memory_alloc(options->memory_user_data, strsize + 1);
-			strncpy(out_data->buffers[buffer_index].uri,
-				(const char*)json_chunk + tokens[i].start,
-				strsize);
-			out_data->buffers[buffer_index].uri[strsize] = 0;
-			++i;
-		}
-		else
-		{
-			i = cgltf_skip_json(tokens, i+1);
-		}
-	}
-
-	return i;
-}
-
-static int cgltf_parse_json_buffers(cgltf_options* options, jsmntok_t const* tokens, int i, const uint8_t* json_chunk, cgltf_data* out_data)
-{
-	CGLTF_CHECK_TOKTYPE(tokens[i], JSMN_ARRAY);
-	out_data->buffers_count = tokens[i].size;
-	out_data->buffers = options->memory_alloc(options->memory_user_data, sizeof(cgltf_buffer) * out_data->buffers_count);
-	++i;
-	for (cgltf_size j = 0 ; j < out_data->buffers_count; ++j)
-	{
-		i = cgltf_parse_json_buffer(options, tokens, i, json_chunk, j, out_data);
-		if (i < 0)
-		{
-			return i;
-		}
-	}
-	return i;
-}
-
-static cgltf_size cgltf_calc_size(cgltf_type type, cgltf_component_type component_type)
-{
-	cgltf_type size = 0;
-
-	switch (component_type)
-	{
-	case cgltf_component_type_rgb_32f:
-		size = 12;
-		break;
-	case cgltf_component_type_rgba_32f:
-		size = 16;
-		break;
-	case cgltf_component_type_rg_32f:
-		size = 8;
-		break;
-	case cgltf_component_type_rg_8:
-		size = 2;
-		break;
-	case cgltf_component_type_rg_16:
-		size = 4;
-		break;
-	case cgltf_component_type_rgba_8:
-		size = 4;
-		break;
-	case cgltf_component_type_rgba_16:
-		size = 8;
-		break;
-	case cgltf_component_type_r_8:
-	case cgltf_component_type_r_8u:
-		size = 1;
-		break;
-	case cgltf_component_type_r_16:
-	case cgltf_component_type_r_16u:
-		size = 2;
-		break;
-	case cgltf_component_type_r_32u:
-	case cgltf_component_type_r_32f:
-		size = 4;
-		break;
-	case cgltf_component_type_invalid:
-	default:
-		size = 0;
-		break;
-	}
-
-	switch (type)
-	{
-	case cgltf_type_vec2:
-		size *= 2;
-		break;
-	case cgltf_type_vec3:
-		size *= 3;
-		break;
-	case cgltf_type_vec4:
-		size *= 4;
-		break;
-	case cgltf_type_mat2:
-		size *= 4;
-		break;
-	case cgltf_type_mat3:
-		size *= 9;
-		break;
-	case cgltf_type_mat4:
-		size *= 16;
-		break;
-	case cgltf_type_invalid:
-	case cgltf_type_scalar:
-	default:
-		size *= 1;
-		break;
-	}
-
-	return size;
-}
-
-cgltf_result cgltf_parse_json(cgltf_options* options, const uint8_t* json_chunk, cgltf_size size, cgltf_data* out_data)
-{
-	jsmn_parser parser = {0};
-
-	if (options->json_token_count == 0)
-	{
-		options->json_token_count = jsmn_parse(&parser, (const char*)json_chunk, size, NULL, 0);
-	}
-
-	jsmntok_t* tokens = options->memory_alloc(options->memory_user_data, sizeof(jsmntok_t) * options->json_token_count);
-
-	jsmn_init(&parser);
-
-	int token_count = jsmn_parse(&parser, (const char*)json_chunk, size, tokens, options->json_token_count);
-
-	if (token_count < 0
-			|| tokens[0].type != JSMN_OBJECT)
-	{
-		return cgltf_result_invalid_json;
-	}
-
-	// The root is an object.
-
-	for (int i = 1; i < token_count; )
-	{
-		jsmntok_t const* tok = &tokens[i];
-		if (tok->type == JSMN_STRING
-				&& i + 1 < token_count)
-		{
-			int const name_length = tok->end - tok->start;
-			if (name_length == 6
-					&& strncmp((const char*)json_chunk + tok->start, "meshes", 6) == 0)
-			{
-				i = cgltf_parse_json_meshes(options, tokens, i+1, json_chunk, out_data);
-			}
-			else if (name_length == 9
-				 && strncmp((const char*)json_chunk + tok->start, "accessors", 9) == 0)
-			{
-				i = cgltf_parse_json_accessors(options, tokens, i+1, json_chunk, out_data);
-			}
-			else if (name_length == 11
-				 && strncmp((const char*)json_chunk + tok->start, "bufferViews", 11) == 0)
-			{
-				i = cgltf_parse_json_buffer_views(options, tokens, i+1, json_chunk, out_data);
-			}
-			else if (name_length == 7
-				 && strncmp((const char*)json_chunk + tok->start, "buffers", 7) == 0)
-			{
-				i = cgltf_parse_json_buffers(options, tokens, i+1, json_chunk, out_data);
-			}
-			else if (name_length == 9
-				&& strncmp((const char*)json_chunk + tok->start, "materials", 9) == 0) 		
-			{
-				i = cgltf_parse_json_materials(options, tokens, i+1, json_chunk, out_data);
-			}
-			else if (name_length == 6
-				&& strncmp((const char*)json_chunk + tok->start, "images", 6) == 0) 
-			{
-				i = cgltf_parse_json_images(options, tokens, i + 1, json_chunk, out_data);
-			}
-			else if (name_length == 8
-				&& strncmp((const char*)json_chunk + tok->start, "textures", 8) == 0) 
-			{
-				i = cgltf_parse_json_textures(options, tokens, i + 1, json_chunk, out_data);
-			}
-			else if (name_length == 8
-				&& strncmp((const char*)json_chunk + tok->start, "samplers", 8) == 0)
-			{
-				i = cgltf_parse_json_samplers(options, tokens, i + 1, json_chunk, out_data);
-			}
-			else
-			{
-				i = cgltf_skip_json(tokens, i+1);
-			}
-
-			if (i < 0)
-			{
-				return cgltf_result_invalid_json;
-			}
-		}
-	}
-
-	options->memory_free(options->memory_user_data, tokens);
-
-	/* Fix up pointers */
-	for (cgltf_size i = 0; i < out_data->meshes_count; ++i)
-	{
-		for (cgltf_size j = 0; j < out_data->meshes[i].primitives_count; ++j)
-		{
-			if (out_data->meshes[i].primitives[j].indices ==(void*)-1)
-			{
-				out_data->meshes[i].primitives[j].indices = NULL;
-			}
-			else
-			{
-				out_data->meshes[i].primitives[j].indices
-						= &out_data->accessors[(cgltf_size)out_data->meshes[i].primitives[j].indices];
-			}
-
-			for (cgltf_size k = 0; k < out_data->meshes[i].primitives[j].attributes_count; ++k)
-			{
-				out_data->meshes[i].primitives[j].attributes[k].data
-						= &out_data->accessors[(cgltf_size)out_data->meshes[i].primitives[j].attributes[k].data];
-			}
-		}
-	}
-
-	for (cgltf_size i = 0; i < out_data->accessors_count; ++i)
-	{
-		if (out_data->accessors[i].buffer_view == (void*)-1)
-		{
-			out_data->accessors[i].buffer_view = NULL;
-		}
-		else
-		{
-			out_data->accessors[i].buffer_view
-					= &out_data->buffer_views[(cgltf_size)out_data->accessors[i].buffer_view];
-			out_data->accessors[i].stride = 0;
-			if (out_data->accessors[i].buffer_view)
-			{
-				out_data->accessors[i].stride = out_data->accessors[i].buffer_view->stride;
-			}
-		}
-		if (out_data->accessors[i].stride == 0)
-		{
-			out_data->accessors[i].stride = cgltf_calc_size(out_data->accessors[i].type, out_data->accessors[i].component_type);
-		}
-	}
-
-	for (cgltf_size i = 0; i < out_data->textures_count; ++i) 
-	{
-		if (out_data->textures[i].image == (void*)-1) 
-		{
-			out_data->textures[i].image = NULL;
-		}
-		else
-		{
-			out_data->textures[i].image = 
-				&out_data->images[(cgltf_size)out_data->textures[i].image];
-		}
-
-		if (out_data->textures[i].sampler == (void*)-1)
-		{
-			out_data->textures[i].sampler = NULL;
-		}
-		else 
-		{
-			out_data->textures[i].sampler =
-				&out_data->samplers[(cgltf_size)out_data->textures[i].sampler];
-		}
-	}
-
-	for (cgltf_size i = 0; i < out_data->images_count; ++i)
-	{
-		if (out_data->images[i].buffer_view == (void*)-1)
-		{
-			out_data->images[i].buffer_view = NULL;
-		}
-		else
-		{
-			out_data->images[i].buffer_view
-					= &out_data->buffer_views[(cgltf_size)out_data->images[i].buffer_view];
-		}
-	}
-
-	for (cgltf_size i = 0; i < out_data->materials_count; ++i)
-	{
-		if (out_data->materials[i].emissive_texture.texture == (void*)-1)
-		{
-			out_data->materials[i].emissive_texture.texture = NULL;
-		}
-		else
-		{
-			out_data->materials[i].emissive_texture.texture =
-				&out_data->textures[(cgltf_size)out_data->materials[i].emissive_texture.texture];
-		}
-
-		if (out_data->materials[i].normal_texture.texture == (void*)-1)
-		{
-			out_data->materials[i].normal_texture.texture = NULL;
-		}
-		else 
-		{
-			out_data->materials[i].normal_texture.texture =
-				&out_data->textures[(cgltf_size)out_data->materials[i].normal_texture.texture];
-		}
-
-		if (out_data->materials[i].occlusion_texture.texture == (void*)-1)
-		{
-			out_data->materials[i].occlusion_texture.texture = NULL;
-		}
-		else
-		{
-			out_data->materials[i].occlusion_texture.texture =
-				&out_data->textures[(cgltf_size)out_data->materials[i].occlusion_texture.texture];
-		}
-
-		if (out_data->materials[i].pbr.base_color_texture.texture == (void*)-1)
-		{
-			out_data->materials[i].pbr.base_color_texture.texture = NULL;
-		}
-		else
-		{
-			out_data->materials[i].pbr.base_color_texture.texture =
-				&out_data->textures[(cgltf_size)out_data->materials[i].pbr.base_color_texture.texture];
-		}
-
-		if (out_data->materials[i].pbr.metallic_roughness_texture.texture == (void*)-1)
-		{
-			out_data->materials[i].pbr.metallic_roughness_texture.texture = NULL;
-		}
-		else 
-		{
-			out_data->materials[i].pbr.metallic_roughness_texture.texture =
-				&out_data->textures[(cgltf_size)out_data->materials[i].pbr.metallic_roughness_texture.texture];
-		}
-	}
-
-	for (cgltf_size i = 0; i < out_data->buffer_views_count; ++i)
-	{
-		out_data->buffer_views[i].buffer
-				= &out_data->buffers[(cgltf_size)out_data->buffer_views[i].buffer];
-	}
-
-	return cgltf_result_success;
-}
-
-/*
- * -- jsmn.c start --
- * Source: https://github.com/zserge/jsmn
- * License: MIT
- */
-/**
- * Allocates a fresh unused token from the token pull.
- */
-static jsmntok_t *jsmn_alloc_token(jsmn_parser *parser,
-				   jsmntok_t *tokens, size_t num_tokens) {
-	jsmntok_t *tok;
-	if (parser->toknext >= num_tokens) {
-		return NULL;
-	}
-	tok = &tokens[parser->toknext++];
-	tok->start = tok->end = -1;
-	tok->size = 0;
-#ifdef JSMN_PARENT_LINKS
-	tok->parent = -1;
-#endif
-	return tok;
-}
-
-/**
- * Fills token type and boundaries.
- */
-static void jsmn_fill_token(jsmntok_t *token, jsmntype_t type,
-			    int start, int end) {
-	token->type = type;
-	token->start = start;
-	token->end = end;
-	token->size = 0;
-}
-
-/**
- * Fills next available token with JSON primitive.
- */
-static int jsmn_parse_primitive(jsmn_parser *parser, const char *js,
-				size_t len, jsmntok_t *tokens, size_t num_tokens) {
-	jsmntok_t *token;
-	int start;
-
-	start = parser->pos;
-
-	for (; parser->pos < len && js[parser->pos] != '\0'; parser->pos++) {
-		switch (js[parser->pos]) {
-#ifndef JSMN_STRICT
-		/* In strict mode primitive must be followed by "," or "}" or "]" */
-		case ':':
-#endif
-		case '\t' : case '\r' : case '\n' : case ' ' :
-		case ','  : case ']'  : case '}' :
-			goto found;
-		}
-		if (js[parser->pos] < 32 || js[parser->pos] >= 127) {
-			parser->pos = start;
-			return JSMN_ERROR_INVAL;
-		}
-	}
-#ifdef JSMN_STRICT
-	/* In strict mode primitive must be followed by a comma/object/array */
-	parser->pos = start;
-	return JSMN_ERROR_PART;
-#endif
-
-found:
-	if (tokens == NULL) {
-		parser->pos--;
-		return 0;
-	}
-	token = jsmn_alloc_token(parser, tokens, num_tokens);
-	if (token == NULL) {
-		parser->pos = start;
-		return JSMN_ERROR_NOMEM;
-	}
-	jsmn_fill_token(token, JSMN_PRIMITIVE, start, parser->pos);
-#ifdef JSMN_PARENT_LINKS
-	token->parent = parser->toksuper;
-#endif
-	parser->pos--;
-	return 0;
-}
-
-/**
- * Fills next token with JSON string.
- */
-static int jsmn_parse_string(jsmn_parser *parser, const char *js,
-			     size_t len, jsmntok_t *tokens, size_t num_tokens) {
-	jsmntok_t *token;
-
-	int start = parser->pos;
-
-	parser->pos++;
-
-	/* Skip starting quote */
-	for (; parser->pos < len && js[parser->pos] != '\0'; parser->pos++) {
-		char c = js[parser->pos];
-
-		/* Quote: end of string */
-		if (c == '\"') {
-			if (tokens == NULL) {
-				return 0;
-			}
-			token = jsmn_alloc_token(parser, tokens, num_tokens);
-			if (token == NULL) {
-				parser->pos = start;
-				return JSMN_ERROR_NOMEM;
-			}
-			jsmn_fill_token(token, JSMN_STRING, start+1, parser->pos);
-#ifdef JSMN_PARENT_LINKS
-			token->parent = parser->toksuper;
-#endif
-			return 0;
-		}
-
-		/* Backslash: Quoted symbol expected */
-		if (c == '\\' && parser->pos + 1 < len) {
-			int i;
-			parser->pos++;
-			switch (js[parser->pos]) {
-			/* Allowed escaped symbols */
-			case '\"': case '/' : case '\\' : case 'b' :
-			case 'f' : case 'r' : case 'n'  : case 't' :
-				break;
-				/* Allows escaped symbol \uXXXX */
-			case 'u':
-				parser->pos++;
-				for(i = 0; i < 4 && parser->pos < len && js[parser->pos] != '\0'; i++) {
-					/* If it isn't a hex character we have an error */
-					if(!((js[parser->pos] >= 48 && js[parser->pos] <= 57) || /* 0-9 */
-					     (js[parser->pos] >= 65 && js[parser->pos] <= 70) || /* A-F */
-					     (js[parser->pos] >= 97 && js[parser->pos] <= 102))) { /* a-f */
-						parser->pos = start;
-						return JSMN_ERROR_INVAL;
-					}
-					parser->pos++;
-				}
-				parser->pos--;
-				break;
-				/* Unexpected symbol */
-			default:
-				parser->pos = start;
-				return JSMN_ERROR_INVAL;
-			}
-		}
-	}
-	parser->pos = start;
-	return JSMN_ERROR_PART;
-}
-
-/**
- * Parse JSON string and fill tokens.
- */
-int jsmn_parse(jsmn_parser *parser, const char *js, size_t len,
-	       jsmntok_t *tokens, unsigned int num_tokens) {
-	int r;
-	int i;
-	jsmntok_t *token;
-	int count = parser->toknext;
-
-	for (; parser->pos < len && js[parser->pos] != '\0'; parser->pos++) {
-		char c;
-		jsmntype_t type;
-
-		c = js[parser->pos];
-		switch (c) {
-		case '{': case '[':
-			count++;
-			if (tokens == NULL) {
-				break;
-			}
-			token = jsmn_alloc_token(parser, tokens, num_tokens);
-			if (token == NULL)
-				return JSMN_ERROR_NOMEM;
-			if (parser->toksuper != -1) {
-				tokens[parser->toksuper].size++;
-#ifdef JSMN_PARENT_LINKS
-				token->parent = parser->toksuper;
-#endif
-			}
-			token->type = (c == '{' ? JSMN_OBJECT : JSMN_ARRAY);
-			token->start = parser->pos;
-			parser->toksuper = parser->toknext - 1;
-			break;
-		case '}': case ']':
-			if (tokens == NULL)
-				break;
-			type = (c == '}' ? JSMN_OBJECT : JSMN_ARRAY);
-#ifdef JSMN_PARENT_LINKS
-			if (parser->toknext < 1) {
-				return JSMN_ERROR_INVAL;
-			}
-			token = &tokens[parser->toknext - 1];
-			for (;;) {
-				if (token->start != -1 && token->end == -1) {
-					if (token->type != type) {
-						return JSMN_ERROR_INVAL;
-					}
-					token->end = parser->pos + 1;
-					parser->toksuper = token->parent;
-					break;
-				}
-				if (token->parent == -1) {
-					if(token->type != type || parser->toksuper == -1) {
-						return JSMN_ERROR_INVAL;
-					}
-					break;
-				}
-				token = &tokens[token->parent];
-			}
-#else
-			for (i = parser->toknext - 1; i >= 0; i--) {
-				token = &tokens[i];
-				if (token->start != -1 && token->end == -1) {
-					if (token->type != type) {
-						return JSMN_ERROR_INVAL;
-					}
-					parser->toksuper = -1;
-					token->end = parser->pos + 1;
-					break;
-				}
-			}
-			/* Error if unmatched closing bracket */
-			if (i == -1) return JSMN_ERROR_INVAL;
-			for (; i >= 0; i--) {
-				token = &tokens[i];
-				if (token->start != -1 && token->end == -1) {
-					parser->toksuper = i;
-					break;
-				}
-			}
-#endif
-			break;
-		case '\"':
-			r = jsmn_parse_string(parser, js, len, tokens, num_tokens);
-			if (r < 0) return r;
-			count++;
-			if (parser->toksuper != -1 && tokens != NULL)
-				tokens[parser->toksuper].size++;
-			break;
-		case '\t' : case '\r' : case '\n' : case ' ':
-			break;
-		case ':':
-			parser->toksuper = parser->toknext - 1;
-			break;
-		case ',':
-			if (tokens != NULL && parser->toksuper != -1 &&
-					tokens[parser->toksuper].type != JSMN_ARRAY &&
-					tokens[parser->toksuper].type != JSMN_OBJECT) {
-#ifdef JSMN_PARENT_LINKS
-				parser->toksuper = tokens[parser->toksuper].parent;
-#else
-				for (i = parser->toknext - 1; i >= 0; i--) {
-					if (tokens[i].type == JSMN_ARRAY || tokens[i].type == JSMN_OBJECT) {
-						if (tokens[i].start != -1 && tokens[i].end == -1) {
-							parser->toksuper = i;
-							break;
-						}
-					}
-				}
-#endif
-			}
-			break;
-#ifdef JSMN_STRICT
-			/* In strict mode primitives are: numbers and booleans */
-		case '-': case '0': case '1' : case '2': case '3' : case '4':
-		case '5': case '6': case '7' : case '8': case '9':
-		case 't': case 'f': case 'n' :
-			/* And they must not be keys of the object */
-			if (tokens != NULL && parser->toksuper != -1) {
-				jsmntok_t *t = &tokens[parser->toksuper];
-				if (t->type == JSMN_OBJECT ||
-						(t->type == JSMN_STRING && t->size != 0)) {
-					return JSMN_ERROR_INVAL;
-				}
-			}
-#else
-			/* In non-strict mode every unquoted value is a primitive */
-		default:
-#endif
-			r = jsmn_parse_primitive(parser, js, len, tokens, num_tokens);
-			if (r < 0) return r;
-			count++;
-			if (parser->toksuper != -1 && tokens != NULL)
-				tokens[parser->toksuper].size++;
-			break;
-
-#ifdef JSMN_STRICT
-			/* Unexpected char in strict mode */
-		default:
-			return JSMN_ERROR_INVAL;
-#endif
-		}
-	}
-
-	if (tokens != NULL) {
-		for (i = parser->toknext - 1; i >= 0; i--) {
-			/* Unmatched opened object or array */
-			if (tokens[i].start != -1 && tokens[i].end == -1) {
-				return JSMN_ERROR_PART;
-			}
-		}
-	}
-
-	return count;
-}
-
-/**
- * Creates a new parser based over a given  buffer with an array of tokens
- * available.
- */
-void jsmn_init(jsmn_parser *parser) {
-	parser->pos = 0;
-	parser->toknext = 0;
-	parser->toksuper = -1;
-}
-/*
- * -- jsmn.c end --
- */
-
-#endif /* #ifdef CGLTF_IMPLEMENTATION */
-
-#ifdef __cplusplus
-}
-#endif
-=======
 /**
  * cgltf - a single-file glTF 2.0 parser written in C99.
  *
@@ -6755,5 +4730,4 @@
  * LIABILITY, WHETHER IN AN ACTION OF CONTRACT, TORT OR OTHERWISE, ARISING FROM,
  * OUT OF OR IN CONNECTION WITH THE SOFTWARE OR THE USE OR OTHER DEALINGS IN THE
  * SOFTWARE.
- */
->>>>>>> 468adaa7
+ */