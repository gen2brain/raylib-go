<<<<<<< HEAD
/*************************************************************************
 * GLFW 3.3 - www.glfw.org
 * A library for OpenGL, window and input
 *------------------------------------------------------------------------
 * Copyright (c) 2002-2006 Marcus Geelnard
 * Copyright (c) 2006-2016 Camilla Löwy <elmindreda@glfw.org>
 *
 * This software is provided 'as-is', without any express or implied
 * warranty. In no event will the authors be held liable for any damages
 * arising from the use of this software.
 *
 * Permission is granted to anyone to use this software for any purpose,
 * including commercial applications, and to alter it and redistribute it
 * freely, subject to the following restrictions:
 *
 * 1. The origin of this software must not be misrepresented; you must not
 *    claim that you wrote the original software. If you use this software
 *    in a product, an acknowledgment in the product documentation would
 *    be appreciated but is not required.
 *
 * 2. Altered source versions must be plainly marked as such, and must not
 *    be misrepresented as being the original software.
 *
 * 3. This notice may not be removed or altered from any source
 *    distribution.
 *
 *************************************************************************/

#ifndef _glfw3_h_
#define _glfw3_h_

#ifdef __cplusplus
extern "C" {
#endif


/*************************************************************************
 * Doxygen documentation
 *************************************************************************/

/*! @file glfw3.h
 *  @brief The header of the GLFW 3 API.
 *
 *  This is the header file of the GLFW 3 API.  It defines all its types and
 *  declares all its functions.
 *
 *  For more information about how to use this file, see @ref build_include.
 */
/*! @defgroup context Context reference
 *  @brief Functions and types related to OpenGL and OpenGL ES contexts.
 *
 *  This is the reference documentation for OpenGL and OpenGL ES context related
 *  functions.  For more task-oriented information, see the @ref context_guide.
 */
/*! @defgroup vulkan Vulkan reference
 *  @brief Functions and types related to Vulkan.
 *
 *  This is the reference documentation for Vulkan related functions and types.
 *  For more task-oriented information, see the @ref vulkan_guide.
 */
/*! @defgroup init Initialization, version and error reference
 *  @brief Functions and types related to initialization and error handling.
 *
 *  This is the reference documentation for initialization and termination of
 *  the library, version management and error handling.  For more task-oriented
 *  information, see the @ref intro_guide.
 */
/*! @defgroup input Input reference
 *  @brief Functions and types related to input handling.
 *
 *  This is the reference documentation for input related functions and types.
 *  For more task-oriented information, see the @ref input_guide.
 */
/*! @defgroup monitor Monitor reference
 *  @brief Functions and types related to monitors.
 *
 *  This is the reference documentation for monitor related functions and types.
 *  For more task-oriented information, see the @ref monitor_guide.
 */
/*! @defgroup window Window reference
 *  @brief Functions and types related to windows.
 *
 *  This is the reference documentation for window related functions and types,
 *  including creation, deletion and event polling.  For more task-oriented
 *  information, see the @ref window_guide.
 */


/*************************************************************************
 * Compiler- and platform-specific preprocessor work
 *************************************************************************/

/* If we are we on Windows, we want a single define for it.
 */
#if !defined(_WIN32) && (defined(__WIN32__) || defined(WIN32) || defined(__MINGW32__))
 #define _WIN32
#endif /* _WIN32 */

/* It is customary to use APIENTRY for OpenGL function pointer declarations on
 * all platforms.  Additionally, the Windows OpenGL header needs APIENTRY.
 */
#ifndef APIENTRY
 #ifdef _WIN32
  #define APIENTRY __stdcall
 #else
  #define APIENTRY
 #endif
 #define GLFW_APIENTRY_DEFINED
#endif /* APIENTRY */

/* Some Windows OpenGL headers need this.
 */
#if !defined(WINGDIAPI) && defined(_WIN32)
 #define WINGDIAPI __declspec(dllimport)
 #define GLFW_WINGDIAPI_DEFINED
#endif /* WINGDIAPI */

/* Some Windows GLU headers need this.
 */
#if !defined(CALLBACK) && defined(_WIN32)
 #define CALLBACK __stdcall
 #define GLFW_CALLBACK_DEFINED
#endif /* CALLBACK */

/* Include because most Windows GLU headers need wchar_t and
 * the macOS OpenGL header blocks the definition of ptrdiff_t by glext.h.
 * Include it unconditionally to avoid surprising side-effects.
 */
#include <stddef.h>

/* Include because it is needed by Vulkan and related functions.
 * Include it unconditionally to avoid surprising side-effects.
 */
#include <stdint.h>

/* Include the chosen OpenGL or OpenGL ES headers.
 */
#if defined(GLFW_INCLUDE_ES1)

 #include <GLES/gl.h>
 #if defined(GLFW_INCLUDE_GLEXT)
  #include <GLES/glext.h>
 #endif

#elif defined(GLFW_INCLUDE_ES2)

 #include <GLES2/gl2.h>
 #if defined(GLFW_INCLUDE_GLEXT)
  #include <GLES2/gl2ext.h>
 #endif

#elif defined(GLFW_INCLUDE_ES3)

 #include <GLES3/gl3.h>
 #if defined(GLFW_INCLUDE_GLEXT)
  #include <GLES2/gl2ext.h>
 #endif

#elif defined(GLFW_INCLUDE_ES31)

 #include <GLES3/gl31.h>
 #if defined(GLFW_INCLUDE_GLEXT)
  #include <GLES2/gl2ext.h>
 #endif

#elif defined(GLFW_INCLUDE_ES32)

 #include <GLES3/gl32.h>
 #if defined(GLFW_INCLUDE_GLEXT)
  #include <GLES2/gl2ext.h>
 #endif

#elif defined(GLFW_INCLUDE_GLCOREARB)

 #if defined(__APPLE__)

  #include <OpenGL/gl3.h>
  #if defined(GLFW_INCLUDE_GLEXT)
   #include <OpenGL/gl3ext.h>
  #endif /*GLFW_INCLUDE_GLEXT*/

 #else /*__APPLE__*/

  #include <GL/glcorearb.h>

 #endif /*__APPLE__*/

#elif !defined(GLFW_INCLUDE_NONE)

 #if defined(__APPLE__)

  #if !defined(GLFW_INCLUDE_GLEXT)
   #define GL_GLEXT_LEGACY
  #endif
  #include <OpenGL/gl.h>
  #if defined(GLFW_INCLUDE_GLU)
   #include <OpenGL/glu.h>
  #endif

 #else /*__APPLE__*/

  #include <GL/gl.h>
  #if defined(GLFW_INCLUDE_GLEXT)
   #include <GL/glext.h>
  #endif
  #if defined(GLFW_INCLUDE_GLU)
   #include <GL/glu.h>
  #endif

 #endif /*__APPLE__*/

#endif /* OpenGL and OpenGL ES headers */

#if defined(GLFW_INCLUDE_VULKAN)
  #include <vulkan/vulkan.h>
#endif /* Vulkan header */

#if defined(GLFW_DLL) && defined(_GLFW_BUILD_DLL)
 /* GLFW_DLL must be defined by applications that are linking against the DLL
  * version of the GLFW library.  _GLFW_BUILD_DLL is defined by the GLFW
  * configuration header when compiling the DLL version of the library.
  */
 #error "You must not have both GLFW_DLL and _GLFW_BUILD_DLL defined"
#endif

/* GLFWAPI is used to declare public API functions for export
 * from the DLL / shared library / dynamic library.
 */
#if defined(_WIN32) && defined(_GLFW_BUILD_DLL)
 /* We are building GLFW as a Win32 DLL */
 #define GLFWAPI __declspec(dllexport)
#elif defined(_WIN32) && defined(GLFW_DLL)
 /* We are calling GLFW as a Win32 DLL */
 #define GLFWAPI __declspec(dllimport)
#elif defined(__GNUC__) && defined(_GLFW_BUILD_DLL)
 /* We are building GLFW as a shared / dynamic library */
 #define GLFWAPI __attribute__((visibility("default")))
#else
 /* We are building or calling GLFW as a static library */
 #define GLFWAPI
#endif


/*************************************************************************
 * GLFW API tokens
 *************************************************************************/

/*! @name GLFW version macros
 *  @{ */
/*! @brief The major version number of the GLFW library.
 *
 *  This is incremented when the API is changed in non-compatible ways.
 *  @ingroup init
 */
#define GLFW_VERSION_MAJOR          3
/*! @brief The minor version number of the GLFW library.
 *
 *  This is incremented when features are added to the API but it remains
 *  backward-compatible.
 *  @ingroup init
 */
#define GLFW_VERSION_MINOR          3
/*! @brief The revision number of the GLFW library.
 *
 *  This is incremented when a bug fix release is made that does not contain any
 *  API changes.
 *  @ingroup init
 */
#define GLFW_VERSION_REVISION       0
/*! @} */

/*! @name Boolean values
 *  @{ */
/*! @brief One.
 *
 *  One.  Seriously.  You don't _need_ to use this symbol in your code.  It's
 *  semantic sugar for the number 1.  You can also use `1` or `true` or `_True`
 *  or `GL_TRUE` or whatever you want.
 */
#define GLFW_TRUE                   1
/*! @brief Zero.
 *
 *  Zero.  Seriously.  You don't _need_ to use this symbol in your code.  It's
 *  semantic sugar for the number 0.  You can also use `0` or `false` or
 *  `_False` or `GL_FALSE` or whatever you want.
 */
#define GLFW_FALSE                  0
/*! @} */

/*! @name Key and button actions
 *  @{ */
/*! @brief The key or mouse button was released.
 *
 *  The key or mouse button was released.
 *
 *  @ingroup input
 */
#define GLFW_RELEASE                0
/*! @brief The key or mouse button was pressed.
 *
 *  The key or mouse button was pressed.
 *
 *  @ingroup input
 */
#define GLFW_PRESS                  1
/*! @brief The key was held down until it repeated.
 *
 *  The key was held down until it repeated.
 *
 *  @ingroup input
 */
#define GLFW_REPEAT                 2
/*! @} */

/*! @defgroup hat_state Joystick hat states
 *
 *  See [joystick hat input](@ref joystick_hat) for how these are used.
 *
 *  @ingroup input
 *  @{ */
#define GLFW_HAT_CENTERED           0
#define GLFW_HAT_UP                 1
#define GLFW_HAT_RIGHT              2
#define GLFW_HAT_DOWN               4
#define GLFW_HAT_LEFT               8
#define GLFW_HAT_RIGHT_UP           (GLFW_HAT_RIGHT | GLFW_HAT_UP)
#define GLFW_HAT_RIGHT_DOWN         (GLFW_HAT_RIGHT | GLFW_HAT_DOWN)
#define GLFW_HAT_LEFT_UP            (GLFW_HAT_LEFT  | GLFW_HAT_UP)
#define GLFW_HAT_LEFT_DOWN          (GLFW_HAT_LEFT  | GLFW_HAT_DOWN)
/*! @} */

/*! @defgroup keys Keyboard keys
 *  @brief Keyboard key IDs.
 *
 *  See [key input](@ref input_key) for how these are used.
 *
 *  These key codes are inspired by the _USB HID Usage Tables v1.12_ (p. 53-60),
 *  but re-arranged to map to 7-bit ASCII for printable keys (function keys are
 *  put in the 256+ range).
 *
 *  The naming of the key codes follow these rules:
 *   - The US keyboard layout is used
 *   - Names of printable alpha-numeric characters are used (e.g. "A", "R",
 *     "3", etc.)
 *   - For non-alphanumeric characters, Unicode:ish names are used (e.g.
 *     "COMMA", "LEFT_SQUARE_BRACKET", etc.). Note that some names do not
 *     correspond to the Unicode standard (usually for brevity)
 *   - Keys that lack a clear US mapping are named "WORLD_x"
 *   - For non-printable keys, custom names are used (e.g. "F4",
 *     "BACKSPACE", etc.)
 *
 *  @ingroup input
 *  @{
 */

/* The unknown key */
#define GLFW_KEY_UNKNOWN            -1

/* Printable keys */
#define GLFW_KEY_SPACE              32
#define GLFW_KEY_APOSTROPHE         39  /* ' */
#define GLFW_KEY_COMMA              44  /* , */
#define GLFW_KEY_MINUS              45  /* - */
#define GLFW_KEY_PERIOD             46  /* . */
#define GLFW_KEY_SLASH              47  /* / */
#define GLFW_KEY_0                  48
#define GLFW_KEY_1                  49
#define GLFW_KEY_2                  50
#define GLFW_KEY_3                  51
#define GLFW_KEY_4                  52
#define GLFW_KEY_5                  53
#define GLFW_KEY_6                  54
#define GLFW_KEY_7                  55
#define GLFW_KEY_8                  56
#define GLFW_KEY_9                  57
#define GLFW_KEY_SEMICOLON          59  /* ; */
#define GLFW_KEY_EQUAL              61  /* = */
#define GLFW_KEY_A                  65
#define GLFW_KEY_B                  66
#define GLFW_KEY_C                  67
#define GLFW_KEY_D                  68
#define GLFW_KEY_E                  69
#define GLFW_KEY_F                  70
#define GLFW_KEY_G                  71
#define GLFW_KEY_H                  72
#define GLFW_KEY_I                  73
#define GLFW_KEY_J                  74
#define GLFW_KEY_K                  75
#define GLFW_KEY_L                  76
#define GLFW_KEY_M                  77
#define GLFW_KEY_N                  78
#define GLFW_KEY_O                  79
#define GLFW_KEY_P                  80
#define GLFW_KEY_Q                  81
#define GLFW_KEY_R                  82
#define GLFW_KEY_S                  83
#define GLFW_KEY_T                  84
#define GLFW_KEY_U                  85
#define GLFW_KEY_V                  86
#define GLFW_KEY_W                  87
#define GLFW_KEY_X                  88
#define GLFW_KEY_Y                  89
#define GLFW_KEY_Z                  90
#define GLFW_KEY_LEFT_BRACKET       91  /* [ */
#define GLFW_KEY_BACKSLASH          92  /* \ */
#define GLFW_KEY_RIGHT_BRACKET      93  /* ] */
#define GLFW_KEY_GRAVE_ACCENT       96  /* ` */
#define GLFW_KEY_WORLD_1            161 /* non-US #1 */
#define GLFW_KEY_WORLD_2            162 /* non-US #2 */

/* Function keys */
#define GLFW_KEY_ESCAPE             256
#define GLFW_KEY_ENTER              257
#define GLFW_KEY_TAB                258
#define GLFW_KEY_BACKSPACE          259
#define GLFW_KEY_INSERT             260
#define GLFW_KEY_DELETE             261
#define GLFW_KEY_RIGHT              262
#define GLFW_KEY_LEFT               263
#define GLFW_KEY_DOWN               264
#define GLFW_KEY_UP                 265
#define GLFW_KEY_PAGE_UP            266
#define GLFW_KEY_PAGE_DOWN          267
#define GLFW_KEY_HOME               268
#define GLFW_KEY_END                269
#define GLFW_KEY_CAPS_LOCK          280
#define GLFW_KEY_SCROLL_LOCK        281
#define GLFW_KEY_NUM_LOCK           282
#define GLFW_KEY_PRINT_SCREEN       283
#define GLFW_KEY_PAUSE              284
#define GLFW_KEY_F1                 290
#define GLFW_KEY_F2                 291
#define GLFW_KEY_F3                 292
#define GLFW_KEY_F4                 293
#define GLFW_KEY_F5                 294
#define GLFW_KEY_F6                 295
#define GLFW_KEY_F7                 296
#define GLFW_KEY_F8                 297
#define GLFW_KEY_F9                 298
#define GLFW_KEY_F10                299
#define GLFW_KEY_F11                300
#define GLFW_KEY_F12                301
#define GLFW_KEY_F13                302
#define GLFW_KEY_F14                303
#define GLFW_KEY_F15                304
#define GLFW_KEY_F16                305
#define GLFW_KEY_F17                306
#define GLFW_KEY_F18                307
#define GLFW_KEY_F19                308
#define GLFW_KEY_F20                309
#define GLFW_KEY_F21                310
#define GLFW_KEY_F22                311
#define GLFW_KEY_F23                312
#define GLFW_KEY_F24                313
#define GLFW_KEY_F25                314
#define GLFW_KEY_KP_0               320
#define GLFW_KEY_KP_1               321
#define GLFW_KEY_KP_2               322
#define GLFW_KEY_KP_3               323
#define GLFW_KEY_KP_4               324
#define GLFW_KEY_KP_5               325
#define GLFW_KEY_KP_6               326
#define GLFW_KEY_KP_7               327
#define GLFW_KEY_KP_8               328
#define GLFW_KEY_KP_9               329
#define GLFW_KEY_KP_DECIMAL         330
#define GLFW_KEY_KP_DIVIDE          331
#define GLFW_KEY_KP_MULTIPLY        332
#define GLFW_KEY_KP_SUBTRACT        333
#define GLFW_KEY_KP_ADD             334
#define GLFW_KEY_KP_ENTER           335
#define GLFW_KEY_KP_EQUAL           336
#define GLFW_KEY_LEFT_SHIFT         340
#define GLFW_KEY_LEFT_CONTROL       341
#define GLFW_KEY_LEFT_ALT           342
#define GLFW_KEY_LEFT_SUPER         343
#define GLFW_KEY_RIGHT_SHIFT        344
#define GLFW_KEY_RIGHT_CONTROL      345
#define GLFW_KEY_RIGHT_ALT          346
#define GLFW_KEY_RIGHT_SUPER        347
#define GLFW_KEY_MENU               348

#define GLFW_KEY_LAST               GLFW_KEY_MENU

/*! @} */

/*! @defgroup mods Modifier key flags
 *  @brief Modifier key flags.
 *
 *  See [key input](@ref input_key) for how these are used.
 *
 *  @ingroup input
 *  @{ */

/*! @brief If this bit is set one or more Shift keys were held down.
 *
 *  If this bit is set one or more Shift keys were held down.
 */
#define GLFW_MOD_SHIFT           0x0001
/*! @brief If this bit is set one or more Control keys were held down.
 *
 *  If this bit is set one or more Control keys were held down.
 */
#define GLFW_MOD_CONTROL         0x0002
/*! @brief If this bit is set one or more Alt keys were held down.
 *
 *  If this bit is set one or more Alt keys were held down.
 */
#define GLFW_MOD_ALT             0x0004
/*! @brief If this bit is set one or more Super keys were held down.
 *
 *  If this bit is set one or more Super keys were held down.
 */
#define GLFW_MOD_SUPER           0x0008
/*! @brief If this bit is set the Caps Lock key is enabled.
 *
 *  If this bit is set the Caps Lock key is enabled and the @ref
 *  GLFW_LOCK_KEY_MODS input mode is set.
 */
#define GLFW_MOD_CAPS_LOCK       0x0010
/*! @brief If this bit is set the Num Lock key is enabled.
 *
 *  If this bit is set the Num Lock key is enabled and the @ref
 *  GLFW_LOCK_KEY_MODS input mode is set.
 */
#define GLFW_MOD_NUM_LOCK        0x0020

/*! @} */

/*! @defgroup buttons Mouse buttons
 *  @brief Mouse button IDs.
 *
 *  See [mouse button input](@ref input_mouse_button) for how these are used.
 *
 *  @ingroup input
 *  @{ */
#define GLFW_MOUSE_BUTTON_1         0
#define GLFW_MOUSE_BUTTON_2         1
#define GLFW_MOUSE_BUTTON_3         2
#define GLFW_MOUSE_BUTTON_4         3
#define GLFW_MOUSE_BUTTON_5         4
#define GLFW_MOUSE_BUTTON_6         5
#define GLFW_MOUSE_BUTTON_7         6
#define GLFW_MOUSE_BUTTON_8         7
#define GLFW_MOUSE_BUTTON_LAST      GLFW_MOUSE_BUTTON_8
#define GLFW_MOUSE_BUTTON_LEFT      GLFW_MOUSE_BUTTON_1
#define GLFW_MOUSE_BUTTON_RIGHT     GLFW_MOUSE_BUTTON_2
#define GLFW_MOUSE_BUTTON_MIDDLE    GLFW_MOUSE_BUTTON_3
/*! @} */

/*! @defgroup joysticks Joysticks
 *  @brief Joystick IDs.
 *
 *  See [joystick input](@ref joystick) for how these are used.
 *
 *  @ingroup input
 *  @{ */
#define GLFW_JOYSTICK_1             0
#define GLFW_JOYSTICK_2             1
#define GLFW_JOYSTICK_3             2
#define GLFW_JOYSTICK_4             3
#define GLFW_JOYSTICK_5             4
#define GLFW_JOYSTICK_6             5
#define GLFW_JOYSTICK_7             6
#define GLFW_JOYSTICK_8             7
#define GLFW_JOYSTICK_9             8
#define GLFW_JOYSTICK_10            9
#define GLFW_JOYSTICK_11            10
#define GLFW_JOYSTICK_12            11
#define GLFW_JOYSTICK_13            12
#define GLFW_JOYSTICK_14            13
#define GLFW_JOYSTICK_15            14
#define GLFW_JOYSTICK_16            15
#define GLFW_JOYSTICK_LAST          GLFW_JOYSTICK_16
/*! @} */

/*! @defgroup gamepad_buttons Gamepad buttons
 *  @brief Gamepad buttons.
 *
 *  See @ref gamepad for how these are used.
 *
 *  @ingroup input
 *  @{ */
#define GLFW_GAMEPAD_BUTTON_A               0
#define GLFW_GAMEPAD_BUTTON_B               1
#define GLFW_GAMEPAD_BUTTON_X               2
#define GLFW_GAMEPAD_BUTTON_Y               3
#define GLFW_GAMEPAD_BUTTON_LEFT_BUMPER     4
#define GLFW_GAMEPAD_BUTTON_RIGHT_BUMPER    5
#define GLFW_GAMEPAD_BUTTON_BACK            6
#define GLFW_GAMEPAD_BUTTON_START           7
#define GLFW_GAMEPAD_BUTTON_GUIDE           8
#define GLFW_GAMEPAD_BUTTON_LEFT_THUMB      9
#define GLFW_GAMEPAD_BUTTON_RIGHT_THUMB     10
#define GLFW_GAMEPAD_BUTTON_DPAD_UP         11
#define GLFW_GAMEPAD_BUTTON_DPAD_RIGHT      12
#define GLFW_GAMEPAD_BUTTON_DPAD_DOWN       13
#define GLFW_GAMEPAD_BUTTON_DPAD_LEFT       14
#define GLFW_GAMEPAD_BUTTON_LAST            GLFW_GAMEPAD_BUTTON_DPAD_LEFT

#define GLFW_GAMEPAD_BUTTON_CROSS       GLFW_GAMEPAD_BUTTON_A
#define GLFW_GAMEPAD_BUTTON_CIRCLE      GLFW_GAMEPAD_BUTTON_B
#define GLFW_GAMEPAD_BUTTON_SQUARE      GLFW_GAMEPAD_BUTTON_X
#define GLFW_GAMEPAD_BUTTON_TRIANGLE    GLFW_GAMEPAD_BUTTON_Y
/*! @} */

/*! @defgroup gamepad_axes Gamepad axes
 *  @brief Gamepad axes.
 *
 *  See @ref gamepad for how these are used.
 *
 *  @ingroup input
 *  @{ */
#define GLFW_GAMEPAD_AXIS_LEFT_X        0
#define GLFW_GAMEPAD_AXIS_LEFT_Y        1
#define GLFW_GAMEPAD_AXIS_RIGHT_X       2
#define GLFW_GAMEPAD_AXIS_RIGHT_Y       3
#define GLFW_GAMEPAD_AXIS_LEFT_TRIGGER  4
#define GLFW_GAMEPAD_AXIS_RIGHT_TRIGGER 5
#define GLFW_GAMEPAD_AXIS_LAST          GLFW_GAMEPAD_AXIS_RIGHT_TRIGGER
/*! @} */

/*! @defgroup errors Error codes
 *  @brief Error codes.
 *
 *  See [error handling](@ref error_handling) for how these are used.
 *
 *  @ingroup init
 *  @{ */
/*! @brief No error has occurred.
 *
 *  No error has occurred.
 *
 *  @analysis Yay.
 */
#define GLFW_NO_ERROR               0
/*! @brief GLFW has not been initialized.
 *
 *  This occurs if a GLFW function was called that must not be called unless the
 *  library is [initialized](@ref intro_init).
 *
 *  @analysis Application programmer error.  Initialize GLFW before calling any
 *  function that requires initialization.
 */
#define GLFW_NOT_INITIALIZED        0x00010001
/*! @brief No context is current for this thread.
 *
 *  This occurs if a GLFW function was called that needs and operates on the
 *  current OpenGL or OpenGL ES context but no context is current on the calling
 *  thread.  One such function is @ref glfwSwapInterval.
 *
 *  @analysis Application programmer error.  Ensure a context is current before
 *  calling functions that require a current context.
 */
#define GLFW_NO_CURRENT_CONTEXT     0x00010002
/*! @brief One of the arguments to the function was an invalid enum value.
 *
 *  One of the arguments to the function was an invalid enum value, for example
 *  requesting @ref GLFW_RED_BITS with @ref glfwGetWindowAttrib.
 *
 *  @analysis Application programmer error.  Fix the offending call.
 */
#define GLFW_INVALID_ENUM           0x00010003
/*! @brief One of the arguments to the function was an invalid value.
 *
 *  One of the arguments to the function was an invalid value, for example
 *  requesting a non-existent OpenGL or OpenGL ES version like 2.7.
 *
 *  Requesting a valid but unavailable OpenGL or OpenGL ES version will instead
 *  result in a @ref GLFW_VERSION_UNAVAILABLE error.
 *
 *  @analysis Application programmer error.  Fix the offending call.
 */
#define GLFW_INVALID_VALUE          0x00010004
/*! @brief A memory allocation failed.
 *
 *  A memory allocation failed.
 *
 *  @analysis A bug in GLFW or the underlying operating system.  Report the bug
 *  to our [issue tracker](https://github.com/glfw/glfw/issues).
 */
#define GLFW_OUT_OF_MEMORY          0x00010005
/*! @brief GLFW could not find support for the requested API on the system.
 *
 *  GLFW could not find support for the requested API on the system.
 *
 *  @analysis The installed graphics driver does not support the requested
 *  API, or does not support it via the chosen context creation backend.
 *  Below are a few examples.
 *
 *  @par
 *  Some pre-installed Windows graphics drivers do not support OpenGL.  AMD only
 *  supports OpenGL ES via EGL, while Nvidia and Intel only support it via
 *  a WGL or GLX extension.  macOS does not provide OpenGL ES at all.  The Mesa
 *  EGL, OpenGL and OpenGL ES libraries do not interface with the Nvidia binary
 *  driver.  Older graphics drivers do not support Vulkan.
 */
#define GLFW_API_UNAVAILABLE        0x00010006
/*! @brief The requested OpenGL or OpenGL ES version is not available.
 *
 *  The requested OpenGL or OpenGL ES version (including any requested context
 *  or framebuffer hints) is not available on this machine.
 *
 *  @analysis The machine does not support your requirements.  If your
 *  application is sufficiently flexible, downgrade your requirements and try
 *  again.  Otherwise, inform the user that their machine does not match your
 *  requirements.
 *
 *  @par
 *  Future invalid OpenGL and OpenGL ES versions, for example OpenGL 4.8 if 5.0
 *  comes out before the 4.x series gets that far, also fail with this error and
 *  not @ref GLFW_INVALID_VALUE, because GLFW cannot know what future versions
 *  will exist.
 */
#define GLFW_VERSION_UNAVAILABLE    0x00010007
/*! @brief A platform-specific error occurred that does not match any of the
 *  more specific categories.
 *
 *  A platform-specific error occurred that does not match any of the more
 *  specific categories.
 *
 *  @analysis A bug or configuration error in GLFW, the underlying operating
 *  system or its drivers, or a lack of required resources.  Report the issue to
 *  our [issue tracker](https://github.com/glfw/glfw/issues).
 */
#define GLFW_PLATFORM_ERROR         0x00010008
/*! @brief The requested format is not supported or available.
 *
 *  If emitted during window creation, the requested pixel format is not
 *  supported.
 *
 *  If emitted when querying the clipboard, the contents of the clipboard could
 *  not be converted to the requested format.
 *
 *  @analysis If emitted during window creation, one or more
 *  [hard constraints](@ref window_hints_hard) did not match any of the
 *  available pixel formats.  If your application is sufficiently flexible,
 *  downgrade your requirements and try again.  Otherwise, inform the user that
 *  their machine does not match your requirements.
 *
 *  @par
 *  If emitted when querying the clipboard, ignore the error or report it to
 *  the user, as appropriate.
 */
#define GLFW_FORMAT_UNAVAILABLE     0x00010009
/*! @brief The specified window does not have an OpenGL or OpenGL ES context.
 *
 *  A window that does not have an OpenGL or OpenGL ES context was passed to
 *  a function that requires it to have one.
 *
 *  @analysis Application programmer error.  Fix the offending call.
 */
#define GLFW_NO_WINDOW_CONTEXT      0x0001000A
/*! @} */

/*! @addtogroup window
 *  @{ */
/*! @brief Input focus window hint and attribute
 *
 *  Input focus [window hint](@ref GLFW_FOCUSED_hint) or
 *  [window attribute](@ref GLFW_FOCUSED_attrib).
 */
#define GLFW_FOCUSED                0x00020001
/*! @brief Window iconification window attribute
 *
 *  Window iconification [window attribute](@ref GLFW_ICONIFIED_attrib).
 */
#define GLFW_ICONIFIED              0x00020002
/*! @brief Window resize-ability window hint and attribute
 *
 *  Window resize-ability [window hint](@ref GLFW_RESIZABLE_hint) and
 *  [window attribute](@ref GLFW_RESIZABLE_attrib).
 */
#define GLFW_RESIZABLE              0x00020003
/*! @brief Window visibility window hint and attribute
 *
 *  Window visibility [window hint](@ref GLFW_VISIBLE_hint) and
 *  [window attribute](@ref GLFW_VISIBLE_attrib).
 */
#define GLFW_VISIBLE                0x00020004
/*! @brief Window decoration window hint and attribute
 *
 *  Window decoration [window hint](@ref GLFW_DECORATED_hint) and
 *  [window attribute](@ref GLFW_DECORATED_attrib).
 */
#define GLFW_DECORATED              0x00020005
/*! @brief Window auto-iconification window hint and attribute
 *
 *  Window auto-iconification [window hint](@ref GLFW_AUTO_ICONIFY_hint) and
 *  [window attribute](@ref GLFW_AUTO_ICONIFY_attrib).
 */
#define GLFW_AUTO_ICONIFY           0x00020006
/*! @brief Window decoration window hint and attribute
 *
 *  Window decoration [window hint](@ref GLFW_FLOATING_hint) and
 *  [window attribute](@ref GLFW_FLOATING_attrib).
 */
#define GLFW_FLOATING               0x00020007
/*! @brief Window maximization window hint and attribute
 *
 *  Window maximization [window hint](@ref GLFW_MAXIMIZED_hint) and
 *  [window attribute](@ref GLFW_MAXIMIZED_attrib).
 */
#define GLFW_MAXIMIZED              0x00020008
/*! @brief Cursor centering window hint
 *
 *  Cursor centering [window hint](@ref GLFW_CENTER_CURSOR_hint).
 */
#define GLFW_CENTER_CURSOR          0x00020009
/*! @brief Window framebuffer transparency hint and attribute
 *
 *  Window framebuffer transparency
 *  [window hint](@ref GLFW_TRANSPARENT_FRAMEBUFFER_hint) and
 *  [window attribute](@ref GLFW_TRANSPARENT_FRAMEBUFFER_attrib).
 */
#define GLFW_TRANSPARENT_FRAMEBUFFER 0x0002000A
/*! @brief Mouse cursor hover window attribute.
 *
 *  Mouse cursor hover [window attribute](@ref GLFW_HOVERED_attrib).
 */
#define GLFW_HOVERED                0x0002000B
/*! @brief Input focus on calling show window hint and attribute
 *
 *  Input focus [window hint](@ref GLFW_FOCUS_ON_SHOW_hint) or
 *  [window attribute](@ref GLFW_FOCUS_ON_SHOW_attrib).
 */
#define GLFW_FOCUS_ON_SHOW          0x0002000C

/*! @brief Framebuffer bit depth hint.
 *
 *  Framebuffer bit depth [hint](@ref GLFW_RED_BITS).
 */
#define GLFW_RED_BITS               0x00021001
/*! @brief Framebuffer bit depth hint.
 *
 *  Framebuffer bit depth [hint](@ref GLFW_GREEN_BITS).
 */
#define GLFW_GREEN_BITS             0x00021002
/*! @brief Framebuffer bit depth hint.
 *
 *  Framebuffer bit depth [hint](@ref GLFW_BLUE_BITS).
 */
#define GLFW_BLUE_BITS              0x00021003
/*! @brief Framebuffer bit depth hint.
 *
 *  Framebuffer bit depth [hint](@ref GLFW_ALPHA_BITS).
 */
#define GLFW_ALPHA_BITS             0x00021004
/*! @brief Framebuffer bit depth hint.
 *
 *  Framebuffer bit depth [hint](@ref GLFW_DEPTH_BITS).
 */
#define GLFW_DEPTH_BITS             0x00021005
/*! @brief Framebuffer bit depth hint.
 *
 *  Framebuffer bit depth [hint](@ref GLFW_STENCIL_BITS).
 */
#define GLFW_STENCIL_BITS           0x00021006
/*! @brief Framebuffer bit depth hint.
 *
 *  Framebuffer bit depth [hint](@ref GLFW_ACCUM_RED_BITS).
 */
#define GLFW_ACCUM_RED_BITS         0x00021007
/*! @brief Framebuffer bit depth hint.
 *
 *  Framebuffer bit depth [hint](@ref GLFW_ACCUM_GREEN_BITS).
 */
#define GLFW_ACCUM_GREEN_BITS       0x00021008
/*! @brief Framebuffer bit depth hint.
 *
 *  Framebuffer bit depth [hint](@ref GLFW_ACCUM_BLUE_BITS).
 */
#define GLFW_ACCUM_BLUE_BITS        0x00021009
/*! @brief Framebuffer bit depth hint.
 *
 *  Framebuffer bit depth [hint](@ref GLFW_ACCUM_ALPHA_BITS).
 */
#define GLFW_ACCUM_ALPHA_BITS       0x0002100A
/*! @brief Framebuffer auxiliary buffer hint.
 *
 *  Framebuffer auxiliary buffer [hint](@ref GLFW_AUX_BUFFERS).
 */
#define GLFW_AUX_BUFFERS            0x0002100B
/*! @brief OpenGL stereoscopic rendering hint.
 *
 *  OpenGL stereoscopic rendering [hint](@ref GLFW_STEREO).
 */
#define GLFW_STEREO                 0x0002100C
/*! @brief Framebuffer MSAA samples hint.
 *
 *  Framebuffer MSAA samples [hint](@ref GLFW_SAMPLES).
 */
#define GLFW_SAMPLES                0x0002100D
/*! @brief Framebuffer sRGB hint.
 *
 *  Framebuffer sRGB [hint](@ref GLFW_SRGB_CAPABLE).
 */
#define GLFW_SRGB_CAPABLE           0x0002100E
/*! @brief Monitor refresh rate hint.
 *
 *  Monitor refresh rate [hint](@ref GLFW_REFRESH_RATE).
 */
#define GLFW_REFRESH_RATE           0x0002100F
/*! @brief Framebuffer double buffering hint.
 *
 *  Framebuffer double buffering [hint](@ref GLFW_DOUBLEBUFFER).
 */
#define GLFW_DOUBLEBUFFER           0x00021010

/*! @brief Context client API hint and attribute.
 *
 *  Context client API [hint](@ref GLFW_CLIENT_API_hint) and
 *  [attribute](@ref GLFW_CLIENT_API_attrib).
 */
#define GLFW_CLIENT_API             0x00022001
/*! @brief Context client API major version hint and attribute.
 *
 *  Context client API major version [hint](@ref GLFW_CLIENT_API_hint) and
 *  [attribute](@ref GLFW_CLIENT_API_attrib).
 */
#define GLFW_CONTEXT_VERSION_MAJOR  0x00022002
/*! @brief Context client API minor version hint and attribute.
 *
 *  Context client API minor version [hint](@ref GLFW_CLIENT_API_hint) and
 *  [attribute](@ref GLFW_CLIENT_API_attrib).
 */
#define GLFW_CONTEXT_VERSION_MINOR  0x00022003
/*! @brief Context client API revision number hint and attribute.
 *
 *  Context client API revision number [hint](@ref GLFW_CLIENT_API_hint) and
 *  [attribute](@ref GLFW_CLIENT_API_attrib).
 */
#define GLFW_CONTEXT_REVISION       0x00022004
/*! @brief Context robustness hint and attribute.
 *
 *  Context client API revision number [hint](@ref GLFW_CLIENT_API_hint) and
 *  [attribute](@ref GLFW_CLIENT_API_attrib).
 */
#define GLFW_CONTEXT_ROBUSTNESS     0x00022005
/*! @brief OpenGL forward-compatibility hint and attribute.
 *
 *  OpenGL forward-compatibility [hint](@ref GLFW_CLIENT_API_hint) and
 *  [attribute](@ref GLFW_CLIENT_API_attrib).
 */
#define GLFW_OPENGL_FORWARD_COMPAT  0x00022006
/*! @brief OpenGL debug context hint and attribute.
 *
 *  OpenGL debug context [hint](@ref GLFW_CLIENT_API_hint) and
 *  [attribute](@ref GLFW_CLIENT_API_attrib).
 */
#define GLFW_OPENGL_DEBUG_CONTEXT   0x00022007
/*! @brief OpenGL profile hint and attribute.
 *
 *  OpenGL profile [hint](@ref GLFW_CLIENT_API_hint) and
 *  [attribute](@ref GLFW_CLIENT_API_attrib).
 */
#define GLFW_OPENGL_PROFILE         0x00022008
/*! @brief Context flush-on-release hint and attribute.
 *
 *  Context flush-on-release [hint](@ref GLFW_CLIENT_API_hint) and
 *  [attribute](@ref GLFW_CLIENT_API_attrib).
 */
#define GLFW_CONTEXT_RELEASE_BEHAVIOR 0x00022009
/*! @brief Context error suppression hint and attribute.
 *
 *  Context error suppression [hint](@ref GLFW_CLIENT_API_hint) and
 *  [attribute](@ref GLFW_CLIENT_API_attrib).
 */
#define GLFW_CONTEXT_NO_ERROR       0x0002200A
/*! @brief Context creation API hint and attribute.
 *
 *  Context creation API [hint](@ref GLFW_CLIENT_API_hint) and
 *  [attribute](@ref GLFW_CLIENT_API_attrib).
 */
#define GLFW_CONTEXT_CREATION_API   0x0002200B

#define GLFW_COCOA_RETINA_FRAMEBUFFER 0x00023001
#define GLFW_COCOA_FRAME_NAME         0x00023002
#define GLFW_COCOA_GRAPHICS_SWITCHING 0x00023003

#define GLFW_X11_CLASS_NAME         0x00024001
#define GLFW_X11_INSTANCE_NAME      0x00024002
/*! @} */

#define GLFW_NO_API                          0
#define GLFW_OPENGL_API             0x00030001
#define GLFW_OPENGL_ES_API          0x00030002

#define GLFW_NO_ROBUSTNESS                   0
#define GLFW_NO_RESET_NOTIFICATION  0x00031001
#define GLFW_LOSE_CONTEXT_ON_RESET  0x00031002

#define GLFW_OPENGL_ANY_PROFILE              0
#define GLFW_OPENGL_CORE_PROFILE    0x00032001
#define GLFW_OPENGL_COMPAT_PROFILE  0x00032002

#define GLFW_CURSOR                 0x00033001
#define GLFW_STICKY_KEYS            0x00033002
#define GLFW_STICKY_MOUSE_BUTTONS   0x00033003
#define GLFW_LOCK_KEY_MODS          0x00033004

#define GLFW_CURSOR_NORMAL          0x00034001
#define GLFW_CURSOR_HIDDEN          0x00034002
#define GLFW_CURSOR_DISABLED        0x00034003

#define GLFW_ANY_RELEASE_BEHAVIOR            0
#define GLFW_RELEASE_BEHAVIOR_FLUSH 0x00035001
#define GLFW_RELEASE_BEHAVIOR_NONE  0x00035002

#define GLFW_NATIVE_CONTEXT_API     0x00036001
#define GLFW_EGL_CONTEXT_API        0x00036002
#define GLFW_OSMESA_CONTEXT_API     0x00036003

/*! @defgroup shapes Standard cursor shapes
 *  @brief Standard system cursor shapes.
 *
 *  See [standard cursor creation](@ref cursor_standard) for how these are used.
 *
 *  @ingroup input
 *  @{ */

/*! @brief The regular arrow cursor shape.
 *
 *  The regular arrow cursor.
 */
#define GLFW_ARROW_CURSOR           0x00036001
/*! @brief The text input I-beam cursor shape.
 *
 *  The text input I-beam cursor shape.
 */
#define GLFW_IBEAM_CURSOR           0x00036002
/*! @brief The crosshair shape.
 *
 *  The crosshair shape.
 */
#define GLFW_CROSSHAIR_CURSOR       0x00036003
/*! @brief The hand shape.
 *
 *  The hand shape.
 */
#define GLFW_HAND_CURSOR            0x00036004
/*! @brief The horizontal resize arrow shape.
 *
 *  The horizontal resize arrow shape.
 */
#define GLFW_HRESIZE_CURSOR         0x00036005
/*! @brief The vertical resize arrow shape.
 *
 *  The vertical resize arrow shape.
 */
#define GLFW_VRESIZE_CURSOR         0x00036006
/*! @} */

#define GLFW_CONNECTED              0x00040001
#define GLFW_DISCONNECTED           0x00040002

/*! @addtogroup init
 *  @{ */
#define GLFW_JOYSTICK_HAT_BUTTONS   0x00050001

#define GLFW_COCOA_CHDIR_RESOURCES  0x00051001
#define GLFW_COCOA_MENUBAR          0x00051002
/*! @} */

#define GLFW_DONT_CARE              -1


/*************************************************************************
 * GLFW API types
 *************************************************************************/

/*! @brief Client API function pointer type.
 *
 *  Generic function pointer used for returning client API function pointers
 *  without forcing a cast from a regular pointer.
 *
 *  @sa @ref context_glext
 *  @sa @ref glfwGetProcAddress
 *
 *  @since Added in version 3.0.
 *
 *  @ingroup context
 */
typedef void (*GLFWglproc)(void);

/*! @brief Vulkan API function pointer type.
 *
 *  Generic function pointer used for returning Vulkan API function pointers
 *  without forcing a cast from a regular pointer.
 *
 *  @sa @ref vulkan_proc
 *  @sa @ref glfwGetInstanceProcAddress
 *
 *  @since Added in version 3.2.
 *
 *  @ingroup vulkan
 */
typedef void (*GLFWvkproc)(void);

/*! @brief Opaque monitor object.
 *
 *  Opaque monitor object.
 *
 *  @see @ref monitor_object
 *
 *  @since Added in version 3.0.
 *
 *  @ingroup monitor
 */
typedef struct GLFWmonitor GLFWmonitor;

/*! @brief Opaque window object.
 *
 *  Opaque window object.
 *
 *  @see @ref window_object
 *
 *  @since Added in version 3.0.
 *
 *  @ingroup window
 */
typedef struct GLFWwindow GLFWwindow;

/*! @brief Opaque cursor object.
 *
 *  Opaque cursor object.
 *
 *  @see @ref cursor_object
 *
 *  @since Added in version 3.1.
 *
 *  @ingroup cursor
 */
typedef struct GLFWcursor GLFWcursor;

/*! @brief The function signature for error callbacks.
 *
 *  This is the function signature for error callback functions.
 *
 *  @param[in] error An [error code](@ref errors).
 *  @param[in] description A UTF-8 encoded string describing the error.
 *
 *  @sa @ref error_handling
 *  @sa @ref glfwSetErrorCallback
 *
 *  @since Added in version 3.0.
 *
 *  @ingroup init
 */
typedef void (* GLFWerrorfun)(int,const char*);

/*! @brief The function signature for window position callbacks.
 *
 *  This is the function signature for window position callback functions.
 *
 *  @param[in] window The window that was moved.
 *  @param[in] xpos The new x-coordinate, in screen coordinates, of the
 *  upper-left corner of the client area of the window.
 *  @param[in] ypos The new y-coordinate, in screen coordinates, of the
 *  upper-left corner of the client area of the window.
 *
 *  @sa @ref window_pos
 *  @sa @ref glfwSetWindowPosCallback
 *
 *  @since Added in version 3.0.
 *
 *  @ingroup window
 */
typedef void (* GLFWwindowposfun)(GLFWwindow*,int,int);

/*! @brief The function signature for window resize callbacks.
 *
 *  This is the function signature for window size callback functions.
 *
 *  @param[in] window The window that was resized.
 *  @param[in] width The new width, in screen coordinates, of the window.
 *  @param[in] height The new height, in screen coordinates, of the window.
 *
 *  @sa @ref window_size
 *  @sa @ref glfwSetWindowSizeCallback
 *
 *  @since Added in version 1.0.
 *  @glfw3 Added window handle parameter.
 *
 *  @ingroup window
 */
typedef void (* GLFWwindowsizefun)(GLFWwindow*,int,int);

/*! @brief The function signature for window close callbacks.
 *
 *  This is the function signature for window close callback functions.
 *
 *  @param[in] window The window that the user attempted to close.
 *
 *  @sa @ref window_close
 *  @sa @ref glfwSetWindowCloseCallback
 *
 *  @since Added in version 2.5.
 *  @glfw3 Added window handle parameter.
 *
 *  @ingroup window
 */
typedef void (* GLFWwindowclosefun)(GLFWwindow*);

/*! @brief The function signature for window content refresh callbacks.
 *
 *  This is the function signature for window refresh callback functions.
 *
 *  @param[in] window The window whose content needs to be refreshed.
 *
 *  @sa @ref window_refresh
 *  @sa @ref glfwSetWindowRefreshCallback
 *
 *  @since Added in version 2.5.
 *  @glfw3 Added window handle parameter.
 *
 *  @ingroup window
 */
typedef void (* GLFWwindowrefreshfun)(GLFWwindow*);

/*! @brief The function signature for window focus/defocus callbacks.
 *
 *  This is the function signature for window focus callback functions.
 *
 *  @param[in] window The window that gained or lost input focus.
 *  @param[in] focused `GLFW_TRUE` if the window was given input focus, or
 *  `GLFW_FALSE` if it lost it.
 *
 *  @sa @ref window_focus
 *  @sa @ref glfwSetWindowFocusCallback
 *
 *  @since Added in version 3.0.
 *
 *  @ingroup window
 */
typedef void (* GLFWwindowfocusfun)(GLFWwindow*,int);

/*! @brief The function signature for window iconify/restore callbacks.
 *
 *  This is the function signature for window iconify/restore callback
 *  functions.
 *
 *  @param[in] window The window that was iconified or restored.
 *  @param[in] iconified `GLFW_TRUE` if the window was iconified, or
 *  `GLFW_FALSE` if it was restored.
 *
 *  @sa @ref window_iconify
 *  @sa @ref glfwSetWindowIconifyCallback
 *
 *  @since Added in version 3.0.
 *
 *  @ingroup window
 */
typedef void (* GLFWwindowiconifyfun)(GLFWwindow*,int);

/*! @brief The function signature for window maximize/restore callbacks.
 *
 *  This is the function signature for window maximize/restore callback
 *  functions.
 *
 *  @param[in] window The window that was maximized or restored.
 *  @param[in] iconified `GLFW_TRUE` if the window was maximized, or
 *  `GLFW_FALSE` if it was restored.
 *
 *  @sa @ref window_maximize
 *  @sa glfwSetWindowMaximizeCallback
 *
 *  @since Added in version 3.3.
 *
 *  @ingroup window
 */
typedef void (* GLFWwindowmaximizefun)(GLFWwindow*,int);

/*! @brief The function signature for framebuffer resize callbacks.
 *
 *  This is the function signature for framebuffer resize callback
 *  functions.
 *
 *  @param[in] window The window whose framebuffer was resized.
 *  @param[in] width The new width, in pixels, of the framebuffer.
 *  @param[in] height The new height, in pixels, of the framebuffer.
 *
 *  @sa @ref window_fbsize
 *  @sa @ref glfwSetFramebufferSizeCallback
 *
 *  @since Added in version 3.0.
 *
 *  @ingroup window
 */
typedef void (* GLFWframebuffersizefun)(GLFWwindow*,int,int);

/*! @brief The function signature for window content scale callbacks.
 *
 *  This is the function signature for window content scale callback
 *  functions.
 *
 *  @param[in] window The window whose content scale changed.
 *  @param[in] xscale The new x-axis content scale of the window.
 *  @param[in] yscale The new y-axis content scale of the window.
 *
 *  @sa @ref window_scale
 *  @sa @ref glfwSetWindowContentScaleCallback
 *
 *  @since Added in version 3.3.
 *
 *  @ingroup window
 */
typedef void (* GLFWwindowcontentscalefun)(GLFWwindow*,float,float);

/*! @brief The function signature for mouse button callbacks.
 *
 *  This is the function signature for mouse button callback functions.
 *
 *  @param[in] window The window that received the event.
 *  @param[in] button The [mouse button](@ref buttons) that was pressed or
 *  released.
 *  @param[in] action One of `GLFW_PRESS` or `GLFW_RELEASE`.
 *  @param[in] mods Bit field describing which [modifier keys](@ref mods) were
 *  held down.
 *
 *  @sa @ref input_mouse_button
 *  @sa @ref glfwSetMouseButtonCallback
 *
 *  @since Added in version 1.0.
 *  @glfw3 Added window handle and modifier mask parameters.
 *
 *  @ingroup input
 */
typedef void (* GLFWmousebuttonfun)(GLFWwindow*,int,int,int);

/*! @brief The function signature for cursor position callbacks.
 *
 *  This is the function signature for cursor position callback functions.
 *
 *  @param[in] window The window that received the event.
 *  @param[in] xpos The new cursor x-coordinate, relative to the left edge of
 *  the client area.
 *  @param[in] ypos The new cursor y-coordinate, relative to the top edge of the
 *  client area.
 *
 *  @sa @ref cursor_pos
 *  @sa @ref glfwSetCursorPosCallback
 *
 *  @since Added in version 3.0.  Replaces `GLFWmouseposfun`.
 *
 *  @ingroup input
 */
typedef void (* GLFWcursorposfun)(GLFWwindow*,double,double);

/*! @brief The function signature for cursor enter/leave callbacks.
 *
 *  This is the function signature for cursor enter/leave callback functions.
 *
 *  @param[in] window The window that received the event.
 *  @param[in] entered `GLFW_TRUE` if the cursor entered the window's client
 *  area, or `GLFW_FALSE` if it left it.
 *
 *  @sa @ref cursor_enter
 *  @sa @ref glfwSetCursorEnterCallback
 *
 *  @since Added in version 3.0.
 *
 *  @ingroup input
 */
typedef void (* GLFWcursorenterfun)(GLFWwindow*,int);

/*! @brief The function signature for scroll callbacks.
 *
 *  This is the function signature for scroll callback functions.
 *
 *  @param[in] window The window that received the event.
 *  @param[in] xoffset The scroll offset along the x-axis.
 *  @param[in] yoffset The scroll offset along the y-axis.
 *
 *  @sa @ref scrolling
 *  @sa @ref glfwSetScrollCallback
 *
 *  @since Added in version 3.0.  Replaces `GLFWmousewheelfun`.
 *
 *  @ingroup input
 */
typedef void (* GLFWscrollfun)(GLFWwindow*,double,double);

/*! @brief The function signature for keyboard key callbacks.
 *
 *  This is the function signature for keyboard key callback functions.
 *
 *  @param[in] window The window that received the event.
 *  @param[in] key The [keyboard key](@ref keys) that was pressed or released.
 *  @param[in] scancode The system-specific scancode of the key.
 *  @param[in] action `GLFW_PRESS`, `GLFW_RELEASE` or `GLFW_REPEAT`.
 *  @param[in] mods Bit field describing which [modifier keys](@ref mods) were
 *  held down.
 *
 *  @sa @ref input_key
 *  @sa @ref glfwSetKeyCallback
 *
 *  @since Added in version 1.0.
 *  @glfw3 Added window handle, scancode and modifier mask parameters.
 *
 *  @ingroup input
 */
typedef void (* GLFWkeyfun)(GLFWwindow*,int,int,int,int);

/*! @brief The function signature for Unicode character callbacks.
 *
 *  This is the function signature for Unicode character callback functions.
 *
 *  @param[in] window The window that received the event.
 *  @param[in] codepoint The Unicode code point of the character.
 *
 *  @sa @ref input_char
 *  @sa @ref glfwSetCharCallback
 *
 *  @since Added in version 2.4.
 *  @glfw3 Added window handle parameter.
 *
 *  @ingroup input
 */
typedef void (* GLFWcharfun)(GLFWwindow*,unsigned int);

/*! @brief The function signature for Unicode character with modifiers
 *  callbacks.
 *
 *  This is the function signature for Unicode character with modifiers callback
 *  functions.  It is called for each input character, regardless of what
 *  modifier keys are held down.
 *
 *  @param[in] window The window that received the event.
 *  @param[in] codepoint The Unicode code point of the character.
 *  @param[in] mods Bit field describing which [modifier keys](@ref mods) were
 *  held down.
 *
 *  @sa @ref input_char
 *  @sa @ref glfwSetCharModsCallback
 *
 *  @deprecated Scheduled for removal in version 4.0.
 *
 *  @since Added in version 3.1.
 *
 *  @ingroup input
 */
typedef void (* GLFWcharmodsfun)(GLFWwindow*,unsigned int,int);

/*! @brief The function signature for file drop callbacks.
 *
 *  This is the function signature for file drop callbacks.
 *
 *  @param[in] window The window that received the event.
 *  @param[in] count The number of dropped files.
 *  @param[in] paths The UTF-8 encoded file and/or directory path names.
 *
 *  @sa @ref path_drop
 *  @sa @ref glfwSetDropCallback
 *
 *  @since Added in version 3.1.
 *
 *  @ingroup input
 */
typedef void (* GLFWdropfun)(GLFWwindow*,int,const char**);

/*! @brief The function signature for monitor configuration callbacks.
 *
 *  This is the function signature for monitor configuration callback functions.
 *
 *  @param[in] monitor The monitor that was connected or disconnected.
 *  @param[in] event One of `GLFW_CONNECTED` or `GLFW_DISCONNECTED`.  Remaining
 *  values reserved for future use.
 *
 *  @sa @ref monitor_event
 *  @sa @ref glfwSetMonitorCallback
 *
 *  @since Added in version 3.0.
 *
 *  @ingroup monitor
 */
typedef void (* GLFWmonitorfun)(GLFWmonitor*,int);

/*! @brief The function signature for joystick configuration callbacks.
 *
 *  This is the function signature for joystick configuration callback
 *  functions.
 *
 *  @param[in] jid The joystick that was connected or disconnected.
 *  @param[in] event One of `GLFW_CONNECTED` or `GLFW_DISCONNECTED`.  Remaining
 *  values reserved for future use.
 *
 *  @sa @ref joystick_event
 *  @sa @ref glfwSetJoystickCallback
 *
 *  @since Added in version 3.2.
 *
 *  @ingroup input
 */
typedef void (* GLFWjoystickfun)(int,int);

/*! @brief Video mode type.
 *
 *  This describes a single video mode.
 *
 *  @sa @ref monitor_modes
 *  @sa @ref glfwGetVideoMode
 *  @sa @ref glfwGetVideoModes
 *
 *  @since Added in version 1.0.
 *  @glfw3 Added refresh rate member.
 *
 *  @ingroup monitor
 */
typedef struct GLFWvidmode
{
    /*! The width, in screen coordinates, of the video mode.
     */
    int width;
    /*! The height, in screen coordinates, of the video mode.
     */
    int height;
    /*! The bit depth of the red channel of the video mode.
     */
    int redBits;
    /*! The bit depth of the green channel of the video mode.
     */
    int greenBits;
    /*! The bit depth of the blue channel of the video mode.
     */
    int blueBits;
    /*! The refresh rate, in Hz, of the video mode.
     */
    int refreshRate;
} GLFWvidmode;

/*! @brief Gamma ramp.
 *
 *  This describes the gamma ramp for a monitor.
 *
 *  @sa @ref monitor_gamma
 *  @sa @ref glfwGetGammaRamp
 *  @sa @ref glfwSetGammaRamp
 *
 *  @since Added in version 3.0.
 *
 *  @ingroup monitor
 */
typedef struct GLFWgammaramp
{
    /*! An array of value describing the response of the red channel.
     */
    unsigned short* red;
    /*! An array of value describing the response of the green channel.
     */
    unsigned short* green;
    /*! An array of value describing the response of the blue channel.
     */
    unsigned short* blue;
    /*! The number of elements in each array.
     */
    unsigned int size;
} GLFWgammaramp;

/*! @brief Image data.
 *
 *  This describes a single 2D image.  See the documentation for each related
 *  function what the expected pixel format is.
 *
 *  @sa @ref cursor_custom
 *  @sa @ref window_icon
 *
 *  @since Added in version 2.1.
 *  @glfw3 Removed format and bytes-per-pixel members.
 */
typedef struct GLFWimage
{
    /*! The width, in pixels, of this image.
     */
    int width;
    /*! The height, in pixels, of this image.
     */
    int height;
    /*! The pixel data of this image, arranged left-to-right, top-to-bottom.
     */
    unsigned char* pixels;
} GLFWimage;

/*! @brief Gamepad input state
 *
 *  This describes the input state of a gamepad.
 *
 *  @sa @ref gamepad
 *  @sa @ref glfwGetGamepadState
 *
 *  @since Added in version 3.3.
 */
typedef struct GLFWgamepadstate
{
    /*! The states of each [gamepad button](@ref gamepad_buttons), `GLFW_PRESS`
     *  or `GLFW_RELEASE`.
     */
    unsigned char buttons[15];
    /*! The states of each [gamepad axis](@ref gamepad_axes), in the range -1.0
     *  to 1.0 inclusive.
     */
    float axes[6];
} GLFWgamepadstate;


/*************************************************************************
 * GLFW API functions
 *************************************************************************/

/*! @brief Initializes the GLFW library.
 *
 *  This function initializes the GLFW library.  Before most GLFW functions can
 *  be used, GLFW must be initialized, and before an application terminates GLFW
 *  should be terminated in order to free any resources allocated during or
 *  after initialization.
 *
 *  If this function fails, it calls @ref glfwTerminate before returning.  If it
 *  succeeds, you should call @ref glfwTerminate before the application exits.
 *
 *  Additional calls to this function after successful initialization but before
 *  termination will return `GLFW_TRUE` immediately.
 *
 *  @return `GLFW_TRUE` if successful, or `GLFW_FALSE` if an
 *  [error](@ref error_handling) occurred.
 *
 *  @errors Possible errors include @ref GLFW_PLATFORM_ERROR.
 *
 *  @remark @macos This function will change the current directory of the
 *  application to the `Contents/Resources` subdirectory of the application's
 *  bundle, if present.  This can be disabled with the @ref
 *  GLFW_COCOA_CHDIR_RESOURCES init hint.
 *
 *  @thread_safety This function must only be called from the main thread.
 *
 *  @sa @ref intro_init
 *  @sa @ref glfwTerminate
 *
 *  @since Added in version 1.0.
 *
 *  @ingroup init
 */
GLFWAPI int glfwInit(void);

/*! @brief Terminates the GLFW library.
 *
 *  This function destroys all remaining windows and cursors, restores any
 *  modified gamma ramps and frees any other allocated resources.  Once this
 *  function is called, you must again call @ref glfwInit successfully before
 *  you will be able to use most GLFW functions.
 *
 *  If GLFW has been successfully initialized, this function should be called
 *  before the application exits.  If initialization fails, there is no need to
 *  call this function, as it is called by @ref glfwInit before it returns
 *  failure.
 *
 *  @errors Possible errors include @ref GLFW_PLATFORM_ERROR.
 *
 *  @remark This function may be called before @ref glfwInit.
 *
 *  @warning The contexts of any remaining windows must not be current on any
 *  other thread when this function is called.
 *
 *  @reentrancy This function must not be called from a callback.
 *
 *  @thread_safety This function must only be called from the main thread.
 *
 *  @sa @ref intro_init
 *  @sa @ref glfwInit
 *
 *  @since Added in version 1.0.
 *
 *  @ingroup init
 */
GLFWAPI void glfwTerminate(void);

/*! @brief Sets the specified init hint to the desired value.
 *
 *  This function sets hints for the next initialization of GLFW.
 *
 *  The values you set hints to are never reset by GLFW, but they only take
 *  effect during initialization.  Once GLFW has been initialized, any values
 *  you set will be ignored until the library is terminated and initialized
 *  again.
 *
 *  Some hints are platform specific.  These may be set on any platform but they
 *  will only affect their specific platform.  Other platforms will ignore them.
 *  Setting these hints requires no platform specific headers or functions.
 *
 *  @param[in] hint The [init hint](@ref init_hints) to set.
 *  @param[in] value The new value of the init hint.
 *
 *  @errors Possible errors include @ref GLFW_INVALID_ENUM and @ref
 *  GLFW_INVALID_VALUE.
 *
 *  @remarks This function may be called before @ref glfwInit.
 *
 *  @thread_safety This function must only be called from the main thread.
 *
 *  @sa init_hints
 *  @sa glfwInit
 *
 *  @since Added in version 3.3.
 *
 *  @ingroup init
 */
GLFWAPI void glfwInitHint(int hint, int value);

/*! @brief Retrieves the version of the GLFW library.
 *
 *  This function retrieves the major, minor and revision numbers of the GLFW
 *  library.  It is intended for when you are using GLFW as a shared library and
 *  want to ensure that you are using the minimum required version.
 *
 *  Any or all of the version arguments may be `NULL`.
 *
 *  @param[out] major Where to store the major version number, or `NULL`.
 *  @param[out] minor Where to store the minor version number, or `NULL`.
 *  @param[out] rev Where to store the revision number, or `NULL`.
 *
 *  @errors None.
 *
 *  @remark This function may be called before @ref glfwInit.
 *
 *  @thread_safety This function may be called from any thread.
 *
 *  @sa @ref intro_version
 *  @sa @ref glfwGetVersionString
 *
 *  @since Added in version 1.0.
 *
 *  @ingroup init
 */
GLFWAPI void glfwGetVersion(int* major, int* minor, int* rev);

/*! @brief Returns a string describing the compile-time configuration.
 *
 *  This function returns the compile-time generated
 *  [version string](@ref intro_version_string) of the GLFW library binary.  It
 *  describes the version, platform, compiler and any platform-specific
 *  compile-time options.  It should not be confused with the OpenGL or OpenGL
 *  ES version string, queried with `glGetString`.
 *
 *  __Do not use the version string__ to parse the GLFW library version.  The
 *  @ref glfwGetVersion function provides the version of the running library
 *  binary in numerical format.
 *
 *  @return The ASCII encoded GLFW version string.
 *
 *  @errors None.
 *
 *  @remark This function may be called before @ref glfwInit.
 *
 *  @pointer_lifetime The returned string is static and compile-time generated.
 *
 *  @thread_safety This function may be called from any thread.
 *
 *  @sa @ref intro_version
 *  @sa @ref glfwGetVersion
 *
 *  @since Added in version 3.0.
 *
 *  @ingroup init
 */
GLFWAPI const char* glfwGetVersionString(void);

/*! @brief Returns and clears the last error for the calling thread.
 *
 *  This function returns and clears the [error code](@ref errors) of the last
 *  error that occurred on the calling thread, and optionally a UTF-8 encoded
 *  human-readable description of it.  If no error has occurred since the last
 *  call, it returns @ref GLFW_NO_ERROR (zero) and the description pointer is
 *  set to `NULL`.
 *
 *  @param[in] description Where to store the error description pointer, or `NULL`.
 *  @return The last error code for the calling thread, or @ref GLFW_NO_ERROR
 *  (zero).
 *
 *  @errors None.
 *
 *  @pointer_lifetime The returned string is allocated and freed by GLFW.  You
 *  should not free it yourself.  It is guaranteed to be valid only until the
 *  next error occurs or the library is terminated.
 *
 *  @remark This function may be called before @ref glfwInit.
 *
 *  @thread_safety This function may be called from any thread.
 *
 *  @sa @ref error_handling
 *  @sa @ref glfwSetErrorCallback
 *
 *  @since Added in version 3.3.
 *
 *  @ingroup init
 */
GLFWAPI int glfwGetError(const char** description);

/*! @brief Sets the error callback.
 *
 *  This function sets the error callback, which is called with an error code
 *  and a human-readable description each time a GLFW error occurs.
 *
 *  The error code is set before the callback is called.  Calling @ref
 *  glfwGetError from the error callback will return the same value as the error
 *  code argument.
 *
 *  The error callback is called on the thread where the error occurred.  If you
 *  are using GLFW from multiple threads, your error callback needs to be
 *  written accordingly.
 *
 *  Because the description string may have been generated specifically for that
 *  error, it is not guaranteed to be valid after the callback has returned.  If
 *  you wish to use it after the callback returns, you need to make a copy.
 *
 *  Once set, the error callback remains set even after the library has been
 *  terminated.
 *
 *  @param[in] cbfun The new callback, or `NULL` to remove the currently set
 *  callback.
 *  @return The previously set callback, or `NULL` if no callback was set.
 *
 *  @errors None.
 *
 *  @remark This function may be called before @ref glfwInit.
 *
 *  @thread_safety This function must only be called from the main thread.
 *
 *  @sa @ref error_handling
 *  @sa @ref glfwGetError
 *
 *  @since Added in version 3.0.
 *
 *  @ingroup init
 */
GLFWAPI GLFWerrorfun glfwSetErrorCallback(GLFWerrorfun cbfun);

/*! @brief Returns the currently connected monitors.
 *
 *  This function returns an array of handles for all currently connected
 *  monitors.  The primary monitor is always first in the returned array.  If no
 *  monitors were found, this function returns `NULL`.
 *
 *  @param[out] count Where to store the number of monitors in the returned
 *  array.  This is set to zero if an error occurred.
 *  @return An array of monitor handles, or `NULL` if no monitors were found or
 *  if an [error](@ref error_handling) occurred.
 *
 *  @errors Possible errors include @ref GLFW_NOT_INITIALIZED.
 *
 *  @pointer_lifetime The returned array is allocated and freed by GLFW.  You
 *  should not free it yourself.  It is guaranteed to be valid only until the
 *  monitor configuration changes or the library is terminated.
 *
 *  @thread_safety This function must only be called from the main thread.
 *
 *  @sa @ref monitor_monitors
 *  @sa @ref monitor_event
 *  @sa @ref glfwGetPrimaryMonitor
 *
 *  @since Added in version 3.0.
 *
 *  @ingroup monitor
 */
GLFWAPI GLFWmonitor** glfwGetMonitors(int* count);

/*! @brief Returns the primary monitor.
 *
 *  This function returns the primary monitor.  This is usually the monitor
 *  where elements like the task bar or global menu bar are located.
 *
 *  @return The primary monitor, or `NULL` if no monitors were found or if an
 *  [error](@ref error_handling) occurred.
 *
 *  @errors Possible errors include @ref GLFW_NOT_INITIALIZED.
 *
 *  @thread_safety This function must only be called from the main thread.
 *
 *  @remark The primary monitor is always first in the array returned by @ref
 *  glfwGetMonitors.
 *
 *  @sa @ref monitor_monitors
 *  @sa @ref glfwGetMonitors
 *
 *  @since Added in version 3.0.
 *
 *  @ingroup monitor
 */
GLFWAPI GLFWmonitor* glfwGetPrimaryMonitor(void);

/*! @brief Returns the position of the monitor's viewport on the virtual screen.
 *
 *  This function returns the position, in screen coordinates, of the upper-left
 *  corner of the specified monitor.
 *
 *  Any or all of the position arguments may be `NULL`.  If an error occurs, all
 *  non-`NULL` position arguments will be set to zero.
 *
 *  @param[in] monitor The monitor to query.
 *  @param[out] xpos Where to store the monitor x-coordinate, or `NULL`.
 *  @param[out] ypos Where to store the monitor y-coordinate, or `NULL`.
 *
 *  @errors Possible errors include @ref GLFW_NOT_INITIALIZED and @ref
 *  GLFW_PLATFORM_ERROR.
 *
 *  @thread_safety This function must only be called from the main thread.
 *
 *  @sa @ref monitor_properties
 *
 *  @since Added in version 3.0.
 *
 *  @ingroup monitor
 */
GLFWAPI void glfwGetMonitorPos(GLFWmonitor* monitor, int* xpos, int* ypos);

/*! @brief Returns the physical size of the monitor.
 *
 *  This function returns the size, in millimetres, of the display area of the
 *  specified monitor.
 *
 *  Some systems do not provide accurate monitor size information, either
 *  because the monitor
 *  [EDID](https://en.wikipedia.org/wiki/Extended_display_identification_data)
 *  data is incorrect or because the driver does not report it accurately.
 *
 *  Any or all of the size arguments may be `NULL`.  If an error occurs, all
 *  non-`NULL` size arguments will be set to zero.
 *
 *  @param[in] monitor The monitor to query.
 *  @param[out] widthMM Where to store the width, in millimetres, of the
 *  monitor's display area, or `NULL`.
 *  @param[out] heightMM Where to store the height, in millimetres, of the
 *  monitor's display area, or `NULL`.
 *
 *  @errors Possible errors include @ref GLFW_NOT_INITIALIZED.
 *
 *  @remark @win32 calculates the returned physical size from the
 *  current resolution and system DPI instead of querying the monitor EDID data.
 *
 *  @thread_safety This function must only be called from the main thread.
 *
 *  @sa @ref monitor_properties
 *
 *  @since Added in version 3.0.
 *
 *  @ingroup monitor
 */
GLFWAPI void glfwGetMonitorPhysicalSize(GLFWmonitor* monitor, int* widthMM, int* heightMM);

/*! @brief Retrieves the content scale for the specified monitor.
 *
 *  This function retrieves the content scale for the specified monitor.  The
 *  content scale is the ratio between the current DPI and the platform's
 *  default DPI.  If you scale all pixel dimensions by this scale then your
 *  content should appear at an appropriate size.  This is especially important
 *  for text and any UI elements.
 *
 *  The content scale may depend on both the monitor resolution and pixel
 *  density and on user settings.  It may be very different from the raw DPI
 *  calculated from the physical size and current resolution.
 *
 *  @param[in] monitor The monitor to query.
 *  @param[out] xscale Where to store the x-axis content scale, or `NULL`.
 *  @param[out] yscale Where to store the y-axis content scale, or `NULL`.
 *
 *  @errors Possible errors include @ref GLFW_NOT_INITIALIZED and @ref
 *  GLFW_PLATFORM_ERROR.
 *
 *  @thread_safety This function must only be called from the main thread.
 *
 *  @sa @ref monitor_scale
 *  @sa @ref glfwGetWindowContentScale
 *
 *  @since Added in version 3.3.
 *
 *  @ingroup monitor
 */
GLFWAPI void glfwGetMonitorContentScale(GLFWmonitor* monitor, float* xscale, float* yscale);

/*! @brief Returns the name of the specified monitor.
 *
 *  This function returns a human-readable name, encoded as UTF-8, of the
 *  specified monitor.  The name typically reflects the make and model of the
 *  monitor and is not guaranteed to be unique among the connected monitors.
 *
 *  @param[in] monitor The monitor to query.
 *  @return The UTF-8 encoded name of the monitor, or `NULL` if an
 *  [error](@ref error_handling) occurred.
 *
 *  @errors Possible errors include @ref GLFW_NOT_INITIALIZED.
 *
 *  @pointer_lifetime The returned string is allocated and freed by GLFW.  You
 *  should not free it yourself.  It is valid until the specified monitor is
 *  disconnected or the library is terminated.
 *
 *  @thread_safety This function must only be called from the main thread.
 *
 *  @sa @ref monitor_properties
 *
 *  @since Added in version 3.0.
 *
 *  @ingroup monitor
 */
GLFWAPI const char* glfwGetMonitorName(GLFWmonitor* monitor);

/*! @brief Sets the user pointer of the specified monitor.
 *
 *  This function sets the user-defined pointer of the specified monitor.  The
 *  current value is retained until the monitor is disconnected.  The initial
 *  value is `NULL`.
 *
 *  This function may be called from the monitor callback, even for a monitor
 *  that is being disconnected.
 *
 *  @param[in] monitor The monitor whose pointer to set.
 *  @param[in] pointer The new value.
 *
 *  @errors Possible errors include @ref GLFW_NOT_INITIALIZED.
 *
 *  @thread_safety This function may be called from any thread.  Access is not
 *  synchronized.
 *
 *  @sa @ref monitor_userptr
 *  @sa @ref glfwGetMonitorUserPointer
 *
 *  @since Added in version 3.3.
 *
 *  @ingroup monitor
 */
GLFWAPI void glfwSetMonitorUserPointer(GLFWmonitor* monitor, void* pointer);

/*! @brief Returns the user pointer of the specified monitor.
 *
 *  This function returns the current value of the user-defined pointer of the
 *  specified monitor.  The initial value is `NULL`.
 *
 *  This function may be called from the monitor callback, even for a monitor
 *  that is being disconnected.
 *
 *  @param[in] monitor The monitor whose pointer to return.
 *
 *  @errors Possible errors include @ref GLFW_NOT_INITIALIZED.
 *
 *  @thread_safety This function may be called from any thread.  Access is not
 *  synchronized.
 *
 *  @sa @ref monitor_userptr
 *  @sa @ref glfwSetMonitorUserPointer
 *
 *  @since Added in version 3.3.
 *
 *  @ingroup monitor
 */
GLFWAPI void* glfwGetMonitorUserPointer(GLFWmonitor* monitor);

/*! @brief Sets the monitor configuration callback.
 *
 *  This function sets the monitor configuration callback, or removes the
 *  currently set callback.  This is called when a monitor is connected to or
 *  disconnected from the system.
 *
 *  @param[in] cbfun The new callback, or `NULL` to remove the currently set
 *  callback.
 *  @return The previously set callback, or `NULL` if no callback was set or the
 *  library had not been [initialized](@ref intro_init).
 *
 *  @errors Possible errors include @ref GLFW_NOT_INITIALIZED.
 *
 *  @thread_safety This function must only be called from the main thread.
 *
 *  @sa @ref monitor_event
 *
 *  @since Added in version 3.0.
 *
 *  @ingroup monitor
 */
GLFWAPI GLFWmonitorfun glfwSetMonitorCallback(GLFWmonitorfun cbfun);

/*! @brief Returns the available video modes for the specified monitor.
 *
 *  This function returns an array of all video modes supported by the specified
 *  monitor.  The returned array is sorted in ascending order, first by color
 *  bit depth (the sum of all channel depths) and then by resolution area (the
 *  product of width and height).
 *
 *  @param[in] monitor The monitor to query.
 *  @param[out] count Where to store the number of video modes in the returned
 *  array.  This is set to zero if an error occurred.
 *  @return An array of video modes, or `NULL` if an
 *  [error](@ref error_handling) occurred.
 *
 *  @errors Possible errors include @ref GLFW_NOT_INITIALIZED and @ref
 *  GLFW_PLATFORM_ERROR.
 *
 *  @pointer_lifetime The returned array is allocated and freed by GLFW.  You
 *  should not free it yourself.  It is valid until the specified monitor is
 *  disconnected, this function is called again for that monitor or the library
 *  is terminated.
 *
 *  @thread_safety This function must only be called from the main thread.
 *
 *  @sa @ref monitor_modes
 *  @sa @ref glfwGetVideoMode
 *
 *  @since Added in version 1.0.
 *  @glfw3 Changed to return an array of modes for a specific monitor.
 *
 *  @ingroup monitor
 */
GLFWAPI const GLFWvidmode* glfwGetVideoModes(GLFWmonitor* monitor, int* count);

/*! @brief Returns the current mode of the specified monitor.
 *
 *  This function returns the current video mode of the specified monitor.  If
 *  you have created a full screen window for that monitor, the return value
 *  will depend on whether that window is iconified.
 *
 *  @param[in] monitor The monitor to query.
 *  @return The current mode of the monitor, or `NULL` if an
 *  [error](@ref error_handling) occurred.
 *
 *  @errors Possible errors include @ref GLFW_NOT_INITIALIZED and @ref
 *  GLFW_PLATFORM_ERROR.
 *
 *  @pointer_lifetime The returned array is allocated and freed by GLFW.  You
 *  should not free it yourself.  It is valid until the specified monitor is
 *  disconnected or the library is terminated.
 *
 *  @thread_safety This function must only be called from the main thread.
 *
 *  @sa @ref monitor_modes
 *  @sa @ref glfwGetVideoModes
 *
 *  @since Added in version 3.0.  Replaces `glfwGetDesktopMode`.
 *
 *  @ingroup monitor
 */
GLFWAPI const GLFWvidmode* glfwGetVideoMode(GLFWmonitor* monitor);

/*! @brief Generates a gamma ramp and sets it for the specified monitor.
 *
 *  This function generates a 256-element gamma ramp from the specified exponent
 *  and then calls @ref glfwSetGammaRamp with it.  The value must be a finite
 *  number greater than zero.
 *
 *  The software controlled gamma ramp is applied _in addition_ to the hardware
 *  gamma correction, which today is usually an approximation of sRGB gamma.
 *  This means that setting a perfectly linear ramp, or gamma 1.0, will produce
 *  the default (usually sRGB-like) behavior.
 *
 *  For gamma correct rendering with OpenGL or OpenGL ES, see the @ref
 *  GLFW_SRGB_CAPABLE hint.
 *
 *  @param[in] monitor The monitor whose gamma ramp to set.
 *  @param[in] gamma The desired exponent.
 *
 *  @errors Possible errors include @ref GLFW_NOT_INITIALIZED, @ref
 *  GLFW_INVALID_VALUE and @ref GLFW_PLATFORM_ERROR.
 *
 *  @remark @wayland Gamma handling is a priviledged protocol, this function
 *  will thus never be implemented and emits @ref GLFW_PLATFORM_ERROR.
 *
 *  @thread_safety This function must only be called from the main thread.
 *
 *  @sa @ref monitor_gamma
 *
 *  @since Added in version 3.0.
 *
 *  @ingroup monitor
 */
GLFWAPI void glfwSetGamma(GLFWmonitor* monitor, float gamma);

/*! @brief Returns the current gamma ramp for the specified monitor.
 *
 *  This function returns the current gamma ramp of the specified monitor.
 *
 *  @param[in] monitor The monitor to query.
 *  @return The current gamma ramp, or `NULL` if an
 *  [error](@ref error_handling) occurred.
 *
 *  @errors Possible errors include @ref GLFW_NOT_INITIALIZED and @ref
 *  GLFW_PLATFORM_ERROR.
 *
 *  @remark @wayland Gamma handling is a priviledged protocol, this function
 *  will thus never be implemented and emits @ref GLFW_PLATFORM_ERROR while
 *  returning `NULL`.
 *
 *  @pointer_lifetime The returned structure and its arrays are allocated and
 *  freed by GLFW.  You should not free them yourself.  They are valid until the
 *  specified monitor is disconnected, this function is called again for that
 *  monitor or the library is terminated.
 *
 *  @thread_safety This function must only be called from the main thread.
 *
 *  @sa @ref monitor_gamma
 *
 *  @since Added in version 3.0.
 *
 *  @ingroup monitor
 */
GLFWAPI const GLFWgammaramp* glfwGetGammaRamp(GLFWmonitor* monitor);

/*! @brief Sets the current gamma ramp for the specified monitor.
 *
 *  This function sets the current gamma ramp for the specified monitor.  The
 *  original gamma ramp for that monitor is saved by GLFW the first time this
 *  function is called and is restored by @ref glfwTerminate.
 *
 *  The software controlled gamma ramp is applied _in addition_ to the hardware
 *  gamma correction, which today is usually an approximation of sRGB gamma.
 *  This means that setting a perfectly linear ramp, or gamma 1.0, will produce
 *  the default (usually sRGB-like) behavior.
 *
 *  For gamma correct rendering with OpenGL or OpenGL ES, see the @ref
 *  GLFW_SRGB_CAPABLE hint.
 *
 *  @param[in] monitor The monitor whose gamma ramp to set.
 *  @param[in] ramp The gamma ramp to use.
 *
 *  @errors Possible errors include @ref GLFW_NOT_INITIALIZED and @ref
 *  GLFW_PLATFORM_ERROR.
 *
 *  @remark Gamma ramp sizes other than 256 are not supported by all platforms
 *  or graphics hardware.
 *
 *  @remark @win32 The gamma ramp size must be 256.
 *
 *  @remark @wayland Gamma handling is a priviledged protocol, this function
 *  will thus never be implemented and emits @ref GLFW_PLATFORM_ERROR.
 *
 *  @pointer_lifetime The specified gamma ramp is copied before this function
 *  returns.
 *
 *  @thread_safety This function must only be called from the main thread.
 *
 *  @sa @ref monitor_gamma
 *
 *  @since Added in version 3.0.
 *
 *  @ingroup monitor
 */
GLFWAPI void glfwSetGammaRamp(GLFWmonitor* monitor, const GLFWgammaramp* ramp);

/*! @brief Resets all window hints to their default values.
 *
 *  This function resets all window hints to their
 *  [default values](@ref window_hints_values).
 *
 *  @errors Possible errors include @ref GLFW_NOT_INITIALIZED.
 *
 *  @thread_safety This function must only be called from the main thread.
 *
 *  @sa @ref window_hints
 *  @sa @ref glfwWindowHint
 *  @sa @ref glfwWindowHintString
 *
 *  @since Added in version 3.0.
 *
 *  @ingroup window
 */
GLFWAPI void glfwDefaultWindowHints(void);

/*! @brief Sets the specified window hint to the desired value.
 *
 *  This function sets hints for the next call to @ref glfwCreateWindow.  The
 *  hints, once set, retain their values until changed by a call to this
 *  function or @ref glfwDefaultWindowHints, or until the library is terminated.
 *
 *  Only integer value hints can be set with this function.  String value hints
 *  are set with @ref glfwWindowHintString.
 *
 *  This function does not check whether the specified hint values are valid.
 *  If you set hints to invalid values this will instead be reported by the next
 *  call to @ref glfwCreateWindow.
 *
 *  Some hints are platform specific.  These may be set on any platform but they
 *  will only affect their specific platform.  Other platforms will ignore them.
 *  Setting these hints requires no platform specific headers or functions.
 *
 *  @param[in] hint The [window hint](@ref window_hints) to set.
 *  @param[in] value The new value of the window hint.
 *
 *  @errors Possible errors include @ref GLFW_NOT_INITIALIZED and @ref
 *  GLFW_INVALID_ENUM.
 *
 *  @thread_safety This function must only be called from the main thread.
 *
 *  @sa @ref window_hints
 *  @sa @ref glfwWindowHintString
 *  @sa @ref glfwDefaultWindowHints
 *
 *  @since Added in version 3.0.  Replaces `glfwOpenWindowHint`.
 *
 *  @ingroup window
 */
GLFWAPI void glfwWindowHint(int hint, int value);

/*! @brief Sets the specified window hint to the desired value.
 *
 *  This function sets hints for the next call to @ref glfwCreateWindow.  The
 *  hints, once set, retain their values until changed by a call to this
 *  function or @ref glfwDefaultWindowHints, or until the library is terminated.
 *
 *  Only string type hints can be set with this function.  Integer value hints
 *  are set with @ref glfwWindowHint.
 *
 *  This function does not check whether the specified hint values are valid.
 *  If you set hints to invalid values this will instead be reported by the next
 *  call to @ref glfwCreateWindow.
 *
 *  Some hints are platform specific.  These may be set on any platform but they
 *  will only affect their specific platform.  Other platforms will ignore them.
 *  Setting these hints requires no platform specific headers or functions.
 *
 *  @param[in] hint The [window hint](@ref window_hints) to set.
 *  @param[in] value The new value of the window hint.
 *
 *  @errors Possible errors include @ref GLFW_NOT_INITIALIZED and @ref
 *  GLFW_INVALID_ENUM.
 *
 *  @pointer_lifetime The specified string is copied before this function
 *  returns.
 *
 *  @thread_safety This function must only be called from the main thread.
 *
 *  @sa @ref window_hints
 *  @sa @ref glfwWindowHint
 *  @sa @ref glfwDefaultWindowHints
 *
 *  @since Added in version 3.3.
 *
 *  @ingroup window
 */
GLFWAPI void glfwWindowHintString(int hint, const char* value);

/*! @brief Creates a window and its associated context.
 *
 *  This function creates a window and its associated OpenGL or OpenGL ES
 *  context.  Most of the options controlling how the window and its context
 *  should be created are specified with [window hints](@ref window_hints).
 *
 *  Successful creation does not change which context is current.  Before you
 *  can use the newly created context, you need to
 *  [make it current](@ref context_current).  For information about the `share`
 *  parameter, see @ref context_sharing.
 *
 *  The created window, framebuffer and context may differ from what you
 *  requested, as not all parameters and hints are
 *  [hard constraints](@ref window_hints_hard).  This includes the size of the
 *  window, especially for full screen windows.  To query the actual attributes
 *  of the created window, framebuffer and context, see @ref
 *  glfwGetWindowAttrib, @ref glfwGetWindowSize and @ref glfwGetFramebufferSize.
 *
 *  To create a full screen window, you need to specify the monitor the window
 *  will cover.  If no monitor is specified, the window will be windowed mode.
 *  Unless you have a way for the user to choose a specific monitor, it is
 *  recommended that you pick the primary monitor.  For more information on how
 *  to query connected monitors, see @ref monitor_monitors.
 *
 *  For full screen windows, the specified size becomes the resolution of the
 *  window's _desired video mode_.  As long as a full screen window is not
 *  iconified, the supported video mode most closely matching the desired video
 *  mode is set for the specified monitor.  For more information about full
 *  screen windows, including the creation of so called _windowed full screen_
 *  or _borderless full screen_ windows, see @ref window_windowed_full_screen.
 *
 *  Once you have created the window, you can switch it between windowed and
 *  full screen mode with @ref glfwSetWindowMonitor.  This will not affect its
 *  OpenGL or OpenGL ES context.
 *
 *  By default, newly created windows use the placement recommended by the
 *  window system.  To create the window at a specific position, make it
 *  initially invisible using the [GLFW_VISIBLE](@ref GLFW_VISIBLE_hint) window
 *  hint, set its [position](@ref window_pos) and then [show](@ref window_hide)
 *  it.
 *
 *  As long as at least one full screen window is not iconified, the screensaver
 *  is prohibited from starting.
 *
 *  Window systems put limits on window sizes.  Very large or very small window
 *  dimensions may be overridden by the window system on creation.  Check the
 *  actual [size](@ref window_size) after creation.
 *
 *  The [swap interval](@ref buffer_swap) is not set during window creation and
 *  the initial value may vary depending on driver settings and defaults.
 *
 *  @param[in] width The desired width, in screen coordinates, of the window.
 *  This must be greater than zero.
 *  @param[in] height The desired height, in screen coordinates, of the window.
 *  This must be greater than zero.
 *  @param[in] title The initial, UTF-8 encoded window title.
 *  @param[in] monitor The monitor to use for full screen mode, or `NULL` for
 *  windowed mode.
 *  @param[in] share The window whose context to share resources with, or `NULL`
 *  to not share resources.
 *  @return The handle of the created window, or `NULL` if an
 *  [error](@ref error_handling) occurred.
 *
 *  @errors Possible errors include @ref GLFW_NOT_INITIALIZED, @ref
 *  GLFW_INVALID_ENUM, @ref GLFW_INVALID_VALUE, @ref GLFW_API_UNAVAILABLE, @ref
 *  GLFW_VERSION_UNAVAILABLE, @ref GLFW_FORMAT_UNAVAILABLE and @ref
 *  GLFW_PLATFORM_ERROR.
 *
 *  @remark @win32 Window creation will fail if the Microsoft GDI software
 *  OpenGL implementation is the only one available.
 *
 *  @remark @win32 If the executable has an icon resource named `GLFW_ICON,` it
 *  will be set as the initial icon for the window.  If no such icon is present,
 *  the `IDI_APPLICATION` icon will be used instead.  To set a different icon,
 *  see @ref glfwSetWindowIcon.
 *
 *  @remark @win32 The context to share resources with must not be current on
 *  any other thread.
 *
 *  @remark @macos The OS only supports forward-compatible core profile contexts
 *  for OpenGL versions 3.2 and later.  Before creating an OpenGL context of
 *  version 3.2 or later you must set the
 *  [GLFW_OPENGL_FORWARD_COMPAT](@ref GLFW_OPENGL_FORWARD_COMPAT_hint) and
 *  [GLFW_OPENGL_PROFILE](@ref GLFW_OPENGL_PROFILE_hint) hints accordingly.
 *  OpenGL 3.0 and 3.1 contexts are not supported at all on macOS.
 *
 *  @remark @macos The GLFW window has no icon, as it is not a document
 *  window, but the dock icon will be the same as the application bundle's icon.
 *  For more information on bundles, see the
 *  [Bundle Programming Guide](https://developer.apple.com/library/mac/documentation/CoreFoundation/Conceptual/CFBundles/)
 *  in the Mac Developer Library.
 *
 *  @remark @macos The first time a window is created the menu bar is created.
 *  If GLFW finds a `MainMenu.nib` it is loaded and assumed to contain a menu
 *  bar.  Otherwise a minimal menu bar is created manually with common commands
 *  like Hide, Quit and About.  The About entry opens a minimal about dialog
 *  with information from the application's bundle.  Menu bar creation can be
 *  disabled entirely with the @ref GLFW_COCOA_MENUBAR init hint.
 *
 *  @remark @macos On OS X 10.10 and later the window frame will not be rendered
 *  at full resolution on Retina displays unless the
 *  [GLFW_COCOA_RETINA_FRAMEBUFFER](@ref GLFW_COCOA_RETINA_FRAMEBUFFER_hint)
 *  hint is `GLFW_TRUE` and the `NSHighResolutionCapable` key is enabled in the
 *  application bundle's `Info.plist`.  For more information, see
 *  [High Resolution Guidelines for OS X](https://developer.apple.com/library/mac/documentation/GraphicsAnimation/Conceptual/HighResolutionOSX/Explained/Explained.html)
 *  in the Mac Developer Library.  The GLFW test and example programs use
 *  a custom `Info.plist` template for this, which can be found as
 *  `CMake/MacOSXBundleInfo.plist.in` in the source tree.
 *
 *  @remark @macos When activating frame autosaving with
 *  [GLFW_COCOA_FRAME_NAME](@ref GLFW_COCOA_FRAME_NAME_hint), the specified
 *  window size and position may be overriden by previously saved values.
 *
 *  @remark @x11 Some window managers will not respect the placement of
 *  initially hidden windows.
 *
 *  @remark @x11 Due to the asynchronous nature of X11, it may take a moment for
 *  a window to reach its requested state.  This means you may not be able to
 *  query the final size, position or other attributes directly after window
 *  creation.
 *
 *  @remark @x11 The class part of the `WM_CLASS` window property will by
 *  default be set to the window title passed to this function.  The instance
 *  part will use the contents of the `RESOURCE_NAME` environment variable, if
 *  present and not empty, or fall back to the window title.  Set the @ref
 *  GLFW_X11_CLASS_NAME and @ref GLFW_X11_INSTANCE_NAME window hints to override
 *  this.
 *
 *  @remark @wayland The window frame is currently very simple, only allowing
 *  window resize or move.  A compositor can still emit close, maximize or
 *  fullscreen events, using for example a keybind mechanism.  Additionally,
 *  the wp_viewporter protocol is required for this feature, otherwise the
 *  window will not be decorated.
 *
 *  @remark @wayland A full screen window will not attempt to change the mode,
 *  no matter what the requested size or refresh rate.
 *
 *  @remark @wayland Screensaver inhibition requires the idle-inhibit protocol
 *  to be implemented in the user's compositor.
 *
 *  @thread_safety This function must only be called from the main thread.
 *
 *  @sa @ref window_creation
 *  @sa @ref glfwDestroyWindow
 *
 *  @since Added in version 3.0.  Replaces `glfwOpenWindow`.
 *
 *  @ingroup window
 */
GLFWAPI GLFWwindow* glfwCreateWindow(int width, int height, const char* title, GLFWmonitor* monitor, GLFWwindow* share);

/*! @brief Destroys the specified window and its context.
 *
 *  This function destroys the specified window and its context.  On calling
 *  this function, no further callbacks will be called for that window.
 *
 *  If the context of the specified window is current on the main thread, it is
 *  detached before being destroyed.
 *
 *  @param[in] window The window to destroy.
 *
 *  @errors Possible errors include @ref GLFW_NOT_INITIALIZED and @ref
 *  GLFW_PLATFORM_ERROR.
 *
 *  @note The context of the specified window must not be current on any other
 *  thread when this function is called.
 *
 *  @reentrancy This function must not be called from a callback.
 *
 *  @thread_safety This function must only be called from the main thread.
 *
 *  @sa @ref window_creation
 *  @sa @ref glfwCreateWindow
 *
 *  @since Added in version 3.0.  Replaces `glfwCloseWindow`.
 *
 *  @ingroup window
 */
GLFWAPI void glfwDestroyWindow(GLFWwindow* window);

/*! @brief Checks the close flag of the specified window.
 *
 *  This function returns the value of the close flag of the specified window.
 *
 *  @param[in] window The window to query.
 *  @return The value of the close flag.
 *
 *  @errors Possible errors include @ref GLFW_NOT_INITIALIZED.
 *
 *  @thread_safety This function may be called from any thread.  Access is not
 *  synchronized.
 *
 *  @sa @ref window_close
 *
 *  @since Added in version 3.0.
 *
 *  @ingroup window
 */
GLFWAPI int glfwWindowShouldClose(GLFWwindow* window);

/*! @brief Sets the close flag of the specified window.
 *
 *  This function sets the value of the close flag of the specified window.
 *  This can be used to override the user's attempt to close the window, or
 *  to signal that it should be closed.
 *
 *  @param[in] window The window whose flag to change.
 *  @param[in] value The new value.
 *
 *  @errors Possible errors include @ref GLFW_NOT_INITIALIZED.
 *
 *  @thread_safety This function may be called from any thread.  Access is not
 *  synchronized.
 *
 *  @sa @ref window_close
 *
 *  @since Added in version 3.0.
 *
 *  @ingroup window
 */
GLFWAPI void glfwSetWindowShouldClose(GLFWwindow* window, int value);

/*! @brief Sets the title of the specified window.
 *
 *  This function sets the window title, encoded as UTF-8, of the specified
 *  window.
 *
 *  @param[in] window The window whose title to change.
 *  @param[in] title The UTF-8 encoded window title.
 *
 *  @errors Possible errors include @ref GLFW_NOT_INITIALIZED and @ref
 *  GLFW_PLATFORM_ERROR.
 *
 *  @remark @macos The window title will not be updated until the next time you
 *  process events.
 *
 *  @thread_safety This function must only be called from the main thread.
 *
 *  @sa @ref window_title
 *
 *  @since Added in version 1.0.
 *  @glfw3 Added window handle parameter.
 *
 *  @ingroup window
 */
GLFWAPI void glfwSetWindowTitle(GLFWwindow* window, const char* title);

/*! @brief Sets the icon for the specified window.
 *
 *  This function sets the icon of the specified window.  If passed an array of
 *  candidate images, those of or closest to the sizes desired by the system are
 *  selected.  If no images are specified, the window reverts to its default
 *  icon.
 *
 *  The pixels are 32-bit, little-endian, non-premultiplied RGBA, i.e. eight
 *  bits per channel with the red channel first.  They are arranged canonically
 *  as packed sequential rows, starting from the top-left corner.
 *
 *  The desired image sizes varies depending on platform and system settings.
 *  The selected images will be rescaled as needed.  Good sizes include 16x16,
 *  32x32 and 48x48.
 *
 *  @param[in] window The window whose icon to set.
 *  @param[in] count The number of images in the specified array, or zero to
 *  revert to the default window icon.
 *  @param[in] images The images to create the icon from.  This is ignored if
 *  count is zero.
 *
 *  @errors Possible errors include @ref GLFW_NOT_INITIALIZED and @ref
 *  GLFW_PLATFORM_ERROR.
 *
 *  @pointer_lifetime The specified image data is copied before this function
 *  returns.
 *
 *  @remark @macos The GLFW window has no icon, as it is not a document
 *  window, so this function does nothing.  The dock icon will be the same as
 *  the application bundle's icon.  For more information on bundles, see the
 *  [Bundle Programming Guide](https://developer.apple.com/library/mac/documentation/CoreFoundation/Conceptual/CFBundles/)
 *  in the Mac Developer Library.
 *
 *  @remark @wayland There is no existing protocol to change an icon, the
 *  window will thus inherit the one defined in the application's desktop file.
 *  This function always emits @ref GLFW_PLATFORM_ERROR.
 *
 *  @thread_safety This function must only be called from the main thread.
 *
 *  @sa @ref window_icon
 *
 *  @since Added in version 3.2.
 *
 *  @ingroup window
 */
GLFWAPI void glfwSetWindowIcon(GLFWwindow* window, int count, const GLFWimage* images);

/*! @brief Retrieves the position of the client area of the specified window.
 *
 *  This function retrieves the position, in screen coordinates, of the
 *  upper-left corner of the client area of the specified window.
 *
 *  Any or all of the position arguments may be `NULL`.  If an error occurs, all
 *  non-`NULL` position arguments will be set to zero.
 *
 *  @param[in] window The window to query.
 *  @param[out] xpos Where to store the x-coordinate of the upper-left corner of
 *  the client area, or `NULL`.
 *  @param[out] ypos Where to store the y-coordinate of the upper-left corner of
 *  the client area, or `NULL`.
 *
 *  @errors Possible errors include @ref GLFW_NOT_INITIALIZED and @ref
 *  GLFW_PLATFORM_ERROR.
 *
 *  @remark @wayland There is no way for an application to retrieve the global
 *  position of its windows, this function will always emit @ref
 *  GLFW_PLATFORM_ERROR.
 *
 *  @thread_safety This function must only be called from the main thread.
 *
 *  @sa @ref window_pos
 *  @sa @ref glfwSetWindowPos
 *
 *  @since Added in version 3.0.
 *
 *  @ingroup window
 */
GLFWAPI void glfwGetWindowPos(GLFWwindow* window, int* xpos, int* ypos);

/*! @brief Sets the position of the client area of the specified window.
 *
 *  This function sets the position, in screen coordinates, of the upper-left
 *  corner of the client area of the specified windowed mode window.  If the
 *  window is a full screen window, this function does nothing.
 *
 *  __Do not use this function__ to move an already visible window unless you
 *  have very good reasons for doing so, as it will confuse and annoy the user.
 *
 *  The window manager may put limits on what positions are allowed.  GLFW
 *  cannot and should not override these limits.
 *
 *  @param[in] window The window to query.
 *  @param[in] xpos The x-coordinate of the upper-left corner of the client area.
 *  @param[in] ypos The y-coordinate of the upper-left corner of the client area.
 *
 *  @errors Possible errors include @ref GLFW_NOT_INITIALIZED and @ref
 *  GLFW_PLATFORM_ERROR.
 *
 *  @remark @wayland There is no way for an application to set the global
 *  position of its windows, this function will always emit @ref
 *  GLFW_PLATFORM_ERROR.
 *
 *  @thread_safety This function must only be called from the main thread.
 *
 *  @sa @ref window_pos
 *  @sa @ref glfwGetWindowPos
 *
 *  @since Added in version 1.0.
 *  @glfw3 Added window handle parameter.
 *
 *  @ingroup window
 */
GLFWAPI void glfwSetWindowPos(GLFWwindow* window, int xpos, int ypos);

/*! @brief Retrieves the size of the client area of the specified window.
 *
 *  This function retrieves the size, in screen coordinates, of the client area
 *  of the specified window.  If you wish to retrieve the size of the
 *  framebuffer of the window in pixels, see @ref glfwGetFramebufferSize.
 *
 *  Any or all of the size arguments may be `NULL`.  If an error occurs, all
 *  non-`NULL` size arguments will be set to zero.
 *
 *  @param[in] window The window whose size to retrieve.
 *  @param[out] width Where to store the width, in screen coordinates, of the
 *  client area, or `NULL`.
 *  @param[out] height Where to store the height, in screen coordinates, of the
 *  client area, or `NULL`.
 *
 *  @errors Possible errors include @ref GLFW_NOT_INITIALIZED and @ref
 *  GLFW_PLATFORM_ERROR.
 *
 *  @thread_safety This function must only be called from the main thread.
 *
 *  @sa @ref window_size
 *  @sa @ref glfwSetWindowSize
 *
 *  @since Added in version 1.0.
 *  @glfw3 Added window handle parameter.
 *
 *  @ingroup window
 */
GLFWAPI void glfwGetWindowSize(GLFWwindow* window, int* width, int* height);

/*! @brief Sets the size limits of the specified window.
 *
 *  This function sets the size limits of the client area of the specified
 *  window.  If the window is full screen, the size limits only take effect
 *  once it is made windowed.  If the window is not resizable, this function
 *  does nothing.
 *
 *  The size limits are applied immediately to a windowed mode window and may
 *  cause it to be resized.
 *
 *  The maximum dimensions must be greater than or equal to the minimum
 *  dimensions and all must be greater than or equal to zero.
 *
 *  @param[in] window The window to set limits for.
 *  @param[in] minwidth The minimum width, in screen coordinates, of the client
 *  area, or `GLFW_DONT_CARE`.
 *  @param[in] minheight The minimum height, in screen coordinates, of the
 *  client area, or `GLFW_DONT_CARE`.
 *  @param[in] maxwidth The maximum width, in screen coordinates, of the client
 *  area, or `GLFW_DONT_CARE`.
 *  @param[in] maxheight The maximum height, in screen coordinates, of the
 *  client area, or `GLFW_DONT_CARE`.
 *
 *  @errors Possible errors include @ref GLFW_NOT_INITIALIZED, @ref
 *  GLFW_INVALID_VALUE and @ref GLFW_PLATFORM_ERROR.
 *
 *  @remark If you set size limits and an aspect ratio that conflict, the
 *  results are undefined.
 *
 *  @remark @wayland The size limits will not be applied until the window is
 *  actually resized, either by the user or by the compositor.
 *
 *  @thread_safety This function must only be called from the main thread.
 *
 *  @sa @ref window_sizelimits
 *  @sa @ref glfwSetWindowAspectRatio
 *
 *  @since Added in version 3.2.
 *
 *  @ingroup window
 */
GLFWAPI void glfwSetWindowSizeLimits(GLFWwindow* window, int minwidth, int minheight, int maxwidth, int maxheight);

/*! @brief Sets the aspect ratio of the specified window.
 *
 *  This function sets the required aspect ratio of the client area of the
 *  specified window.  If the window is full screen, the aspect ratio only takes
 *  effect once it is made windowed.  If the window is not resizable, this
 *  function does nothing.
 *
 *  The aspect ratio is specified as a numerator and a denominator and both
 *  values must be greater than zero.  For example, the common 16:9 aspect ratio
 *  is specified as 16 and 9, respectively.
 *
 *  If the numerator and denominator is set to `GLFW_DONT_CARE` then the aspect
 *  ratio limit is disabled.
 *
 *  The aspect ratio is applied immediately to a windowed mode window and may
 *  cause it to be resized.
 *
 *  @param[in] window The window to set limits for.
 *  @param[in] numer The numerator of the desired aspect ratio, or
 *  `GLFW_DONT_CARE`.
 *  @param[in] denom The denominator of the desired aspect ratio, or
 *  `GLFW_DONT_CARE`.
 *
 *  @errors Possible errors include @ref GLFW_NOT_INITIALIZED, @ref
 *  GLFW_INVALID_VALUE and @ref GLFW_PLATFORM_ERROR.
 *
 *  @remark If you set size limits and an aspect ratio that conflict, the
 *  results are undefined.
 *
 *  @remark @wayland The aspect ratio will not be applied until the window is
 *  actually resized, either by the user or by the compositor.
 *
 *  @thread_safety This function must only be called from the main thread.
 *
 *  @sa @ref window_sizelimits
 *  @sa @ref glfwSetWindowSizeLimits
 *
 *  @since Added in version 3.2.
 *
 *  @ingroup window
 */
GLFWAPI void glfwSetWindowAspectRatio(GLFWwindow* window, int numer, int denom);

/*! @brief Sets the size of the client area of the specified window.
 *
 *  This function sets the size, in screen coordinates, of the client area of
 *  the specified window.
 *
 *  For full screen windows, this function updates the resolution of its desired
 *  video mode and switches to the video mode closest to it, without affecting
 *  the window's context.  As the context is unaffected, the bit depths of the
 *  framebuffer remain unchanged.
 *
 *  If you wish to update the refresh rate of the desired video mode in addition
 *  to its resolution, see @ref glfwSetWindowMonitor.
 *
 *  The window manager may put limits on what sizes are allowed.  GLFW cannot
 *  and should not override these limits.
 *
 *  @param[in] window The window to resize.
 *  @param[in] width The desired width, in screen coordinates, of the window
 *  client area.
 *  @param[in] height The desired height, in screen coordinates, of the window
 *  client area.
 *
 *  @errors Possible errors include @ref GLFW_NOT_INITIALIZED and @ref
 *  GLFW_PLATFORM_ERROR.
 *
 *  @remark @wayland A full screen window will not attempt to change the mode,
 *  no matter what the requested size.
 *
 *  @thread_safety This function must only be called from the main thread.
 *
 *  @sa @ref window_size
 *  @sa @ref glfwGetWindowSize
 *  @sa @ref glfwSetWindowMonitor
 *
 *  @since Added in version 1.0.
 *  @glfw3 Added window handle parameter.
 *
 *  @ingroup window
 */
GLFWAPI void glfwSetWindowSize(GLFWwindow* window, int width, int height);

/*! @brief Retrieves the size of the framebuffer of the specified window.
 *
 *  This function retrieves the size, in pixels, of the framebuffer of the
 *  specified window.  If you wish to retrieve the size of the window in screen
 *  coordinates, see @ref glfwGetWindowSize.
 *
 *  Any or all of the size arguments may be `NULL`.  If an error occurs, all
 *  non-`NULL` size arguments will be set to zero.
 *
 *  @param[in] window The window whose framebuffer to query.
 *  @param[out] width Where to store the width, in pixels, of the framebuffer,
 *  or `NULL`.
 *  @param[out] height Where to store the height, in pixels, of the framebuffer,
 *  or `NULL`.
 *
 *  @errors Possible errors include @ref GLFW_NOT_INITIALIZED and @ref
 *  GLFW_PLATFORM_ERROR.
 *
 *  @thread_safety This function must only be called from the main thread.
 *
 *  @sa @ref window_fbsize
 *  @sa @ref glfwSetFramebufferSizeCallback
 *
 *  @since Added in version 3.0.
 *
 *  @ingroup window
 */
GLFWAPI void glfwGetFramebufferSize(GLFWwindow* window, int* width, int* height);

/*! @brief Retrieves the size of the frame of the window.
 *
 *  This function retrieves the size, in screen coordinates, of each edge of the
 *  frame of the specified window.  This size includes the title bar, if the
 *  window has one.  The size of the frame may vary depending on the
 *  [window-related hints](@ref window_hints_wnd) used to create it.
 *
 *  Because this function retrieves the size of each window frame edge and not
 *  the offset along a particular coordinate axis, the retrieved values will
 *  always be zero or positive.
 *
 *  Any or all of the size arguments may be `NULL`.  If an error occurs, all
 *  non-`NULL` size arguments will be set to zero.
 *
 *  @param[in] window The window whose frame size to query.
 *  @param[out] left Where to store the size, in screen coordinates, of the left
 *  edge of the window frame, or `NULL`.
 *  @param[out] top Where to store the size, in screen coordinates, of the top
 *  edge of the window frame, or `NULL`.
 *  @param[out] right Where to store the size, in screen coordinates, of the
 *  right edge of the window frame, or `NULL`.
 *  @param[out] bottom Where to store the size, in screen coordinates, of the
 *  bottom edge of the window frame, or `NULL`.
 *
 *  @errors Possible errors include @ref GLFW_NOT_INITIALIZED and @ref
 *  GLFW_PLATFORM_ERROR.
 *
 *  @thread_safety This function must only be called from the main thread.
 *
 *  @sa @ref window_size
 *
 *  @since Added in version 3.1.
 *
 *  @ingroup window
 */
GLFWAPI void glfwGetWindowFrameSize(GLFWwindow* window, int* left, int* top, int* right, int* bottom);

/*! @brief Retrieves the content scale for the specified window.
 *
 *  This function retrieves the content scale for the specified window.  The
 *  content scale is the ratio between the current DPI and the platform's
 *  default DPI.  If you scale all pixel dimensions by this scale then your
 *  content should appear at an appropriate size.  This is especially important
 *  for text and any UI elements.
 *
 *  On systems where each monitors can have its own content scale, the window
 *  content scale will depend on which monitor the system considers the window
 *  to be on.
 *
 *  @param[in] window The window to query.
 *  @param[out] xscale Where to store the x-axis content scale, or `NULL`.
 *  @param[out] yscale Where to store the y-axis content scale, or `NULL`.
 *
 *  @errors Possible errors include @ref GLFW_NOT_INITIALIZED and @ref
 *  GLFW_PLATFORM_ERROR.
 *
 *  @thread_safety This function must only be called from the main thread.
 *
 *  @sa @ref window_scale
 *  @sa @ref glfwSetWindowContentScaleCallback
 *  @sa @ref glfwGetMonitorContentScale
 *
 *  @since Added in version 3.3.
 *
 *  @ingroup window
 */
GLFWAPI void glfwGetWindowContentScale(GLFWwindow* window, float* xscale, float* yscale);

/*! @brief Returns the opacity of the whole window.
 *
 *  This function returns the opacity of the window, including any decorations.
 *
 *  The opacity (or alpha) value is a positive finite number between zero and
 *  one, where zero is fully transparent and one is fully opaque.  If the system
 *  does not support whole window transparency, this function always returns one.
 *
 *  The initial opacity value for newly created windows is one.
 *
 *  @param[in] window The window to query.
 *  @return The opacity value of the specified window.
 *
 *  @errors Possible errors include @ref GLFW_NOT_INITIALIZED and @ref
 *  GLFW_PLATFORM_ERROR.
 *
 *  @thread_safety This function must only be called from the main thread.
 *
 *  @sa @ref window_transparency
 *  @sa @ref glfwSetWindowOpacity
 *
 *  @since Added in version 3.3.
 *
 *  @ingroup window
 */
GLFWAPI float glfwGetWindowOpacity(GLFWwindow* window);

/*! @brief Sets the opacity of the whole window.
 *
 *  This function sets the opacity of the window, including any decorations.
 *
 *  The opacity (or alpha) value is a positive finite number between zero and
 *  one, where zero is fully transparent and one is fully opaque.
 *
 *  The initial opacity value for newly created windows is one.
 *
 *  A window created with framebuffer transparency may not use whole window
 *  transparency.  The results of doing this are undefined.
 *
 *  @param[in] window The window to set the opacity for.
 *  @param[in] opacity The desired opacity of the specified window.
 *
 *  @errors Possible errors include @ref GLFW_NOT_INITIALIZED and @ref
 *  GLFW_PLATFORM_ERROR.
 *
 *  @thread_safety This function must only be called from the main thread.
 *
 *  @sa @ref window_transparency
 *  @sa @ref glfwGetWindowOpacity
 *
 *  @since Added in version 3.3.
 *
 *  @ingroup window
 */
GLFWAPI void glfwSetWindowOpacity(GLFWwindow* window, float opacity);

/*! @brief Iconifies the specified window.
 *
 *  This function iconifies (minimizes) the specified window if it was
 *  previously restored.  If the window is already iconified, this function does
 *  nothing.
 *
 *  If the specified window is a full screen window, the original monitor
 *  resolution is restored until the window is restored.
 *
 *  @param[in] window The window to iconify.
 *
 *  @errors Possible errors include @ref GLFW_NOT_INITIALIZED and @ref
 *  GLFW_PLATFORM_ERROR.
 *
 *  @remark @wayland There is no concept of iconification in wl_shell, this
 *  function will emit @ref GLFW_PLATFORM_ERROR when using this deprecated
 *  protocol.
 *
 *  @thread_safety This function must only be called from the main thread.
 *
 *  @sa @ref window_iconify
 *  @sa @ref glfwRestoreWindow
 *  @sa @ref glfwMaximizeWindow
 *
 *  @since Added in version 2.1.
 *  @glfw3 Added window handle parameter.
 *
 *  @ingroup window
 */
GLFWAPI void glfwIconifyWindow(GLFWwindow* window);

/*! @brief Restores the specified window.
 *
 *  This function restores the specified window if it was previously iconified
 *  (minimized) or maximized.  If the window is already restored, this function
 *  does nothing.
 *
 *  If the specified window is a full screen window, the resolution chosen for
 *  the window is restored on the selected monitor.
 *
 *  @param[in] window The window to restore.
 *
 *  @errors Possible errors include @ref GLFW_NOT_INITIALIZED and @ref
 *  GLFW_PLATFORM_ERROR.
 *
 *  @thread_safety This function must only be called from the main thread.
 *
 *  @sa @ref window_iconify
 *  @sa @ref glfwIconifyWindow
 *  @sa @ref glfwMaximizeWindow
 *
 *  @since Added in version 2.1.
 *  @glfw3 Added window handle parameter.
 *
 *  @ingroup window
 */
GLFWAPI void glfwRestoreWindow(GLFWwindow* window);

/*! @brief Maximizes the specified window.
 *
 *  This function maximizes the specified window if it was previously not
 *  maximized.  If the window is already maximized, this function does nothing.
 *
 *  If the specified window is a full screen window, this function does nothing.
 *
 *  @param[in] window The window to maximize.
 *
 *  @errors Possible errors include @ref GLFW_NOT_INITIALIZED and @ref
 *  GLFW_PLATFORM_ERROR.
 *
 *  @par Thread Safety
 *  This function may only be called from the main thread.
 *
 *  @sa @ref window_iconify
 *  @sa @ref glfwIconifyWindow
 *  @sa @ref glfwRestoreWindow
 *
 *  @since Added in GLFW 3.2.
 *
 *  @ingroup window
 */
GLFWAPI void glfwMaximizeWindow(GLFWwindow* window);

/*! @brief Makes the specified window visible.
 *
 *  This function makes the specified window visible if it was previously
 *  hidden.  If the window is already visible or is in full screen mode, this
 *  function does nothing.
 *
 *  By default, windowed mode windows are focused when shown
 *  Set the [GLFW_FOCUS_ON_SHOW](@ref GLFW_FOCUS_ON_SHOW_hint) window hint
 *  to change this behavior for all newly created windows, or change the
 *  behavior for an existing window with @ref glfwSetWindowAttrib.
 *
 *  @param[in] window The window to make visible.
 *
 *  @errors Possible errors include @ref GLFW_NOT_INITIALIZED and @ref
 *  GLFW_PLATFORM_ERROR.
 *
 *  @thread_safety This function must only be called from the main thread.
 *
 *  @sa @ref window_hide
 *  @sa @ref glfwHideWindow
 *
 *  @since Added in version 3.0.
 *
 *  @ingroup window
 */
GLFWAPI void glfwShowWindow(GLFWwindow* window);

/*! @brief Hides the specified window.
 *
 *  This function hides the specified window if it was previously visible.  If
 *  the window is already hidden or is in full screen mode, this function does
 *  nothing.
 *
 *  @param[in] window The window to hide.
 *
 *  @errors Possible errors include @ref GLFW_NOT_INITIALIZED and @ref
 *  GLFW_PLATFORM_ERROR.
 *
 *  @thread_safety This function must only be called from the main thread.
 *
 *  @sa @ref window_hide
 *  @sa @ref glfwShowWindow
 *
 *  @since Added in version 3.0.
 *
 *  @ingroup window
 */
GLFWAPI void glfwHideWindow(GLFWwindow* window);

/*! @brief Brings the specified window to front and sets input focus.
 *
 *  This function brings the specified window to front and sets input focus.
 *  The window should already be visible and not iconified.
 *
 *  By default, both windowed and full screen mode windows are focused when
 *  initially created.  Set the [GLFW_FOCUSED](@ref GLFW_FOCUSED_hint) to
 *  disable this behavior.
 *
 *  Also by default, windowed mode windows are focused when shown
 *  with @ref glfwShowWindow. Set the
 *  [GLFW_FOCUS_ON_SHOW](@ref GLFW_FOCUS_ON_SHOW_hint) to disable this behavior.
 *
 *  __Do not use this function__ to steal focus from other applications unless
 *  you are certain that is what the user wants.  Focus stealing can be
 *  extremely disruptive.
 *
 *  For a less disruptive way of getting the user's attention, see
 *  [attention requests](@ref window_attention).
 *
 *  @param[in] window The window to give input focus.
 *
 *  @errors Possible errors include @ref GLFW_NOT_INITIALIZED and @ref
 *  GLFW_PLATFORM_ERROR.
 *
 *  @remark @wayland It is not possible for an application to bring its windows
 *  to front, this function will always emit @ref GLFW_PLATFORM_ERROR.
 *
 *  @thread_safety This function must only be called from the main thread.
 *
 *  @sa @ref window_focus
 *  @sa @ref window_attention
 *
 *  @since Added in version 3.2.
 *
 *  @ingroup window
 */
GLFWAPI void glfwFocusWindow(GLFWwindow* window);

/*! @brief Requests user attention to the specified window.
 *
 *  This function requests user attention to the specified window.  On
 *  platforms where this is not supported, attention is requested to the
 *  application as a whole.
 *
 *  Once the user has given attention, usually by focusing the window or
 *  application, the system will end the request automatically.
 *
 *  @param[in] window The window to request attention to.
 *
 *  @errors Possible errors include @ref GLFW_NOT_INITIALIZED and @ref
 *  GLFW_PLATFORM_ERROR.
 *
 *  @remark @macos Attention is requested to the application as a whole, not the
 *  specific window.
 *
 *  @thread_safety This function must only be called from the main thread.
 *
 *  @sa @ref window_attention
 *
 *  @since Added in version 3.3.
 *
 *  @ingroup window
 */
GLFWAPI void glfwRequestWindowAttention(GLFWwindow* window);

/*! @brief Returns the monitor that the window uses for full screen mode.
 *
 *  This function returns the handle of the monitor that the specified window is
 *  in full screen on.
 *
 *  @param[in] window The window to query.
 *  @return The monitor, or `NULL` if the window is in windowed mode or an
 *  [error](@ref error_handling) occurred.
 *
 *  @errors Possible errors include @ref GLFW_NOT_INITIALIZED.
 *
 *  @thread_safety This function must only be called from the main thread.
 *
 *  @sa @ref window_monitor
 *  @sa @ref glfwSetWindowMonitor
 *
 *  @since Added in version 3.0.
 *
 *  @ingroup window
 */
GLFWAPI GLFWmonitor* glfwGetWindowMonitor(GLFWwindow* window);

/*! @brief Sets the mode, monitor, video mode and placement of a window.
 *
 *  This function sets the monitor that the window uses for full screen mode or,
 *  if the monitor is `NULL`, makes it windowed mode.
 *
 *  When setting a monitor, this function updates the width, height and refresh
 *  rate of the desired video mode and switches to the video mode closest to it.
 *  The window position is ignored when setting a monitor.
 *
 *  When the monitor is `NULL`, the position, width and height are used to
 *  place the window client area.  The refresh rate is ignored when no monitor
 *  is specified.
 *
 *  If you only wish to update the resolution of a full screen window or the
 *  size of a windowed mode window, see @ref glfwSetWindowSize.
 *
 *  When a window transitions from full screen to windowed mode, this function
 *  restores any previous window settings such as whether it is decorated,
 *  floating, resizable, has size or aspect ratio limits, etc.
 *
 *  @param[in] window The window whose monitor, size or video mode to set.
 *  @param[in] monitor The desired monitor, or `NULL` to set windowed mode.
 *  @param[in] xpos The desired x-coordinate of the upper-left corner of the
 *  client area.
 *  @param[in] ypos The desired y-coordinate of the upper-left corner of the
 *  client area.
 *  @param[in] width The desired with, in screen coordinates, of the client area
 *  or video mode.
 *  @param[in] height The desired height, in screen coordinates, of the client
 *  area or video mode.
 *  @param[in] refreshRate The desired refresh rate, in Hz, of the video mode,
 *  or `GLFW_DONT_CARE`.
 *
 *  @errors Possible errors include @ref GLFW_NOT_INITIALIZED and @ref
 *  GLFW_PLATFORM_ERROR.
 *
 *  @remark The OpenGL or OpenGL ES context will not be destroyed or otherwise
 *  affected by any resizing or mode switching, although you may need to update
 *  your viewport if the framebuffer size has changed.
 *
 *  @remark @wayland The desired window position is ignored, as there is no way
 *  for an application to set this property.
 *
 *  @remark @wayland Setting the window to full screen will not attempt to
 *  change the mode, no matter what the requested size or refresh rate.
 *
 *  @thread_safety This function must only be called from the main thread.
 *
 *  @sa @ref window_monitor
 *  @sa @ref window_full_screen
 *  @sa @ref glfwGetWindowMonitor
 *  @sa @ref glfwSetWindowSize
 *
 *  @since Added in version 3.2.
 *
 *  @ingroup window
 */
GLFWAPI void glfwSetWindowMonitor(GLFWwindow* window, GLFWmonitor* monitor, int xpos, int ypos, int width, int height, int refreshRate);

/*! @brief Returns an attribute of the specified window.
 *
 *  This function returns the value of an attribute of the specified window or
 *  its OpenGL or OpenGL ES context.
 *
 *  @param[in] window The window to query.
 *  @param[in] attrib The [window attribute](@ref window_attribs) whose value to
 *  return.
 *  @return The value of the attribute, or zero if an
 *  [error](@ref error_handling) occurred.
 *
 *  @errors Possible errors include @ref GLFW_NOT_INITIALIZED, @ref
 *  GLFW_INVALID_ENUM and @ref GLFW_PLATFORM_ERROR.
 *
 *  @remark Framebuffer related hints are not window attributes.  See @ref
 *  window_attribs_fb for more information.
 *
 *  @remark Zero is a valid value for many window and context related
 *  attributes so you cannot use a return value of zero as an indication of
 *  errors.  However, this function should not fail as long as it is passed
 *  valid arguments and the library has been [initialized](@ref intro_init).
 *
 *  @thread_safety This function must only be called from the main thread.
 *
 *  @sa @ref window_attribs
 *  @sa @ref glfwSetWindowAttrib
 *
 *  @since Added in version 3.0.  Replaces `glfwGetWindowParam` and
 *  `glfwGetGLVersion`.
 *
 *  @ingroup window
 */
GLFWAPI int glfwGetWindowAttrib(GLFWwindow* window, int attrib);

/*! @brief Sets an attribute of the specified window.
 *
 *  This function sets the value of an attribute of the specified window.
 *
 *  The supported attributes are [GLFW_DECORATED](@ref GLFW_DECORATED_attrib),
 *  [GLFW_RESIZABLE](@ref GLFW_RESIZABLE_attrib),
 *  [GLFW_FLOATING](@ref GLFW_FLOATING_attrib),
 *  [GLFW_AUTO_ICONIFY](@ref GLFW_AUTO_ICONIFY_attrib) and
 *  [GLFW_FOCUS_ON_SHOW](@ref GLFW_FOCUS_ON_SHOW_attrib).
 *
 *  Some of these attributes are ignored for full screen windows.  The new
 *  value will take effect if the window is later made windowed.
 *
 *  Some of these attributes are ignored for windowed mode windows.  The new
 *  value will take effect if the window is later made full screen.
 *
 *  @param[in] window The window to set the attribute for.
 *  @param[in] attrib A supported window attribute.
 *  @param[in] value `GLFW_TRUE` or `GLFW_FALSE`.
 *
 *  @errors Possible errors include @ref GLFW_NOT_INITIALIZED, @ref
 *  GLFW_INVALID_ENUM, @ref GLFW_INVALID_VALUE and @ref GLFW_PLATFORM_ERROR.
 *
 *  @remark Calling @ref glfwGetWindowAttrib will always return the latest
 *  value, even if that value is ignored by the current mode of the window.
 *
 *  @thread_safety This function must only be called from the main thread.
 *
 *  @sa @ref window_attribs
 *  @sa @ref glfwGetWindowAttrib
 *
 *  @since Added in version 3.3.
 *
 *  @ingroup window
 */
GLFWAPI void glfwSetWindowAttrib(GLFWwindow* window, int attrib, int value);

/*! @brief Sets the user pointer of the specified window.
 *
 *  This function sets the user-defined pointer of the specified window.  The
 *  current value is retained until the window is destroyed.  The initial value
 *  is `NULL`.
 *
 *  @param[in] window The window whose pointer to set.
 *  @param[in] pointer The new value.
 *
 *  @errors Possible errors include @ref GLFW_NOT_INITIALIZED.
 *
 *  @thread_safety This function may be called from any thread.  Access is not
 *  synchronized.
 *
 *  @sa @ref window_userptr
 *  @sa @ref glfwGetWindowUserPointer
 *
 *  @since Added in version 3.0.
 *
 *  @ingroup window
 */
GLFWAPI void glfwSetWindowUserPointer(GLFWwindow* window, void* pointer);

/*! @brief Returns the user pointer of the specified window.
 *
 *  This function returns the current value of the user-defined pointer of the
 *  specified window.  The initial value is `NULL`.
 *
 *  @param[in] window The window whose pointer to return.
 *
 *  @errors Possible errors include @ref GLFW_NOT_INITIALIZED.
 *
 *  @thread_safety This function may be called from any thread.  Access is not
 *  synchronized.
 *
 *  @sa @ref window_userptr
 *  @sa @ref glfwSetWindowUserPointer
 *
 *  @since Added in version 3.0.
 *
 *  @ingroup window
 */
GLFWAPI void* glfwGetWindowUserPointer(GLFWwindow* window);

/*! @brief Sets the position callback for the specified window.
 *
 *  This function sets the position callback of the specified window, which is
 *  called when the window is moved.  The callback is provided with the
 *  position, in screen coordinates, of the upper-left corner of the client area
 *  of the window.
 *
 *  @param[in] window The window whose callback to set.
 *  @param[in] cbfun The new callback, or `NULL` to remove the currently set
 *  callback.
 *  @return The previously set callback, or `NULL` if no callback was set or the
 *  library had not been [initialized](@ref intro_init).
 *
 *  @errors Possible errors include @ref GLFW_NOT_INITIALIZED.
 *
 *  @remark @wayland This callback will never be called, as there is no way for
 *  an application to know its global position.
 *
 *  @thread_safety This function must only be called from the main thread.
 *
 *  @sa @ref window_pos
 *
 *  @since Added in version 3.0.
 *
 *  @ingroup window
 */
GLFWAPI GLFWwindowposfun glfwSetWindowPosCallback(GLFWwindow* window, GLFWwindowposfun cbfun);

/*! @brief Sets the size callback for the specified window.
 *
 *  This function sets the size callback of the specified window, which is
 *  called when the window is resized.  The callback is provided with the size,
 *  in screen coordinates, of the client area of the window.
 *
 *  @param[in] window The window whose callback to set.
 *  @param[in] cbfun The new callback, or `NULL` to remove the currently set
 *  callback.
 *  @return The previously set callback, or `NULL` if no callback was set or the
 *  library had not been [initialized](@ref intro_init).
 *
 *  @errors Possible errors include @ref GLFW_NOT_INITIALIZED.
 *
 *  @thread_safety This function must only be called from the main thread.
 *
 *  @sa @ref window_size
 *
 *  @since Added in version 1.0.
 *  @glfw3 Added window handle parameter and return value.
 *
 *  @ingroup window
 */
GLFWAPI GLFWwindowsizefun glfwSetWindowSizeCallback(GLFWwindow* window, GLFWwindowsizefun cbfun);

/*! @brief Sets the close callback for the specified window.
 *
 *  This function sets the close callback of the specified window, which is
 *  called when the user attempts to close the window, for example by clicking
 *  the close widget in the title bar.
 *
 *  The close flag is set before this callback is called, but you can modify it
 *  at any time with @ref glfwSetWindowShouldClose.
 *
 *  The close callback is not triggered by @ref glfwDestroyWindow.
 *
 *  @param[in] window The window whose callback to set.
 *  @param[in] cbfun The new callback, or `NULL` to remove the currently set
 *  callback.
 *  @return The previously set callback, or `NULL` if no callback was set or the
 *  library had not been [initialized](@ref intro_init).
 *
 *  @errors Possible errors include @ref GLFW_NOT_INITIALIZED.
 *
 *  @remark @macos Selecting Quit from the application menu will trigger the
 *  close callback for all windows.
 *
 *  @thread_safety This function must only be called from the main thread.
 *
 *  @sa @ref window_close
 *
 *  @since Added in version 2.5.
 *  @glfw3 Added window handle parameter and return value.
 *
 *  @ingroup window
 */
GLFWAPI GLFWwindowclosefun glfwSetWindowCloseCallback(GLFWwindow* window, GLFWwindowclosefun cbfun);

/*! @brief Sets the refresh callback for the specified window.
 *
 *  This function sets the refresh callback of the specified window, which is
 *  called when the client area of the window needs to be redrawn, for example
 *  if the window has been exposed after having been covered by another window.
 *
 *  On compositing window systems such as Aero, Compiz, Aqua or Wayland, where
 *  the window contents are saved off-screen, this callback may be called only
 *  very infrequently or never at all.
 *
 *  @param[in] window The window whose callback to set.
 *  @param[in] cbfun The new callback, or `NULL` to remove the currently set
 *  callback.
 *  @return The previously set callback, or `NULL` if no callback was set or the
 *  library had not been [initialized](@ref intro_init).
 *
 *  @errors Possible errors include @ref GLFW_NOT_INITIALIZED.
 *
 *  @thread_safety This function must only be called from the main thread.
 *
 *  @sa @ref window_refresh
 *
 *  @since Added in version 2.5.
 *  @glfw3 Added window handle parameter and return value.
 *
 *  @ingroup window
 */
GLFWAPI GLFWwindowrefreshfun glfwSetWindowRefreshCallback(GLFWwindow* window, GLFWwindowrefreshfun cbfun);

/*! @brief Sets the focus callback for the specified window.
 *
 *  This function sets the focus callback of the specified window, which is
 *  called when the window gains or loses input focus.
 *
 *  After the focus callback is called for a window that lost input focus,
 *  synthetic key and mouse button release events will be generated for all such
 *  that had been pressed.  For more information, see @ref glfwSetKeyCallback
 *  and @ref glfwSetMouseButtonCallback.
 *
 *  @param[in] window The window whose callback to set.
 *  @param[in] cbfun The new callback, or `NULL` to remove the currently set
 *  callback.
 *  @return The previously set callback, or `NULL` if no callback was set or the
 *  library had not been [initialized](@ref intro_init).
 *
 *  @errors Possible errors include @ref GLFW_NOT_INITIALIZED.
 *
 *  @thread_safety This function must only be called from the main thread.
 *
 *  @sa @ref window_focus
 *
 *  @since Added in version 3.0.
 *
 *  @ingroup window
 */
GLFWAPI GLFWwindowfocusfun glfwSetWindowFocusCallback(GLFWwindow* window, GLFWwindowfocusfun cbfun);

/*! @brief Sets the iconify callback for the specified window.
 *
 *  This function sets the iconification callback of the specified window, which
 *  is called when the window is iconified or restored.
 *
 *  @param[in] window The window whose callback to set.
 *  @param[in] cbfun The new callback, or `NULL` to remove the currently set
 *  callback.
 *  @return The previously set callback, or `NULL` if no callback was set or the
 *  library had not been [initialized](@ref intro_init).
 *
 *  @errors Possible errors include @ref GLFW_NOT_INITIALIZED.
 *
 *  @remark @wayland The wl_shell protocol has no concept of iconification,
 *  this callback will never be called when using this deprecated protocol.
 *
 *  @thread_safety This function must only be called from the main thread.
 *
 *  @sa @ref window_iconify
 *
 *  @since Added in version 3.0.
 *
 *  @ingroup window
 */
GLFWAPI GLFWwindowiconifyfun glfwSetWindowIconifyCallback(GLFWwindow* window, GLFWwindowiconifyfun cbfun);

/*! @brief Sets the maximize callback for the specified window.
 *
 *  This function sets the maximization callback of the specified window, which
 *  is called when the window is maximized or restored.
 *
 *  @param[in] window The window whose callback to set.
 *  @param[in] cbfun The new callback, or `NULL` to remove the currently set
 *  callback.
 *  @return The previously set callback, or `NULL` if no callback was set or the
 *  library had not been [initialized](@ref intro_init).
 *
 *  @errors Possible errors include @ref GLFW_NOT_INITIALIZED.
 *
 *  @thread_safety This function must only be called from the main thread.
 *
 *  @sa @ref window_maximize
 *
 *  @since Added in version 3.3.
 *
 *  @ingroup window
 */
GLFWAPI GLFWwindowmaximizefun glfwSetWindowMaximizeCallback(GLFWwindow* window, GLFWwindowmaximizefun cbfun);

/*! @brief Sets the framebuffer resize callback for the specified window.
 *
 *  This function sets the framebuffer resize callback of the specified window,
 *  which is called when the framebuffer of the specified window is resized.
 *
 *  @param[in] window The window whose callback to set.
 *  @param[in] cbfun The new callback, or `NULL` to remove the currently set
 *  callback.
 *  @return The previously set callback, or `NULL` if no callback was set or the
 *  library had not been [initialized](@ref intro_init).
 *
 *  @errors Possible errors include @ref GLFW_NOT_INITIALIZED.
 *
 *  @thread_safety This function must only be called from the main thread.
 *
 *  @sa @ref window_fbsize
 *
 *  @since Added in version 3.0.
 *
 *  @ingroup window
 */
GLFWAPI GLFWframebuffersizefun glfwSetFramebufferSizeCallback(GLFWwindow* window, GLFWframebuffersizefun cbfun);

/*! @brief Sets the window content scale callback for the specified window.
 *
 *  This function sets the window content scale callback of the specified window,
 *  which is called when the content scale of the specified window changes.
 *
 *  @param[in] window The window whose callback to set.
 *  @param[in] cbfun The new callback, or `NULL` to remove the currently set
 *  callback.
 *  @return The previously set callback, or `NULL` if no callback was set or the
 *  library had not been [initialized](@ref intro_init).
 *
 *  @errors Possible errors include @ref GLFW_NOT_INITIALIZED.
 *
 *  @thread_safety This function must only be called from the main thread.
 *
 *  @sa @ref window_scale
 *  @sa @ref glfwGetWindowContentScale
 *
 *  @since Added in version 3.3.
 *
 *  @ingroup window
 */
GLFWAPI GLFWwindowcontentscalefun glfwSetWindowContentScaleCallback(GLFWwindow* window, GLFWwindowcontentscalefun cbfun);

/*! @brief Processes all pending events.
 *
 *  This function processes only those events that are already in the event
 *  queue and then returns immediately.  Processing events will cause the window
 *  and input callbacks associated with those events to be called.
 *
 *  On some platforms, a window move, resize or menu operation will cause event
 *  processing to block.  This is due to how event processing is designed on
 *  those platforms.  You can use the
 *  [window refresh callback](@ref window_refresh) to redraw the contents of
 *  your window when necessary during such operations.
 *
 *  Do not assume that callbacks you set will _only_ be called in response to
 *  event processing functions like this one.  While it is necessary to poll for
 *  events, window systems that require GLFW to register callbacks of its own
 *  can pass events to GLFW in response to many window system function calls.
 *  GLFW will pass those events on to the application callbacks before
 *  returning.
 *
 *  Event processing is not required for joystick input to work.
 *
 *  @errors Possible errors include @ref GLFW_NOT_INITIALIZED and @ref
 *  GLFW_PLATFORM_ERROR.
 *
 *  @reentrancy This function must not be called from a callback.
 *
 *  @thread_safety This function must only be called from the main thread.
 *
 *  @sa @ref events
 *  @sa @ref glfwWaitEvents
 *  @sa @ref glfwWaitEventsTimeout
 *
 *  @since Added in version 1.0.
 *
 *  @ingroup window
 */
GLFWAPI void glfwPollEvents(void);

/*! @brief Waits until events are queued and processes them.
 *
 *  This function puts the calling thread to sleep until at least one event is
 *  available in the event queue.  Once one or more events are available,
 *  it behaves exactly like @ref glfwPollEvents, i.e. the events in the queue
 *  are processed and the function then returns immediately.  Processing events
 *  will cause the window and input callbacks associated with those events to be
 *  called.
 *
 *  Since not all events are associated with callbacks, this function may return
 *  without a callback having been called even if you are monitoring all
 *  callbacks.
 *
 *  On some platforms, a window move, resize or menu operation will cause event
 *  processing to block.  This is due to how event processing is designed on
 *  those platforms.  You can use the
 *  [window refresh callback](@ref window_refresh) to redraw the contents of
 *  your window when necessary during such operations.
 *
 *  Do not assume that callbacks you set will _only_ be called in response to
 *  event processing functions like this one.  While it is necessary to poll for
 *  events, window systems that require GLFW to register callbacks of its own
 *  can pass events to GLFW in response to many window system function calls.
 *  GLFW will pass those events on to the application callbacks before
 *  returning.
 *
 *  If no windows exist, this function returns immediately.  For synchronization
 *  of threads in applications that do not create windows, use your threading
 *  library of choice.
 *
 *  Event processing is not required for joystick input to work.
 *
 *  @errors Possible errors include @ref GLFW_NOT_INITIALIZED and @ref
 *  GLFW_PLATFORM_ERROR.
 *
 *  @reentrancy This function must not be called from a callback.
 *
 *  @thread_safety This function must only be called from the main thread.
 *
 *  @sa @ref events
 *  @sa @ref glfwPollEvents
 *  @sa @ref glfwWaitEventsTimeout
 *
 *  @since Added in version 2.5.
 *
 *  @ingroup window
 */
GLFWAPI void glfwWaitEvents(void);

/*! @brief Waits with timeout until events are queued and processes them.
 *
 *  This function puts the calling thread to sleep until at least one event is
 *  available in the event queue, or until the specified timeout is reached.  If
 *  one or more events are available, it behaves exactly like @ref
 *  glfwPollEvents, i.e. the events in the queue are processed and the function
 *  then returns immediately.  Processing events will cause the window and input
 *  callbacks associated with those events to be called.
 *
 *  The timeout value must be a positive finite number.
 *
 *  Since not all events are associated with callbacks, this function may return
 *  without a callback having been called even if you are monitoring all
 *  callbacks.
 *
 *  On some platforms, a window move, resize or menu operation will cause event
 *  processing to block.  This is due to how event processing is designed on
 *  those platforms.  You can use the
 *  [window refresh callback](@ref window_refresh) to redraw the contents of
 *  your window when necessary during such operations.
 *
 *  Do not assume that callbacks you set will _only_ be called in response to
 *  event processing functions like this one.  While it is necessary to poll for
 *  events, window systems that require GLFW to register callbacks of its own
 *  can pass events to GLFW in response to many window system function calls.
 *  GLFW will pass those events on to the application callbacks before
 *  returning.
 *
 *  If no windows exist, this function returns immediately.  For synchronization
 *  of threads in applications that do not create windows, use your threading
 *  library of choice.
 *
 *  Event processing is not required for joystick input to work.
 *
 *  @param[in] timeout The maximum amount of time, in seconds, to wait.
 *
 *  @reentrancy This function must not be called from a callback.
 *
 *  @thread_safety This function must only be called from the main thread.
 *
 *  @sa @ref events
 *  @sa @ref glfwPollEvents
 *  @sa @ref glfwWaitEvents
 *
 *  @since Added in version 3.2.
 *
 *  @ingroup window
 */
GLFWAPI void glfwWaitEventsTimeout(double timeout);

/*! @brief Posts an empty event to the event queue.
 *
 *  This function posts an empty event from the current thread to the event
 *  queue, causing @ref glfwWaitEvents or @ref glfwWaitEventsTimeout to return.
 *
 *  If no windows exist, this function returns immediately.  For synchronization
 *  of threads in applications that do not create windows, use your threading
 *  library of choice.
 *
 *  @errors Possible errors include @ref GLFW_NOT_INITIALIZED and @ref
 *  GLFW_PLATFORM_ERROR.
 *
 *  @thread_safety This function may be called from any thread.
 *
 *  @sa @ref events
 *  @sa @ref glfwWaitEvents
 *  @sa @ref glfwWaitEventsTimeout
 *
 *  @since Added in version 3.1.
 *
 *  @ingroup window
 */
GLFWAPI void glfwPostEmptyEvent(void);

/*! @brief Returns the value of an input option for the specified window.
 *
 *  This function returns the value of an input option for the specified window.
 *  The mode must be one of @ref GLFW_CURSOR, @ref GLFW_STICKY_KEYS,
 *  @ref GLFW_STICKY_MOUSE_BUTTONS or @ref GLFW_LOCK_KEY_MODS.
 *
 *  @param[in] window The window to query.
 *  @param[in] mode One of `GLFW_CURSOR`, `GLFW_STICKY_KEYS`,
 *  `GLFW_STICKY_MOUSE_BUTTONS` or `GLFW_LOCK_KEY_MODS`.
 *
 *  @errors Possible errors include @ref GLFW_NOT_INITIALIZED and @ref
 *  GLFW_INVALID_ENUM.
 *
 *  @thread_safety This function must only be called from the main thread.
 *
 *  @sa @ref glfwSetInputMode
 *
 *  @since Added in version 3.0.
 *
 *  @ingroup input
 */
GLFWAPI int glfwGetInputMode(GLFWwindow* window, int mode);

/*! @brief Sets an input option for the specified window.
 *
 *  This function sets an input mode option for the specified window.  The mode
 *  must be one of @ref GLFW_CURSOR, @ref GLFW_STICKY_KEYS,
 *  @ref GLFW_STICKY_MOUSE_BUTTONS or @ref GLFW_LOCK_KEY_MODS.
 *
 *  If the mode is `GLFW_CURSOR`, the value must be one of the following cursor
 *  modes:
 *  - `GLFW_CURSOR_NORMAL` makes the cursor visible and behaving normally.
 *  - `GLFW_CURSOR_HIDDEN` makes the cursor invisible when it is over the client
 *    area of the window but does not restrict the cursor from leaving.
 *  - `GLFW_CURSOR_DISABLED` hides and grabs the cursor, providing virtual
 *    and unlimited cursor movement.  This is useful for implementing for
 *    example 3D camera controls.
 *
 *  If the mode is `GLFW_STICKY_KEYS`, the value must be either `GLFW_TRUE` to
 *  enable sticky keys, or `GLFW_FALSE` to disable it.  If sticky keys are
 *  enabled, a key press will ensure that @ref glfwGetKey returns `GLFW_PRESS`
 *  the next time it is called even if the key had been released before the
 *  call.  This is useful when you are only interested in whether keys have been
 *  pressed but not when or in which order.
 *
 *  If the mode is `GLFW_STICKY_MOUSE_BUTTONS`, the value must be either
 *  `GLFW_TRUE` to enable sticky mouse buttons, or `GLFW_FALSE` to disable it.
 *  If sticky mouse buttons are enabled, a mouse button press will ensure that
 *  @ref glfwGetMouseButton returns `GLFW_PRESS` the next time it is called even
 *  if the mouse button had been released before the call.  This is useful when
 *  you are only interested in whether mouse buttons have been pressed but not
 *  when or in which order.
 *
 *  If the mode is `GLFW_LOCK_KEY_MODS`, the value must be either `GLFW_TRUE` to
 *  enable lock key modifier bits, or `GLFW_FALSE` to disable them.  If enabled,
 *  callbacks that receive modifier bits will also have the @ref
 *  GLFW_MOD_CAPS_LOCK bit set when the event was generated with Caps Lock on,
 *  and the @ref GLFW_MOD_NUM_LOCK bit when Num Lock was on.
 *
 *  @param[in] window The window whose input mode to set.
 *  @param[in] mode One of `GLFW_CURSOR`, `GLFW_STICKY_KEYS`,
 *  `GLFW_STICKY_MOUSE_BUTTONS` or `GLFW_LOCK_KEY_MODS`.
 *  @param[in] value The new value of the specified input mode.
 *
 *  @errors Possible errors include @ref GLFW_NOT_INITIALIZED, @ref
 *  GLFW_INVALID_ENUM and @ref GLFW_PLATFORM_ERROR.
 *
 *  @thread_safety This function must only be called from the main thread.
 *
 *  @sa @ref glfwGetInputMode
 *
 *  @since Added in version 3.0.  Replaces `glfwEnable` and `glfwDisable`.
 *
 *  @ingroup input
 */
GLFWAPI void glfwSetInputMode(GLFWwindow* window, int mode, int value);

/*! @brief Returns the layout-specific name of the specified printable key.
 *
 *  This function returns the name of the specified printable key, encoded as
 *  UTF-8.  This is typically the character that key would produce without any
 *  modifier keys, intended for displaying key bindings to the user.  For dead
 *  keys, it is typically the diacritic it would add to a character.
 *
 *  __Do not use this function__ for [text input](@ref input_char).  You will
 *  break text input for many languages even if it happens to work for yours.
 *
 *  If the key is `GLFW_KEY_UNKNOWN`, the scancode is used to identify the key,
 *  otherwise the scancode is ignored.  If you specify a non-printable key, or
 *  `GLFW_KEY_UNKNOWN` and a scancode that maps to a non-printable key, this
 *  function returns `NULL` but does not emit an error.
 *
 *  This behavior allows you to always pass in the arguments in the
 *  [key callback](@ref input_key) without modification.
 *
 *  The printable keys are:
 *  - `GLFW_KEY_APOSTROPHE`
 *  - `GLFW_KEY_COMMA`
 *  - `GLFW_KEY_MINUS`
 *  - `GLFW_KEY_PERIOD`
 *  - `GLFW_KEY_SLASH`
 *  - `GLFW_KEY_SEMICOLON`
 *  - `GLFW_KEY_EQUAL`
 *  - `GLFW_KEY_LEFT_BRACKET`
 *  - `GLFW_KEY_RIGHT_BRACKET`
 *  - `GLFW_KEY_BACKSLASH`
 *  - `GLFW_KEY_WORLD_1`
 *  - `GLFW_KEY_WORLD_2`
 *  - `GLFW_KEY_0` to `GLFW_KEY_9`
 *  - `GLFW_KEY_A` to `GLFW_KEY_Z`
 *  - `GLFW_KEY_KP_0` to `GLFW_KEY_KP_9`
 *  - `GLFW_KEY_KP_DECIMAL`
 *  - `GLFW_KEY_KP_DIVIDE`
 *  - `GLFW_KEY_KP_MULTIPLY`
 *  - `GLFW_KEY_KP_SUBTRACT`
 *  - `GLFW_KEY_KP_ADD`
 *  - `GLFW_KEY_KP_EQUAL`
 *
 *  Names for printable keys depend on keyboard layout, while names for
 *  non-printable keys are the same across layouts but depend on the application
 *  language and should be localized along with other user interface text.
 *
 *  @param[in] key The key to query, or `GLFW_KEY_UNKNOWN`.
 *  @param[in] scancode The scancode of the key to query.
 *  @return The UTF-8 encoded, layout-specific name of the key, or `NULL`.
 *
 *  @errors Possible errors include @ref GLFW_NOT_INITIALIZED and @ref
 *  GLFW_PLATFORM_ERROR.
 *
 *  @pointer_lifetime The returned string is allocated and freed by GLFW.  You
 *  should not free it yourself.  It is valid until the next call to @ref
 *  glfwGetKeyName, or until the library is terminated.
 *
 *  @thread_safety This function must only be called from the main thread.
 *
 *  @sa @ref input_key_name
 *
 *  @since Added in version 3.2.
 *
 *  @ingroup input
 */
GLFWAPI const char* glfwGetKeyName(int key, int scancode);

/*! @brief Returns the platform-specific scancode of the specified key.
 *
 *  This function returns the platform-specific scancode of the specified key.
 *
 *  If the key is `GLFW_KEY_UNKNOWN` or does not exist on the keyboard this
 *  method will return `-1`.
 *
 *  @param[in] key Any [named key](@ref keys).
 *  @return The platform-specific scancode for the key, or `-1` if an
 *  [error](@ref error_handling) occurred.
 *
 *  @errors Possible errors include @ref GLFW_NOT_INITIALIZED, @ref
 *  GLFW_INVALID_ENUM and @ref GLFW_PLATFORM_ERROR.
 *
 *  @thread_safety This function may be called from any thread.
 *
 *  @sa @ref input_key
 *
 *  @since Added in version 3.3.
 *
 *  @ingroup input
 */
GLFWAPI int glfwGetKeyScancode(int key);

/*! @brief Returns the last reported state of a keyboard key for the specified
 *  window.
 *
 *  This function returns the last state reported for the specified key to the
 *  specified window.  The returned state is one of `GLFW_PRESS` or
 *  `GLFW_RELEASE`.  The higher-level action `GLFW_REPEAT` is only reported to
 *  the key callback.
 *
 *  If the @ref GLFW_STICKY_KEYS input mode is enabled, this function returns
 *  `GLFW_PRESS` the first time you call it for a key that was pressed, even if
 *  that key has already been released.
 *
 *  The key functions deal with physical keys, with [key tokens](@ref keys)
 *  named after their use on the standard US keyboard layout.  If you want to
 *  input text, use the Unicode character callback instead.
 *
 *  The [modifier key bit masks](@ref mods) are not key tokens and cannot be
 *  used with this function.
 *
 *  __Do not use this function__ to implement [text input](@ref input_char).
 *
 *  @param[in] window The desired window.
 *  @param[in] key The desired [keyboard key](@ref keys).  `GLFW_KEY_UNKNOWN` is
 *  not a valid key for this function.
 *  @return One of `GLFW_PRESS` or `GLFW_RELEASE`.
 *
 *  @errors Possible errors include @ref GLFW_NOT_INITIALIZED and @ref
 *  GLFW_INVALID_ENUM.
 *
 *  @thread_safety This function must only be called from the main thread.
 *
 *  @sa @ref input_key
 *
 *  @since Added in version 1.0.
 *  @glfw3 Added window handle parameter.
 *
 *  @ingroup input
 */
GLFWAPI int glfwGetKey(GLFWwindow* window, int key);

/*! @brief Returns the last reported state of a mouse button for the specified
 *  window.
 *
 *  This function returns the last state reported for the specified mouse button
 *  to the specified window.  The returned state is one of `GLFW_PRESS` or
 *  `GLFW_RELEASE`.
 *
 *  If the @ref GLFW_STICKY_MOUSE_BUTTONS input mode is enabled, this function
 *  `GLFW_PRESS` the first time you call it for a mouse button that was pressed,
 *  even if that mouse button has already been released.
 *
 *  @param[in] window The desired window.
 *  @param[in] button The desired [mouse button](@ref buttons).
 *  @return One of `GLFW_PRESS` or `GLFW_RELEASE`.
 *
 *  @errors Possible errors include @ref GLFW_NOT_INITIALIZED and @ref
 *  GLFW_INVALID_ENUM.
 *
 *  @thread_safety This function must only be called from the main thread.
 *
 *  @sa @ref input_mouse_button
 *
 *  @since Added in version 1.0.
 *  @glfw3 Added window handle parameter.
 *
 *  @ingroup input
 */
GLFWAPI int glfwGetMouseButton(GLFWwindow* window, int button);

/*! @brief Retrieves the position of the cursor relative to the client area of
 *  the window.
 *
 *  This function returns the position of the cursor, in screen coordinates,
 *  relative to the upper-left corner of the client area of the specified
 *  window.
 *
 *  If the cursor is disabled (with `GLFW_CURSOR_DISABLED`) then the cursor
 *  position is unbounded and limited only by the minimum and maximum values of
 *  a `double`.
 *
 *  The coordinate can be converted to their integer equivalents with the
 *  `floor` function.  Casting directly to an integer type works for positive
 *  coordinates, but fails for negative ones.
 *
 *  Any or all of the position arguments may be `NULL`.  If an error occurs, all
 *  non-`NULL` position arguments will be set to zero.
 *
 *  @param[in] window The desired window.
 *  @param[out] xpos Where to store the cursor x-coordinate, relative to the
 *  left edge of the client area, or `NULL`.
 *  @param[out] ypos Where to store the cursor y-coordinate, relative to the to
 *  top edge of the client area, or `NULL`.
 *
 *  @errors Possible errors include @ref GLFW_NOT_INITIALIZED and @ref
 *  GLFW_PLATFORM_ERROR.
 *
 *  @thread_safety This function must only be called from the main thread.
 *
 *  @sa @ref cursor_pos
 *  @sa @ref glfwSetCursorPos
 *
 *  @since Added in version 3.0.  Replaces `glfwGetMousePos`.
 *
 *  @ingroup input
 */
GLFWAPI void glfwGetCursorPos(GLFWwindow* window, double* xpos, double* ypos);

/*! @brief Sets the position of the cursor, relative to the client area of the
 *  window.
 *
 *  This function sets the position, in screen coordinates, of the cursor
 *  relative to the upper-left corner of the client area of the specified
 *  window.  The window must have input focus.  If the window does not have
 *  input focus when this function is called, it fails silently.
 *
 *  __Do not use this function__ to implement things like camera controls.  GLFW
 *  already provides the `GLFW_CURSOR_DISABLED` cursor mode that hides the
 *  cursor, transparently re-centers it and provides unconstrained cursor
 *  motion.  See @ref glfwSetInputMode for more information.
 *
 *  If the cursor mode is `GLFW_CURSOR_DISABLED` then the cursor position is
 *  unconstrained and limited only by the minimum and maximum values of
 *  a `double`.
 *
 *  @param[in] window The desired window.
 *  @param[in] xpos The desired x-coordinate, relative to the left edge of the
 *  client area.
 *  @param[in] ypos The desired y-coordinate, relative to the top edge of the
 *  client area.
 *
 *  @errors Possible errors include @ref GLFW_NOT_INITIALIZED and @ref
 *  GLFW_PLATFORM_ERROR.
 *
 *  @remark @wayland This function will only work when the cursor mode is
 *  `GLFW_CURSOR_DISABLED`, otherwise it will do nothing.
 *
 *  @thread_safety This function must only be called from the main thread.
 *
 *  @sa @ref cursor_pos
 *  @sa @ref glfwGetCursorPos
 *
 *  @since Added in version 3.0.  Replaces `glfwSetMousePos`.
 *
 *  @ingroup input
 */
GLFWAPI void glfwSetCursorPos(GLFWwindow* window, double xpos, double ypos);

/*! @brief Creates a custom cursor.
 *
 *  Creates a new custom cursor image that can be set for a window with @ref
 *  glfwSetCursor.  The cursor can be destroyed with @ref glfwDestroyCursor.
 *  Any remaining cursors are destroyed by @ref glfwTerminate.
 *
 *  The pixels are 32-bit, little-endian, non-premultiplied RGBA, i.e. eight
 *  bits per channel with the red channel first.  They are arranged canonically
 *  as packed sequential rows, starting from the top-left corner.
 *
 *  The cursor hotspot is specified in pixels, relative to the upper-left corner
 *  of the cursor image.  Like all other coordinate systems in GLFW, the X-axis
 *  points to the right and the Y-axis points down.
 *
 *  @param[in] image The desired cursor image.
 *  @param[in] xhot The desired x-coordinate, in pixels, of the cursor hotspot.
 *  @param[in] yhot The desired y-coordinate, in pixels, of the cursor hotspot.
 *  @return The handle of the created cursor, or `NULL` if an
 *  [error](@ref error_handling) occurred.
 *
 *  @errors Possible errors include @ref GLFW_NOT_INITIALIZED and @ref
 *  GLFW_PLATFORM_ERROR.
 *
 *  @pointer_lifetime The specified image data is copied before this function
 *  returns.
 *
 *  @thread_safety This function must only be called from the main thread.
 *
 *  @sa @ref cursor_object
 *  @sa @ref glfwDestroyCursor
 *  @sa @ref glfwCreateStandardCursor
 *
 *  @since Added in version 3.1.
 *
 *  @ingroup input
 */
GLFWAPI GLFWcursor* glfwCreateCursor(const GLFWimage* image, int xhot, int yhot);

/*! @brief Creates a cursor with a standard shape.
 *
 *  Returns a cursor with a [standard shape](@ref shapes), that can be set for
 *  a window with @ref glfwSetCursor.
 *
 *  @param[in] shape One of the [standard shapes](@ref shapes).
 *  @return A new cursor ready to use or `NULL` if an
 *  [error](@ref error_handling) occurred.
 *
 *  @errors Possible errors include @ref GLFW_NOT_INITIALIZED, @ref
 *  GLFW_INVALID_ENUM and @ref GLFW_PLATFORM_ERROR.
 *
 *  @thread_safety This function must only be called from the main thread.
 *
 *  @sa @ref cursor_object
 *  @sa @ref glfwCreateCursor
 *
 *  @since Added in version 3.1.
 *
 *  @ingroup input
 */
GLFWAPI GLFWcursor* glfwCreateStandardCursor(int shape);

/*! @brief Destroys a cursor.
 *
 *  This function destroys a cursor previously created with @ref
 *  glfwCreateCursor.  Any remaining cursors will be destroyed by @ref
 *  glfwTerminate.
 *
 *  If the specified cursor is current for any window, that window will be
 *  reverted to the default cursor.  This does not affect the cursor mode.
 *
 *  @param[in] cursor The cursor object to destroy.
 *
 *  @errors Possible errors include @ref GLFW_NOT_INITIALIZED and @ref
 *  GLFW_PLATFORM_ERROR.
 *
 *  @reentrancy This function must not be called from a callback.
 *
 *  @thread_safety This function must only be called from the main thread.
 *
 *  @sa @ref cursor_object
 *  @sa @ref glfwCreateCursor
 *
 *  @since Added in version 3.1.
 *
 *  @ingroup input
 */
GLFWAPI void glfwDestroyCursor(GLFWcursor* cursor);

/*! @brief Sets the cursor for the window.
 *
 *  This function sets the cursor image to be used when the cursor is over the
 *  client area of the specified window.  The set cursor will only be visible
 *  when the [cursor mode](@ref cursor_mode) of the window is
 *  `GLFW_CURSOR_NORMAL`.
 *
 *  On some platforms, the set cursor may not be visible unless the window also
 *  has input focus.
 *
 *  @param[in] window The window to set the cursor for.
 *  @param[in] cursor The cursor to set, or `NULL` to switch back to the default
 *  arrow cursor.
 *
 *  @errors Possible errors include @ref GLFW_NOT_INITIALIZED and @ref
 *  GLFW_PLATFORM_ERROR.
 *
 *  @thread_safety This function must only be called from the main thread.
 *
 *  @sa @ref cursor_object
 *
 *  @since Added in version 3.1.
 *
 *  @ingroup input
 */
GLFWAPI void glfwSetCursor(GLFWwindow* window, GLFWcursor* cursor);

/*! @brief Sets the key callback.
 *
 *  This function sets the key callback of the specified window, which is called
 *  when a key is pressed, repeated or released.
 *
 *  The key functions deal with physical keys, with layout independent
 *  [key tokens](@ref keys) named after their values in the standard US keyboard
 *  layout.  If you want to input text, use the
 *  [character callback](@ref glfwSetCharCallback) instead.
 *
 *  When a window loses input focus, it will generate synthetic key release
 *  events for all pressed keys.  You can tell these events from user-generated
 *  events by the fact that the synthetic ones are generated after the focus
 *  loss event has been processed, i.e. after the
 *  [window focus callback](@ref glfwSetWindowFocusCallback) has been called.
 *
 *  The scancode of a key is specific to that platform or sometimes even to that
 *  machine.  Scancodes are intended to allow users to bind keys that don't have
 *  a GLFW key token.  Such keys have `key` set to `GLFW_KEY_UNKNOWN`, their
 *  state is not saved and so it cannot be queried with @ref glfwGetKey.
 *
 *  Sometimes GLFW needs to generate synthetic key events, in which case the
 *  scancode may be zero.
 *
 *  @param[in] window The window whose callback to set.
 *  @param[in] cbfun The new key callback, or `NULL` to remove the currently
 *  set callback.
 *  @return The previously set callback, or `NULL` if no callback was set or the
 *  library had not been [initialized](@ref intro_init).
 *
 *  @errors Possible errors include @ref GLFW_NOT_INITIALIZED.
 *
 *  @thread_safety This function must only be called from the main thread.
 *
 *  @sa @ref input_key
 *
 *  @since Added in version 1.0.
 *  @glfw3 Added window handle parameter and return value.
 *
 *  @ingroup input
 */
GLFWAPI GLFWkeyfun glfwSetKeyCallback(GLFWwindow* window, GLFWkeyfun cbfun);

/*! @brief Sets the Unicode character callback.
 *
 *  This function sets the character callback of the specified window, which is
 *  called when a Unicode character is input.
 *
 *  The character callback is intended for Unicode text input.  As it deals with
 *  characters, it is keyboard layout dependent, whereas the
 *  [key callback](@ref glfwSetKeyCallback) is not.  Characters do not map 1:1
 *  to physical keys, as a key may produce zero, one or more characters.  If you
 *  want to know whether a specific physical key was pressed or released, see
 *  the key callback instead.
 *
 *  The character callback behaves as system text input normally does and will
 *  not be called if modifier keys are held down that would prevent normal text
 *  input on that platform, for example a Super (Command) key on macOS or Alt key
 *  on Windows.  There is a
 *  [character with modifiers callback](@ref glfwSetCharModsCallback) that
 *  receives these events.
 *
 *  @param[in] window The window whose callback to set.
 *  @param[in] cbfun The new callback, or `NULL` to remove the currently set
 *  callback.
 *  @return The previously set callback, or `NULL` if no callback was set or the
 *  library had not been [initialized](@ref intro_init).
 *
 *  @errors Possible errors include @ref GLFW_NOT_INITIALIZED.
 *
 *  @thread_safety This function must only be called from the main thread.
 *
 *  @sa @ref input_char
 *
 *  @since Added in version 2.4.
 *  @glfw3 Added window handle parameter and return value.
 *
 *  @ingroup input
 */
GLFWAPI GLFWcharfun glfwSetCharCallback(GLFWwindow* window, GLFWcharfun cbfun);

/*! @brief Sets the Unicode character with modifiers callback.
 *
 *  This function sets the character with modifiers callback of the specified
 *  window, which is called when a Unicode character is input regardless of what
 *  modifier keys are used.
 *
 *  The character with modifiers callback is intended for implementing custom
 *  Unicode character input.  For regular Unicode text input, see the
 *  [character callback](@ref glfwSetCharCallback).  Like the character
 *  callback, the character with modifiers callback deals with characters and is
 *  keyboard layout dependent.  Characters do not map 1:1 to physical keys, as
 *  a key may produce zero, one or more characters.  If you want to know whether
 *  a specific physical key was pressed or released, see the
 *  [key callback](@ref glfwSetKeyCallback) instead.
 *
 *  @param[in] window The window whose callback to set.
 *  @param[in] cbfun The new callback, or `NULL` to remove the currently set
 *  callback.
 *  @return The previously set callback, or `NULL` if no callback was set or an
 *  [error](@ref error_handling) occurred.
 *
 *  @deprecated Scheduled for removal in version 4.0.
 *
 *  @errors Possible errors include @ref GLFW_NOT_INITIALIZED.
 *
 *  @thread_safety This function must only be called from the main thread.
 *
 *  @sa @ref input_char
 *
 *  @since Added in version 3.1.
 *
 *  @ingroup input
 */
GLFWAPI GLFWcharmodsfun glfwSetCharModsCallback(GLFWwindow* window, GLFWcharmodsfun cbfun);

/*! @brief Sets the mouse button callback.
 *
 *  This function sets the mouse button callback of the specified window, which
 *  is called when a mouse button is pressed or released.
 *
 *  When a window loses input focus, it will generate synthetic mouse button
 *  release events for all pressed mouse buttons.  You can tell these events
 *  from user-generated events by the fact that the synthetic ones are generated
 *  after the focus loss event has been processed, i.e. after the
 *  [window focus callback](@ref glfwSetWindowFocusCallback) has been called.
 *
 *  @param[in] window The window whose callback to set.
 *  @param[in] cbfun The new callback, or `NULL` to remove the currently set
 *  callback.
 *  @return The previously set callback, or `NULL` if no callback was set or the
 *  library had not been [initialized](@ref intro_init).
 *
 *  @errors Possible errors include @ref GLFW_NOT_INITIALIZED.
 *
 *  @thread_safety This function must only be called from the main thread.
 *
 *  @sa @ref input_mouse_button
 *
 *  @since Added in version 1.0.
 *  @glfw3 Added window handle parameter and return value.
 *
 *  @ingroup input
 */
GLFWAPI GLFWmousebuttonfun glfwSetMouseButtonCallback(GLFWwindow* window, GLFWmousebuttonfun cbfun);

/*! @brief Sets the cursor position callback.
 *
 *  This function sets the cursor position callback of the specified window,
 *  which is called when the cursor is moved.  The callback is provided with the
 *  position, in screen coordinates, relative to the upper-left corner of the
 *  client area of the window.
 *
 *  @param[in] window The window whose callback to set.
 *  @param[in] cbfun The new callback, or `NULL` to remove the currently set
 *  callback.
 *  @return The previously set callback, or `NULL` if no callback was set or the
 *  library had not been [initialized](@ref intro_init).
 *
 *  @errors Possible errors include @ref GLFW_NOT_INITIALIZED.
 *
 *  @thread_safety This function must only be called from the main thread.
 *
 *  @sa @ref cursor_pos
 *
 *  @since Added in version 3.0.  Replaces `glfwSetMousePosCallback`.
 *
 *  @ingroup input
 */
GLFWAPI GLFWcursorposfun glfwSetCursorPosCallback(GLFWwindow* window, GLFWcursorposfun cbfun);

/*! @brief Sets the cursor enter/exit callback.
 *
 *  This function sets the cursor boundary crossing callback of the specified
 *  window, which is called when the cursor enters or leaves the client area of
 *  the window.
 *
 *  @param[in] window The window whose callback to set.
 *  @param[in] cbfun The new callback, or `NULL` to remove the currently set
 *  callback.
 *  @return The previously set callback, or `NULL` if no callback was set or the
 *  library had not been [initialized](@ref intro_init).
 *
 *  @errors Possible errors include @ref GLFW_NOT_INITIALIZED.
 *
 *  @thread_safety This function must only be called from the main thread.
 *
 *  @sa @ref cursor_enter
 *
 *  @since Added in version 3.0.
 *
 *  @ingroup input
 */
GLFWAPI GLFWcursorenterfun glfwSetCursorEnterCallback(GLFWwindow* window, GLFWcursorenterfun cbfun);

/*! @brief Sets the scroll callback.
 *
 *  This function sets the scroll callback of the specified window, which is
 *  called when a scrolling device is used, such as a mouse wheel or scrolling
 *  area of a touchpad.
 *
 *  The scroll callback receives all scrolling input, like that from a mouse
 *  wheel or a touchpad scrolling area.
 *
 *  @param[in] window The window whose callback to set.
 *  @param[in] cbfun The new scroll callback, or `NULL` to remove the currently
 *  set callback.
 *  @return The previously set callback, or `NULL` if no callback was set or the
 *  library had not been [initialized](@ref intro_init).
 *
 *  @errors Possible errors include @ref GLFW_NOT_INITIALIZED.
 *
 *  @thread_safety This function must only be called from the main thread.
 *
 *  @sa @ref scrolling
 *
 *  @since Added in version 3.0.  Replaces `glfwSetMouseWheelCallback`.
 *
 *  @ingroup input
 */
GLFWAPI GLFWscrollfun glfwSetScrollCallback(GLFWwindow* window, GLFWscrollfun cbfun);

/*! @brief Sets the file drop callback.
 *
 *  This function sets the file drop callback of the specified window, which is
 *  called when one or more dragged files are dropped on the window.
 *
 *  Because the path array and its strings may have been generated specifically
 *  for that event, they are not guaranteed to be valid after the callback has
 *  returned.  If you wish to use them after the callback returns, you need to
 *  make a deep copy.
 *
 *  @param[in] window The window whose callback to set.
 *  @param[in] cbfun The new file drop callback, or `NULL` to remove the
 *  currently set callback.
 *  @return The previously set callback, or `NULL` if no callback was set or the
 *  library had not been [initialized](@ref intro_init).
 *
 *  @errors Possible errors include @ref GLFW_NOT_INITIALIZED.
 *
 *  @remark @wayland File drop is currently unimplemented.
 *
 *  @thread_safety This function must only be called from the main thread.
 *
 *  @sa @ref path_drop
 *
 *  @since Added in version 3.1.
 *
 *  @ingroup input
 */
GLFWAPI GLFWdropfun glfwSetDropCallback(GLFWwindow* window, GLFWdropfun cbfun);

/*! @brief Returns whether the specified joystick is present.
 *
 *  This function returns whether the specified joystick is present.
 *
 *  There is no need to call this function before other functions that accept
 *  a joystick ID, as they all check for presence before performing any other
 *  work.
 *
 *  @param[in] jid The [joystick](@ref joysticks) to query.
 *  @return `GLFW_TRUE` if the joystick is present, or `GLFW_FALSE` otherwise.
 *
 *  @errors Possible errors include @ref GLFW_NOT_INITIALIZED, @ref
 *  GLFW_INVALID_ENUM and @ref GLFW_PLATFORM_ERROR.
 *
 *  @thread_safety This function must only be called from the main thread.
 *
 *  @sa @ref joystick
 *
 *  @since Added in version 3.0.  Replaces `glfwGetJoystickParam`.
 *
 *  @ingroup input
 */
GLFWAPI int glfwJoystickPresent(int jid);

/*! @brief Returns the values of all axes of the specified joystick.
 *
 *  This function returns the values of all axes of the specified joystick.
 *  Each element in the array is a value between -1.0 and 1.0.
 *
 *  If the specified joystick is not present this function will return `NULL`
 *  but will not generate an error.  This can be used instead of first calling
 *  @ref glfwJoystickPresent.
 *
 *  @param[in] jid The [joystick](@ref joysticks) to query.
 *  @param[out] count Where to store the number of axis values in the returned
 *  array.  This is set to zero if the joystick is not present or an error
 *  occurred.
 *  @return An array of axis values, or `NULL` if the joystick is not present or
 *  an [error](@ref error_handling) occurred.
 *
 *  @errors Possible errors include @ref GLFW_NOT_INITIALIZED, @ref
 *  GLFW_INVALID_ENUM and @ref GLFW_PLATFORM_ERROR.
 *
 *  @pointer_lifetime The returned array is allocated and freed by GLFW.  You
 *  should not free it yourself.  It is valid until the specified joystick is
 *  disconnected or the library is terminated.
 *
 *  @thread_safety This function must only be called from the main thread.
 *
 *  @sa @ref joystick_axis
 *
 *  @since Added in version 3.0.  Replaces `glfwGetJoystickPos`.
 *
 *  @ingroup input
 */
GLFWAPI const float* glfwGetJoystickAxes(int jid, int* count);

/*! @brief Returns the state of all buttons of the specified joystick.
 *
 *  This function returns the state of all buttons of the specified joystick.
 *  Each element in the array is either `GLFW_PRESS` or `GLFW_RELEASE`.
 *
 *  For backward compatibility with earlier versions that did not have @ref
 *  glfwGetJoystickHats, the button array also includes all hats, each
 *  represented as four buttons.  The hats are in the same order as returned by
 *  __glfwGetJoystickHats__ and are in the order _up_, _right_, _down_ and
 *  _left_.  To disable these extra buttons, set the @ref
 *  GLFW_JOYSTICK_HAT_BUTTONS init hint before initialization.
 *
 *  If the specified joystick is not present this function will return `NULL`
 *  but will not generate an error.  This can be used instead of first calling
 *  @ref glfwJoystickPresent.
 *
 *  @param[in] jid The [joystick](@ref joysticks) to query.
 *  @param[out] count Where to store the number of button states in the returned
 *  array.  This is set to zero if the joystick is not present or an error
 *  occurred.
 *  @return An array of button states, or `NULL` if the joystick is not present
 *  or an [error](@ref error_handling) occurred.
 *
 *  @errors Possible errors include @ref GLFW_NOT_INITIALIZED, @ref
 *  GLFW_INVALID_ENUM and @ref GLFW_PLATFORM_ERROR.
 *
 *  @pointer_lifetime The returned array is allocated and freed by GLFW.  You
 *  should not free it yourself.  It is valid until the specified joystick is
 *  disconnected or the library is terminated.
 *
 *  @thread_safety This function must only be called from the main thread.
 *
 *  @sa @ref joystick_button
 *
 *  @since Added in version 2.2.
 *  @glfw3 Changed to return a dynamic array.
 *
 *  @ingroup input
 */
GLFWAPI const unsigned char* glfwGetJoystickButtons(int jid, int* count);

/*! @brief Returns the state of all hats of the specified joystick.
 *
 *  This function returns the state of all hats of the specified joystick.
 *  Each element in the array is one of the following values:
 *
 *  Name                  | Value
 *  --------------------- | --------------------------------
 *  `GLFW_HAT_CENTERED`   | 0
 *  `GLFW_HAT_UP`         | 1
 *  `GLFW_HAT_RIGHT`      | 2
 *  `GLFW_HAT_DOWN`       | 4
 *  `GLFW_HAT_LEFT`       | 8
 *  `GLFW_HAT_RIGHT_UP`   | `GLFW_HAT_RIGHT` \| `GLFW_HAT_UP`
 *  `GLFW_HAT_RIGHT_DOWN` | `GLFW_HAT_RIGHT` \| `GLFW_HAT_DOWN`
 *  `GLFW_HAT_LEFT_UP`    | `GLFW_HAT_LEFT` \| `GLFW_HAT_UP`
 *  `GLFW_HAT_LEFT_DOWN`  | `GLFW_HAT_LEFT` \| `GLFW_HAT_DOWN`
 *
 *  The diagonal directions are bitwise combinations of the primary (up, right,
 *  down and left) directions and you can test for these individually by ANDing
 *  it with the corresponding direction.
 *
 *  @code
 *  if (hats[2] & GLFW_HAT_RIGHT)
 *  {
 *      // State of hat 2 could be right-up, right or right-down
 *  }
 *  @endcode
 *
 *  If the specified joystick is not present this function will return `NULL`
 *  but will not generate an error.  This can be used instead of first calling
 *  @ref glfwJoystickPresent.
 *
 *  @param[in] jid The [joystick](@ref joysticks) to query.
 *  @param[out] count Where to store the number of hat states in the returned
 *  array.  This is set to zero if the joystick is not present or an error
 *  occurred.
 *  @return An array of hat states, or `NULL` if the joystick is not present
 *  or an [error](@ref error_handling) occurred.
 *
 *  @errors Possible errors include @ref GLFW_NOT_INITIALIZED, @ref
 *  GLFW_INVALID_ENUM and @ref GLFW_PLATFORM_ERROR.
 *
 *  @pointer_lifetime The returned array is allocated and freed by GLFW.  You
 *  should not free it yourself.  It is valid until the specified joystick is
 *  disconnected, this function is called again for that joystick or the library
 *  is terminated.
 *
 *  @thread_safety This function must only be called from the main thread.
 *
 *  @sa @ref joystick_hat
 *
 *  @since Added in version 3.3.
 *
 *  @ingroup input
 */
GLFWAPI const unsigned char* glfwGetJoystickHats(int jid, int* count);

/*! @brief Returns the name of the specified joystick.
 *
 *  This function returns the name, encoded as UTF-8, of the specified joystick.
 *  The returned string is allocated and freed by GLFW.  You should not free it
 *  yourself.
 *
 *  If the specified joystick is not present this function will return `NULL`
 *  but will not generate an error.  This can be used instead of first calling
 *  @ref glfwJoystickPresent.
 *
 *  @param[in] jid The [joystick](@ref joysticks) to query.
 *  @return The UTF-8 encoded name of the joystick, or `NULL` if the joystick
 *  is not present or an [error](@ref error_handling) occurred.
 *
 *  @errors Possible errors include @ref GLFW_NOT_INITIALIZED, @ref
 *  GLFW_INVALID_ENUM and @ref GLFW_PLATFORM_ERROR.
 *
 *  @pointer_lifetime The returned string is allocated and freed by GLFW.  You
 *  should not free it yourself.  It is valid until the specified joystick is
 *  disconnected or the library is terminated.
 *
 *  @thread_safety This function must only be called from the main thread.
 *
 *  @sa @ref joystick_name
 *
 *  @since Added in version 3.0.
 *
 *  @ingroup input
 */
GLFWAPI const char* glfwGetJoystickName(int jid);

/*! @brief Returns the SDL comaptible GUID of the specified joystick.
 *
 *  This function returns the SDL compatible GUID, as a UTF-8 encoded
 *  hexadecimal string, of the specified joystick.  The returned string is
 *  allocated and freed by GLFW.  You should not free it yourself.
 *
 *  The GUID is what connects a joystick to a gamepad mapping.  A connected
 *  joystick will always have a GUID even if there is no gamepad mapping
 *  assigned to it.
 *
 *  If the specified joystick is not present this function will return `NULL`
 *  but will not generate an error.  This can be used instead of first calling
 *  @ref glfwJoystickPresent.
 *
 *  The GUID uses the format introduced in SDL 2.0.5.  This GUID tries to
 *  uniquely identify the make and model of a joystick but does not identify
 *  a specific unit, e.g. all wired Xbox 360 controllers will have the same
 *  GUID on that platform.  The GUID for a unit may vary between platforms
 *  depending on what hardware information the platform specific APIs provide.
 *
 *  @param[in] jid The [joystick](@ref joysticks) to query.
 *  @return The UTF-8 encoded GUID of the joystick, or `NULL` if the joystick
 *  is not present or an [error](@ref error_handling) occurred.
 *
 *  @errors Possible errors include @ref GLFW_NOT_INITIALIZED, @ref
 *  GLFW_INVALID_ENUM and @ref GLFW_PLATFORM_ERROR.
 *
 *  @pointer_lifetime The returned string is allocated and freed by GLFW.  You
 *  should not free it yourself.  It is valid until the specified joystick is
 *  disconnected or the library is terminated.
 *
 *  @thread_safety This function must only be called from the main thread.
 *
 *  @sa @ref gamepad
 *
 *  @since Added in version 3.3.
 *
 *  @ingroup input
 */
GLFWAPI const char* glfwGetJoystickGUID(int jid);

/*! @brief Sets the user pointer of the specified joystick.
 *
 *  This function sets the user-defined pointer of the specified joystick.  The
 *  current value is retained until the joystick is disconnected.  The initial
 *  value is `NULL`.
 *
 *  This function may be called from the joystick callback, even for a joystick
 *  that is being disconnected.
 *
 *  @param[in] jid The joystick whose pointer to set.
 *  @param[in] pointer The new value.
 *
 *  @errors Possible errors include @ref GLFW_NOT_INITIALIZED.
 *
 *  @thread_safety This function may be called from any thread.  Access is not
 *  synchronized.
 *
 *  @sa @ref joystick_userptr
 *  @sa @ref glfwGetJoystickUserPointer
 *
 *  @since Added in version 3.3.
 *
 *  @ingroup input
 */
GLFWAPI void glfwSetJoystickUserPointer(int jid, void* pointer);

/*! @brief Returns the user pointer of the specified joystick.
 *
 *  This function returns the current value of the user-defined pointer of the
 *  specified joystick.  The initial value is `NULL`.
 *
 *  This function may be called from the joystick callback, even for a joystick
 *  that is being disconnected.
 *
 *  @param[in] jid The joystick whose pointer to return.
 *
 *  @errors Possible errors include @ref GLFW_NOT_INITIALIZED.
 *
 *  @thread_safety This function may be called from any thread.  Access is not
 *  synchronized.
 *
 *  @sa @ref joystick_userptr
 *  @sa @ref glfwSetJoystickUserPointer
 *
 *  @since Added in version 3.3.
 *
 *  @ingroup input
 */
GLFWAPI void* glfwGetJoystickUserPointer(int jid);

/*! @brief Returns whether the specified joystick has a gamepad mapping.
 *
 *  This function returns whether the specified joystick is both present and has
 *  a gamepad mapping.
 *
 *  If the specified joystick is present but does not have a gamepad mapping
 *  this function will return `GLFW_FALSE` but will not generate an error.  Call
 *  @ref glfwJoystickPresent to check if a joystick is present regardless of
 *  whether it has a mapping.
 *
 *  @param[in] jid The [joystick](@ref joysticks) to query.
 *  @return `GLFW_TRUE` if a joystick is both present and has a gamepad mapping,
 *  or `GLFW_FALSE` otherwise.
 *
 *  @errors Possible errors include @ref GLFW_NOT_INITIALIZED and @ref
 *  GLFW_INVALID_ENUM.
 *
 *  @thread_safety This function must only be called from the main thread.
 *
 *  @sa @ref gamepad
 *  @sa @ref glfwGetGamepadState
 *
 *  @since Added in version 3.3.
 *
 *  @ingroup input
 */
GLFWAPI int glfwJoystickIsGamepad(int jid);

/*! @brief Sets the joystick configuration callback.
 *
 *  This function sets the joystick configuration callback, or removes the
 *  currently set callback.  This is called when a joystick is connected to or
 *  disconnected from the system.
 *
 *  For joystick connection and disconnection events to be delivered on all
 *  platforms, you need to call one of the [event processing](@ref events)
 *  functions.  Joystick disconnection may also be detected and the callback
 *  called by joystick functions.  The function will then return whatever it
 *  returns if the joystick is not present.
 *
 *  @param[in] cbfun The new callback, or `NULL` to remove the currently set
 *  callback.
 *  @return The previously set callback, or `NULL` if no callback was set or the
 *  library had not been [initialized](@ref intro_init).
 *
 *  @errors Possible errors include @ref GLFW_NOT_INITIALIZED.
 *
 *  @thread_safety This function must only be called from the main thread.
 *
 *  @sa @ref joystick_event
 *
 *  @since Added in version 3.2.
 *
 *  @ingroup input
 */
GLFWAPI GLFWjoystickfun glfwSetJoystickCallback(GLFWjoystickfun cbfun);

/*! @brief Adds the specified SDL_GameControllerDB gamepad mappings.
 *
 *  This function parses the specified ASCII encoded string and updates the
 *  internal list with any gamepad mappings it finds.  This string may
 *  contain either a single gamepad mapping or many mappings separated by
 *  newlines.  The parser supports the full format of the `gamecontrollerdb.txt`
 *  source file including empty lines and comments.
 *
 *  See @ref gamepad_mapping for a description of the format.
 *
 *  If there is already a gamepad mapping for a given GUID in the internal list,
 *  it will be replaced by the one passed to this function.  If the library is
 *  terminated and re-initialized the internal list will revert to the built-in
 *  default.
 *
 *  @param[in] string The string containing the gamepad mappings.
 *  @return `GLFW_TRUE` if successful, or `GLFW_FALSE` if an
 *  [error](@ref error_handling) occurred.
 *
 *  @errors Possible errors include @ref GLFW_NOT_INITIALIZED and @ref
 *  GLFW_INVALID_VALUE.
 *
 *  @thread_safety This function must only be called from the main thread.
 *
 *  @sa @ref gamepad
 *  @sa @ref glfwJoystickIsGamepad
 *  @sa @ref glfwGetGamepadName
 *
 *  @since Added in version 3.3.
 *
 *  @ingroup input
 */
GLFWAPI int glfwUpdateGamepadMappings(const char* string);

/*! @brief Returns the human-readable gamepad name for the specified joystick.
 *
 *  This function returns the human-readable name of the gamepad from the
 *  gamepad mapping assigned to the specified joystick.
 *
 *  If the specified joystick is not present or does not have a gamepad mapping
 *  this function will return `NULL` but will not generate an error.  Call
 *  @ref glfwJoystickPresent to check whether it is present regardless of
 *  whether it has a mapping.
 *
 *  @param[in] jid The [joystick](@ref joysticks) to query.
 *  @return The UTF-8 encoded name of the gamepad, or `NULL` if the
 *  joystick is not present, does not have a mapping or an
 *  [error](@ref error_handling) occurred.
 *
 *  @pointer_lifetime The returned string is allocated and freed by GLFW.  You
 *  should not free it yourself.  It is valid until the specified joystick is
 *  disconnected, the gamepad mappings are updated or the library is terminated.
 *
 *  @thread_safety This function must only be called from the main thread.
 *
 *  @sa @ref gamepad
 *  @sa @ref glfwJoystickIsGamepad
 *
 *  @since Added in version 3.3.
 *
 *  @ingroup input
 */
GLFWAPI const char* glfwGetGamepadName(int jid);

/*! @brief Retrieves the state of the specified joystick remapped as a gamepad.
 *
 *  This function retrives the state of the specified joystick remapped to
 *  an Xbox-like gamepad.
 *
 *  If the specified joystick is not present or does not have a gamepad mapping
 *  this function will return `GLFW_FALSE` but will not generate an error.  Call
 *  @ref glfwJoystickPresent to check whether it is present regardless of
 *  whether it has a mapping.
 *
 *  The Guide button may not be available for input as it is often hooked by the
 *  system or the Steam client.
 *
 *  Not all devices have all the buttons or axes provided by @ref
 *  GLFWgamepadstate.  Unavailable buttons and axes will always report
 *  `GLFW_RELEASE` and 0.0 respectively.
 *
 *  @param[in] jid The [joystick](@ref joysticks) to query.
 *  @param[out] state The gamepad input state of the joystick.
 *  @return `GLFW_TRUE` if successful, or `GLFW_FALSE` if no joystick is
 *  connected, it has no gamepad mapping or an [error](@ref error_handling)
 *  occurred.
 *
 *  @errors Possible errors include @ref GLFW_NOT_INITIALIZED and @ref
 *  GLFW_INVALID_ENUM.
 *
 *  @sa @ref gamepad
 *  @sa @ref glfwUpdateGamepadMappings
 *  @sa @ref glfwJoystickIsGamepad
 *
 *  @since Added in version 3.3.
 *
 *  @ingroup input
 */
GLFWAPI int glfwGetGamepadState(int jid, GLFWgamepadstate* state);

/*! @brief Sets the clipboard to the specified string.
 *
 *  This function sets the system clipboard to the specified, UTF-8 encoded
 *  string.
 *
 *  @param[in] window Deprecated.  Any valid window or `NULL`.
 *  @param[in] string A UTF-8 encoded string.
 *
 *  @errors Possible errors include @ref GLFW_NOT_INITIALIZED and @ref
 *  GLFW_PLATFORM_ERROR.
 *
 *  @remark @wayland Clipboard is currently unimplemented.
 *
 *  @pointer_lifetime The specified string is copied before this function
 *  returns.
 *
 *  @thread_safety This function must only be called from the main thread.
 *
 *  @sa @ref clipboard
 *  @sa @ref glfwGetClipboardString
 *
 *  @since Added in version 3.0.
 *
 *  @ingroup input
 */
GLFWAPI void glfwSetClipboardString(GLFWwindow* window, const char* string);

/*! @brief Returns the contents of the clipboard as a string.
 *
 *  This function returns the contents of the system clipboard, if it contains
 *  or is convertible to a UTF-8 encoded string.  If the clipboard is empty or
 *  if its contents cannot be converted, `NULL` is returned and a @ref
 *  GLFW_FORMAT_UNAVAILABLE error is generated.
 *
 *  @param[in] window Deprecated.  Any valid window or `NULL`.
 *  @return The contents of the clipboard as a UTF-8 encoded string, or `NULL`
 *  if an [error](@ref error_handling) occurred.
 *
 *  @errors Possible errors include @ref GLFW_NOT_INITIALIZED and @ref
 *  GLFW_PLATFORM_ERROR.
 *
 *  @remark @wayland Clipboard is currently unimplemented.
 *
 *  @pointer_lifetime The returned string is allocated and freed by GLFW.  You
 *  should not free it yourself.  It is valid until the next call to @ref
 *  glfwGetClipboardString or @ref glfwSetClipboardString, or until the library
 *  is terminated.
 *
 *  @thread_safety This function must only be called from the main thread.
 *
 *  @sa @ref clipboard
 *  @sa @ref glfwSetClipboardString
 *
 *  @since Added in version 3.0.
 *
 *  @ingroup input
 */
GLFWAPI const char* glfwGetClipboardString(GLFWwindow* window);

/*! @brief Returns the value of the GLFW timer.
 *
 *  This function returns the value of the GLFW timer.  Unless the timer has
 *  been set using @ref glfwSetTime, the timer measures time elapsed since GLFW
 *  was initialized.
 *
 *  The resolution of the timer is system dependent, but is usually on the order
 *  of a few micro- or nanoseconds.  It uses the highest-resolution monotonic
 *  time source on each supported platform.
 *
 *  @return The current value, in seconds, or zero if an
 *  [error](@ref error_handling) occurred.
 *
 *  @errors Possible errors include @ref GLFW_NOT_INITIALIZED.
 *
 *  @thread_safety This function may be called from any thread.  Reading and
 *  writing of the internal timer offset is not atomic, so it needs to be
 *  externally synchronized with calls to @ref glfwSetTime.
 *
 *  @sa @ref time
 *
 *  @since Added in version 1.0.
 *
 *  @ingroup input
 */
GLFWAPI double glfwGetTime(void);

/*! @brief Sets the GLFW timer.
 *
 *  This function sets the value of the GLFW timer.  It then continues to count
 *  up from that value.  The value must be a positive finite number less than
 *  or equal to 18446744073.0, which is approximately 584.5 years.
 *
 *  @param[in] time The new value, in seconds.
 *
 *  @errors Possible errors include @ref GLFW_NOT_INITIALIZED and @ref
 *  GLFW_INVALID_VALUE.
 *
 *  @remark The upper limit of the timer is calculated as
 *  floor((2<sup>64</sup> - 1) / 10<sup>9</sup>) and is due to implementations
 *  storing nanoseconds in 64 bits.  The limit may be increased in the future.
 *
 *  @thread_safety This function may be called from any thread.  Reading and
 *  writing of the internal timer offset is not atomic, so it needs to be
 *  externally synchronized with calls to @ref glfwGetTime.
 *
 *  @sa @ref time
 *
 *  @since Added in version 2.2.
 *
 *  @ingroup input
 */
GLFWAPI void glfwSetTime(double time);

/*! @brief Returns the current value of the raw timer.
 *
 *  This function returns the current value of the raw timer, measured in
 *  1&nbsp;/&nbsp;frequency seconds.  To get the frequency, call @ref
 *  glfwGetTimerFrequency.
 *
 *  @return The value of the timer, or zero if an
 *  [error](@ref error_handling) occurred.
 *
 *  @errors Possible errors include @ref GLFW_NOT_INITIALIZED.
 *
 *  @thread_safety This function may be called from any thread.
 *
 *  @sa @ref time
 *  @sa @ref glfwGetTimerFrequency
 *
 *  @since Added in version 3.2.
 *
 *  @ingroup input
 */
GLFWAPI uint64_t glfwGetTimerValue(void);

/*! @brief Returns the frequency, in Hz, of the raw timer.
 *
 *  This function returns the frequency, in Hz, of the raw timer.
 *
 *  @return The frequency of the timer, in Hz, or zero if an
 *  [error](@ref error_handling) occurred.
 *
 *  @errors Possible errors include @ref GLFW_NOT_INITIALIZED.
 *
 *  @thread_safety This function may be called from any thread.
 *
 *  @sa @ref time
 *  @sa @ref glfwGetTimerValue
 *
 *  @since Added in version 3.2.
 *
 *  @ingroup input
 */
GLFWAPI uint64_t glfwGetTimerFrequency(void);

/*! @brief Makes the context of the specified window current for the calling
 *  thread.
 *
 *  This function makes the OpenGL or OpenGL ES context of the specified window
 *  current on the calling thread.  A context must only be made current on
 *  a single thread at a time and each thread can have only a single current
 *  context at a time.
 *
 *  When moving a context between threads, you must make it non-current on the
 *  old thread before making it current on the new one.
 *
 *  By default, making a context non-current implicitly forces a pipeline flush.
 *  On machines that support `GL_KHR_context_flush_control`, you can control
 *  whether a context performs this flush by setting the
 *  [GLFW_CONTEXT_RELEASE_BEHAVIOR](@ref GLFW_CONTEXT_RELEASE_BEHAVIOR_hint)
 *  hint.
 *
 *  The specified window must have an OpenGL or OpenGL ES context.  Specifying
 *  a window without a context will generate a @ref GLFW_NO_WINDOW_CONTEXT
 *  error.
 *
 *  @param[in] window The window whose context to make current, or `NULL` to
 *  detach the current context.
 *
 *  @errors Possible errors include @ref GLFW_NOT_INITIALIZED, @ref
 *  GLFW_NO_WINDOW_CONTEXT and @ref GLFW_PLATFORM_ERROR.
 *
 *  @thread_safety This function may be called from any thread.
 *
 *  @sa @ref context_current
 *  @sa @ref glfwGetCurrentContext
 *
 *  @since Added in version 3.0.
 *
 *  @ingroup context
 */
GLFWAPI void glfwMakeContextCurrent(GLFWwindow* window);

/*! @brief Returns the window whose context is current on the calling thread.
 *
 *  This function returns the window whose OpenGL or OpenGL ES context is
 *  current on the calling thread.
 *
 *  @return The window whose context is current, or `NULL` if no window's
 *  context is current.
 *
 *  @errors Possible errors include @ref GLFW_NOT_INITIALIZED.
 *
 *  @thread_safety This function may be called from any thread.
 *
 *  @sa @ref context_current
 *  @sa @ref glfwMakeContextCurrent
 *
 *  @since Added in version 3.0.
 *
 *  @ingroup context
 */
GLFWAPI GLFWwindow* glfwGetCurrentContext(void);

/*! @brief Swaps the front and back buffers of the specified window.
 *
 *  This function swaps the front and back buffers of the specified window when
 *  rendering with OpenGL or OpenGL ES.  If the swap interval is greater than
 *  zero, the GPU driver waits the specified number of screen updates before
 *  swapping the buffers.
 *
 *  The specified window must have an OpenGL or OpenGL ES context.  Specifying
 *  a window without a context will generate a @ref GLFW_NO_WINDOW_CONTEXT
 *  error.
 *
 *  This function does not apply to Vulkan.  If you are rendering with Vulkan,
 *  see `vkQueuePresentKHR` instead.
 *
 *  @param[in] window The window whose buffers to swap.
 *
 *  @errors Possible errors include @ref GLFW_NOT_INITIALIZED, @ref
 *  GLFW_NO_WINDOW_CONTEXT and @ref GLFW_PLATFORM_ERROR.
 *
 *  @remark __EGL:__ The context of the specified window must be current on the
 *  calling thread.
 *
 *  @thread_safety This function may be called from any thread.
 *
 *  @sa @ref buffer_swap
 *  @sa @ref glfwSwapInterval
 *
 *  @since Added in version 1.0.
 *  @glfw3 Added window handle parameter.
 *
 *  @ingroup window
 */
GLFWAPI void glfwSwapBuffers(GLFWwindow* window);

/*! @brief Sets the swap interval for the current context.
 *
 *  This function sets the swap interval for the current OpenGL or OpenGL ES
 *  context, i.e. the number of screen updates to wait from the time @ref
 *  glfwSwapBuffers was called before swapping the buffers and returning.  This
 *  is sometimes called _vertical synchronization_, _vertical retrace
 *  synchronization_ or just _vsync_.
 *
 *  A context that supports either of the `WGL_EXT_swap_control_tear` and
 *  `GLX_EXT_swap_control_tear` extensions also accepts _negative_ swap
 *  intervals, which allows the driver to swap immediately even if a frame
 *  arrives a little bit late.  You can check for these extensions with @ref
 *  glfwExtensionSupported.
 *
 *  A context must be current on the calling thread.  Calling this function
 *  without a current context will cause a @ref GLFW_NO_CURRENT_CONTEXT error.
 *
 *  This function does not apply to Vulkan.  If you are rendering with Vulkan,
 *  see the present mode of your swapchain instead.
 *
 *  @param[in] interval The minimum number of screen updates to wait for
 *  until the buffers are swapped by @ref glfwSwapBuffers.
 *
 *  @errors Possible errors include @ref GLFW_NOT_INITIALIZED, @ref
 *  GLFW_NO_CURRENT_CONTEXT and @ref GLFW_PLATFORM_ERROR.
 *
 *  @remark This function is not called during context creation, leaving the
 *  swap interval set to whatever is the default on that platform.  This is done
 *  because some swap interval extensions used by GLFW do not allow the swap
 *  interval to be reset to zero once it has been set to a non-zero value.
 *
 *  @remark Some GPU drivers do not honor the requested swap interval, either
 *  because of a user setting that overrides the application's request or due to
 *  bugs in the driver.
 *
 *  @thread_safety This function may be called from any thread.
 *
 *  @sa @ref buffer_swap
 *  @sa @ref glfwSwapBuffers
 *
 *  @since Added in version 1.0.
 *
 *  @ingroup context
 */
GLFWAPI void glfwSwapInterval(int interval);

/*! @brief Returns whether the specified extension is available.
 *
 *  This function returns whether the specified
 *  [API extension](@ref context_glext) is supported by the current OpenGL or
 *  OpenGL ES context.  It searches both for client API extension and context
 *  creation API extensions.
 *
 *  A context must be current on the calling thread.  Calling this function
 *  without a current context will cause a @ref GLFW_NO_CURRENT_CONTEXT error.
 *
 *  As this functions retrieves and searches one or more extension strings each
 *  call, it is recommended that you cache its results if it is going to be used
 *  frequently.  The extension strings will not change during the lifetime of
 *  a context, so there is no danger in doing this.
 *
 *  This function does not apply to Vulkan.  If you are using Vulkan, see @ref
 *  glfwGetRequiredInstanceExtensions, `vkEnumerateInstanceExtensionProperties`
 *  and `vkEnumerateDeviceExtensionProperties` instead.
 *
 *  @param[in] extension The ASCII encoded name of the extension.
 *  @return `GLFW_TRUE` if the extension is available, or `GLFW_FALSE`
 *  otherwise.
 *
 *  @errors Possible errors include @ref GLFW_NOT_INITIALIZED, @ref
 *  GLFW_NO_CURRENT_CONTEXT, @ref GLFW_INVALID_VALUE and @ref
 *  GLFW_PLATFORM_ERROR.
 *
 *  @thread_safety This function may be called from any thread.
 *
 *  @sa @ref context_glext
 *  @sa @ref glfwGetProcAddress
 *
 *  @since Added in version 1.0.
 *
 *  @ingroup context
 */
GLFWAPI int glfwExtensionSupported(const char* extension);

/*! @brief Returns the address of the specified function for the current
 *  context.
 *
 *  This function returns the address of the specified OpenGL or OpenGL ES
 *  [core or extension function](@ref context_glext), if it is supported
 *  by the current context.
 *
 *  A context must be current on the calling thread.  Calling this function
 *  without a current context will cause a @ref GLFW_NO_CURRENT_CONTEXT error.
 *
 *  This function does not apply to Vulkan.  If you are rendering with Vulkan,
 *  see @ref glfwGetInstanceProcAddress, `vkGetInstanceProcAddr` and
 *  `vkGetDeviceProcAddr` instead.
 *
 *  @param[in] procname The ASCII encoded name of the function.
 *  @return The address of the function, or `NULL` if an
 *  [error](@ref error_handling) occurred.
 *
 *  @errors Possible errors include @ref GLFW_NOT_INITIALIZED, @ref
 *  GLFW_NO_CURRENT_CONTEXT and @ref GLFW_PLATFORM_ERROR.
 *
 *  @remark The address of a given function is not guaranteed to be the same
 *  between contexts.
 *
 *  @remark This function may return a non-`NULL` address despite the
 *  associated version or extension not being available.  Always check the
 *  context version or extension string first.
 *
 *  @pointer_lifetime The returned function pointer is valid until the context
 *  is destroyed or the library is terminated.
 *
 *  @thread_safety This function may be called from any thread.
 *
 *  @sa @ref context_glext
 *  @sa @ref glfwExtensionSupported
 *
 *  @since Added in version 1.0.
 *
 *  @ingroup context
 */
GLFWAPI GLFWglproc glfwGetProcAddress(const char* procname);

/*! @brief Returns whether the Vulkan loader and an ICD have been found.
 *
 *  This function returns whether the Vulkan loader and any minimally functional
 *  ICD have been found.
 *
 *  The availability of a Vulkan loader and even an ICD does not by itself
 *  guarantee that surface creation or even instance creation is possible.
 *  For example, on Fermi systems Nvidia will install an ICD that provides no
 *  actual Vulkan support.  Call @ref glfwGetRequiredInstanceExtensions to check
 *  whether the extensions necessary for Vulkan surface creation are available
 *  and @ref glfwGetPhysicalDevicePresentationSupport to check whether a queue
 *  family of a physical device supports image presentation.
 *
 *  @return `GLFW_TRUE` if Vulkan is minimally available, or `GLFW_FALSE`
 *  otherwise.
 *
 *  @errors Possible errors include @ref GLFW_NOT_INITIALIZED.
 *
 *  @thread_safety This function may be called from any thread.
 *
 *  @sa @ref vulkan_support
 *
 *  @since Added in version 3.2.
 *
 *  @ingroup vulkan
 */
GLFWAPI int glfwVulkanSupported(void);

/*! @brief Returns the Vulkan instance extensions required by GLFW.
 *
 *  This function returns an array of names of Vulkan instance extensions required
 *  by GLFW for creating Vulkan surfaces for GLFW windows.  If successful, the
 *  list will always contains `VK_KHR_surface`, so if you don't require any
 *  additional extensions you can pass this list directly to the
 *  `VkInstanceCreateInfo` struct.
 *
 *  If Vulkan is not available on the machine, this function returns `NULL` and
 *  generates a @ref GLFW_API_UNAVAILABLE error.  Call @ref glfwVulkanSupported
 *  to check whether Vulkan is at least minimally available.
 *
 *  If Vulkan is available but no set of extensions allowing window surface
 *  creation was found, this function returns `NULL`.  You may still use Vulkan
 *  for off-screen rendering and compute work.
 *
 *  @param[out] count Where to store the number of extensions in the returned
 *  array.  This is set to zero if an error occurred.
 *  @return An array of ASCII encoded extension names, or `NULL` if an
 *  [error](@ref error_handling) occurred.
 *
 *  @errors Possible errors include @ref GLFW_NOT_INITIALIZED and @ref
 *  GLFW_API_UNAVAILABLE.
 *
 *  @remark Additional extensions may be required by future versions of GLFW.
 *  You should check if any extensions you wish to enable are already in the
 *  returned array, as it is an error to specify an extension more than once in
 *  the `VkInstanceCreateInfo` struct.
 *
 *  @remark @macos This function currently only supports the
 *  `VK_MVK_macos_surface` extension from MoltenVK.
 *
 *  @pointer_lifetime The returned array is allocated and freed by GLFW.  You
 *  should not free it yourself.  It is guaranteed to be valid only until the
 *  library is terminated.
 *
 *  @thread_safety This function may be called from any thread.
 *
 *  @sa @ref vulkan_ext
 *  @sa @ref glfwCreateWindowSurface
 *
 *  @since Added in version 3.2.
 *
 *  @ingroup vulkan
 */
GLFWAPI const char** glfwGetRequiredInstanceExtensions(uint32_t* count);

#if defined(VK_VERSION_1_0)

/*! @brief Returns the address of the specified Vulkan instance function.
 *
 *  This function returns the address of the specified Vulkan core or extension
 *  function for the specified instance.  If instance is set to `NULL` it can
 *  return any function exported from the Vulkan loader, including at least the
 *  following functions:
 *
 *  - `vkEnumerateInstanceExtensionProperties`
 *  - `vkEnumerateInstanceLayerProperties`
 *  - `vkCreateInstance`
 *  - `vkGetInstanceProcAddr`
 *
 *  If Vulkan is not available on the machine, this function returns `NULL` and
 *  generates a @ref GLFW_API_UNAVAILABLE error.  Call @ref glfwVulkanSupported
 *  to check whether Vulkan is at least minimally available.
 *
 *  This function is equivalent to calling `vkGetInstanceProcAddr` with
 *  a platform-specific query of the Vulkan loader as a fallback.
 *
 *  @param[in] instance The Vulkan instance to query, or `NULL` to retrieve
 *  functions related to instance creation.
 *  @param[in] procname The ASCII encoded name of the function.
 *  @return The address of the function, or `NULL` if an
 *  [error](@ref error_handling) occurred.
 *
 *  @errors Possible errors include @ref GLFW_NOT_INITIALIZED and @ref
 *  GLFW_API_UNAVAILABLE.
 *
 *  @pointer_lifetime The returned function pointer is valid until the library
 *  is terminated.
 *
 *  @thread_safety This function may be called from any thread.
 *
 *  @sa @ref vulkan_proc
 *
 *  @since Added in version 3.2.
 *
 *  @ingroup vulkan
 */
GLFWAPI GLFWvkproc glfwGetInstanceProcAddress(VkInstance instance, const char* procname);

/*! @brief Returns whether the specified queue family can present images.
 *
 *  This function returns whether the specified queue family of the specified
 *  physical device supports presentation to the platform GLFW was built for.
 *
 *  If Vulkan or the required window surface creation instance extensions are
 *  not available on the machine, or if the specified instance was not created
 *  with the required extensions, this function returns `GLFW_FALSE` and
 *  generates a @ref GLFW_API_UNAVAILABLE error.  Call @ref glfwVulkanSupported
 *  to check whether Vulkan is at least minimally available and @ref
 *  glfwGetRequiredInstanceExtensions to check what instance extensions are
 *  required.
 *
 *  @param[in] instance The instance that the physical device belongs to.
 *  @param[in] device The physical device that the queue family belongs to.
 *  @param[in] queuefamily The index of the queue family to query.
 *  @return `GLFW_TRUE` if the queue family supports presentation, or
 *  `GLFW_FALSE` otherwise.
 *
 *  @errors Possible errors include @ref GLFW_NOT_INITIALIZED, @ref
 *  GLFW_API_UNAVAILABLE and @ref GLFW_PLATFORM_ERROR.
 *
 *  @remark @macos This function currently always returns `GLFW_TRUE`, as the
 *  `VK_MVK_macos_surface` extension does not provide
 *  a `vkGetPhysicalDevice*PresentationSupport` type function.
 *
 *  @thread_safety This function may be called from any thread.  For
 *  synchronization details of Vulkan objects, see the Vulkan specification.
 *
 *  @sa @ref vulkan_present
 *
 *  @since Added in version 3.2.
 *
 *  @ingroup vulkan
 */
GLFWAPI int glfwGetPhysicalDevicePresentationSupport(VkInstance instance, VkPhysicalDevice device, uint32_t queuefamily);

/*! @brief Creates a Vulkan surface for the specified window.
 *
 *  This function creates a Vulkan surface for the specified window.
 *
 *  If the Vulkan loader or at least one minimally functional ICD were not found,
 *  this function returns `VK_ERROR_INITIALIZATION_FAILED` and generates a @ref
 *  GLFW_API_UNAVAILABLE error.  Call @ref glfwVulkanSupported to check whether
 *  Vulkan is at least minimally available.
 *
 *  If the required window surface creation instance extensions are not
 *  available or if the specified instance was not created with these extensions
 *  enabled, this function returns `VK_ERROR_EXTENSION_NOT_PRESENT` and
 *  generates a @ref GLFW_API_UNAVAILABLE error.  Call @ref
 *  glfwGetRequiredInstanceExtensions to check what instance extensions are
 *  required.
 *
 *  The window surface cannot be shared with another API so the window must
 *  have been created with the [client api hint](@ref GLFW_CLIENT_API_attrib)
 *  set to `GLFW_NO_API` otherwise it generates a @ref GLFW_INVALID_VALUE error
 *  and returns `VK_ERROR_NATIVE_WINDOW_IN_USE_KHR`.
 *
 *  The window surface must be destroyed before the specified Vulkan instance.
 *  It is the responsibility of the caller to destroy the window surface.  GLFW
 *  does not destroy it for you.  Call `vkDestroySurfaceKHR` to destroy the
 *  surface.
 *
 *  @param[in] instance The Vulkan instance to create the surface in.
 *  @param[in] window The window to create the surface for.
 *  @param[in] allocator The allocator to use, or `NULL` to use the default
 *  allocator.
 *  @param[out] surface Where to store the handle of the surface.  This is set
 *  to `VK_NULL_HANDLE` if an error occurred.
 *  @return `VK_SUCCESS` if successful, or a Vulkan error code if an
 *  [error](@ref error_handling) occurred.
 *
 *  @errors Possible errors include @ref GLFW_NOT_INITIALIZED, @ref
 *  GLFW_API_UNAVAILABLE, @ref GLFW_PLATFORM_ERROR and @ref GLFW_INVALID_VALUE
 *
 *  @remark If an error occurs before the creation call is made, GLFW returns
 *  the Vulkan error code most appropriate for the error.  Appropriate use of
 *  @ref glfwVulkanSupported and @ref glfwGetRequiredInstanceExtensions should
 *  eliminate almost all occurrences of these errors.
 *
 *  @remark @macos This function currently only supports the
 *  `VK_MVK_macos_surface` extension from MoltenVK.
 *
 *  @remark @macos This function creates and sets a `CAMetalLayer` instance for
 *  the window content view, which is required for MoltenVK to function.
 *
 *  @thread_safety This function may be called from any thread.  For
 *  synchronization details of Vulkan objects, see the Vulkan specification.
 *
 *  @sa @ref vulkan_surface
 *  @sa @ref glfwGetRequiredInstanceExtensions
 *
 *  @since Added in version 3.2.
 *
 *  @ingroup vulkan
 */
GLFWAPI VkResult glfwCreateWindowSurface(VkInstance instance, GLFWwindow* window, const VkAllocationCallbacks* allocator, VkSurfaceKHR* surface);

#endif /*VK_VERSION_1_0*/


/*************************************************************************
 * Global definition cleanup
 *************************************************************************/

/* ------------------- BEGIN SYSTEM/COMPILER SPECIFIC -------------------- */

#ifdef GLFW_WINGDIAPI_DEFINED
 #undef WINGDIAPI
 #undef GLFW_WINGDIAPI_DEFINED
#endif

#ifdef GLFW_CALLBACK_DEFINED
 #undef CALLBACK
 #undef GLFW_CALLBACK_DEFINED
#endif

/* Some OpenGL related headers need GLAPIENTRY, but it is unconditionally
 * defined by some gl.h variants (OpenBSD) so define it after if needed.
 */
#ifndef GLAPIENTRY
 #define GLAPIENTRY APIENTRY
#endif

/* -------------------- END SYSTEM/COMPILER SPECIFIC --------------------- */


#ifdef __cplusplus
}
#endif

#endif /* _glfw3_h_ */

=======
/*************************************************************************
 * GLFW 3.3 - www.glfw.org
 * A library for OpenGL, window and input
 *------------------------------------------------------------------------
 * Copyright (c) 2002-2006 Marcus Geelnard
 * Copyright (c) 2006-2019 Camilla Löwy <elmindreda@glfw.org>
 *
 * This software is provided 'as-is', without any express or implied
 * warranty. In no event will the authors be held liable for any damages
 * arising from the use of this software.
 *
 * Permission is granted to anyone to use this software for any purpose,
 * including commercial applications, and to alter it and redistribute it
 * freely, subject to the following restrictions:
 *
 * 1. The origin of this software must not be misrepresented; you must not
 *    claim that you wrote the original software. If you use this software
 *    in a product, an acknowledgment in the product documentation would
 *    be appreciated but is not required.
 *
 * 2. Altered source versions must be plainly marked as such, and must not
 *    be misrepresented as being the original software.
 *
 * 3. This notice may not be removed or altered from any source
 *    distribution.
 *
 *************************************************************************/

#ifndef _glfw3_h_
#define _glfw3_h_

#ifdef __cplusplus
extern "C" {
#endif


/*************************************************************************
 * Doxygen documentation
 *************************************************************************/

/*! @file glfw3.h
 *  @brief The header of the GLFW 3 API.
 *
 *  This is the header file of the GLFW 3 API.  It defines all its types and
 *  declares all its functions.
 *
 *  For more information about how to use this file, see @ref build_include.
 */
/*! @defgroup context Context reference
 *  @brief Functions and types related to OpenGL and OpenGL ES contexts.
 *
 *  This is the reference documentation for OpenGL and OpenGL ES context related
 *  functions.  For more task-oriented information, see the @ref context_guide.
 */
/*! @defgroup vulkan Vulkan reference
 *  @brief Functions and types related to Vulkan.
 *
 *  This is the reference documentation for Vulkan related functions and types.
 *  For more task-oriented information, see the @ref vulkan_guide.
 */
/*! @defgroup init Initialization, version and error reference
 *  @brief Functions and types related to initialization and error handling.
 *
 *  This is the reference documentation for initialization and termination of
 *  the library, version management and error handling.  For more task-oriented
 *  information, see the @ref intro_guide.
 */
/*! @defgroup input Input reference
 *  @brief Functions and types related to input handling.
 *
 *  This is the reference documentation for input related functions and types.
 *  For more task-oriented information, see the @ref input_guide.
 */
/*! @defgroup monitor Monitor reference
 *  @brief Functions and types related to monitors.
 *
 *  This is the reference documentation for monitor related functions and types.
 *  For more task-oriented information, see the @ref monitor_guide.
 */
/*! @defgroup window Window reference
 *  @brief Functions and types related to windows.
 *
 *  This is the reference documentation for window related functions and types,
 *  including creation, deletion and event polling.  For more task-oriented
 *  information, see the @ref window_guide.
 */


/*************************************************************************
 * Compiler- and platform-specific preprocessor work
 *************************************************************************/

/* If we are we on Windows, we want a single define for it.
 */
#if !defined(_WIN32) && (defined(__WIN32__) || defined(WIN32) || defined(__MINGW32__))
 #define _WIN32
#endif /* _WIN32 */

/* It is customary to use APIENTRY for OpenGL function pointer declarations on
 * all platforms.  Additionally, the Windows OpenGL header needs APIENTRY.
 */
#ifndef APIENTRY
 #ifdef _WIN32
  #define APIENTRY __stdcall
 #else
  #define APIENTRY
 #endif
 #define GLFW_APIENTRY_DEFINED
#endif /* APIENTRY */

/* Some Windows OpenGL headers need this.
 */
#if !defined(WINGDIAPI) && defined(_WIN32)
 #define WINGDIAPI __declspec(dllimport)
 #define GLFW_WINGDIAPI_DEFINED
#endif /* WINGDIAPI */

/* Some Windows GLU headers need this.
 */
#if !defined(CALLBACK) && defined(_WIN32)
 #define CALLBACK __stdcall
 #define GLFW_CALLBACK_DEFINED
#endif /* CALLBACK */

/* Include because most Windows GLU headers need wchar_t and
 * the macOS OpenGL header blocks the definition of ptrdiff_t by glext.h.
 * Include it unconditionally to avoid surprising side-effects.
 */
#include <stddef.h>

/* Include because it is needed by Vulkan and related functions.
 * Include it unconditionally to avoid surprising side-effects.
 */
#include <stdint.h>

/* Include the chosen OpenGL or OpenGL ES headers.
 */
#if defined(GLFW_INCLUDE_ES1)

 #include <GLES/gl.h>
 #if defined(GLFW_INCLUDE_GLEXT)
  #include <GLES/glext.h>
 #endif

#elif defined(GLFW_INCLUDE_ES2)

 #include <GLES2/gl2.h>
 #if defined(GLFW_INCLUDE_GLEXT)
  #include <GLES2/gl2ext.h>
 #endif

#elif defined(GLFW_INCLUDE_ES3)

 #include <GLES3/gl3.h>
 #if defined(GLFW_INCLUDE_GLEXT)
  #include <GLES2/gl2ext.h>
 #endif

#elif defined(GLFW_INCLUDE_ES31)

 #include <GLES3/gl31.h>
 #if defined(GLFW_INCLUDE_GLEXT)
  #include <GLES2/gl2ext.h>
 #endif

#elif defined(GLFW_INCLUDE_ES32)

 #include <GLES3/gl32.h>
 #if defined(GLFW_INCLUDE_GLEXT)
  #include <GLES2/gl2ext.h>
 #endif

#elif defined(GLFW_INCLUDE_GLCOREARB)

 #if defined(__APPLE__)

  #include <OpenGL/gl3.h>
  #if defined(GLFW_INCLUDE_GLEXT)
   #include <OpenGL/gl3ext.h>
  #endif /*GLFW_INCLUDE_GLEXT*/

 #else /*__APPLE__*/

  #include <GL/glcorearb.h>

 #endif /*__APPLE__*/

#elif !defined(GLFW_INCLUDE_NONE)

 #if defined(__APPLE__)

  #if !defined(GLFW_INCLUDE_GLEXT)
   #define GL_GLEXT_LEGACY
  #endif
  #include <OpenGL/gl.h>
  #if defined(GLFW_INCLUDE_GLU)
   #include <OpenGL/glu.h>
  #endif

 #else /*__APPLE__*/

  #include <GL/gl.h>
  #if defined(GLFW_INCLUDE_GLEXT)
   #include <GL/glext.h>
  #endif
  #if defined(GLFW_INCLUDE_GLU)
   #include <GL/glu.h>
  #endif

 #endif /*__APPLE__*/

#endif /* OpenGL and OpenGL ES headers */

#if defined(GLFW_INCLUDE_VULKAN)
  #include <vulkan/vulkan.h>
#endif /* Vulkan header */

#if defined(GLFW_DLL) && defined(_GLFW_BUILD_DLL)
 /* GLFW_DLL must be defined by applications that are linking against the DLL
  * version of the GLFW library.  _GLFW_BUILD_DLL is defined by the GLFW
  * configuration header when compiling the DLL version of the library.
  */
 #error "You must not have both GLFW_DLL and _GLFW_BUILD_DLL defined"
#endif

/* GLFWAPI is used to declare public API functions for export
 * from the DLL / shared library / dynamic library.
 */
#if defined(_WIN32) && defined(_GLFW_BUILD_DLL)
 /* We are building GLFW as a Win32 DLL */
 #define GLFWAPI __declspec(dllexport)
#elif defined(_WIN32) && defined(GLFW_DLL)
 /* We are calling GLFW as a Win32 DLL */
 #define GLFWAPI __declspec(dllimport)
#elif defined(__GNUC__) && defined(_GLFW_BUILD_DLL)
 /* We are building GLFW as a shared / dynamic library */
 #define GLFWAPI __attribute__((visibility("default")))
#else
 /* We are building or calling GLFW as a static library */
 #define GLFWAPI
#endif


/*************************************************************************
 * GLFW API tokens
 *************************************************************************/

/*! @name GLFW version macros
 *  @{ */
/*! @brief The major version number of the GLFW library.
 *
 *  This is incremented when the API is changed in non-compatible ways.
 *  @ingroup init
 */
#define GLFW_VERSION_MAJOR          3
/*! @brief The minor version number of the GLFW library.
 *
 *  This is incremented when features are added to the API but it remains
 *  backward-compatible.
 *  @ingroup init
 */
#define GLFW_VERSION_MINOR          3
/*! @brief The revision number of the GLFW library.
 *
 *  This is incremented when a bug fix release is made that does not contain any
 *  API changes.
 *  @ingroup init
 */
#define GLFW_VERSION_REVISION       1
/*! @} */

/*! @brief One.
 *
 *  This is only semantic sugar for the number 1.  You can instead use `1` or
 *  `true` or `_True` or `GL_TRUE` or `VK_TRUE` or anything else that is equal
 *  to one.
 *
 *  @ingroup init
 */
#define GLFW_TRUE                   1
/*! @brief Zero.
 *
 *  This is only semantic sugar for the number 0.  You can instead use `0` or
 *  `false` or `_False` or `GL_FALSE` or `VK_FALSE` or anything else that is
 *  equal to zero.
 *
 *  @ingroup init
 */
#define GLFW_FALSE                  0

/*! @name Key and button actions
 *  @{ */
/*! @brief The key or mouse button was released.
 *
 *  The key or mouse button was released.
 *
 *  @ingroup input
 */
#define GLFW_RELEASE                0
/*! @brief The key or mouse button was pressed.
 *
 *  The key or mouse button was pressed.
 *
 *  @ingroup input
 */
#define GLFW_PRESS                  1
/*! @brief The key was held down until it repeated.
 *
 *  The key was held down until it repeated.
 *
 *  @ingroup input
 */
#define GLFW_REPEAT                 2
/*! @} */

/*! @defgroup hat_state Joystick hat states
 *  @brief Joystick hat states.
 *
 *  See [joystick hat input](@ref joystick_hat) for how these are used.
 *
 *  @ingroup input
 *  @{ */
#define GLFW_HAT_CENTERED           0
#define GLFW_HAT_UP                 1
#define GLFW_HAT_RIGHT              2
#define GLFW_HAT_DOWN               4
#define GLFW_HAT_LEFT               8
#define GLFW_HAT_RIGHT_UP           (GLFW_HAT_RIGHT | GLFW_HAT_UP)
#define GLFW_HAT_RIGHT_DOWN         (GLFW_HAT_RIGHT | GLFW_HAT_DOWN)
#define GLFW_HAT_LEFT_UP            (GLFW_HAT_LEFT  | GLFW_HAT_UP)
#define GLFW_HAT_LEFT_DOWN          (GLFW_HAT_LEFT  | GLFW_HAT_DOWN)
/*! @} */

/*! @defgroup keys Keyboard keys
 *  @brief Keyboard key IDs.
 *
 *  See [key input](@ref input_key) for how these are used.
 *
 *  These key codes are inspired by the _USB HID Usage Tables v1.12_ (p. 53-60),
 *  but re-arranged to map to 7-bit ASCII for printable keys (function keys are
 *  put in the 256+ range).
 *
 *  The naming of the key codes follow these rules:
 *   - The US keyboard layout is used
 *   - Names of printable alpha-numeric characters are used (e.g. "A", "R",
 *     "3", etc.)
 *   - For non-alphanumeric characters, Unicode:ish names are used (e.g.
 *     "COMMA", "LEFT_SQUARE_BRACKET", etc.). Note that some names do not
 *     correspond to the Unicode standard (usually for brevity)
 *   - Keys that lack a clear US mapping are named "WORLD_x"
 *   - For non-printable keys, custom names are used (e.g. "F4",
 *     "BACKSPACE", etc.)
 *
 *  @ingroup input
 *  @{
 */

/* The unknown key */
#define GLFW_KEY_UNKNOWN            -1

/* Printable keys */
#define GLFW_KEY_SPACE              32
#define GLFW_KEY_APOSTROPHE         39  /* ' */
#define GLFW_KEY_COMMA              44  /* , */
#define GLFW_KEY_MINUS              45  /* - */
#define GLFW_KEY_PERIOD             46  /* . */
#define GLFW_KEY_SLASH              47  /* / */
#define GLFW_KEY_0                  48
#define GLFW_KEY_1                  49
#define GLFW_KEY_2                  50
#define GLFW_KEY_3                  51
#define GLFW_KEY_4                  52
#define GLFW_KEY_5                  53
#define GLFW_KEY_6                  54
#define GLFW_KEY_7                  55
#define GLFW_KEY_8                  56
#define GLFW_KEY_9                  57
#define GLFW_KEY_SEMICOLON          59  /* ; */
#define GLFW_KEY_EQUAL              61  /* = */
#define GLFW_KEY_A                  65
#define GLFW_KEY_B                  66
#define GLFW_KEY_C                  67
#define GLFW_KEY_D                  68
#define GLFW_KEY_E                  69
#define GLFW_KEY_F                  70
#define GLFW_KEY_G                  71
#define GLFW_KEY_H                  72
#define GLFW_KEY_I                  73
#define GLFW_KEY_J                  74
#define GLFW_KEY_K                  75
#define GLFW_KEY_L                  76
#define GLFW_KEY_M                  77
#define GLFW_KEY_N                  78
#define GLFW_KEY_O                  79
#define GLFW_KEY_P                  80
#define GLFW_KEY_Q                  81
#define GLFW_KEY_R                  82
#define GLFW_KEY_S                  83
#define GLFW_KEY_T                  84
#define GLFW_KEY_U                  85
#define GLFW_KEY_V                  86
#define GLFW_KEY_W                  87
#define GLFW_KEY_X                  88
#define GLFW_KEY_Y                  89
#define GLFW_KEY_Z                  90
#define GLFW_KEY_LEFT_BRACKET       91  /* [ */
#define GLFW_KEY_BACKSLASH          92  /* \ */
#define GLFW_KEY_RIGHT_BRACKET      93  /* ] */
#define GLFW_KEY_GRAVE_ACCENT       96  /* ` */
#define GLFW_KEY_WORLD_1            161 /* non-US #1 */
#define GLFW_KEY_WORLD_2            162 /* non-US #2 */

/* Function keys */
#define GLFW_KEY_ESCAPE             256
#define GLFW_KEY_ENTER              257
#define GLFW_KEY_TAB                258
#define GLFW_KEY_BACKSPACE          259
#define GLFW_KEY_INSERT             260
#define GLFW_KEY_DELETE             261
#define GLFW_KEY_RIGHT              262
#define GLFW_KEY_LEFT               263
#define GLFW_KEY_DOWN               264
#define GLFW_KEY_UP                 265
#define GLFW_KEY_PAGE_UP            266
#define GLFW_KEY_PAGE_DOWN          267
#define GLFW_KEY_HOME               268
#define GLFW_KEY_END                269
#define GLFW_KEY_CAPS_LOCK          280
#define GLFW_KEY_SCROLL_LOCK        281
#define GLFW_KEY_NUM_LOCK           282
#define GLFW_KEY_PRINT_SCREEN       283
#define GLFW_KEY_PAUSE              284
#define GLFW_KEY_F1                 290
#define GLFW_KEY_F2                 291
#define GLFW_KEY_F3                 292
#define GLFW_KEY_F4                 293
#define GLFW_KEY_F5                 294
#define GLFW_KEY_F6                 295
#define GLFW_KEY_F7                 296
#define GLFW_KEY_F8                 297
#define GLFW_KEY_F9                 298
#define GLFW_KEY_F10                299
#define GLFW_KEY_F11                300
#define GLFW_KEY_F12                301
#define GLFW_KEY_F13                302
#define GLFW_KEY_F14                303
#define GLFW_KEY_F15                304
#define GLFW_KEY_F16                305
#define GLFW_KEY_F17                306
#define GLFW_KEY_F18                307
#define GLFW_KEY_F19                308
#define GLFW_KEY_F20                309
#define GLFW_KEY_F21                310
#define GLFW_KEY_F22                311
#define GLFW_KEY_F23                312
#define GLFW_KEY_F24                313
#define GLFW_KEY_F25                314
#define GLFW_KEY_KP_0               320
#define GLFW_KEY_KP_1               321
#define GLFW_KEY_KP_2               322
#define GLFW_KEY_KP_3               323
#define GLFW_KEY_KP_4               324
#define GLFW_KEY_KP_5               325
#define GLFW_KEY_KP_6               326
#define GLFW_KEY_KP_7               327
#define GLFW_KEY_KP_8               328
#define GLFW_KEY_KP_9               329
#define GLFW_KEY_KP_DECIMAL         330
#define GLFW_KEY_KP_DIVIDE          331
#define GLFW_KEY_KP_MULTIPLY        332
#define GLFW_KEY_KP_SUBTRACT        333
#define GLFW_KEY_KP_ADD             334
#define GLFW_KEY_KP_ENTER           335
#define GLFW_KEY_KP_EQUAL           336
#define GLFW_KEY_LEFT_SHIFT         340
#define GLFW_KEY_LEFT_CONTROL       341
#define GLFW_KEY_LEFT_ALT           342
#define GLFW_KEY_LEFT_SUPER         343
#define GLFW_KEY_RIGHT_SHIFT        344
#define GLFW_KEY_RIGHT_CONTROL      345
#define GLFW_KEY_RIGHT_ALT          346
#define GLFW_KEY_RIGHT_SUPER        347
#define GLFW_KEY_MENU               348

#define GLFW_KEY_LAST               GLFW_KEY_MENU

/*! @} */

/*! @defgroup mods Modifier key flags
 *  @brief Modifier key flags.
 *
 *  See [key input](@ref input_key) for how these are used.
 *
 *  @ingroup input
 *  @{ */

/*! @brief If this bit is set one or more Shift keys were held down.
 *
 *  If this bit is set one or more Shift keys were held down.
 */
#define GLFW_MOD_SHIFT           0x0001
/*! @brief If this bit is set one or more Control keys were held down.
 *
 *  If this bit is set one or more Control keys were held down.
 */
#define GLFW_MOD_CONTROL         0x0002
/*! @brief If this bit is set one or more Alt keys were held down.
 *
 *  If this bit is set one or more Alt keys were held down.
 */
#define GLFW_MOD_ALT             0x0004
/*! @brief If this bit is set one or more Super keys were held down.
 *
 *  If this bit is set one or more Super keys were held down.
 */
#define GLFW_MOD_SUPER           0x0008
/*! @brief If this bit is set the Caps Lock key is enabled.
 *
 *  If this bit is set the Caps Lock key is enabled and the @ref
 *  GLFW_LOCK_KEY_MODS input mode is set.
 */
#define GLFW_MOD_CAPS_LOCK       0x0010
/*! @brief If this bit is set the Num Lock key is enabled.
 *
 *  If this bit is set the Num Lock key is enabled and the @ref
 *  GLFW_LOCK_KEY_MODS input mode is set.
 */
#define GLFW_MOD_NUM_LOCK        0x0020

/*! @} */

/*! @defgroup buttons Mouse buttons
 *  @brief Mouse button IDs.
 *
 *  See [mouse button input](@ref input_mouse_button) for how these are used.
 *
 *  @ingroup input
 *  @{ */
#define GLFW_MOUSE_BUTTON_1         0
#define GLFW_MOUSE_BUTTON_2         1
#define GLFW_MOUSE_BUTTON_3         2
#define GLFW_MOUSE_BUTTON_4         3
#define GLFW_MOUSE_BUTTON_5         4
#define GLFW_MOUSE_BUTTON_6         5
#define GLFW_MOUSE_BUTTON_7         6
#define GLFW_MOUSE_BUTTON_8         7
#define GLFW_MOUSE_BUTTON_LAST      GLFW_MOUSE_BUTTON_8
#define GLFW_MOUSE_BUTTON_LEFT      GLFW_MOUSE_BUTTON_1
#define GLFW_MOUSE_BUTTON_RIGHT     GLFW_MOUSE_BUTTON_2
#define GLFW_MOUSE_BUTTON_MIDDLE    GLFW_MOUSE_BUTTON_3
/*! @} */

/*! @defgroup joysticks Joysticks
 *  @brief Joystick IDs.
 *
 *  See [joystick input](@ref joystick) for how these are used.
 *
 *  @ingroup input
 *  @{ */
#define GLFW_JOYSTICK_1             0
#define GLFW_JOYSTICK_2             1
#define GLFW_JOYSTICK_3             2
#define GLFW_JOYSTICK_4             3
#define GLFW_JOYSTICK_5             4
#define GLFW_JOYSTICK_6             5
#define GLFW_JOYSTICK_7             6
#define GLFW_JOYSTICK_8             7
#define GLFW_JOYSTICK_9             8
#define GLFW_JOYSTICK_10            9
#define GLFW_JOYSTICK_11            10
#define GLFW_JOYSTICK_12            11
#define GLFW_JOYSTICK_13            12
#define GLFW_JOYSTICK_14            13
#define GLFW_JOYSTICK_15            14
#define GLFW_JOYSTICK_16            15
#define GLFW_JOYSTICK_LAST          GLFW_JOYSTICK_16
/*! @} */

/*! @defgroup gamepad_buttons Gamepad buttons
 *  @brief Gamepad buttons.
 *
 *  See @ref gamepad for how these are used.
 *
 *  @ingroup input
 *  @{ */
#define GLFW_GAMEPAD_BUTTON_A               0
#define GLFW_GAMEPAD_BUTTON_B               1
#define GLFW_GAMEPAD_BUTTON_X               2
#define GLFW_GAMEPAD_BUTTON_Y               3
#define GLFW_GAMEPAD_BUTTON_LEFT_BUMPER     4
#define GLFW_GAMEPAD_BUTTON_RIGHT_BUMPER    5
#define GLFW_GAMEPAD_BUTTON_BACK            6
#define GLFW_GAMEPAD_BUTTON_START           7
#define GLFW_GAMEPAD_BUTTON_GUIDE           8
#define GLFW_GAMEPAD_BUTTON_LEFT_THUMB      9
#define GLFW_GAMEPAD_BUTTON_RIGHT_THUMB     10
#define GLFW_GAMEPAD_BUTTON_DPAD_UP         11
#define GLFW_GAMEPAD_BUTTON_DPAD_RIGHT      12
#define GLFW_GAMEPAD_BUTTON_DPAD_DOWN       13
#define GLFW_GAMEPAD_BUTTON_DPAD_LEFT       14
#define GLFW_GAMEPAD_BUTTON_LAST            GLFW_GAMEPAD_BUTTON_DPAD_LEFT

#define GLFW_GAMEPAD_BUTTON_CROSS       GLFW_GAMEPAD_BUTTON_A
#define GLFW_GAMEPAD_BUTTON_CIRCLE      GLFW_GAMEPAD_BUTTON_B
#define GLFW_GAMEPAD_BUTTON_SQUARE      GLFW_GAMEPAD_BUTTON_X
#define GLFW_GAMEPAD_BUTTON_TRIANGLE    GLFW_GAMEPAD_BUTTON_Y
/*! @} */

/*! @defgroup gamepad_axes Gamepad axes
 *  @brief Gamepad axes.
 *
 *  See @ref gamepad for how these are used.
 *
 *  @ingroup input
 *  @{ */
#define GLFW_GAMEPAD_AXIS_LEFT_X        0
#define GLFW_GAMEPAD_AXIS_LEFT_Y        1
#define GLFW_GAMEPAD_AXIS_RIGHT_X       2
#define GLFW_GAMEPAD_AXIS_RIGHT_Y       3
#define GLFW_GAMEPAD_AXIS_LEFT_TRIGGER  4
#define GLFW_GAMEPAD_AXIS_RIGHT_TRIGGER 5
#define GLFW_GAMEPAD_AXIS_LAST          GLFW_GAMEPAD_AXIS_RIGHT_TRIGGER
/*! @} */

/*! @defgroup errors Error codes
 *  @brief Error codes.
 *
 *  See [error handling](@ref error_handling) for how these are used.
 *
 *  @ingroup init
 *  @{ */
/*! @brief No error has occurred.
 *
 *  No error has occurred.
 *
 *  @analysis Yay.
 */
#define GLFW_NO_ERROR               0
/*! @brief GLFW has not been initialized.
 *
 *  This occurs if a GLFW function was called that must not be called unless the
 *  library is [initialized](@ref intro_init).
 *
 *  @analysis Application programmer error.  Initialize GLFW before calling any
 *  function that requires initialization.
 */
#define GLFW_NOT_INITIALIZED        0x00010001
/*! @brief No context is current for this thread.
 *
 *  This occurs if a GLFW function was called that needs and operates on the
 *  current OpenGL or OpenGL ES context but no context is current on the calling
 *  thread.  One such function is @ref glfwSwapInterval.
 *
 *  @analysis Application programmer error.  Ensure a context is current before
 *  calling functions that require a current context.
 */
#define GLFW_NO_CURRENT_CONTEXT     0x00010002
/*! @brief One of the arguments to the function was an invalid enum value.
 *
 *  One of the arguments to the function was an invalid enum value, for example
 *  requesting @ref GLFW_RED_BITS with @ref glfwGetWindowAttrib.
 *
 *  @analysis Application programmer error.  Fix the offending call.
 */
#define GLFW_INVALID_ENUM           0x00010003
/*! @brief One of the arguments to the function was an invalid value.
 *
 *  One of the arguments to the function was an invalid value, for example
 *  requesting a non-existent OpenGL or OpenGL ES version like 2.7.
 *
 *  Requesting a valid but unavailable OpenGL or OpenGL ES version will instead
 *  result in a @ref GLFW_VERSION_UNAVAILABLE error.
 *
 *  @analysis Application programmer error.  Fix the offending call.
 */
#define GLFW_INVALID_VALUE          0x00010004
/*! @brief A memory allocation failed.
 *
 *  A memory allocation failed.
 *
 *  @analysis A bug in GLFW or the underlying operating system.  Report the bug
 *  to our [issue tracker](https://github.com/glfw/glfw/issues).
 */
#define GLFW_OUT_OF_MEMORY          0x00010005
/*! @brief GLFW could not find support for the requested API on the system.
 *
 *  GLFW could not find support for the requested API on the system.
 *
 *  @analysis The installed graphics driver does not support the requested
 *  API, or does not support it via the chosen context creation backend.
 *  Below are a few examples.
 *
 *  @par
 *  Some pre-installed Windows graphics drivers do not support OpenGL.  AMD only
 *  supports OpenGL ES via EGL, while Nvidia and Intel only support it via
 *  a WGL or GLX extension.  macOS does not provide OpenGL ES at all.  The Mesa
 *  EGL, OpenGL and OpenGL ES libraries do not interface with the Nvidia binary
 *  driver.  Older graphics drivers do not support Vulkan.
 */
#define GLFW_API_UNAVAILABLE        0x00010006
/*! @brief The requested OpenGL or OpenGL ES version is not available.
 *
 *  The requested OpenGL or OpenGL ES version (including any requested context
 *  or framebuffer hints) is not available on this machine.
 *
 *  @analysis The machine does not support your requirements.  If your
 *  application is sufficiently flexible, downgrade your requirements and try
 *  again.  Otherwise, inform the user that their machine does not match your
 *  requirements.
 *
 *  @par
 *  Future invalid OpenGL and OpenGL ES versions, for example OpenGL 4.8 if 5.0
 *  comes out before the 4.x series gets that far, also fail with this error and
 *  not @ref GLFW_INVALID_VALUE, because GLFW cannot know what future versions
 *  will exist.
 */
#define GLFW_VERSION_UNAVAILABLE    0x00010007
/*! @brief A platform-specific error occurred that does not match any of the
 *  more specific categories.
 *
 *  A platform-specific error occurred that does not match any of the more
 *  specific categories.
 *
 *  @analysis A bug or configuration error in GLFW, the underlying operating
 *  system or its drivers, or a lack of required resources.  Report the issue to
 *  our [issue tracker](https://github.com/glfw/glfw/issues).
 */
#define GLFW_PLATFORM_ERROR         0x00010008
/*! @brief The requested format is not supported or available.
 *
 *  If emitted during window creation, the requested pixel format is not
 *  supported.
 *
 *  If emitted when querying the clipboard, the contents of the clipboard could
 *  not be converted to the requested format.
 *
 *  @analysis If emitted during window creation, one or more
 *  [hard constraints](@ref window_hints_hard) did not match any of the
 *  available pixel formats.  If your application is sufficiently flexible,
 *  downgrade your requirements and try again.  Otherwise, inform the user that
 *  their machine does not match your requirements.
 *
 *  @par
 *  If emitted when querying the clipboard, ignore the error or report it to
 *  the user, as appropriate.
 */
#define GLFW_FORMAT_UNAVAILABLE     0x00010009
/*! @brief The specified window does not have an OpenGL or OpenGL ES context.
 *
 *  A window that does not have an OpenGL or OpenGL ES context was passed to
 *  a function that requires it to have one.
 *
 *  @analysis Application programmer error.  Fix the offending call.
 */
#define GLFW_NO_WINDOW_CONTEXT      0x0001000A
/*! @} */

/*! @addtogroup window
 *  @{ */
/*! @brief Input focus window hint and attribute
 *
 *  Input focus [window hint](@ref GLFW_FOCUSED_hint) or
 *  [window attribute](@ref GLFW_FOCUSED_attrib).
 */
#define GLFW_FOCUSED                0x00020001
/*! @brief Window iconification window attribute
 *
 *  Window iconification [window attribute](@ref GLFW_ICONIFIED_attrib).
 */
#define GLFW_ICONIFIED              0x00020002
/*! @brief Window resize-ability window hint and attribute
 *
 *  Window resize-ability [window hint](@ref GLFW_RESIZABLE_hint) and
 *  [window attribute](@ref GLFW_RESIZABLE_attrib).
 */
#define GLFW_RESIZABLE              0x00020003
/*! @brief Window visibility window hint and attribute
 *
 *  Window visibility [window hint](@ref GLFW_VISIBLE_hint) and
 *  [window attribute](@ref GLFW_VISIBLE_attrib).
 */
#define GLFW_VISIBLE                0x00020004
/*! @brief Window decoration window hint and attribute
 *
 *  Window decoration [window hint](@ref GLFW_DECORATED_hint) and
 *  [window attribute](@ref GLFW_DECORATED_attrib).
 */
#define GLFW_DECORATED              0x00020005
/*! @brief Window auto-iconification window hint and attribute
 *
 *  Window auto-iconification [window hint](@ref GLFW_AUTO_ICONIFY_hint) and
 *  [window attribute](@ref GLFW_AUTO_ICONIFY_attrib).
 */
#define GLFW_AUTO_ICONIFY           0x00020006
/*! @brief Window decoration window hint and attribute
 *
 *  Window decoration [window hint](@ref GLFW_FLOATING_hint) and
 *  [window attribute](@ref GLFW_FLOATING_attrib).
 */
#define GLFW_FLOATING               0x00020007
/*! @brief Window maximization window hint and attribute
 *
 *  Window maximization [window hint](@ref GLFW_MAXIMIZED_hint) and
 *  [window attribute](@ref GLFW_MAXIMIZED_attrib).
 */
#define GLFW_MAXIMIZED              0x00020008
/*! @brief Cursor centering window hint
 *
 *  Cursor centering [window hint](@ref GLFW_CENTER_CURSOR_hint).
 */
#define GLFW_CENTER_CURSOR          0x00020009
/*! @brief Window framebuffer transparency hint and attribute
 *
 *  Window framebuffer transparency
 *  [window hint](@ref GLFW_TRANSPARENT_FRAMEBUFFER_hint) and
 *  [window attribute](@ref GLFW_TRANSPARENT_FRAMEBUFFER_attrib).
 */
#define GLFW_TRANSPARENT_FRAMEBUFFER 0x0002000A
/*! @brief Mouse cursor hover window attribute.
 *
 *  Mouse cursor hover [window attribute](@ref GLFW_HOVERED_attrib).
 */
#define GLFW_HOVERED                0x0002000B
/*! @brief Input focus on calling show window hint and attribute
 *
 *  Input focus [window hint](@ref GLFW_FOCUS_ON_SHOW_hint) or
 *  [window attribute](@ref GLFW_FOCUS_ON_SHOW_attrib).
 */
#define GLFW_FOCUS_ON_SHOW          0x0002000C

/*! @brief Framebuffer bit depth hint.
 *
 *  Framebuffer bit depth [hint](@ref GLFW_RED_BITS).
 */
#define GLFW_RED_BITS               0x00021001
/*! @brief Framebuffer bit depth hint.
 *
 *  Framebuffer bit depth [hint](@ref GLFW_GREEN_BITS).
 */
#define GLFW_GREEN_BITS             0x00021002
/*! @brief Framebuffer bit depth hint.
 *
 *  Framebuffer bit depth [hint](@ref GLFW_BLUE_BITS).
 */
#define GLFW_BLUE_BITS              0x00021003
/*! @brief Framebuffer bit depth hint.
 *
 *  Framebuffer bit depth [hint](@ref GLFW_ALPHA_BITS).
 */
#define GLFW_ALPHA_BITS             0x00021004
/*! @brief Framebuffer bit depth hint.
 *
 *  Framebuffer bit depth [hint](@ref GLFW_DEPTH_BITS).
 */
#define GLFW_DEPTH_BITS             0x00021005
/*! @brief Framebuffer bit depth hint.
 *
 *  Framebuffer bit depth [hint](@ref GLFW_STENCIL_BITS).
 */
#define GLFW_STENCIL_BITS           0x00021006
/*! @brief Framebuffer bit depth hint.
 *
 *  Framebuffer bit depth [hint](@ref GLFW_ACCUM_RED_BITS).
 */
#define GLFW_ACCUM_RED_BITS         0x00021007
/*! @brief Framebuffer bit depth hint.
 *
 *  Framebuffer bit depth [hint](@ref GLFW_ACCUM_GREEN_BITS).
 */
#define GLFW_ACCUM_GREEN_BITS       0x00021008
/*! @brief Framebuffer bit depth hint.
 *
 *  Framebuffer bit depth [hint](@ref GLFW_ACCUM_BLUE_BITS).
 */
#define GLFW_ACCUM_BLUE_BITS        0x00021009
/*! @brief Framebuffer bit depth hint.
 *
 *  Framebuffer bit depth [hint](@ref GLFW_ACCUM_ALPHA_BITS).
 */
#define GLFW_ACCUM_ALPHA_BITS       0x0002100A
/*! @brief Framebuffer auxiliary buffer hint.
 *
 *  Framebuffer auxiliary buffer [hint](@ref GLFW_AUX_BUFFERS).
 */
#define GLFW_AUX_BUFFERS            0x0002100B
/*! @brief OpenGL stereoscopic rendering hint.
 *
 *  OpenGL stereoscopic rendering [hint](@ref GLFW_STEREO).
 */
#define GLFW_STEREO                 0x0002100C
/*! @brief Framebuffer MSAA samples hint.
 *
 *  Framebuffer MSAA samples [hint](@ref GLFW_SAMPLES).
 */
#define GLFW_SAMPLES                0x0002100D
/*! @brief Framebuffer sRGB hint.
 *
 *  Framebuffer sRGB [hint](@ref GLFW_SRGB_CAPABLE).
 */
#define GLFW_SRGB_CAPABLE           0x0002100E
/*! @brief Monitor refresh rate hint.
 *
 *  Monitor refresh rate [hint](@ref GLFW_REFRESH_RATE).
 */
#define GLFW_REFRESH_RATE           0x0002100F
/*! @brief Framebuffer double buffering hint.
 *
 *  Framebuffer double buffering [hint](@ref GLFW_DOUBLEBUFFER).
 */
#define GLFW_DOUBLEBUFFER           0x00021010

/*! @brief Context client API hint and attribute.
 *
 *  Context client API [hint](@ref GLFW_CLIENT_API_hint) and
 *  [attribute](@ref GLFW_CLIENT_API_attrib).
 */
#define GLFW_CLIENT_API             0x00022001
/*! @brief Context client API major version hint and attribute.
 *
 *  Context client API major version [hint](@ref GLFW_CLIENT_API_hint) and
 *  [attribute](@ref GLFW_CLIENT_API_attrib).
 */
#define GLFW_CONTEXT_VERSION_MAJOR  0x00022002
/*! @brief Context client API minor version hint and attribute.
 *
 *  Context client API minor version [hint](@ref GLFW_CLIENT_API_hint) and
 *  [attribute](@ref GLFW_CLIENT_API_attrib).
 */
#define GLFW_CONTEXT_VERSION_MINOR  0x00022003
/*! @brief Context client API revision number hint and attribute.
 *
 *  Context client API revision number [hint](@ref GLFW_CLIENT_API_hint) and
 *  [attribute](@ref GLFW_CLIENT_API_attrib).
 */
#define GLFW_CONTEXT_REVISION       0x00022004
/*! @brief Context robustness hint and attribute.
 *
 *  Context client API revision number [hint](@ref GLFW_CLIENT_API_hint) and
 *  [attribute](@ref GLFW_CLIENT_API_attrib).
 */
#define GLFW_CONTEXT_ROBUSTNESS     0x00022005
/*! @brief OpenGL forward-compatibility hint and attribute.
 *
 *  OpenGL forward-compatibility [hint](@ref GLFW_CLIENT_API_hint) and
 *  [attribute](@ref GLFW_CLIENT_API_attrib).
 */
#define GLFW_OPENGL_FORWARD_COMPAT  0x00022006
/*! @brief OpenGL debug context hint and attribute.
 *
 *  OpenGL debug context [hint](@ref GLFW_CLIENT_API_hint) and
 *  [attribute](@ref GLFW_CLIENT_API_attrib).
 */
#define GLFW_OPENGL_DEBUG_CONTEXT   0x00022007
/*! @brief OpenGL profile hint and attribute.
 *
 *  OpenGL profile [hint](@ref GLFW_CLIENT_API_hint) and
 *  [attribute](@ref GLFW_CLIENT_API_attrib).
 */
#define GLFW_OPENGL_PROFILE         0x00022008
/*! @brief Context flush-on-release hint and attribute.
 *
 *  Context flush-on-release [hint](@ref GLFW_CLIENT_API_hint) and
 *  [attribute](@ref GLFW_CLIENT_API_attrib).
 */
#define GLFW_CONTEXT_RELEASE_BEHAVIOR 0x00022009
/*! @brief Context error suppression hint and attribute.
 *
 *  Context error suppression [hint](@ref GLFW_CLIENT_API_hint) and
 *  [attribute](@ref GLFW_CLIENT_API_attrib).
 */
#define GLFW_CONTEXT_NO_ERROR       0x0002200A
/*! @brief Context creation API hint and attribute.
 *
 *  Context creation API [hint](@ref GLFW_CLIENT_API_hint) and
 *  [attribute](@ref GLFW_CLIENT_API_attrib).
 */
#define GLFW_CONTEXT_CREATION_API   0x0002200B
/*! @brief Window content area scaling window
 *  [window hint](@ref GLFW_SCALE_TO_MONITOR).
 */
#define GLFW_SCALE_TO_MONITOR       0x0002200C
/*! @brief macOS specific
 *  [window hint](@ref GLFW_COCOA_RETINA_FRAMEBUFFER_hint).
 */
#define GLFW_COCOA_RETINA_FRAMEBUFFER 0x00023001
/*! @brief macOS specific
 *  [window hint](@ref GLFW_COCOA_FRAME_NAME_hint).
 */
#define GLFW_COCOA_FRAME_NAME         0x00023002
/*! @brief macOS specific
 *  [window hint](@ref GLFW_COCOA_GRAPHICS_SWITCHING_hint).
 */
#define GLFW_COCOA_GRAPHICS_SWITCHING 0x00023003
/*! @brief X11 specific
 *  [window hint](@ref GLFW_X11_CLASS_NAME_hint).
 */
#define GLFW_X11_CLASS_NAME         0x00024001
/*! @brief X11 specific
 *  [window hint](@ref GLFW_X11_CLASS_NAME_hint).
 */
#define GLFW_X11_INSTANCE_NAME      0x00024002
/*! @} */

#define GLFW_NO_API                          0
#define GLFW_OPENGL_API             0x00030001
#define GLFW_OPENGL_ES_API          0x00030002

#define GLFW_NO_ROBUSTNESS                   0
#define GLFW_NO_RESET_NOTIFICATION  0x00031001
#define GLFW_LOSE_CONTEXT_ON_RESET  0x00031002

#define GLFW_OPENGL_ANY_PROFILE              0
#define GLFW_OPENGL_CORE_PROFILE    0x00032001
#define GLFW_OPENGL_COMPAT_PROFILE  0x00032002

#define GLFW_CURSOR                 0x00033001
#define GLFW_STICKY_KEYS            0x00033002
#define GLFW_STICKY_MOUSE_BUTTONS   0x00033003
#define GLFW_LOCK_KEY_MODS          0x00033004
#define GLFW_RAW_MOUSE_MOTION       0x00033005

#define GLFW_CURSOR_NORMAL          0x00034001
#define GLFW_CURSOR_HIDDEN          0x00034002
#define GLFW_CURSOR_DISABLED        0x00034003

#define GLFW_ANY_RELEASE_BEHAVIOR            0
#define GLFW_RELEASE_BEHAVIOR_FLUSH 0x00035001
#define GLFW_RELEASE_BEHAVIOR_NONE  0x00035002

#define GLFW_NATIVE_CONTEXT_API     0x00036001
#define GLFW_EGL_CONTEXT_API        0x00036002
#define GLFW_OSMESA_CONTEXT_API     0x00036003

/*! @defgroup shapes Standard cursor shapes
 *  @brief Standard system cursor shapes.
 *
 *  See [standard cursor creation](@ref cursor_standard) for how these are used.
 *
 *  @ingroup input
 *  @{ */

/*! @brief The regular arrow cursor shape.
 *
 *  The regular arrow cursor.
 */
#define GLFW_ARROW_CURSOR           0x00036001
/*! @brief The text input I-beam cursor shape.
 *
 *  The text input I-beam cursor shape.
 */
#define GLFW_IBEAM_CURSOR           0x00036002
/*! @brief The crosshair shape.
 *
 *  The crosshair shape.
 */
#define GLFW_CROSSHAIR_CURSOR       0x00036003
/*! @brief The hand shape.
 *
 *  The hand shape.
 */
#define GLFW_HAND_CURSOR            0x00036004
/*! @brief The horizontal resize arrow shape.
 *
 *  The horizontal resize arrow shape.
 */
#define GLFW_HRESIZE_CURSOR         0x00036005
/*! @brief The vertical resize arrow shape.
 *
 *  The vertical resize arrow shape.
 */
#define GLFW_VRESIZE_CURSOR         0x00036006
/*! @} */

#define GLFW_CONNECTED              0x00040001
#define GLFW_DISCONNECTED           0x00040002

/*! @addtogroup init
 *  @{ */
/*! @brief Joystick hat buttons init hint.
 *
 *  Joystick hat buttons [init hint](@ref GLFW_JOYSTICK_HAT_BUTTONS).
 */
#define GLFW_JOYSTICK_HAT_BUTTONS   0x00050001
/*! @brief macOS specific init hint.
 *
 *  macOS specific [init hint](@ref GLFW_COCOA_CHDIR_RESOURCES_hint).
 */
#define GLFW_COCOA_CHDIR_RESOURCES  0x00051001
/*! @brief macOS specific init hint.
 *
 *  macOS specific [init hint](@ref GLFW_COCOA_MENUBAR_hint).
 */
#define GLFW_COCOA_MENUBAR          0x00051002
/*! @} */

#define GLFW_DONT_CARE              -1


/*************************************************************************
 * GLFW API types
 *************************************************************************/

/*! @brief Client API function pointer type.
 *
 *  Generic function pointer used for returning client API function pointers
 *  without forcing a cast from a regular pointer.
 *
 *  @sa @ref context_glext
 *  @sa @ref glfwGetProcAddress
 *
 *  @since Added in version 3.0.
 *
 *  @ingroup context
 */
typedef void (*GLFWglproc)(void);

/*! @brief Vulkan API function pointer type.
 *
 *  Generic function pointer used for returning Vulkan API function pointers
 *  without forcing a cast from a regular pointer.
 *
 *  @sa @ref vulkan_proc
 *  @sa @ref glfwGetInstanceProcAddress
 *
 *  @since Added in version 3.2.
 *
 *  @ingroup vulkan
 */
typedef void (*GLFWvkproc)(void);

/*! @brief Opaque monitor object.
 *
 *  Opaque monitor object.
 *
 *  @see @ref monitor_object
 *
 *  @since Added in version 3.0.
 *
 *  @ingroup monitor
 */
typedef struct GLFWmonitor GLFWmonitor;

/*! @brief Opaque window object.
 *
 *  Opaque window object.
 *
 *  @see @ref window_object
 *
 *  @since Added in version 3.0.
 *
 *  @ingroup window
 */
typedef struct GLFWwindow GLFWwindow;

/*! @brief Opaque cursor object.
 *
 *  Opaque cursor object.
 *
 *  @see @ref cursor_object
 *
 *  @since Added in version 3.1.
 *
 *  @ingroup input
 */
typedef struct GLFWcursor GLFWcursor;

/*! @brief The function signature for error callbacks.
 *
 *  This is the function signature for error callback functions.
 *
 *  @param[in] error An [error code](@ref errors).
 *  @param[in] description A UTF-8 encoded string describing the error.
 *
 *  @sa @ref error_handling
 *  @sa @ref glfwSetErrorCallback
 *
 *  @since Added in version 3.0.
 *
 *  @ingroup init
 */
typedef void (* GLFWerrorfun)(int,const char*);

/*! @brief The function signature for window position callbacks.
 *
 *  This is the function signature for window position callback functions.
 *
 *  @param[in] window The window that was moved.
 *  @param[in] xpos The new x-coordinate, in screen coordinates, of the
 *  upper-left corner of the content area of the window.
 *  @param[in] ypos The new y-coordinate, in screen coordinates, of the
 *  upper-left corner of the content area of the window.
 *
 *  @sa @ref window_pos
 *  @sa @ref glfwSetWindowPosCallback
 *
 *  @since Added in version 3.0.
 *
 *  @ingroup window
 */
typedef void (* GLFWwindowposfun)(GLFWwindow*,int,int);

/*! @brief The function signature for window resize callbacks.
 *
 *  This is the function signature for window size callback functions.
 *
 *  @param[in] window The window that was resized.
 *  @param[in] width The new width, in screen coordinates, of the window.
 *  @param[in] height The new height, in screen coordinates, of the window.
 *
 *  @sa @ref window_size
 *  @sa @ref glfwSetWindowSizeCallback
 *
 *  @since Added in version 1.0.
 *  @glfw3 Added window handle parameter.
 *
 *  @ingroup window
 */
typedef void (* GLFWwindowsizefun)(GLFWwindow*,int,int);

/*! @brief The function signature for window close callbacks.
 *
 *  This is the function signature for window close callback functions.
 *
 *  @param[in] window The window that the user attempted to close.
 *
 *  @sa @ref window_close
 *  @sa @ref glfwSetWindowCloseCallback
 *
 *  @since Added in version 2.5.
 *  @glfw3 Added window handle parameter.
 *
 *  @ingroup window
 */
typedef void (* GLFWwindowclosefun)(GLFWwindow*);

/*! @brief The function signature for window content refresh callbacks.
 *
 *  This is the function signature for window refresh callback functions.
 *
 *  @param[in] window The window whose content needs to be refreshed.
 *
 *  @sa @ref window_refresh
 *  @sa @ref glfwSetWindowRefreshCallback
 *
 *  @since Added in version 2.5.
 *  @glfw3 Added window handle parameter.
 *
 *  @ingroup window
 */
typedef void (* GLFWwindowrefreshfun)(GLFWwindow*);

/*! @brief The function signature for window focus/defocus callbacks.
 *
 *  This is the function signature for window focus callback functions.
 *
 *  @param[in] window The window that gained or lost input focus.
 *  @param[in] focused `GLFW_TRUE` if the window was given input focus, or
 *  `GLFW_FALSE` if it lost it.
 *
 *  @sa @ref window_focus
 *  @sa @ref glfwSetWindowFocusCallback
 *
 *  @since Added in version 3.0.
 *
 *  @ingroup window
 */
typedef void (* GLFWwindowfocusfun)(GLFWwindow*,int);

/*! @brief The function signature for window iconify/restore callbacks.
 *
 *  This is the function signature for window iconify/restore callback
 *  functions.
 *
 *  @param[in] window The window that was iconified or restored.
 *  @param[in] iconified `GLFW_TRUE` if the window was iconified, or
 *  `GLFW_FALSE` if it was restored.
 *
 *  @sa @ref window_iconify
 *  @sa @ref glfwSetWindowIconifyCallback
 *
 *  @since Added in version 3.0.
 *
 *  @ingroup window
 */
typedef void (* GLFWwindowiconifyfun)(GLFWwindow*,int);

/*! @brief The function signature for window maximize/restore callbacks.
 *
 *  This is the function signature for window maximize/restore callback
 *  functions.
 *
 *  @param[in] window The window that was maximized or restored.
 *  @param[in] iconified `GLFW_TRUE` if the window was maximized, or
 *  `GLFW_FALSE` if it was restored.
 *
 *  @sa @ref window_maximize
 *  @sa glfwSetWindowMaximizeCallback
 *
 *  @since Added in version 3.3.
 *
 *  @ingroup window
 */
typedef void (* GLFWwindowmaximizefun)(GLFWwindow*,int);

/*! @brief The function signature for framebuffer resize callbacks.
 *
 *  This is the function signature for framebuffer resize callback
 *  functions.
 *
 *  @param[in] window The window whose framebuffer was resized.
 *  @param[in] width The new width, in pixels, of the framebuffer.
 *  @param[in] height The new height, in pixels, of the framebuffer.
 *
 *  @sa @ref window_fbsize
 *  @sa @ref glfwSetFramebufferSizeCallback
 *
 *  @since Added in version 3.0.
 *
 *  @ingroup window
 */
typedef void (* GLFWframebuffersizefun)(GLFWwindow*,int,int);

/*! @brief The function signature for window content scale callbacks.
 *
 *  This is the function signature for window content scale callback
 *  functions.
 *
 *  @param[in] window The window whose content scale changed.
 *  @param[in] xscale The new x-axis content scale of the window.
 *  @param[in] yscale The new y-axis content scale of the window.
 *
 *  @sa @ref window_scale
 *  @sa @ref glfwSetWindowContentScaleCallback
 *
 *  @since Added in version 3.3.
 *
 *  @ingroup window
 */
typedef void (* GLFWwindowcontentscalefun)(GLFWwindow*,float,float);

/*! @brief The function signature for mouse button callbacks.
 *
 *  This is the function signature for mouse button callback functions.
 *
 *  @param[in] window The window that received the event.
 *  @param[in] button The [mouse button](@ref buttons) that was pressed or
 *  released.
 *  @param[in] action One of `GLFW_PRESS` or `GLFW_RELEASE`.
 *  @param[in] mods Bit field describing which [modifier keys](@ref mods) were
 *  held down.
 *
 *  @sa @ref input_mouse_button
 *  @sa @ref glfwSetMouseButtonCallback
 *
 *  @since Added in version 1.0.
 *  @glfw3 Added window handle and modifier mask parameters.
 *
 *  @ingroup input
 */
typedef void (* GLFWmousebuttonfun)(GLFWwindow*,int,int,int);

/*! @brief The function signature for cursor position callbacks.
 *
 *  This is the function signature for cursor position callback functions.
 *
 *  @param[in] window The window that received the event.
 *  @param[in] xpos The new cursor x-coordinate, relative to the left edge of
 *  the content area.
 *  @param[in] ypos The new cursor y-coordinate, relative to the top edge of the
 *  content area.
 *
 *  @sa @ref cursor_pos
 *  @sa @ref glfwSetCursorPosCallback
 *
 *  @since Added in version 3.0.  Replaces `GLFWmouseposfun`.
 *
 *  @ingroup input
 */
typedef void (* GLFWcursorposfun)(GLFWwindow*,double,double);

/*! @brief The function signature for cursor enter/leave callbacks.
 *
 *  This is the function signature for cursor enter/leave callback functions.
 *
 *  @param[in] window The window that received the event.
 *  @param[in] entered `GLFW_TRUE` if the cursor entered the window's content
 *  area, or `GLFW_FALSE` if it left it.
 *
 *  @sa @ref cursor_enter
 *  @sa @ref glfwSetCursorEnterCallback
 *
 *  @since Added in version 3.0.
 *
 *  @ingroup input
 */
typedef void (* GLFWcursorenterfun)(GLFWwindow*,int);

/*! @brief The function signature for scroll callbacks.
 *
 *  This is the function signature for scroll callback functions.
 *
 *  @param[in] window The window that received the event.
 *  @param[in] xoffset The scroll offset along the x-axis.
 *  @param[in] yoffset The scroll offset along the y-axis.
 *
 *  @sa @ref scrolling
 *  @sa @ref glfwSetScrollCallback
 *
 *  @since Added in version 3.0.  Replaces `GLFWmousewheelfun`.
 *
 *  @ingroup input
 */
typedef void (* GLFWscrollfun)(GLFWwindow*,double,double);

/*! @brief The function signature for keyboard key callbacks.
 *
 *  This is the function signature for keyboard key callback functions.
 *
 *  @param[in] window The window that received the event.
 *  @param[in] key The [keyboard key](@ref keys) that was pressed or released.
 *  @param[in] scancode The system-specific scancode of the key.
 *  @param[in] action `GLFW_PRESS`, `GLFW_RELEASE` or `GLFW_REPEAT`.
 *  @param[in] mods Bit field describing which [modifier keys](@ref mods) were
 *  held down.
 *
 *  @sa @ref input_key
 *  @sa @ref glfwSetKeyCallback
 *
 *  @since Added in version 1.0.
 *  @glfw3 Added window handle, scancode and modifier mask parameters.
 *
 *  @ingroup input
 */
typedef void (* GLFWkeyfun)(GLFWwindow*,int,int,int,int);

/*! @brief The function signature for Unicode character callbacks.
 *
 *  This is the function signature for Unicode character callback functions.
 *
 *  @param[in] window The window that received the event.
 *  @param[in] codepoint The Unicode code point of the character.
 *
 *  @sa @ref input_char
 *  @sa @ref glfwSetCharCallback
 *
 *  @since Added in version 2.4.
 *  @glfw3 Added window handle parameter.
 *
 *  @ingroup input
 */
typedef void (* GLFWcharfun)(GLFWwindow*,unsigned int);

/*! @brief The function signature for Unicode character with modifiers
 *  callbacks.
 *
 *  This is the function signature for Unicode character with modifiers callback
 *  functions.  It is called for each input character, regardless of what
 *  modifier keys are held down.
 *
 *  @param[in] window The window that received the event.
 *  @param[in] codepoint The Unicode code point of the character.
 *  @param[in] mods Bit field describing which [modifier keys](@ref mods) were
 *  held down.
 *
 *  @sa @ref input_char
 *  @sa @ref glfwSetCharModsCallback
 *
 *  @deprecated Scheduled for removal in version 4.0.
 *
 *  @since Added in version 3.1.
 *
 *  @ingroup input
 */
typedef void (* GLFWcharmodsfun)(GLFWwindow*,unsigned int,int);

/*! @brief The function signature for file drop callbacks.
 *
 *  This is the function signature for file drop callbacks.
 *
 *  @param[in] window The window that received the event.
 *  @param[in] count The number of dropped files.
 *  @param[in] paths The UTF-8 encoded file and/or directory path names.
 *
 *  @sa @ref path_drop
 *  @sa @ref glfwSetDropCallback
 *
 *  @since Added in version 3.1.
 *
 *  @ingroup input
 */
typedef void (* GLFWdropfun)(GLFWwindow*,int,const char**);

/*! @brief The function signature for monitor configuration callbacks.
 *
 *  This is the function signature for monitor configuration callback functions.
 *
 *  @param[in] monitor The monitor that was connected or disconnected.
 *  @param[in] event One of `GLFW_CONNECTED` or `GLFW_DISCONNECTED`.  Remaining
 *  values reserved for future use.
 *
 *  @sa @ref monitor_event
 *  @sa @ref glfwSetMonitorCallback
 *
 *  @since Added in version 3.0.
 *
 *  @ingroup monitor
 */
typedef void (* GLFWmonitorfun)(GLFWmonitor*,int);

/*! @brief The function signature for joystick configuration callbacks.
 *
 *  This is the function signature for joystick configuration callback
 *  functions.
 *
 *  @param[in] jid The joystick that was connected or disconnected.
 *  @param[in] event One of `GLFW_CONNECTED` or `GLFW_DISCONNECTED`.  Remaining
 *  values reserved for future use.
 *
 *  @sa @ref joystick_event
 *  @sa @ref glfwSetJoystickCallback
 *
 *  @since Added in version 3.2.
 *
 *  @ingroup input
 */
typedef void (* GLFWjoystickfun)(int,int);

/*! @brief Video mode type.
 *
 *  This describes a single video mode.
 *
 *  @sa @ref monitor_modes
 *  @sa @ref glfwGetVideoMode
 *  @sa @ref glfwGetVideoModes
 *
 *  @since Added in version 1.0.
 *  @glfw3 Added refresh rate member.
 *
 *  @ingroup monitor
 */
typedef struct GLFWvidmode
{
    /*! The width, in screen coordinates, of the video mode.
     */
    int width;
    /*! The height, in screen coordinates, of the video mode.
     */
    int height;
    /*! The bit depth of the red channel of the video mode.
     */
    int redBits;
    /*! The bit depth of the green channel of the video mode.
     */
    int greenBits;
    /*! The bit depth of the blue channel of the video mode.
     */
    int blueBits;
    /*! The refresh rate, in Hz, of the video mode.
     */
    int refreshRate;
} GLFWvidmode;

/*! @brief Gamma ramp.
 *
 *  This describes the gamma ramp for a monitor.
 *
 *  @sa @ref monitor_gamma
 *  @sa @ref glfwGetGammaRamp
 *  @sa @ref glfwSetGammaRamp
 *
 *  @since Added in version 3.0.
 *
 *  @ingroup monitor
 */
typedef struct GLFWgammaramp
{
    /*! An array of value describing the response of the red channel.
     */
    unsigned short* red;
    /*! An array of value describing the response of the green channel.
     */
    unsigned short* green;
    /*! An array of value describing the response of the blue channel.
     */
    unsigned short* blue;
    /*! The number of elements in each array.
     */
    unsigned int size;
} GLFWgammaramp;

/*! @brief Image data.
 *
 *  This describes a single 2D image.  See the documentation for each related
 *  function what the expected pixel format is.
 *
 *  @sa @ref cursor_custom
 *  @sa @ref window_icon
 *
 *  @since Added in version 2.1.
 *  @glfw3 Removed format and bytes-per-pixel members.
 *
 *  @ingroup window
 */
typedef struct GLFWimage
{
    /*! The width, in pixels, of this image.
     */
    int width;
    /*! The height, in pixels, of this image.
     */
    int height;
    /*! The pixel data of this image, arranged left-to-right, top-to-bottom.
     */
    unsigned char* pixels;
} GLFWimage;

/*! @brief Gamepad input state
 *
 *  This describes the input state of a gamepad.
 *
 *  @sa @ref gamepad
 *  @sa @ref glfwGetGamepadState
 *
 *  @since Added in version 3.3.
 *
 *  @ingroup input
 */
typedef struct GLFWgamepadstate
{
    /*! The states of each [gamepad button](@ref gamepad_buttons), `GLFW_PRESS`
     *  or `GLFW_RELEASE`.
     */
    unsigned char buttons[15];
    /*! The states of each [gamepad axis](@ref gamepad_axes), in the range -1.0
     *  to 1.0 inclusive.
     */
    float axes[6];
} GLFWgamepadstate;


/*************************************************************************
 * GLFW API functions
 *************************************************************************/

/*! @brief Initializes the GLFW library.
 *
 *  This function initializes the GLFW library.  Before most GLFW functions can
 *  be used, GLFW must be initialized, and before an application terminates GLFW
 *  should be terminated in order to free any resources allocated during or
 *  after initialization.
 *
 *  If this function fails, it calls @ref glfwTerminate before returning.  If it
 *  succeeds, you should call @ref glfwTerminate before the application exits.
 *
 *  Additional calls to this function after successful initialization but before
 *  termination will return `GLFW_TRUE` immediately.
 *
 *  @return `GLFW_TRUE` if successful, or `GLFW_FALSE` if an
 *  [error](@ref error_handling) occurred.
 *
 *  @errors Possible errors include @ref GLFW_PLATFORM_ERROR.
 *
 *  @remark @macos This function will change the current directory of the
 *  application to the `Contents/Resources` subdirectory of the application's
 *  bundle, if present.  This can be disabled with the @ref
 *  GLFW_COCOA_CHDIR_RESOURCES init hint.
 *
 *  @thread_safety This function must only be called from the main thread.
 *
 *  @sa @ref intro_init
 *  @sa @ref glfwTerminate
 *
 *  @since Added in version 1.0.
 *
 *  @ingroup init
 */
GLFWAPI int glfwInit(void);

/*! @brief Terminates the GLFW library.
 *
 *  This function destroys all remaining windows and cursors, restores any
 *  modified gamma ramps and frees any other allocated resources.  Once this
 *  function is called, you must again call @ref glfwInit successfully before
 *  you will be able to use most GLFW functions.
 *
 *  If GLFW has been successfully initialized, this function should be called
 *  before the application exits.  If initialization fails, there is no need to
 *  call this function, as it is called by @ref glfwInit before it returns
 *  failure.
 *
 *  @errors Possible errors include @ref GLFW_PLATFORM_ERROR.
 *
 *  @remark This function may be called before @ref glfwInit.
 *
 *  @warning The contexts of any remaining windows must not be current on any
 *  other thread when this function is called.
 *
 *  @reentrancy This function must not be called from a callback.
 *
 *  @thread_safety This function must only be called from the main thread.
 *
 *  @sa @ref intro_init
 *  @sa @ref glfwInit
 *
 *  @since Added in version 1.0.
 *
 *  @ingroup init
 */
GLFWAPI void glfwTerminate(void);

/*! @brief Sets the specified init hint to the desired value.
 *
 *  This function sets hints for the next initialization of GLFW.
 *
 *  The values you set hints to are never reset by GLFW, but they only take
 *  effect during initialization.  Once GLFW has been initialized, any values
 *  you set will be ignored until the library is terminated and initialized
 *  again.
 *
 *  Some hints are platform specific.  These may be set on any platform but they
 *  will only affect their specific platform.  Other platforms will ignore them.
 *  Setting these hints requires no platform specific headers or functions.
 *
 *  @param[in] hint The [init hint](@ref init_hints) to set.
 *  @param[in] value The new value of the init hint.
 *
 *  @errors Possible errors include @ref GLFW_INVALID_ENUM and @ref
 *  GLFW_INVALID_VALUE.
 *
 *  @remarks This function may be called before @ref glfwInit.
 *
 *  @thread_safety This function must only be called from the main thread.
 *
 *  @sa init_hints
 *  @sa glfwInit
 *
 *  @since Added in version 3.3.
 *
 *  @ingroup init
 */
GLFWAPI void glfwInitHint(int hint, int value);

/*! @brief Retrieves the version of the GLFW library.
 *
 *  This function retrieves the major, minor and revision numbers of the GLFW
 *  library.  It is intended for when you are using GLFW as a shared library and
 *  want to ensure that you are using the minimum required version.
 *
 *  Any or all of the version arguments may be `NULL`.
 *
 *  @param[out] major Where to store the major version number, or `NULL`.
 *  @param[out] minor Where to store the minor version number, or `NULL`.
 *  @param[out] rev Where to store the revision number, or `NULL`.
 *
 *  @errors None.
 *
 *  @remark This function may be called before @ref glfwInit.
 *
 *  @thread_safety This function may be called from any thread.
 *
 *  @sa @ref intro_version
 *  @sa @ref glfwGetVersionString
 *
 *  @since Added in version 1.0.
 *
 *  @ingroup init
 */
GLFWAPI void glfwGetVersion(int* major, int* minor, int* rev);

/*! @brief Returns a string describing the compile-time configuration.
 *
 *  This function returns the compile-time generated
 *  [version string](@ref intro_version_string) of the GLFW library binary.  It
 *  describes the version, platform, compiler and any platform-specific
 *  compile-time options.  It should not be confused with the OpenGL or OpenGL
 *  ES version string, queried with `glGetString`.
 *
 *  __Do not use the version string__ to parse the GLFW library version.  The
 *  @ref glfwGetVersion function provides the version of the running library
 *  binary in numerical format.
 *
 *  @return The ASCII encoded GLFW version string.
 *
 *  @errors None.
 *
 *  @remark This function may be called before @ref glfwInit.
 *
 *  @pointer_lifetime The returned string is static and compile-time generated.
 *
 *  @thread_safety This function may be called from any thread.
 *
 *  @sa @ref intro_version
 *  @sa @ref glfwGetVersion
 *
 *  @since Added in version 3.0.
 *
 *  @ingroup init
 */
GLFWAPI const char* glfwGetVersionString(void);

/*! @brief Returns and clears the last error for the calling thread.
 *
 *  This function returns and clears the [error code](@ref errors) of the last
 *  error that occurred on the calling thread, and optionally a UTF-8 encoded
 *  human-readable description of it.  If no error has occurred since the last
 *  call, it returns @ref GLFW_NO_ERROR (zero) and the description pointer is
 *  set to `NULL`.
 *
 *  @param[in] description Where to store the error description pointer, or `NULL`.
 *  @return The last error code for the calling thread, or @ref GLFW_NO_ERROR
 *  (zero).
 *
 *  @errors None.
 *
 *  @pointer_lifetime The returned string is allocated and freed by GLFW.  You
 *  should not free it yourself.  It is guaranteed to be valid only until the
 *  next error occurs or the library is terminated.
 *
 *  @remark This function may be called before @ref glfwInit.
 *
 *  @thread_safety This function may be called from any thread.
 *
 *  @sa @ref error_handling
 *  @sa @ref glfwSetErrorCallback
 *
 *  @since Added in version 3.3.
 *
 *  @ingroup init
 */
GLFWAPI int glfwGetError(const char** description);

/*! @brief Sets the error callback.
 *
 *  This function sets the error callback, which is called with an error code
 *  and a human-readable description each time a GLFW error occurs.
 *
 *  The error code is set before the callback is called.  Calling @ref
 *  glfwGetError from the error callback will return the same value as the error
 *  code argument.
 *
 *  The error callback is called on the thread where the error occurred.  If you
 *  are using GLFW from multiple threads, your error callback needs to be
 *  written accordingly.
 *
 *  Because the description string may have been generated specifically for that
 *  error, it is not guaranteed to be valid after the callback has returned.  If
 *  you wish to use it after the callback returns, you need to make a copy.
 *
 *  Once set, the error callback remains set even after the library has been
 *  terminated.
 *
 *  @param[in] cbfun The new callback, or `NULL` to remove the currently set
 *  callback.
 *  @return The previously set callback, or `NULL` if no callback was set.
 *
 *  @errors None.
 *
 *  @remark This function may be called before @ref glfwInit.
 *
 *  @thread_safety This function must only be called from the main thread.
 *
 *  @sa @ref error_handling
 *  @sa @ref glfwGetError
 *
 *  @since Added in version 3.0.
 *
 *  @ingroup init
 */
GLFWAPI GLFWerrorfun glfwSetErrorCallback(GLFWerrorfun cbfun);

/*! @brief Returns the currently connected monitors.
 *
 *  This function returns an array of handles for all currently connected
 *  monitors.  The primary monitor is always first in the returned array.  If no
 *  monitors were found, this function returns `NULL`.
 *
 *  @param[out] count Where to store the number of monitors in the returned
 *  array.  This is set to zero if an error occurred.
 *  @return An array of monitor handles, or `NULL` if no monitors were found or
 *  if an [error](@ref error_handling) occurred.
 *
 *  @errors Possible errors include @ref GLFW_NOT_INITIALIZED.
 *
 *  @pointer_lifetime The returned array is allocated and freed by GLFW.  You
 *  should not free it yourself.  It is guaranteed to be valid only until the
 *  monitor configuration changes or the library is terminated.
 *
 *  @thread_safety This function must only be called from the main thread.
 *
 *  @sa @ref monitor_monitors
 *  @sa @ref monitor_event
 *  @sa @ref glfwGetPrimaryMonitor
 *
 *  @since Added in version 3.0.
 *
 *  @ingroup monitor
 */
GLFWAPI GLFWmonitor** glfwGetMonitors(int* count);

/*! @brief Returns the primary monitor.
 *
 *  This function returns the primary monitor.  This is usually the monitor
 *  where elements like the task bar or global menu bar are located.
 *
 *  @return The primary monitor, or `NULL` if no monitors were found or if an
 *  [error](@ref error_handling) occurred.
 *
 *  @errors Possible errors include @ref GLFW_NOT_INITIALIZED.
 *
 *  @thread_safety This function must only be called from the main thread.
 *
 *  @remark The primary monitor is always first in the array returned by @ref
 *  glfwGetMonitors.
 *
 *  @sa @ref monitor_monitors
 *  @sa @ref glfwGetMonitors
 *
 *  @since Added in version 3.0.
 *
 *  @ingroup monitor
 */
GLFWAPI GLFWmonitor* glfwGetPrimaryMonitor(void);

/*! @brief Returns the position of the monitor's viewport on the virtual screen.
 *
 *  This function returns the position, in screen coordinates, of the upper-left
 *  corner of the specified monitor.
 *
 *  Any or all of the position arguments may be `NULL`.  If an error occurs, all
 *  non-`NULL` position arguments will be set to zero.
 *
 *  @param[in] monitor The monitor to query.
 *  @param[out] xpos Where to store the monitor x-coordinate, or `NULL`.
 *  @param[out] ypos Where to store the monitor y-coordinate, or `NULL`.
 *
 *  @errors Possible errors include @ref GLFW_NOT_INITIALIZED and @ref
 *  GLFW_PLATFORM_ERROR.
 *
 *  @thread_safety This function must only be called from the main thread.
 *
 *  @sa @ref monitor_properties
 *
 *  @since Added in version 3.0.
 *
 *  @ingroup monitor
 */
GLFWAPI void glfwGetMonitorPos(GLFWmonitor* monitor, int* xpos, int* ypos);

/*! @brief Retrives the work area of the monitor.
 *
 *  This function returns the position, in screen coordinates, of the upper-left
 *  corner of the work area of the specified monitor along with the work area
 *  size in screen coordinates. The work area is defined as the area of the
 *  monitor not occluded by the operating system task bar where present. If no
 *  task bar exists then the work area is the monitor resolution in screen
 *  coordinates.
 *
 *  Any or all of the position and size arguments may be `NULL`.  If an error
 *  occurs, all non-`NULL` position and size arguments will be set to zero.
 *
 *  @param[in] monitor The monitor to query.
 *  @param[out] xpos Where to store the monitor x-coordinate, or `NULL`.
 *  @param[out] ypos Where to store the monitor y-coordinate, or `NULL`.
 *  @param[out] width Where to store the monitor width, or `NULL`.
 *  @param[out] height Where to store the monitor height, or `NULL`.
 *
 *  @errors Possible errors include @ref GLFW_NOT_INITIALIZED and @ref
 *  GLFW_PLATFORM_ERROR.
 *
 *  @thread_safety This function must only be called from the main thread.
 *
 *  @sa @ref monitor_workarea
 *
 *  @since Added in version 3.3.
 *
 *  @ingroup monitor
 */
GLFWAPI void glfwGetMonitorWorkarea(GLFWmonitor* monitor, int* xpos, int* ypos, int* width, int* height);

/*! @brief Returns the physical size of the monitor.
 *
 *  This function returns the size, in millimetres, of the display area of the
 *  specified monitor.
 *
 *  Some systems do not provide accurate monitor size information, either
 *  because the monitor
 *  [EDID](https://en.wikipedia.org/wiki/Extended_display_identification_data)
 *  data is incorrect or because the driver does not report it accurately.
 *
 *  Any or all of the size arguments may be `NULL`.  If an error occurs, all
 *  non-`NULL` size arguments will be set to zero.
 *
 *  @param[in] monitor The monitor to query.
 *  @param[out] widthMM Where to store the width, in millimetres, of the
 *  monitor's display area, or `NULL`.
 *  @param[out] heightMM Where to store the height, in millimetres, of the
 *  monitor's display area, or `NULL`.
 *
 *  @errors Possible errors include @ref GLFW_NOT_INITIALIZED.
 *
 *  @remark @win32 calculates the returned physical size from the
 *  current resolution and system DPI instead of querying the monitor EDID data.
 *
 *  @thread_safety This function must only be called from the main thread.
 *
 *  @sa @ref monitor_properties
 *
 *  @since Added in version 3.0.
 *
 *  @ingroup monitor
 */
GLFWAPI void glfwGetMonitorPhysicalSize(GLFWmonitor* monitor, int* widthMM, int* heightMM);

/*! @brief Retrieves the content scale for the specified monitor.
 *
 *  This function retrieves the content scale for the specified monitor.  The
 *  content scale is the ratio between the current DPI and the platform's
 *  default DPI.  This is especially important for text and any UI elements.  If
 *  the pixel dimensions of your UI scaled by this look appropriate on your
 *  machine then it should appear at a reasonable size on other machines
 *  regardless of their DPI and scaling settings.  This relies on the system DPI
 *  and scaling settings being somewhat correct.
 *
 *  The content scale may depend on both the monitor resolution and pixel
 *  density and on user settings.  It may be very different from the raw DPI
 *  calculated from the physical size and current resolution.
 *
 *  @param[in] monitor The monitor to query.
 *  @param[out] xscale Where to store the x-axis content scale, or `NULL`.
 *  @param[out] yscale Where to store the y-axis content scale, or `NULL`.
 *
 *  @errors Possible errors include @ref GLFW_NOT_INITIALIZED and @ref
 *  GLFW_PLATFORM_ERROR.
 *
 *  @thread_safety This function must only be called from the main thread.
 *
 *  @sa @ref monitor_scale
 *  @sa @ref glfwGetWindowContentScale
 *
 *  @since Added in version 3.3.
 *
 *  @ingroup monitor
 */
GLFWAPI void glfwGetMonitorContentScale(GLFWmonitor* monitor, float* xscale, float* yscale);

/*! @brief Returns the name of the specified monitor.
 *
 *  This function returns a human-readable name, encoded as UTF-8, of the
 *  specified monitor.  The name typically reflects the make and model of the
 *  monitor and is not guaranteed to be unique among the connected monitors.
 *
 *  @param[in] monitor The monitor to query.
 *  @return The UTF-8 encoded name of the monitor, or `NULL` if an
 *  [error](@ref error_handling) occurred.
 *
 *  @errors Possible errors include @ref GLFW_NOT_INITIALIZED.
 *
 *  @pointer_lifetime The returned string is allocated and freed by GLFW.  You
 *  should not free it yourself.  It is valid until the specified monitor is
 *  disconnected or the library is terminated.
 *
 *  @thread_safety This function must only be called from the main thread.
 *
 *  @sa @ref monitor_properties
 *
 *  @since Added in version 3.0.
 *
 *  @ingroup monitor
 */
GLFWAPI const char* glfwGetMonitorName(GLFWmonitor* monitor);

/*! @brief Sets the user pointer of the specified monitor.
 *
 *  This function sets the user-defined pointer of the specified monitor.  The
 *  current value is retained until the monitor is disconnected.  The initial
 *  value is `NULL`.
 *
 *  This function may be called from the monitor callback, even for a monitor
 *  that is being disconnected.
 *
 *  @param[in] monitor The monitor whose pointer to set.
 *  @param[in] pointer The new value.
 *
 *  @errors Possible errors include @ref GLFW_NOT_INITIALIZED.
 *
 *  @thread_safety This function may be called from any thread.  Access is not
 *  synchronized.
 *
 *  @sa @ref monitor_userptr
 *  @sa @ref glfwGetMonitorUserPointer
 *
 *  @since Added in version 3.3.
 *
 *  @ingroup monitor
 */
GLFWAPI void glfwSetMonitorUserPointer(GLFWmonitor* monitor, void* pointer);

/*! @brief Returns the user pointer of the specified monitor.
 *
 *  This function returns the current value of the user-defined pointer of the
 *  specified monitor.  The initial value is `NULL`.
 *
 *  This function may be called from the monitor callback, even for a monitor
 *  that is being disconnected.
 *
 *  @param[in] monitor The monitor whose pointer to return.
 *
 *  @errors Possible errors include @ref GLFW_NOT_INITIALIZED.
 *
 *  @thread_safety This function may be called from any thread.  Access is not
 *  synchronized.
 *
 *  @sa @ref monitor_userptr
 *  @sa @ref glfwSetMonitorUserPointer
 *
 *  @since Added in version 3.3.
 *
 *  @ingroup monitor
 */
GLFWAPI void* glfwGetMonitorUserPointer(GLFWmonitor* monitor);

/*! @brief Sets the monitor configuration callback.
 *
 *  This function sets the monitor configuration callback, or removes the
 *  currently set callback.  This is called when a monitor is connected to or
 *  disconnected from the system.
 *
 *  @param[in] cbfun The new callback, or `NULL` to remove the currently set
 *  callback.
 *  @return The previously set callback, or `NULL` if no callback was set or the
 *  library had not been [initialized](@ref intro_init).
 *
 *  @errors Possible errors include @ref GLFW_NOT_INITIALIZED.
 *
 *  @thread_safety This function must only be called from the main thread.
 *
 *  @sa @ref monitor_event
 *
 *  @since Added in version 3.0.
 *
 *  @ingroup monitor
 */
GLFWAPI GLFWmonitorfun glfwSetMonitorCallback(GLFWmonitorfun cbfun);

/*! @brief Returns the available video modes for the specified monitor.
 *
 *  This function returns an array of all video modes supported by the specified
 *  monitor.  The returned array is sorted in ascending order, first by color
 *  bit depth (the sum of all channel depths) and then by resolution area (the
 *  product of width and height).
 *
 *  @param[in] monitor The monitor to query.
 *  @param[out] count Where to store the number of video modes in the returned
 *  array.  This is set to zero if an error occurred.
 *  @return An array of video modes, or `NULL` if an
 *  [error](@ref error_handling) occurred.
 *
 *  @errors Possible errors include @ref GLFW_NOT_INITIALIZED and @ref
 *  GLFW_PLATFORM_ERROR.
 *
 *  @pointer_lifetime The returned array is allocated and freed by GLFW.  You
 *  should not free it yourself.  It is valid until the specified monitor is
 *  disconnected, this function is called again for that monitor or the library
 *  is terminated.
 *
 *  @thread_safety This function must only be called from the main thread.
 *
 *  @sa @ref monitor_modes
 *  @sa @ref glfwGetVideoMode
 *
 *  @since Added in version 1.0.
 *  @glfw3 Changed to return an array of modes for a specific monitor.
 *
 *  @ingroup monitor
 */
GLFWAPI const GLFWvidmode* glfwGetVideoModes(GLFWmonitor* monitor, int* count);

/*! @brief Returns the current mode of the specified monitor.
 *
 *  This function returns the current video mode of the specified monitor.  If
 *  you have created a full screen window for that monitor, the return value
 *  will depend on whether that window is iconified.
 *
 *  @param[in] monitor The monitor to query.
 *  @return The current mode of the monitor, or `NULL` if an
 *  [error](@ref error_handling) occurred.
 *
 *  @errors Possible errors include @ref GLFW_NOT_INITIALIZED and @ref
 *  GLFW_PLATFORM_ERROR.
 *
 *  @pointer_lifetime The returned array is allocated and freed by GLFW.  You
 *  should not free it yourself.  It is valid until the specified monitor is
 *  disconnected or the library is terminated.
 *
 *  @thread_safety This function must only be called from the main thread.
 *
 *  @sa @ref monitor_modes
 *  @sa @ref glfwGetVideoModes
 *
 *  @since Added in version 3.0.  Replaces `glfwGetDesktopMode`.
 *
 *  @ingroup monitor
 */
GLFWAPI const GLFWvidmode* glfwGetVideoMode(GLFWmonitor* monitor);

/*! @brief Generates a gamma ramp and sets it for the specified monitor.
 *
 *  This function generates an appropriately sized gamma ramp from the specified
 *  exponent and then calls @ref glfwSetGammaRamp with it.  The value must be
 *  a finite number greater than zero.
 *
 *  The software controlled gamma ramp is applied _in addition_ to the hardware
 *  gamma correction, which today is usually an approximation of sRGB gamma.
 *  This means that setting a perfectly linear ramp, or gamma 1.0, will produce
 *  the default (usually sRGB-like) behavior.
 *
 *  For gamma correct rendering with OpenGL or OpenGL ES, see the @ref
 *  GLFW_SRGB_CAPABLE hint.
 *
 *  @param[in] monitor The monitor whose gamma ramp to set.
 *  @param[in] gamma The desired exponent.
 *
 *  @errors Possible errors include @ref GLFW_NOT_INITIALIZED, @ref
 *  GLFW_INVALID_VALUE and @ref GLFW_PLATFORM_ERROR.
 *
 *  @remark @wayland Gamma handling is a priviledged protocol, this function
 *  will thus never be implemented and emits @ref GLFW_PLATFORM_ERROR.
 *
 *  @thread_safety This function must only be called from the main thread.
 *
 *  @sa @ref monitor_gamma
 *
 *  @since Added in version 3.0.
 *
 *  @ingroup monitor
 */
GLFWAPI void glfwSetGamma(GLFWmonitor* monitor, float gamma);

/*! @brief Returns the current gamma ramp for the specified monitor.
 *
 *  This function returns the current gamma ramp of the specified monitor.
 *
 *  @param[in] monitor The monitor to query.
 *  @return The current gamma ramp, or `NULL` if an
 *  [error](@ref error_handling) occurred.
 *
 *  @errors Possible errors include @ref GLFW_NOT_INITIALIZED and @ref
 *  GLFW_PLATFORM_ERROR.
 *
 *  @remark @wayland Gamma handling is a priviledged protocol, this function
 *  will thus never be implemented and emits @ref GLFW_PLATFORM_ERROR while
 *  returning `NULL`.
 *
 *  @pointer_lifetime The returned structure and its arrays are allocated and
 *  freed by GLFW.  You should not free them yourself.  They are valid until the
 *  specified monitor is disconnected, this function is called again for that
 *  monitor or the library is terminated.
 *
 *  @thread_safety This function must only be called from the main thread.
 *
 *  @sa @ref monitor_gamma
 *
 *  @since Added in version 3.0.
 *
 *  @ingroup monitor
 */
GLFWAPI const GLFWgammaramp* glfwGetGammaRamp(GLFWmonitor* monitor);

/*! @brief Sets the current gamma ramp for the specified monitor.
 *
 *  This function sets the current gamma ramp for the specified monitor.  The
 *  original gamma ramp for that monitor is saved by GLFW the first time this
 *  function is called and is restored by @ref glfwTerminate.
 *
 *  The software controlled gamma ramp is applied _in addition_ to the hardware
 *  gamma correction, which today is usually an approximation of sRGB gamma.
 *  This means that setting a perfectly linear ramp, or gamma 1.0, will produce
 *  the default (usually sRGB-like) behavior.
 *
 *  For gamma correct rendering with OpenGL or OpenGL ES, see the @ref
 *  GLFW_SRGB_CAPABLE hint.
 *
 *  @param[in] monitor The monitor whose gamma ramp to set.
 *  @param[in] ramp The gamma ramp to use.
 *
 *  @errors Possible errors include @ref GLFW_NOT_INITIALIZED and @ref
 *  GLFW_PLATFORM_ERROR.
 *
 *  @remark The size of the specified gamma ramp should match the size of the
 *  current ramp for that monitor.
 *
 *  @remark @win32 The gamma ramp size must be 256.
 *
 *  @remark @wayland Gamma handling is a priviledged protocol, this function
 *  will thus never be implemented and emits @ref GLFW_PLATFORM_ERROR.
 *
 *  @pointer_lifetime The specified gamma ramp is copied before this function
 *  returns.
 *
 *  @thread_safety This function must only be called from the main thread.
 *
 *  @sa @ref monitor_gamma
 *
 *  @since Added in version 3.0.
 *
 *  @ingroup monitor
 */
GLFWAPI void glfwSetGammaRamp(GLFWmonitor* monitor, const GLFWgammaramp* ramp);

/*! @brief Resets all window hints to their default values.
 *
 *  This function resets all window hints to their
 *  [default values](@ref window_hints_values).
 *
 *  @errors Possible errors include @ref GLFW_NOT_INITIALIZED.
 *
 *  @thread_safety This function must only be called from the main thread.
 *
 *  @sa @ref window_hints
 *  @sa @ref glfwWindowHint
 *  @sa @ref glfwWindowHintString
 *
 *  @since Added in version 3.0.
 *
 *  @ingroup window
 */
GLFWAPI void glfwDefaultWindowHints(void);

/*! @brief Sets the specified window hint to the desired value.
 *
 *  This function sets hints for the next call to @ref glfwCreateWindow.  The
 *  hints, once set, retain their values until changed by a call to this
 *  function or @ref glfwDefaultWindowHints, or until the library is terminated.
 *
 *  Only integer value hints can be set with this function.  String value hints
 *  are set with @ref glfwWindowHintString.
 *
 *  This function does not check whether the specified hint values are valid.
 *  If you set hints to invalid values this will instead be reported by the next
 *  call to @ref glfwCreateWindow.
 *
 *  Some hints are platform specific.  These may be set on any platform but they
 *  will only affect their specific platform.  Other platforms will ignore them.
 *  Setting these hints requires no platform specific headers or functions.
 *
 *  @param[in] hint The [window hint](@ref window_hints) to set.
 *  @param[in] value The new value of the window hint.
 *
 *  @errors Possible errors include @ref GLFW_NOT_INITIALIZED and @ref
 *  GLFW_INVALID_ENUM.
 *
 *  @thread_safety This function must only be called from the main thread.
 *
 *  @sa @ref window_hints
 *  @sa @ref glfwWindowHintString
 *  @sa @ref glfwDefaultWindowHints
 *
 *  @since Added in version 3.0.  Replaces `glfwOpenWindowHint`.
 *
 *  @ingroup window
 */
GLFWAPI void glfwWindowHint(int hint, int value);

/*! @brief Sets the specified window hint to the desired value.
 *
 *  This function sets hints for the next call to @ref glfwCreateWindow.  The
 *  hints, once set, retain their values until changed by a call to this
 *  function or @ref glfwDefaultWindowHints, or until the library is terminated.
 *
 *  Only string type hints can be set with this function.  Integer value hints
 *  are set with @ref glfwWindowHint.
 *
 *  This function does not check whether the specified hint values are valid.
 *  If you set hints to invalid values this will instead be reported by the next
 *  call to @ref glfwCreateWindow.
 *
 *  Some hints are platform specific.  These may be set on any platform but they
 *  will only affect their specific platform.  Other platforms will ignore them.
 *  Setting these hints requires no platform specific headers or functions.
 *
 *  @param[in] hint The [window hint](@ref window_hints) to set.
 *  @param[in] value The new value of the window hint.
 *
 *  @errors Possible errors include @ref GLFW_NOT_INITIALIZED and @ref
 *  GLFW_INVALID_ENUM.
 *
 *  @pointer_lifetime The specified string is copied before this function
 *  returns.
 *
 *  @thread_safety This function must only be called from the main thread.
 *
 *  @sa @ref window_hints
 *  @sa @ref glfwWindowHint
 *  @sa @ref glfwDefaultWindowHints
 *
 *  @since Added in version 3.3.
 *
 *  @ingroup window
 */
GLFWAPI void glfwWindowHintString(int hint, const char* value);

/*! @brief Creates a window and its associated context.
 *
 *  This function creates a window and its associated OpenGL or OpenGL ES
 *  context.  Most of the options controlling how the window and its context
 *  should be created are specified with [window hints](@ref window_hints).
 *
 *  Successful creation does not change which context is current.  Before you
 *  can use the newly created context, you need to
 *  [make it current](@ref context_current).  For information about the `share`
 *  parameter, see @ref context_sharing.
 *
 *  The created window, framebuffer and context may differ from what you
 *  requested, as not all parameters and hints are
 *  [hard constraints](@ref window_hints_hard).  This includes the size of the
 *  window, especially for full screen windows.  To query the actual attributes
 *  of the created window, framebuffer and context, see @ref
 *  glfwGetWindowAttrib, @ref glfwGetWindowSize and @ref glfwGetFramebufferSize.
 *
 *  To create a full screen window, you need to specify the monitor the window
 *  will cover.  If no monitor is specified, the window will be windowed mode.
 *  Unless you have a way for the user to choose a specific monitor, it is
 *  recommended that you pick the primary monitor.  For more information on how
 *  to query connected monitors, see @ref monitor_monitors.
 *
 *  For full screen windows, the specified size becomes the resolution of the
 *  window's _desired video mode_.  As long as a full screen window is not
 *  iconified, the supported video mode most closely matching the desired video
 *  mode is set for the specified monitor.  For more information about full
 *  screen windows, including the creation of so called _windowed full screen_
 *  or _borderless full screen_ windows, see @ref window_windowed_full_screen.
 *
 *  Once you have created the window, you can switch it between windowed and
 *  full screen mode with @ref glfwSetWindowMonitor.  This will not affect its
 *  OpenGL or OpenGL ES context.
 *
 *  By default, newly created windows use the placement recommended by the
 *  window system.  To create the window at a specific position, make it
 *  initially invisible using the [GLFW_VISIBLE](@ref GLFW_VISIBLE_hint) window
 *  hint, set its [position](@ref window_pos) and then [show](@ref window_hide)
 *  it.
 *
 *  As long as at least one full screen window is not iconified, the screensaver
 *  is prohibited from starting.
 *
 *  Window systems put limits on window sizes.  Very large or very small window
 *  dimensions may be overridden by the window system on creation.  Check the
 *  actual [size](@ref window_size) after creation.
 *
 *  The [swap interval](@ref buffer_swap) is not set during window creation and
 *  the initial value may vary depending on driver settings and defaults.
 *
 *  @param[in] width The desired width, in screen coordinates, of the window.
 *  This must be greater than zero.
 *  @param[in] height The desired height, in screen coordinates, of the window.
 *  This must be greater than zero.
 *  @param[in] title The initial, UTF-8 encoded window title.
 *  @param[in] monitor The monitor to use for full screen mode, or `NULL` for
 *  windowed mode.
 *  @param[in] share The window whose context to share resources with, or `NULL`
 *  to not share resources.
 *  @return The handle of the created window, or `NULL` if an
 *  [error](@ref error_handling) occurred.
 *
 *  @errors Possible errors include @ref GLFW_NOT_INITIALIZED, @ref
 *  GLFW_INVALID_ENUM, @ref GLFW_INVALID_VALUE, @ref GLFW_API_UNAVAILABLE, @ref
 *  GLFW_VERSION_UNAVAILABLE, @ref GLFW_FORMAT_UNAVAILABLE and @ref
 *  GLFW_PLATFORM_ERROR.
 *
 *  @remark @win32 Window creation will fail if the Microsoft GDI software
 *  OpenGL implementation is the only one available.
 *
 *  @remark @win32 If the executable has an icon resource named `GLFW_ICON,` it
 *  will be set as the initial icon for the window.  If no such icon is present,
 *  the `IDI_APPLICATION` icon will be used instead.  To set a different icon,
 *  see @ref glfwSetWindowIcon.
 *
 *  @remark @win32 The context to share resources with must not be current on
 *  any other thread.
 *
 *  @remark @macos The OS only supports forward-compatible core profile contexts
 *  for OpenGL versions 3.2 and later.  Before creating an OpenGL context of
 *  version 3.2 or later you must set the
 *  [GLFW_OPENGL_FORWARD_COMPAT](@ref GLFW_OPENGL_FORWARD_COMPAT_hint) and
 *  [GLFW_OPENGL_PROFILE](@ref GLFW_OPENGL_PROFILE_hint) hints accordingly.
 *  OpenGL 3.0 and 3.1 contexts are not supported at all on macOS.
 *
 *  @remark @macos The GLFW window has no icon, as it is not a document
 *  window, but the dock icon will be the same as the application bundle's icon.
 *  For more information on bundles, see the
 *  [Bundle Programming Guide](https://developer.apple.com/library/mac/documentation/CoreFoundation/Conceptual/CFBundles/)
 *  in the Mac Developer Library.
 *
 *  @remark @macos The first time a window is created the menu bar is created.
 *  If GLFW finds a `MainMenu.nib` it is loaded and assumed to contain a menu
 *  bar.  Otherwise a minimal menu bar is created manually with common commands
 *  like Hide, Quit and About.  The About entry opens a minimal about dialog
 *  with information from the application's bundle.  Menu bar creation can be
 *  disabled entirely with the @ref GLFW_COCOA_MENUBAR init hint.
 *
 *  @remark @macos On OS X 10.10 and later the window frame will not be rendered
 *  at full resolution on Retina displays unless the
 *  [GLFW_COCOA_RETINA_FRAMEBUFFER](@ref GLFW_COCOA_RETINA_FRAMEBUFFER_hint)
 *  hint is `GLFW_TRUE` and the `NSHighResolutionCapable` key is enabled in the
 *  application bundle's `Info.plist`.  For more information, see
 *  [High Resolution Guidelines for OS X](https://developer.apple.com/library/mac/documentation/GraphicsAnimation/Conceptual/HighResolutionOSX/Explained/Explained.html)
 *  in the Mac Developer Library.  The GLFW test and example programs use
 *  a custom `Info.plist` template for this, which can be found as
 *  `CMake/MacOSXBundleInfo.plist.in` in the source tree.
 *
 *  @remark @macos When activating frame autosaving with
 *  [GLFW_COCOA_FRAME_NAME](@ref GLFW_COCOA_FRAME_NAME_hint), the specified
 *  window size and position may be overriden by previously saved values.
 *
 *  @remark @x11 Some window managers will not respect the placement of
 *  initially hidden windows.
 *
 *  @remark @x11 Due to the asynchronous nature of X11, it may take a moment for
 *  a window to reach its requested state.  This means you may not be able to
 *  query the final size, position or other attributes directly after window
 *  creation.
 *
 *  @remark @x11 The class part of the `WM_CLASS` window property will by
 *  default be set to the window title passed to this function.  The instance
 *  part will use the contents of the `RESOURCE_NAME` environment variable, if
 *  present and not empty, or fall back to the window title.  Set the
 *  [GLFW_X11_CLASS_NAME](@ref GLFW_X11_CLASS_NAME_hint) and
 *  [GLFW_X11_INSTANCE_NAME](@ref GLFW_X11_INSTANCE_NAME_hint) window hints to
 *  override this.
 *
 *  @remark @wayland Compositors should implement the xdg-decoration protocol
 *  for GLFW to decorate the window properly.  If this protocol isn't
 *  supported, or if the compositor prefers client-side decorations, a very
 *  simple fallback frame will be drawn using the wp_viewporter protocol.  A
 *  compositor can still emit close, maximize or fullscreen events, using for
 *  instance a keybind mechanism.  If neither of these protocols is supported,
 *  the window won't be decorated.
 *
 *  @remark @wayland A full screen window will not attempt to change the mode,
 *  no matter what the requested size or refresh rate.
 *
 *  @remark @wayland Screensaver inhibition requires the idle-inhibit protocol
 *  to be implemented in the user's compositor.
 *
 *  @thread_safety This function must only be called from the main thread.
 *
 *  @sa @ref window_creation
 *  @sa @ref glfwDestroyWindow
 *
 *  @since Added in version 3.0.  Replaces `glfwOpenWindow`.
 *
 *  @ingroup window
 */
GLFWAPI GLFWwindow* glfwCreateWindow(int width, int height, const char* title, GLFWmonitor* monitor, GLFWwindow* share);

/*! @brief Destroys the specified window and its context.
 *
 *  This function destroys the specified window and its context.  On calling
 *  this function, no further callbacks will be called for that window.
 *
 *  If the context of the specified window is current on the main thread, it is
 *  detached before being destroyed.
 *
 *  @param[in] window The window to destroy.
 *
 *  @errors Possible errors include @ref GLFW_NOT_INITIALIZED and @ref
 *  GLFW_PLATFORM_ERROR.
 *
 *  @note The context of the specified window must not be current on any other
 *  thread when this function is called.
 *
 *  @reentrancy This function must not be called from a callback.
 *
 *  @thread_safety This function must only be called from the main thread.
 *
 *  @sa @ref window_creation
 *  @sa @ref glfwCreateWindow
 *
 *  @since Added in version 3.0.  Replaces `glfwCloseWindow`.
 *
 *  @ingroup window
 */
GLFWAPI void glfwDestroyWindow(GLFWwindow* window);

/*! @brief Checks the close flag of the specified window.
 *
 *  This function returns the value of the close flag of the specified window.
 *
 *  @param[in] window The window to query.
 *  @return The value of the close flag.
 *
 *  @errors Possible errors include @ref GLFW_NOT_INITIALIZED.
 *
 *  @thread_safety This function may be called from any thread.  Access is not
 *  synchronized.
 *
 *  @sa @ref window_close
 *
 *  @since Added in version 3.0.
 *
 *  @ingroup window
 */
GLFWAPI int glfwWindowShouldClose(GLFWwindow* window);

/*! @brief Sets the close flag of the specified window.
 *
 *  This function sets the value of the close flag of the specified window.
 *  This can be used to override the user's attempt to close the window, or
 *  to signal that it should be closed.
 *
 *  @param[in] window The window whose flag to change.
 *  @param[in] value The new value.
 *
 *  @errors Possible errors include @ref GLFW_NOT_INITIALIZED.
 *
 *  @thread_safety This function may be called from any thread.  Access is not
 *  synchronized.
 *
 *  @sa @ref window_close
 *
 *  @since Added in version 3.0.
 *
 *  @ingroup window
 */
GLFWAPI void glfwSetWindowShouldClose(GLFWwindow* window, int value);

/*! @brief Sets the title of the specified window.
 *
 *  This function sets the window title, encoded as UTF-8, of the specified
 *  window.
 *
 *  @param[in] window The window whose title to change.
 *  @param[in] title The UTF-8 encoded window title.
 *
 *  @errors Possible errors include @ref GLFW_NOT_INITIALIZED and @ref
 *  GLFW_PLATFORM_ERROR.
 *
 *  @remark @macos The window title will not be updated until the next time you
 *  process events.
 *
 *  @thread_safety This function must only be called from the main thread.
 *
 *  @sa @ref window_title
 *
 *  @since Added in version 1.0.
 *  @glfw3 Added window handle parameter.
 *
 *  @ingroup window
 */
GLFWAPI void glfwSetWindowTitle(GLFWwindow* window, const char* title);

/*! @brief Sets the icon for the specified window.
 *
 *  This function sets the icon of the specified window.  If passed an array of
 *  candidate images, those of or closest to the sizes desired by the system are
 *  selected.  If no images are specified, the window reverts to its default
 *  icon.
 *
 *  The pixels are 32-bit, little-endian, non-premultiplied RGBA, i.e. eight
 *  bits per channel with the red channel first.  They are arranged canonically
 *  as packed sequential rows, starting from the top-left corner.
 *
 *  The desired image sizes varies depending on platform and system settings.
 *  The selected images will be rescaled as needed.  Good sizes include 16x16,
 *  32x32 and 48x48.
 *
 *  @param[in] window The window whose icon to set.
 *  @param[in] count The number of images in the specified array, or zero to
 *  revert to the default window icon.
 *  @param[in] images The images to create the icon from.  This is ignored if
 *  count is zero.
 *
 *  @errors Possible errors include @ref GLFW_NOT_INITIALIZED and @ref
 *  GLFW_PLATFORM_ERROR.
 *
 *  @pointer_lifetime The specified image data is copied before this function
 *  returns.
 *
 *  @remark @macos The GLFW window has no icon, as it is not a document
 *  window, so this function does nothing.  The dock icon will be the same as
 *  the application bundle's icon.  For more information on bundles, see the
 *  [Bundle Programming Guide](https://developer.apple.com/library/mac/documentation/CoreFoundation/Conceptual/CFBundles/)
 *  in the Mac Developer Library.
 *
 *  @remark @wayland There is no existing protocol to change an icon, the
 *  window will thus inherit the one defined in the application's desktop file.
 *  This function always emits @ref GLFW_PLATFORM_ERROR.
 *
 *  @thread_safety This function must only be called from the main thread.
 *
 *  @sa @ref window_icon
 *
 *  @since Added in version 3.2.
 *
 *  @ingroup window
 */
GLFWAPI void glfwSetWindowIcon(GLFWwindow* window, int count, const GLFWimage* images);

/*! @brief Retrieves the position of the content area of the specified window.
 *
 *  This function retrieves the position, in screen coordinates, of the
 *  upper-left corner of the content area of the specified window.
 *
 *  Any or all of the position arguments may be `NULL`.  If an error occurs, all
 *  non-`NULL` position arguments will be set to zero.
 *
 *  @param[in] window The window to query.
 *  @param[out] xpos Where to store the x-coordinate of the upper-left corner of
 *  the content area, or `NULL`.
 *  @param[out] ypos Where to store the y-coordinate of the upper-left corner of
 *  the content area, or `NULL`.
 *
 *  @errors Possible errors include @ref GLFW_NOT_INITIALIZED and @ref
 *  GLFW_PLATFORM_ERROR.
 *
 *  @remark @wayland There is no way for an application to retrieve the global
 *  position of its windows, this function will always emit @ref
 *  GLFW_PLATFORM_ERROR.
 *
 *  @thread_safety This function must only be called from the main thread.
 *
 *  @sa @ref window_pos
 *  @sa @ref glfwSetWindowPos
 *
 *  @since Added in version 3.0.
 *
 *  @ingroup window
 */
GLFWAPI void glfwGetWindowPos(GLFWwindow* window, int* xpos, int* ypos);

/*! @brief Sets the position of the content area of the specified window.
 *
 *  This function sets the position, in screen coordinates, of the upper-left
 *  corner of the content area of the specified windowed mode window.  If the
 *  window is a full screen window, this function does nothing.
 *
 *  __Do not use this function__ to move an already visible window unless you
 *  have very good reasons for doing so, as it will confuse and annoy the user.
 *
 *  The window manager may put limits on what positions are allowed.  GLFW
 *  cannot and should not override these limits.
 *
 *  @param[in] window The window to query.
 *  @param[in] xpos The x-coordinate of the upper-left corner of the content area.
 *  @param[in] ypos The y-coordinate of the upper-left corner of the content area.
 *
 *  @errors Possible errors include @ref GLFW_NOT_INITIALIZED and @ref
 *  GLFW_PLATFORM_ERROR.
 *
 *  @remark @wayland There is no way for an application to set the global
 *  position of its windows, this function will always emit @ref
 *  GLFW_PLATFORM_ERROR.
 *
 *  @thread_safety This function must only be called from the main thread.
 *
 *  @sa @ref window_pos
 *  @sa @ref glfwGetWindowPos
 *
 *  @since Added in version 1.0.
 *  @glfw3 Added window handle parameter.
 *
 *  @ingroup window
 */
GLFWAPI void glfwSetWindowPos(GLFWwindow* window, int xpos, int ypos);

/*! @brief Retrieves the size of the content area of the specified window.
 *
 *  This function retrieves the size, in screen coordinates, of the content area
 *  of the specified window.  If you wish to retrieve the size of the
 *  framebuffer of the window in pixels, see @ref glfwGetFramebufferSize.
 *
 *  Any or all of the size arguments may be `NULL`.  If an error occurs, all
 *  non-`NULL` size arguments will be set to zero.
 *
 *  @param[in] window The window whose size to retrieve.
 *  @param[out] width Where to store the width, in screen coordinates, of the
 *  content area, or `NULL`.
 *  @param[out] height Where to store the height, in screen coordinates, of the
 *  content area, or `NULL`.
 *
 *  @errors Possible errors include @ref GLFW_NOT_INITIALIZED and @ref
 *  GLFW_PLATFORM_ERROR.
 *
 *  @thread_safety This function must only be called from the main thread.
 *
 *  @sa @ref window_size
 *  @sa @ref glfwSetWindowSize
 *
 *  @since Added in version 1.0.
 *  @glfw3 Added window handle parameter.
 *
 *  @ingroup window
 */
GLFWAPI void glfwGetWindowSize(GLFWwindow* window, int* width, int* height);

/*! @brief Sets the size limits of the specified window.
 *
 *  This function sets the size limits of the content area of the specified
 *  window.  If the window is full screen, the size limits only take effect
 *  once it is made windowed.  If the window is not resizable, this function
 *  does nothing.
 *
 *  The size limits are applied immediately to a windowed mode window and may
 *  cause it to be resized.
 *
 *  The maximum dimensions must be greater than or equal to the minimum
 *  dimensions and all must be greater than or equal to zero.
 *
 *  @param[in] window The window to set limits for.
 *  @param[in] minwidth The minimum width, in screen coordinates, of the content
 *  area, or `GLFW_DONT_CARE`.
 *  @param[in] minheight The minimum height, in screen coordinates, of the
 *  content area, or `GLFW_DONT_CARE`.
 *  @param[in] maxwidth The maximum width, in screen coordinates, of the content
 *  area, or `GLFW_DONT_CARE`.
 *  @param[in] maxheight The maximum height, in screen coordinates, of the
 *  content area, or `GLFW_DONT_CARE`.
 *
 *  @errors Possible errors include @ref GLFW_NOT_INITIALIZED, @ref
 *  GLFW_INVALID_VALUE and @ref GLFW_PLATFORM_ERROR.
 *
 *  @remark If you set size limits and an aspect ratio that conflict, the
 *  results are undefined.
 *
 *  @remark @wayland The size limits will not be applied until the window is
 *  actually resized, either by the user or by the compositor.
 *
 *  @thread_safety This function must only be called from the main thread.
 *
 *  @sa @ref window_sizelimits
 *  @sa @ref glfwSetWindowAspectRatio
 *
 *  @since Added in version 3.2.
 *
 *  @ingroup window
 */
GLFWAPI void glfwSetWindowSizeLimits(GLFWwindow* window, int minwidth, int minheight, int maxwidth, int maxheight);

/*! @brief Sets the aspect ratio of the specified window.
 *
 *  This function sets the required aspect ratio of the content area of the
 *  specified window.  If the window is full screen, the aspect ratio only takes
 *  effect once it is made windowed.  If the window is not resizable, this
 *  function does nothing.
 *
 *  The aspect ratio is specified as a numerator and a denominator and both
 *  values must be greater than zero.  For example, the common 16:9 aspect ratio
 *  is specified as 16 and 9, respectively.
 *
 *  If the numerator and denominator is set to `GLFW_DONT_CARE` then the aspect
 *  ratio limit is disabled.
 *
 *  The aspect ratio is applied immediately to a windowed mode window and may
 *  cause it to be resized.
 *
 *  @param[in] window The window to set limits for.
 *  @param[in] numer The numerator of the desired aspect ratio, or
 *  `GLFW_DONT_CARE`.
 *  @param[in] denom The denominator of the desired aspect ratio, or
 *  `GLFW_DONT_CARE`.
 *
 *  @errors Possible errors include @ref GLFW_NOT_INITIALIZED, @ref
 *  GLFW_INVALID_VALUE and @ref GLFW_PLATFORM_ERROR.
 *
 *  @remark If you set size limits and an aspect ratio that conflict, the
 *  results are undefined.
 *
 *  @remark @wayland The aspect ratio will not be applied until the window is
 *  actually resized, either by the user or by the compositor.
 *
 *  @thread_safety This function must only be called from the main thread.
 *
 *  @sa @ref window_sizelimits
 *  @sa @ref glfwSetWindowSizeLimits
 *
 *  @since Added in version 3.2.
 *
 *  @ingroup window
 */
GLFWAPI void glfwSetWindowAspectRatio(GLFWwindow* window, int numer, int denom);

/*! @brief Sets the size of the content area of the specified window.
 *
 *  This function sets the size, in screen coordinates, of the content area of
 *  the specified window.
 *
 *  For full screen windows, this function updates the resolution of its desired
 *  video mode and switches to the video mode closest to it, without affecting
 *  the window's context.  As the context is unaffected, the bit depths of the
 *  framebuffer remain unchanged.
 *
 *  If you wish to update the refresh rate of the desired video mode in addition
 *  to its resolution, see @ref glfwSetWindowMonitor.
 *
 *  The window manager may put limits on what sizes are allowed.  GLFW cannot
 *  and should not override these limits.
 *
 *  @param[in] window The window to resize.
 *  @param[in] width The desired width, in screen coordinates, of the window
 *  content area.
 *  @param[in] height The desired height, in screen coordinates, of the window
 *  content area.
 *
 *  @errors Possible errors include @ref GLFW_NOT_INITIALIZED and @ref
 *  GLFW_PLATFORM_ERROR.
 *
 *  @remark @wayland A full screen window will not attempt to change the mode,
 *  no matter what the requested size.
 *
 *  @thread_safety This function must only be called from the main thread.
 *
 *  @sa @ref window_size
 *  @sa @ref glfwGetWindowSize
 *  @sa @ref glfwSetWindowMonitor
 *
 *  @since Added in version 1.0.
 *  @glfw3 Added window handle parameter.
 *
 *  @ingroup window
 */
GLFWAPI void glfwSetWindowSize(GLFWwindow* window, int width, int height);

/*! @brief Retrieves the size of the framebuffer of the specified window.
 *
 *  This function retrieves the size, in pixels, of the framebuffer of the
 *  specified window.  If you wish to retrieve the size of the window in screen
 *  coordinates, see @ref glfwGetWindowSize.
 *
 *  Any or all of the size arguments may be `NULL`.  If an error occurs, all
 *  non-`NULL` size arguments will be set to zero.
 *
 *  @param[in] window The window whose framebuffer to query.
 *  @param[out] width Where to store the width, in pixels, of the framebuffer,
 *  or `NULL`.
 *  @param[out] height Where to store the height, in pixels, of the framebuffer,
 *  or `NULL`.
 *
 *  @errors Possible errors include @ref GLFW_NOT_INITIALIZED and @ref
 *  GLFW_PLATFORM_ERROR.
 *
 *  @thread_safety This function must only be called from the main thread.
 *
 *  @sa @ref window_fbsize
 *  @sa @ref glfwSetFramebufferSizeCallback
 *
 *  @since Added in version 3.0.
 *
 *  @ingroup window
 */
GLFWAPI void glfwGetFramebufferSize(GLFWwindow* window, int* width, int* height);

/*! @brief Retrieves the size of the frame of the window.
 *
 *  This function retrieves the size, in screen coordinates, of each edge of the
 *  frame of the specified window.  This size includes the title bar, if the
 *  window has one.  The size of the frame may vary depending on the
 *  [window-related hints](@ref window_hints_wnd) used to create it.
 *
 *  Because this function retrieves the size of each window frame edge and not
 *  the offset along a particular coordinate axis, the retrieved values will
 *  always be zero or positive.
 *
 *  Any or all of the size arguments may be `NULL`.  If an error occurs, all
 *  non-`NULL` size arguments will be set to zero.
 *
 *  @param[in] window The window whose frame size to query.
 *  @param[out] left Where to store the size, in screen coordinates, of the left
 *  edge of the window frame, or `NULL`.
 *  @param[out] top Where to store the size, in screen coordinates, of the top
 *  edge of the window frame, or `NULL`.
 *  @param[out] right Where to store the size, in screen coordinates, of the
 *  right edge of the window frame, or `NULL`.
 *  @param[out] bottom Where to store the size, in screen coordinates, of the
 *  bottom edge of the window frame, or `NULL`.
 *
 *  @errors Possible errors include @ref GLFW_NOT_INITIALIZED and @ref
 *  GLFW_PLATFORM_ERROR.
 *
 *  @thread_safety This function must only be called from the main thread.
 *
 *  @sa @ref window_size
 *
 *  @since Added in version 3.1.
 *
 *  @ingroup window
 */
GLFWAPI void glfwGetWindowFrameSize(GLFWwindow* window, int* left, int* top, int* right, int* bottom);

/*! @brief Retrieves the content scale for the specified window.
 *
 *  This function retrieves the content scale for the specified window.  The
 *  content scale is the ratio between the current DPI and the platform's
 *  default DPI.  This is especially important for text and any UI elements.  If
 *  the pixel dimensions of your UI scaled by this look appropriate on your
 *  machine then it should appear at a reasonable size on other machines
 *  regardless of their DPI and scaling settings.  This relies on the system DPI
 *  and scaling settings being somewhat correct.
 *
 *  On systems where each monitors can have its own content scale, the window
 *  content scale will depend on which monitor the system considers the window
 *  to be on.
 *
 *  @param[in] window The window to query.
 *  @param[out] xscale Where to store the x-axis content scale, or `NULL`.
 *  @param[out] yscale Where to store the y-axis content scale, or `NULL`.
 *
 *  @errors Possible errors include @ref GLFW_NOT_INITIALIZED and @ref
 *  GLFW_PLATFORM_ERROR.
 *
 *  @thread_safety This function must only be called from the main thread.
 *
 *  @sa @ref window_scale
 *  @sa @ref glfwSetWindowContentScaleCallback
 *  @sa @ref glfwGetMonitorContentScale
 *
 *  @since Added in version 3.3.
 *
 *  @ingroup window
 */
GLFWAPI void glfwGetWindowContentScale(GLFWwindow* window, float* xscale, float* yscale);

/*! @brief Returns the opacity of the whole window.
 *
 *  This function returns the opacity of the window, including any decorations.
 *
 *  The opacity (or alpha) value is a positive finite number between zero and
 *  one, where zero is fully transparent and one is fully opaque.  If the system
 *  does not support whole window transparency, this function always returns one.
 *
 *  The initial opacity value for newly created windows is one.
 *
 *  @param[in] window The window to query.
 *  @return The opacity value of the specified window.
 *
 *  @errors Possible errors include @ref GLFW_NOT_INITIALIZED and @ref
 *  GLFW_PLATFORM_ERROR.
 *
 *  @thread_safety This function must only be called from the main thread.
 *
 *  @sa @ref window_transparency
 *  @sa @ref glfwSetWindowOpacity
 *
 *  @since Added in version 3.3.
 *
 *  @ingroup window
 */
GLFWAPI float glfwGetWindowOpacity(GLFWwindow* window);

/*! @brief Sets the opacity of the whole window.
 *
 *  This function sets the opacity of the window, including any decorations.
 *
 *  The opacity (or alpha) value is a positive finite number between zero and
 *  one, where zero is fully transparent and one is fully opaque.
 *
 *  The initial opacity value for newly created windows is one.
 *
 *  A window created with framebuffer transparency may not use whole window
 *  transparency.  The results of doing this are undefined.
 *
 *  @param[in] window The window to set the opacity for.
 *  @param[in] opacity The desired opacity of the specified window.
 *
 *  @errors Possible errors include @ref GLFW_NOT_INITIALIZED and @ref
 *  GLFW_PLATFORM_ERROR.
 *
 *  @thread_safety This function must only be called from the main thread.
 *
 *  @sa @ref window_transparency
 *  @sa @ref glfwGetWindowOpacity
 *
 *  @since Added in version 3.3.
 *
 *  @ingroup window
 */
GLFWAPI void glfwSetWindowOpacity(GLFWwindow* window, float opacity);

/*! @brief Iconifies the specified window.
 *
 *  This function iconifies (minimizes) the specified window if it was
 *  previously restored.  If the window is already iconified, this function does
 *  nothing.
 *
 *  If the specified window is a full screen window, the original monitor
 *  resolution is restored until the window is restored.
 *
 *  @param[in] window The window to iconify.
 *
 *  @errors Possible errors include @ref GLFW_NOT_INITIALIZED and @ref
 *  GLFW_PLATFORM_ERROR.
 *
 *  @remark @wayland There is no concept of iconification in wl_shell, this
 *  function will emit @ref GLFW_PLATFORM_ERROR when using this deprecated
 *  protocol.
 *
 *  @thread_safety This function must only be called from the main thread.
 *
 *  @sa @ref window_iconify
 *  @sa @ref glfwRestoreWindow
 *  @sa @ref glfwMaximizeWindow
 *
 *  @since Added in version 2.1.
 *  @glfw3 Added window handle parameter.
 *
 *  @ingroup window
 */
GLFWAPI void glfwIconifyWindow(GLFWwindow* window);

/*! @brief Restores the specified window.
 *
 *  This function restores the specified window if it was previously iconified
 *  (minimized) or maximized.  If the window is already restored, this function
 *  does nothing.
 *
 *  If the specified window is a full screen window, the resolution chosen for
 *  the window is restored on the selected monitor.
 *
 *  @param[in] window The window to restore.
 *
 *  @errors Possible errors include @ref GLFW_NOT_INITIALIZED and @ref
 *  GLFW_PLATFORM_ERROR.
 *
 *  @thread_safety This function must only be called from the main thread.
 *
 *  @sa @ref window_iconify
 *  @sa @ref glfwIconifyWindow
 *  @sa @ref glfwMaximizeWindow
 *
 *  @since Added in version 2.1.
 *  @glfw3 Added window handle parameter.
 *
 *  @ingroup window
 */
GLFWAPI void glfwRestoreWindow(GLFWwindow* window);

/*! @brief Maximizes the specified window.
 *
 *  This function maximizes the specified window if it was previously not
 *  maximized.  If the window is already maximized, this function does nothing.
 *
 *  If the specified window is a full screen window, this function does nothing.
 *
 *  @param[in] window The window to maximize.
 *
 *  @errors Possible errors include @ref GLFW_NOT_INITIALIZED and @ref
 *  GLFW_PLATFORM_ERROR.
 *
 *  @par Thread Safety
 *  This function may only be called from the main thread.
 *
 *  @sa @ref window_iconify
 *  @sa @ref glfwIconifyWindow
 *  @sa @ref glfwRestoreWindow
 *
 *  @since Added in GLFW 3.2.
 *
 *  @ingroup window
 */
GLFWAPI void glfwMaximizeWindow(GLFWwindow* window);

/*! @brief Makes the specified window visible.
 *
 *  This function makes the specified window visible if it was previously
 *  hidden.  If the window is already visible or is in full screen mode, this
 *  function does nothing.
 *
 *  By default, windowed mode windows are focused when shown
 *  Set the [GLFW_FOCUS_ON_SHOW](@ref GLFW_FOCUS_ON_SHOW_hint) window hint
 *  to change this behavior for all newly created windows, or change the
 *  behavior for an existing window with @ref glfwSetWindowAttrib.
 *
 *  @param[in] window The window to make visible.
 *
 *  @errors Possible errors include @ref GLFW_NOT_INITIALIZED and @ref
 *  GLFW_PLATFORM_ERROR.
 *
 *  @thread_safety This function must only be called from the main thread.
 *
 *  @sa @ref window_hide
 *  @sa @ref glfwHideWindow
 *
 *  @since Added in version 3.0.
 *
 *  @ingroup window
 */
GLFWAPI void glfwShowWindow(GLFWwindow* window);

/*! @brief Hides the specified window.
 *
 *  This function hides the specified window if it was previously visible.  If
 *  the window is already hidden or is in full screen mode, this function does
 *  nothing.
 *
 *  @param[in] window The window to hide.
 *
 *  @errors Possible errors include @ref GLFW_NOT_INITIALIZED and @ref
 *  GLFW_PLATFORM_ERROR.
 *
 *  @thread_safety This function must only be called from the main thread.
 *
 *  @sa @ref window_hide
 *  @sa @ref glfwShowWindow
 *
 *  @since Added in version 3.0.
 *
 *  @ingroup window
 */
GLFWAPI void glfwHideWindow(GLFWwindow* window);

/*! @brief Brings the specified window to front and sets input focus.
 *
 *  This function brings the specified window to front and sets input focus.
 *  The window should already be visible and not iconified.
 *
 *  By default, both windowed and full screen mode windows are focused when
 *  initially created.  Set the [GLFW_FOCUSED](@ref GLFW_FOCUSED_hint) to
 *  disable this behavior.
 *
 *  Also by default, windowed mode windows are focused when shown
 *  with @ref glfwShowWindow. Set the
 *  [GLFW_FOCUS_ON_SHOW](@ref GLFW_FOCUS_ON_SHOW_hint) to disable this behavior.
 *
 *  __Do not use this function__ to steal focus from other applications unless
 *  you are certain that is what the user wants.  Focus stealing can be
 *  extremely disruptive.
 *
 *  For a less disruptive way of getting the user's attention, see
 *  [attention requests](@ref window_attention).
 *
 *  @param[in] window The window to give input focus.
 *
 *  @errors Possible errors include @ref GLFW_NOT_INITIALIZED and @ref
 *  GLFW_PLATFORM_ERROR.
 *
 *  @remark @wayland It is not possible for an application to bring its windows
 *  to front, this function will always emit @ref GLFW_PLATFORM_ERROR.
 *
 *  @thread_safety This function must only be called from the main thread.
 *
 *  @sa @ref window_focus
 *  @sa @ref window_attention
 *
 *  @since Added in version 3.2.
 *
 *  @ingroup window
 */
GLFWAPI void glfwFocusWindow(GLFWwindow* window);

/*! @brief Requests user attention to the specified window.
 *
 *  This function requests user attention to the specified window.  On
 *  platforms where this is not supported, attention is requested to the
 *  application as a whole.
 *
 *  Once the user has given attention, usually by focusing the window or
 *  application, the system will end the request automatically.
 *
 *  @param[in] window The window to request attention to.
 *
 *  @errors Possible errors include @ref GLFW_NOT_INITIALIZED and @ref
 *  GLFW_PLATFORM_ERROR.
 *
 *  @remark @macos Attention is requested to the application as a whole, not the
 *  specific window.
 *
 *  @thread_safety This function must only be called from the main thread.
 *
 *  @sa @ref window_attention
 *
 *  @since Added in version 3.3.
 *
 *  @ingroup window
 */
GLFWAPI void glfwRequestWindowAttention(GLFWwindow* window);

/*! @brief Returns the monitor that the window uses for full screen mode.
 *
 *  This function returns the handle of the monitor that the specified window is
 *  in full screen on.
 *
 *  @param[in] window The window to query.
 *  @return The monitor, or `NULL` if the window is in windowed mode or an
 *  [error](@ref error_handling) occurred.
 *
 *  @errors Possible errors include @ref GLFW_NOT_INITIALIZED.
 *
 *  @thread_safety This function must only be called from the main thread.
 *
 *  @sa @ref window_monitor
 *  @sa @ref glfwSetWindowMonitor
 *
 *  @since Added in version 3.0.
 *
 *  @ingroup window
 */
GLFWAPI GLFWmonitor* glfwGetWindowMonitor(GLFWwindow* window);

/*! @brief Sets the mode, monitor, video mode and placement of a window.
 *
 *  This function sets the monitor that the window uses for full screen mode or,
 *  if the monitor is `NULL`, makes it windowed mode.
 *
 *  When setting a monitor, this function updates the width, height and refresh
 *  rate of the desired video mode and switches to the video mode closest to it.
 *  The window position is ignored when setting a monitor.
 *
 *  When the monitor is `NULL`, the position, width and height are used to
 *  place the window content area.  The refresh rate is ignored when no monitor
 *  is specified.
 *
 *  If you only wish to update the resolution of a full screen window or the
 *  size of a windowed mode window, see @ref glfwSetWindowSize.
 *
 *  When a window transitions from full screen to windowed mode, this function
 *  restores any previous window settings such as whether it is decorated,
 *  floating, resizable, has size or aspect ratio limits, etc.
 *
 *  @param[in] window The window whose monitor, size or video mode to set.
 *  @param[in] monitor The desired monitor, or `NULL` to set windowed mode.
 *  @param[in] xpos The desired x-coordinate of the upper-left corner of the
 *  content area.
 *  @param[in] ypos The desired y-coordinate of the upper-left corner of the
 *  content area.
 *  @param[in] width The desired with, in screen coordinates, of the content
 *  area or video mode.
 *  @param[in] height The desired height, in screen coordinates, of the content
 *  area or video mode.
 *  @param[in] refreshRate The desired refresh rate, in Hz, of the video mode,
 *  or `GLFW_DONT_CARE`.
 *
 *  @errors Possible errors include @ref GLFW_NOT_INITIALIZED and @ref
 *  GLFW_PLATFORM_ERROR.
 *
 *  @remark The OpenGL or OpenGL ES context will not be destroyed or otherwise
 *  affected by any resizing or mode switching, although you may need to update
 *  your viewport if the framebuffer size has changed.
 *
 *  @remark @wayland The desired window position is ignored, as there is no way
 *  for an application to set this property.
 *
 *  @remark @wayland Setting the window to full screen will not attempt to
 *  change the mode, no matter what the requested size or refresh rate.
 *
 *  @thread_safety This function must only be called from the main thread.
 *
 *  @sa @ref window_monitor
 *  @sa @ref window_full_screen
 *  @sa @ref glfwGetWindowMonitor
 *  @sa @ref glfwSetWindowSize
 *
 *  @since Added in version 3.2.
 *
 *  @ingroup window
 */
GLFWAPI void glfwSetWindowMonitor(GLFWwindow* window, GLFWmonitor* monitor, int xpos, int ypos, int width, int height, int refreshRate);

/*! @brief Returns an attribute of the specified window.
 *
 *  This function returns the value of an attribute of the specified window or
 *  its OpenGL or OpenGL ES context.
 *
 *  @param[in] window The window to query.
 *  @param[in] attrib The [window attribute](@ref window_attribs) whose value to
 *  return.
 *  @return The value of the attribute, or zero if an
 *  [error](@ref error_handling) occurred.
 *
 *  @errors Possible errors include @ref GLFW_NOT_INITIALIZED, @ref
 *  GLFW_INVALID_ENUM and @ref GLFW_PLATFORM_ERROR.
 *
 *  @remark Framebuffer related hints are not window attributes.  See @ref
 *  window_attribs_fb for more information.
 *
 *  @remark Zero is a valid value for many window and context related
 *  attributes so you cannot use a return value of zero as an indication of
 *  errors.  However, this function should not fail as long as it is passed
 *  valid arguments and the library has been [initialized](@ref intro_init).
 *
 *  @thread_safety This function must only be called from the main thread.
 *
 *  @sa @ref window_attribs
 *  @sa @ref glfwSetWindowAttrib
 *
 *  @since Added in version 3.0.  Replaces `glfwGetWindowParam` and
 *  `glfwGetGLVersion`.
 *
 *  @ingroup window
 */
GLFWAPI int glfwGetWindowAttrib(GLFWwindow* window, int attrib);

/*! @brief Sets an attribute of the specified window.
 *
 *  This function sets the value of an attribute of the specified window.
 *
 *  The supported attributes are [GLFW_DECORATED](@ref GLFW_DECORATED_attrib),
 *  [GLFW_RESIZABLE](@ref GLFW_RESIZABLE_attrib),
 *  [GLFW_FLOATING](@ref GLFW_FLOATING_attrib),
 *  [GLFW_AUTO_ICONIFY](@ref GLFW_AUTO_ICONIFY_attrib) and
 *  [GLFW_FOCUS_ON_SHOW](@ref GLFW_FOCUS_ON_SHOW_attrib).
 *
 *  Some of these attributes are ignored for full screen windows.  The new
 *  value will take effect if the window is later made windowed.
 *
 *  Some of these attributes are ignored for windowed mode windows.  The new
 *  value will take effect if the window is later made full screen.
 *
 *  @param[in] window The window to set the attribute for.
 *  @param[in] attrib A supported window attribute.
 *  @param[in] value `GLFW_TRUE` or `GLFW_FALSE`.
 *
 *  @errors Possible errors include @ref GLFW_NOT_INITIALIZED, @ref
 *  GLFW_INVALID_ENUM, @ref GLFW_INVALID_VALUE and @ref GLFW_PLATFORM_ERROR.
 *
 *  @remark Calling @ref glfwGetWindowAttrib will always return the latest
 *  value, even if that value is ignored by the current mode of the window.
 *
 *  @thread_safety This function must only be called from the main thread.
 *
 *  @sa @ref window_attribs
 *  @sa @ref glfwGetWindowAttrib
 *
 *  @since Added in version 3.3.
 *
 *  @ingroup window
 */
GLFWAPI void glfwSetWindowAttrib(GLFWwindow* window, int attrib, int value);

/*! @brief Sets the user pointer of the specified window.
 *
 *  This function sets the user-defined pointer of the specified window.  The
 *  current value is retained until the window is destroyed.  The initial value
 *  is `NULL`.
 *
 *  @param[in] window The window whose pointer to set.
 *  @param[in] pointer The new value.
 *
 *  @errors Possible errors include @ref GLFW_NOT_INITIALIZED.
 *
 *  @thread_safety This function may be called from any thread.  Access is not
 *  synchronized.
 *
 *  @sa @ref window_userptr
 *  @sa @ref glfwGetWindowUserPointer
 *
 *  @since Added in version 3.0.
 *
 *  @ingroup window
 */
GLFWAPI void glfwSetWindowUserPointer(GLFWwindow* window, void* pointer);

/*! @brief Returns the user pointer of the specified window.
 *
 *  This function returns the current value of the user-defined pointer of the
 *  specified window.  The initial value is `NULL`.
 *
 *  @param[in] window The window whose pointer to return.
 *
 *  @errors Possible errors include @ref GLFW_NOT_INITIALIZED.
 *
 *  @thread_safety This function may be called from any thread.  Access is not
 *  synchronized.
 *
 *  @sa @ref window_userptr
 *  @sa @ref glfwSetWindowUserPointer
 *
 *  @since Added in version 3.0.
 *
 *  @ingroup window
 */
GLFWAPI void* glfwGetWindowUserPointer(GLFWwindow* window);

/*! @brief Sets the position callback for the specified window.
 *
 *  This function sets the position callback of the specified window, which is
 *  called when the window is moved.  The callback is provided with the
 *  position, in screen coordinates, of the upper-left corner of the content
 *  area of the window.
 *
 *  @param[in] window The window whose callback to set.
 *  @param[in] cbfun The new callback, or `NULL` to remove the currently set
 *  callback.
 *  @return The previously set callback, or `NULL` if no callback was set or the
 *  library had not been [initialized](@ref intro_init).
 *
 *  @errors Possible errors include @ref GLFW_NOT_INITIALIZED.
 *
 *  @remark @wayland This callback will never be called, as there is no way for
 *  an application to know its global position.
 *
 *  @thread_safety This function must only be called from the main thread.
 *
 *  @sa @ref window_pos
 *
 *  @since Added in version 3.0.
 *
 *  @ingroup window
 */
GLFWAPI GLFWwindowposfun glfwSetWindowPosCallback(GLFWwindow* window, GLFWwindowposfun cbfun);

/*! @brief Sets the size callback for the specified window.
 *
 *  This function sets the size callback of the specified window, which is
 *  called when the window is resized.  The callback is provided with the size,
 *  in screen coordinates, of the content area of the window.
 *
 *  @param[in] window The window whose callback to set.
 *  @param[in] cbfun The new callback, or `NULL` to remove the currently set
 *  callback.
 *  @return The previously set callback, or `NULL` if no callback was set or the
 *  library had not been [initialized](@ref intro_init).
 *
 *  @errors Possible errors include @ref GLFW_NOT_INITIALIZED.
 *
 *  @thread_safety This function must only be called from the main thread.
 *
 *  @sa @ref window_size
 *
 *  @since Added in version 1.0.
 *  @glfw3 Added window handle parameter and return value.
 *
 *  @ingroup window
 */
GLFWAPI GLFWwindowsizefun glfwSetWindowSizeCallback(GLFWwindow* window, GLFWwindowsizefun cbfun);

/*! @brief Sets the close callback for the specified window.
 *
 *  This function sets the close callback of the specified window, which is
 *  called when the user attempts to close the window, for example by clicking
 *  the close widget in the title bar.
 *
 *  The close flag is set before this callback is called, but you can modify it
 *  at any time with @ref glfwSetWindowShouldClose.
 *
 *  The close callback is not triggered by @ref glfwDestroyWindow.
 *
 *  @param[in] window The window whose callback to set.
 *  @param[in] cbfun The new callback, or `NULL` to remove the currently set
 *  callback.
 *  @return The previously set callback, or `NULL` if no callback was set or the
 *  library had not been [initialized](@ref intro_init).
 *
 *  @errors Possible errors include @ref GLFW_NOT_INITIALIZED.
 *
 *  @remark @macos Selecting Quit from the application menu will trigger the
 *  close callback for all windows.
 *
 *  @thread_safety This function must only be called from the main thread.
 *
 *  @sa @ref window_close
 *
 *  @since Added in version 2.5.
 *  @glfw3 Added window handle parameter and return value.
 *
 *  @ingroup window
 */
GLFWAPI GLFWwindowclosefun glfwSetWindowCloseCallback(GLFWwindow* window, GLFWwindowclosefun cbfun);

/*! @brief Sets the refresh callback for the specified window.
 *
 *  This function sets the refresh callback of the specified window, which is
 *  called when the content area of the window needs to be redrawn, for example
 *  if the window has been exposed after having been covered by another window.
 *
 *  On compositing window systems such as Aero, Compiz, Aqua or Wayland, where
 *  the window contents are saved off-screen, this callback may be called only
 *  very infrequently or never at all.
 *
 *  @param[in] window The window whose callback to set.
 *  @param[in] cbfun The new callback, or `NULL` to remove the currently set
 *  callback.
 *  @return The previously set callback, or `NULL` if no callback was set or the
 *  library had not been [initialized](@ref intro_init).
 *
 *  @errors Possible errors include @ref GLFW_NOT_INITIALIZED.
 *
 *  @thread_safety This function must only be called from the main thread.
 *
 *  @sa @ref window_refresh
 *
 *  @since Added in version 2.5.
 *  @glfw3 Added window handle parameter and return value.
 *
 *  @ingroup window
 */
GLFWAPI GLFWwindowrefreshfun glfwSetWindowRefreshCallback(GLFWwindow* window, GLFWwindowrefreshfun cbfun);

/*! @brief Sets the focus callback for the specified window.
 *
 *  This function sets the focus callback of the specified window, which is
 *  called when the window gains or loses input focus.
 *
 *  After the focus callback is called for a window that lost input focus,
 *  synthetic key and mouse button release events will be generated for all such
 *  that had been pressed.  For more information, see @ref glfwSetKeyCallback
 *  and @ref glfwSetMouseButtonCallback.
 *
 *  @param[in] window The window whose callback to set.
 *  @param[in] cbfun The new callback, or `NULL` to remove the currently set
 *  callback.
 *  @return The previously set callback, or `NULL` if no callback was set or the
 *  library had not been [initialized](@ref intro_init).
 *
 *  @errors Possible errors include @ref GLFW_NOT_INITIALIZED.
 *
 *  @thread_safety This function must only be called from the main thread.
 *
 *  @sa @ref window_focus
 *
 *  @since Added in version 3.0.
 *
 *  @ingroup window
 */
GLFWAPI GLFWwindowfocusfun glfwSetWindowFocusCallback(GLFWwindow* window, GLFWwindowfocusfun cbfun);

/*! @brief Sets the iconify callback for the specified window.
 *
 *  This function sets the iconification callback of the specified window, which
 *  is called when the window is iconified or restored.
 *
 *  @param[in] window The window whose callback to set.
 *  @param[in] cbfun The new callback, or `NULL` to remove the currently set
 *  callback.
 *  @return The previously set callback, or `NULL` if no callback was set or the
 *  library had not been [initialized](@ref intro_init).
 *
 *  @errors Possible errors include @ref GLFW_NOT_INITIALIZED.
 *
 *  @remark @wayland The wl_shell protocol has no concept of iconification,
 *  this callback will never be called when using this deprecated protocol.
 *
 *  @thread_safety This function must only be called from the main thread.
 *
 *  @sa @ref window_iconify
 *
 *  @since Added in version 3.0.
 *
 *  @ingroup window
 */
GLFWAPI GLFWwindowiconifyfun glfwSetWindowIconifyCallback(GLFWwindow* window, GLFWwindowiconifyfun cbfun);

/*! @brief Sets the maximize callback for the specified window.
 *
 *  This function sets the maximization callback of the specified window, which
 *  is called when the window is maximized or restored.
 *
 *  @param[in] window The window whose callback to set.
 *  @param[in] cbfun The new callback, or `NULL` to remove the currently set
 *  callback.
 *  @return The previously set callback, or `NULL` if no callback was set or the
 *  library had not been [initialized](@ref intro_init).
 *
 *  @errors Possible errors include @ref GLFW_NOT_INITIALIZED.
 *
 *  @thread_safety This function must only be called from the main thread.
 *
 *  @sa @ref window_maximize
 *
 *  @since Added in version 3.3.
 *
 *  @ingroup window
 */
GLFWAPI GLFWwindowmaximizefun glfwSetWindowMaximizeCallback(GLFWwindow* window, GLFWwindowmaximizefun cbfun);

/*! @brief Sets the framebuffer resize callback for the specified window.
 *
 *  This function sets the framebuffer resize callback of the specified window,
 *  which is called when the framebuffer of the specified window is resized.
 *
 *  @param[in] window The window whose callback to set.
 *  @param[in] cbfun The new callback, or `NULL` to remove the currently set
 *  callback.
 *  @return The previously set callback, or `NULL` if no callback was set or the
 *  library had not been [initialized](@ref intro_init).
 *
 *  @errors Possible errors include @ref GLFW_NOT_INITIALIZED.
 *
 *  @thread_safety This function must only be called from the main thread.
 *
 *  @sa @ref window_fbsize
 *
 *  @since Added in version 3.0.
 *
 *  @ingroup window
 */
GLFWAPI GLFWframebuffersizefun glfwSetFramebufferSizeCallback(GLFWwindow* window, GLFWframebuffersizefun cbfun);

/*! @brief Sets the window content scale callback for the specified window.
 *
 *  This function sets the window content scale callback of the specified window,
 *  which is called when the content scale of the specified window changes.
 *
 *  @param[in] window The window whose callback to set.
 *  @param[in] cbfun The new callback, or `NULL` to remove the currently set
 *  callback.
 *  @return The previously set callback, or `NULL` if no callback was set or the
 *  library had not been [initialized](@ref intro_init).
 *
 *  @errors Possible errors include @ref GLFW_NOT_INITIALIZED.
 *
 *  @thread_safety This function must only be called from the main thread.
 *
 *  @sa @ref window_scale
 *  @sa @ref glfwGetWindowContentScale
 *
 *  @since Added in version 3.3.
 *
 *  @ingroup window
 */
GLFWAPI GLFWwindowcontentscalefun glfwSetWindowContentScaleCallback(GLFWwindow* window, GLFWwindowcontentscalefun cbfun);

/*! @brief Processes all pending events.
 *
 *  This function processes only those events that are already in the event
 *  queue and then returns immediately.  Processing events will cause the window
 *  and input callbacks associated with those events to be called.
 *
 *  On some platforms, a window move, resize or menu operation will cause event
 *  processing to block.  This is due to how event processing is designed on
 *  those platforms.  You can use the
 *  [window refresh callback](@ref window_refresh) to redraw the contents of
 *  your window when necessary during such operations.
 *
 *  Do not assume that callbacks you set will _only_ be called in response to
 *  event processing functions like this one.  While it is necessary to poll for
 *  events, window systems that require GLFW to register callbacks of its own
 *  can pass events to GLFW in response to many window system function calls.
 *  GLFW will pass those events on to the application callbacks before
 *  returning.
 *
 *  Event processing is not required for joystick input to work.
 *
 *  @errors Possible errors include @ref GLFW_NOT_INITIALIZED and @ref
 *  GLFW_PLATFORM_ERROR.
 *
 *  @reentrancy This function must not be called from a callback.
 *
 *  @thread_safety This function must only be called from the main thread.
 *
 *  @sa @ref events
 *  @sa @ref glfwWaitEvents
 *  @sa @ref glfwWaitEventsTimeout
 *
 *  @since Added in version 1.0.
 *
 *  @ingroup window
 */
GLFWAPI void glfwPollEvents(void);

/*! @brief Waits until events are queued and processes them.
 *
 *  This function puts the calling thread to sleep until at least one event is
 *  available in the event queue.  Once one or more events are available,
 *  it behaves exactly like @ref glfwPollEvents, i.e. the events in the queue
 *  are processed and the function then returns immediately.  Processing events
 *  will cause the window and input callbacks associated with those events to be
 *  called.
 *
 *  Since not all events are associated with callbacks, this function may return
 *  without a callback having been called even if you are monitoring all
 *  callbacks.
 *
 *  On some platforms, a window move, resize or menu operation will cause event
 *  processing to block.  This is due to how event processing is designed on
 *  those platforms.  You can use the
 *  [window refresh callback](@ref window_refresh) to redraw the contents of
 *  your window when necessary during such operations.
 *
 *  Do not assume that callbacks you set will _only_ be called in response to
 *  event processing functions like this one.  While it is necessary to poll for
 *  events, window systems that require GLFW to register callbacks of its own
 *  can pass events to GLFW in response to many window system function calls.
 *  GLFW will pass those events on to the application callbacks before
 *  returning.
 *
 *  Event processing is not required for joystick input to work.
 *
 *  @errors Possible errors include @ref GLFW_NOT_INITIALIZED and @ref
 *  GLFW_PLATFORM_ERROR.
 *
 *  @reentrancy This function must not be called from a callback.
 *
 *  @thread_safety This function must only be called from the main thread.
 *
 *  @sa @ref events
 *  @sa @ref glfwPollEvents
 *  @sa @ref glfwWaitEventsTimeout
 *
 *  @since Added in version 2.5.
 *
 *  @ingroup window
 */
GLFWAPI void glfwWaitEvents(void);

/*! @brief Waits with timeout until events are queued and processes them.
 *
 *  This function puts the calling thread to sleep until at least one event is
 *  available in the event queue, or until the specified timeout is reached.  If
 *  one or more events are available, it behaves exactly like @ref
 *  glfwPollEvents, i.e. the events in the queue are processed and the function
 *  then returns immediately.  Processing events will cause the window and input
 *  callbacks associated with those events to be called.
 *
 *  The timeout value must be a positive finite number.
 *
 *  Since not all events are associated with callbacks, this function may return
 *  without a callback having been called even if you are monitoring all
 *  callbacks.
 *
 *  On some platforms, a window move, resize or menu operation will cause event
 *  processing to block.  This is due to how event processing is designed on
 *  those platforms.  You can use the
 *  [window refresh callback](@ref window_refresh) to redraw the contents of
 *  your window when necessary during such operations.
 *
 *  Do not assume that callbacks you set will _only_ be called in response to
 *  event processing functions like this one.  While it is necessary to poll for
 *  events, window systems that require GLFW to register callbacks of its own
 *  can pass events to GLFW in response to many window system function calls.
 *  GLFW will pass those events on to the application callbacks before
 *  returning.
 *
 *  Event processing is not required for joystick input to work.
 *
 *  @param[in] timeout The maximum amount of time, in seconds, to wait.
 *
 *  @errors Possible errors include @ref GLFW_NOT_INITIALIZED, @ref
 *  GLFW_INVALID_VALUE and @ref GLFW_PLATFORM_ERROR.
 *
 *  @reentrancy This function must not be called from a callback.
 *
 *  @thread_safety This function must only be called from the main thread.
 *
 *  @sa @ref events
 *  @sa @ref glfwPollEvents
 *  @sa @ref glfwWaitEvents
 *
 *  @since Added in version 3.2.
 *
 *  @ingroup window
 */
GLFWAPI void glfwWaitEventsTimeout(double timeout);

/*! @brief Posts an empty event to the event queue.
 *
 *  This function posts an empty event from the current thread to the event
 *  queue, causing @ref glfwWaitEvents or @ref glfwWaitEventsTimeout to return.
 *
 *  @errors Possible errors include @ref GLFW_NOT_INITIALIZED and @ref
 *  GLFW_PLATFORM_ERROR.
 *
 *  @thread_safety This function may be called from any thread.
 *
 *  @sa @ref events
 *  @sa @ref glfwWaitEvents
 *  @sa @ref glfwWaitEventsTimeout
 *
 *  @since Added in version 3.1.
 *
 *  @ingroup window
 */
GLFWAPI void glfwPostEmptyEvent(void);

/*! @brief Returns the value of an input option for the specified window.
 *
 *  This function returns the value of an input option for the specified window.
 *  The mode must be one of @ref GLFW_CURSOR, @ref GLFW_STICKY_KEYS,
 *  @ref GLFW_STICKY_MOUSE_BUTTONS, @ref GLFW_LOCK_KEY_MODS or
 *  @ref GLFW_RAW_MOUSE_MOTION.
 *
 *  @param[in] window The window to query.
 *  @param[in] mode One of `GLFW_CURSOR`, `GLFW_STICKY_KEYS`,
 *  `GLFW_STICKY_MOUSE_BUTTONS`, `GLFW_LOCK_KEY_MODS` or
 *  `GLFW_RAW_MOUSE_MOTION`.
 *
 *  @errors Possible errors include @ref GLFW_NOT_INITIALIZED and @ref
 *  GLFW_INVALID_ENUM.
 *
 *  @thread_safety This function must only be called from the main thread.
 *
 *  @sa @ref glfwSetInputMode
 *
 *  @since Added in version 3.0.
 *
 *  @ingroup input
 */
GLFWAPI int glfwGetInputMode(GLFWwindow* window, int mode);

/*! @brief Sets an input option for the specified window.
 *
 *  This function sets an input mode option for the specified window.  The mode
 *  must be one of @ref GLFW_CURSOR, @ref GLFW_STICKY_KEYS,
 *  @ref GLFW_STICKY_MOUSE_BUTTONS, @ref GLFW_LOCK_KEY_MODS or
 *  @ref GLFW_RAW_MOUSE_MOTION.
 *
 *  If the mode is `GLFW_CURSOR`, the value must be one of the following cursor
 *  modes:
 *  - `GLFW_CURSOR_NORMAL` makes the cursor visible and behaving normally.
 *  - `GLFW_CURSOR_HIDDEN` makes the cursor invisible when it is over the
 *    content area of the window but does not restrict the cursor from leaving.
 *  - `GLFW_CURSOR_DISABLED` hides and grabs the cursor, providing virtual
 *    and unlimited cursor movement.  This is useful for implementing for
 *    example 3D camera controls.
 *
 *  If the mode is `GLFW_STICKY_KEYS`, the value must be either `GLFW_TRUE` to
 *  enable sticky keys, or `GLFW_FALSE` to disable it.  If sticky keys are
 *  enabled, a key press will ensure that @ref glfwGetKey returns `GLFW_PRESS`
 *  the next time it is called even if the key had been released before the
 *  call.  This is useful when you are only interested in whether keys have been
 *  pressed but not when or in which order.
 *
 *  If the mode is `GLFW_STICKY_MOUSE_BUTTONS`, the value must be either
 *  `GLFW_TRUE` to enable sticky mouse buttons, or `GLFW_FALSE` to disable it.
 *  If sticky mouse buttons are enabled, a mouse button press will ensure that
 *  @ref glfwGetMouseButton returns `GLFW_PRESS` the next time it is called even
 *  if the mouse button had been released before the call.  This is useful when
 *  you are only interested in whether mouse buttons have been pressed but not
 *  when or in which order.
 *
 *  If the mode is `GLFW_LOCK_KEY_MODS`, the value must be either `GLFW_TRUE` to
 *  enable lock key modifier bits, or `GLFW_FALSE` to disable them.  If enabled,
 *  callbacks that receive modifier bits will also have the @ref
 *  GLFW_MOD_CAPS_LOCK bit set when the event was generated with Caps Lock on,
 *  and the @ref GLFW_MOD_NUM_LOCK bit when Num Lock was on.
 *
 *  If the mode is `GLFW_RAW_MOUSE_MOTION`, the value must be either `GLFW_TRUE`
 *  to enable raw (unscaled and unaccelerated) mouse motion when the cursor is
 *  disabled, or `GLFW_FALSE` to disable it.  If raw motion is not supported,
 *  attempting to set this will emit @ref GLFW_PLATFORM_ERROR.  Call @ref
 *  glfwRawMouseMotionSupported to check for support.
 *
 *  @param[in] window The window whose input mode to set.
 *  @param[in] mode One of `GLFW_CURSOR`, `GLFW_STICKY_KEYS`,
 *  `GLFW_STICKY_MOUSE_BUTTONS`, `GLFW_LOCK_KEY_MODS` or
 *  `GLFW_RAW_MOUSE_MOTION`.
 *  @param[in] value The new value of the specified input mode.
 *
 *  @errors Possible errors include @ref GLFW_NOT_INITIALIZED, @ref
 *  GLFW_INVALID_ENUM and @ref GLFW_PLATFORM_ERROR.
 *
 *  @thread_safety This function must only be called from the main thread.
 *
 *  @sa @ref glfwGetInputMode
 *
 *  @since Added in version 3.0.  Replaces `glfwEnable` and `glfwDisable`.
 *
 *  @ingroup input
 */
GLFWAPI void glfwSetInputMode(GLFWwindow* window, int mode, int value);

/*! @brief Returns whether raw mouse motion is supported.
 *
 *  This function returns whether raw mouse motion is supported on the current
 *  system.  This status does not change after GLFW has been initialized so you
 *  only need to check this once.  If you attempt to enable raw motion on
 *  a system that does not support it, @ref GLFW_PLATFORM_ERROR will be emitted.
 *
 *  Raw mouse motion is closer to the actual motion of the mouse across
 *  a surface.  It is not affected by the scaling and acceleration applied to
 *  the motion of the desktop cursor.  That processing is suitable for a cursor
 *  while raw motion is better for controlling for example a 3D camera.  Because
 *  of this, raw mouse motion is only provided when the cursor is disabled.
 *
 *  @return `GLFW_TRUE` if raw mouse motion is supported on the current machine,
 *  or `GLFW_FALSE` otherwise.
 *
 *  @errors Possible errors include @ref GLFW_NOT_INITIALIZED.
 *
 *  @thread_safety This function must only be called from the main thread.
 *
 *  @sa @ref raw_mouse_motion
 *  @sa @ref glfwSetInputMode
 *
 *  @since Added in version 3.3.
 *
 *  @ingroup input
 */
GLFWAPI int glfwRawMouseMotionSupported(void);

/*! @brief Returns the layout-specific name of the specified printable key.
 *
 *  This function returns the name of the specified printable key, encoded as
 *  UTF-8.  This is typically the character that key would produce without any
 *  modifier keys, intended for displaying key bindings to the user.  For dead
 *  keys, it is typically the diacritic it would add to a character.
 *
 *  __Do not use this function__ for [text input](@ref input_char).  You will
 *  break text input for many languages even if it happens to work for yours.
 *
 *  If the key is `GLFW_KEY_UNKNOWN`, the scancode is used to identify the key,
 *  otherwise the scancode is ignored.  If you specify a non-printable key, or
 *  `GLFW_KEY_UNKNOWN` and a scancode that maps to a non-printable key, this
 *  function returns `NULL` but does not emit an error.
 *
 *  This behavior allows you to always pass in the arguments in the
 *  [key callback](@ref input_key) without modification.
 *
 *  The printable keys are:
 *  - `GLFW_KEY_APOSTROPHE`
 *  - `GLFW_KEY_COMMA`
 *  - `GLFW_KEY_MINUS`
 *  - `GLFW_KEY_PERIOD`
 *  - `GLFW_KEY_SLASH`
 *  - `GLFW_KEY_SEMICOLON`
 *  - `GLFW_KEY_EQUAL`
 *  - `GLFW_KEY_LEFT_BRACKET`
 *  - `GLFW_KEY_RIGHT_BRACKET`
 *  - `GLFW_KEY_BACKSLASH`
 *  - `GLFW_KEY_WORLD_1`
 *  - `GLFW_KEY_WORLD_2`
 *  - `GLFW_KEY_0` to `GLFW_KEY_9`
 *  - `GLFW_KEY_A` to `GLFW_KEY_Z`
 *  - `GLFW_KEY_KP_0` to `GLFW_KEY_KP_9`
 *  - `GLFW_KEY_KP_DECIMAL`
 *  - `GLFW_KEY_KP_DIVIDE`
 *  - `GLFW_KEY_KP_MULTIPLY`
 *  - `GLFW_KEY_KP_SUBTRACT`
 *  - `GLFW_KEY_KP_ADD`
 *  - `GLFW_KEY_KP_EQUAL`
 *
 *  Names for printable keys depend on keyboard layout, while names for
 *  non-printable keys are the same across layouts but depend on the application
 *  language and should be localized along with other user interface text.
 *
 *  @param[in] key The key to query, or `GLFW_KEY_UNKNOWN`.
 *  @param[in] scancode The scancode of the key to query.
 *  @return The UTF-8 encoded, layout-specific name of the key, or `NULL`.
 *
 *  @errors Possible errors include @ref GLFW_NOT_INITIALIZED and @ref
 *  GLFW_PLATFORM_ERROR.
 *
 *  @pointer_lifetime The returned string is allocated and freed by GLFW.  You
 *  should not free it yourself.  It is valid until the next call to @ref
 *  glfwGetKeyName, or until the library is terminated.
 *
 *  @thread_safety This function must only be called from the main thread.
 *
 *  @sa @ref input_key_name
 *
 *  @since Added in version 3.2.
 *
 *  @ingroup input
 */
GLFWAPI const char* glfwGetKeyName(int key, int scancode);

/*! @brief Returns the platform-specific scancode of the specified key.
 *
 *  This function returns the platform-specific scancode of the specified key.
 *
 *  If the key is `GLFW_KEY_UNKNOWN` or does not exist on the keyboard this
 *  method will return `-1`.
 *
 *  @param[in] key Any [named key](@ref keys).
 *  @return The platform-specific scancode for the key, or `-1` if an
 *  [error](@ref error_handling) occurred.
 *
 *  @errors Possible errors include @ref GLFW_NOT_INITIALIZED, @ref
 *  GLFW_INVALID_ENUM and @ref GLFW_PLATFORM_ERROR.
 *
 *  @thread_safety This function may be called from any thread.
 *
 *  @sa @ref input_key
 *
 *  @since Added in version 3.3.
 *
 *  @ingroup input
 */
GLFWAPI int glfwGetKeyScancode(int key);

/*! @brief Returns the last reported state of a keyboard key for the specified
 *  window.
 *
 *  This function returns the last state reported for the specified key to the
 *  specified window.  The returned state is one of `GLFW_PRESS` or
 *  `GLFW_RELEASE`.  The higher-level action `GLFW_REPEAT` is only reported to
 *  the key callback.
 *
 *  If the @ref GLFW_STICKY_KEYS input mode is enabled, this function returns
 *  `GLFW_PRESS` the first time you call it for a key that was pressed, even if
 *  that key has already been released.
 *
 *  The key functions deal with physical keys, with [key tokens](@ref keys)
 *  named after their use on the standard US keyboard layout.  If you want to
 *  input text, use the Unicode character callback instead.
 *
 *  The [modifier key bit masks](@ref mods) are not key tokens and cannot be
 *  used with this function.
 *
 *  __Do not use this function__ to implement [text input](@ref input_char).
 *
 *  @param[in] window The desired window.
 *  @param[in] key The desired [keyboard key](@ref keys).  `GLFW_KEY_UNKNOWN` is
 *  not a valid key for this function.
 *  @return One of `GLFW_PRESS` or `GLFW_RELEASE`.
 *
 *  @errors Possible errors include @ref GLFW_NOT_INITIALIZED and @ref
 *  GLFW_INVALID_ENUM.
 *
 *  @thread_safety This function must only be called from the main thread.
 *
 *  @sa @ref input_key
 *
 *  @since Added in version 1.0.
 *  @glfw3 Added window handle parameter.
 *
 *  @ingroup input
 */
GLFWAPI int glfwGetKey(GLFWwindow* window, int key);

/*! @brief Returns the last reported state of a mouse button for the specified
 *  window.
 *
 *  This function returns the last state reported for the specified mouse button
 *  to the specified window.  The returned state is one of `GLFW_PRESS` or
 *  `GLFW_RELEASE`.
 *
 *  If the @ref GLFW_STICKY_MOUSE_BUTTONS input mode is enabled, this function
 *  returns `GLFW_PRESS` the first time you call it for a mouse button that was
 *  pressed, even if that mouse button has already been released.
 *
 *  @param[in] window The desired window.
 *  @param[in] button The desired [mouse button](@ref buttons).
 *  @return One of `GLFW_PRESS` or `GLFW_RELEASE`.
 *
 *  @errors Possible errors include @ref GLFW_NOT_INITIALIZED and @ref
 *  GLFW_INVALID_ENUM.
 *
 *  @thread_safety This function must only be called from the main thread.
 *
 *  @sa @ref input_mouse_button
 *
 *  @since Added in version 1.0.
 *  @glfw3 Added window handle parameter.
 *
 *  @ingroup input
 */
GLFWAPI int glfwGetMouseButton(GLFWwindow* window, int button);

/*! @brief Retrieves the position of the cursor relative to the content area of
 *  the window.
 *
 *  This function returns the position of the cursor, in screen coordinates,
 *  relative to the upper-left corner of the content area of the specified
 *  window.
 *
 *  If the cursor is disabled (with `GLFW_CURSOR_DISABLED`) then the cursor
 *  position is unbounded and limited only by the minimum and maximum values of
 *  a `double`.
 *
 *  The coordinate can be converted to their integer equivalents with the
 *  `floor` function.  Casting directly to an integer type works for positive
 *  coordinates, but fails for negative ones.
 *
 *  Any or all of the position arguments may be `NULL`.  If an error occurs, all
 *  non-`NULL` position arguments will be set to zero.
 *
 *  @param[in] window The desired window.
 *  @param[out] xpos Where to store the cursor x-coordinate, relative to the
 *  left edge of the content area, or `NULL`.
 *  @param[out] ypos Where to store the cursor y-coordinate, relative to the to
 *  top edge of the content area, or `NULL`.
 *
 *  @errors Possible errors include @ref GLFW_NOT_INITIALIZED and @ref
 *  GLFW_PLATFORM_ERROR.
 *
 *  @thread_safety This function must only be called from the main thread.
 *
 *  @sa @ref cursor_pos
 *  @sa @ref glfwSetCursorPos
 *
 *  @since Added in version 3.0.  Replaces `glfwGetMousePos`.
 *
 *  @ingroup input
 */
GLFWAPI void glfwGetCursorPos(GLFWwindow* window, double* xpos, double* ypos);

/*! @brief Sets the position of the cursor, relative to the content area of the
 *  window.
 *
 *  This function sets the position, in screen coordinates, of the cursor
 *  relative to the upper-left corner of the content area of the specified
 *  window.  The window must have input focus.  If the window does not have
 *  input focus when this function is called, it fails silently.
 *
 *  __Do not use this function__ to implement things like camera controls.  GLFW
 *  already provides the `GLFW_CURSOR_DISABLED` cursor mode that hides the
 *  cursor, transparently re-centers it and provides unconstrained cursor
 *  motion.  See @ref glfwSetInputMode for more information.
 *
 *  If the cursor mode is `GLFW_CURSOR_DISABLED` then the cursor position is
 *  unconstrained and limited only by the minimum and maximum values of
 *  a `double`.
 *
 *  @param[in] window The desired window.
 *  @param[in] xpos The desired x-coordinate, relative to the left edge of the
 *  content area.
 *  @param[in] ypos The desired y-coordinate, relative to the top edge of the
 *  content area.
 *
 *  @errors Possible errors include @ref GLFW_NOT_INITIALIZED and @ref
 *  GLFW_PLATFORM_ERROR.
 *
 *  @remark @wayland This function will only work when the cursor mode is
 *  `GLFW_CURSOR_DISABLED`, otherwise it will do nothing.
 *
 *  @thread_safety This function must only be called from the main thread.
 *
 *  @sa @ref cursor_pos
 *  @sa @ref glfwGetCursorPos
 *
 *  @since Added in version 3.0.  Replaces `glfwSetMousePos`.
 *
 *  @ingroup input
 */
GLFWAPI void glfwSetCursorPos(GLFWwindow* window, double xpos, double ypos);

/*! @brief Creates a custom cursor.
 *
 *  Creates a new custom cursor image that can be set for a window with @ref
 *  glfwSetCursor.  The cursor can be destroyed with @ref glfwDestroyCursor.
 *  Any remaining cursors are destroyed by @ref glfwTerminate.
 *
 *  The pixels are 32-bit, little-endian, non-premultiplied RGBA, i.e. eight
 *  bits per channel with the red channel first.  They are arranged canonically
 *  as packed sequential rows, starting from the top-left corner.
 *
 *  The cursor hotspot is specified in pixels, relative to the upper-left corner
 *  of the cursor image.  Like all other coordinate systems in GLFW, the X-axis
 *  points to the right and the Y-axis points down.
 *
 *  @param[in] image The desired cursor image.
 *  @param[in] xhot The desired x-coordinate, in pixels, of the cursor hotspot.
 *  @param[in] yhot The desired y-coordinate, in pixels, of the cursor hotspot.
 *  @return The handle of the created cursor, or `NULL` if an
 *  [error](@ref error_handling) occurred.
 *
 *  @errors Possible errors include @ref GLFW_NOT_INITIALIZED and @ref
 *  GLFW_PLATFORM_ERROR.
 *
 *  @pointer_lifetime The specified image data is copied before this function
 *  returns.
 *
 *  @thread_safety This function must only be called from the main thread.
 *
 *  @sa @ref cursor_object
 *  @sa @ref glfwDestroyCursor
 *  @sa @ref glfwCreateStandardCursor
 *
 *  @since Added in version 3.1.
 *
 *  @ingroup input
 */
GLFWAPI GLFWcursor* glfwCreateCursor(const GLFWimage* image, int xhot, int yhot);

/*! @brief Creates a cursor with a standard shape.
 *
 *  Returns a cursor with a [standard shape](@ref shapes), that can be set for
 *  a window with @ref glfwSetCursor.
 *
 *  @param[in] shape One of the [standard shapes](@ref shapes).
 *  @return A new cursor ready to use or `NULL` if an
 *  [error](@ref error_handling) occurred.
 *
 *  @errors Possible errors include @ref GLFW_NOT_INITIALIZED, @ref
 *  GLFW_INVALID_ENUM and @ref GLFW_PLATFORM_ERROR.
 *
 *  @thread_safety This function must only be called from the main thread.
 *
 *  @sa @ref cursor_object
 *  @sa @ref glfwCreateCursor
 *
 *  @since Added in version 3.1.
 *
 *  @ingroup input
 */
GLFWAPI GLFWcursor* glfwCreateStandardCursor(int shape);

/*! @brief Destroys a cursor.
 *
 *  This function destroys a cursor previously created with @ref
 *  glfwCreateCursor.  Any remaining cursors will be destroyed by @ref
 *  glfwTerminate.
 *
 *  If the specified cursor is current for any window, that window will be
 *  reverted to the default cursor.  This does not affect the cursor mode.
 *
 *  @param[in] cursor The cursor object to destroy.
 *
 *  @errors Possible errors include @ref GLFW_NOT_INITIALIZED and @ref
 *  GLFW_PLATFORM_ERROR.
 *
 *  @reentrancy This function must not be called from a callback.
 *
 *  @thread_safety This function must only be called from the main thread.
 *
 *  @sa @ref cursor_object
 *  @sa @ref glfwCreateCursor
 *
 *  @since Added in version 3.1.
 *
 *  @ingroup input
 */
GLFWAPI void glfwDestroyCursor(GLFWcursor* cursor);

/*! @brief Sets the cursor for the window.
 *
 *  This function sets the cursor image to be used when the cursor is over the
 *  content area of the specified window.  The set cursor will only be visible
 *  when the [cursor mode](@ref cursor_mode) of the window is
 *  `GLFW_CURSOR_NORMAL`.
 *
 *  On some platforms, the set cursor may not be visible unless the window also
 *  has input focus.
 *
 *  @param[in] window The window to set the cursor for.
 *  @param[in] cursor The cursor to set, or `NULL` to switch back to the default
 *  arrow cursor.
 *
 *  @errors Possible errors include @ref GLFW_NOT_INITIALIZED and @ref
 *  GLFW_PLATFORM_ERROR.
 *
 *  @thread_safety This function must only be called from the main thread.
 *
 *  @sa @ref cursor_object
 *
 *  @since Added in version 3.1.
 *
 *  @ingroup input
 */
GLFWAPI void glfwSetCursor(GLFWwindow* window, GLFWcursor* cursor);

/*! @brief Sets the key callback.
 *
 *  This function sets the key callback of the specified window, which is called
 *  when a key is pressed, repeated or released.
 *
 *  The key functions deal with physical keys, with layout independent
 *  [key tokens](@ref keys) named after their values in the standard US keyboard
 *  layout.  If you want to input text, use the
 *  [character callback](@ref glfwSetCharCallback) instead.
 *
 *  When a window loses input focus, it will generate synthetic key release
 *  events for all pressed keys.  You can tell these events from user-generated
 *  events by the fact that the synthetic ones are generated after the focus
 *  loss event has been processed, i.e. after the
 *  [window focus callback](@ref glfwSetWindowFocusCallback) has been called.
 *
 *  The scancode of a key is specific to that platform or sometimes even to that
 *  machine.  Scancodes are intended to allow users to bind keys that don't have
 *  a GLFW key token.  Such keys have `key` set to `GLFW_KEY_UNKNOWN`, their
 *  state is not saved and so it cannot be queried with @ref glfwGetKey.
 *
 *  Sometimes GLFW needs to generate synthetic key events, in which case the
 *  scancode may be zero.
 *
 *  @param[in] window The window whose callback to set.
 *  @param[in] cbfun The new key callback, or `NULL` to remove the currently
 *  set callback.
 *  @return The previously set callback, or `NULL` if no callback was set or the
 *  library had not been [initialized](@ref intro_init).
 *
 *  @errors Possible errors include @ref GLFW_NOT_INITIALIZED.
 *
 *  @thread_safety This function must only be called from the main thread.
 *
 *  @sa @ref input_key
 *
 *  @since Added in version 1.0.
 *  @glfw3 Added window handle parameter and return value.
 *
 *  @ingroup input
 */
GLFWAPI GLFWkeyfun glfwSetKeyCallback(GLFWwindow* window, GLFWkeyfun cbfun);

/*! @brief Sets the Unicode character callback.
 *
 *  This function sets the character callback of the specified window, which is
 *  called when a Unicode character is input.
 *
 *  The character callback is intended for Unicode text input.  As it deals with
 *  characters, it is keyboard layout dependent, whereas the
 *  [key callback](@ref glfwSetKeyCallback) is not.  Characters do not map 1:1
 *  to physical keys, as a key may produce zero, one or more characters.  If you
 *  want to know whether a specific physical key was pressed or released, see
 *  the key callback instead.
 *
 *  The character callback behaves as system text input normally does and will
 *  not be called if modifier keys are held down that would prevent normal text
 *  input on that platform, for example a Super (Command) key on macOS or Alt key
 *  on Windows.
 *
 *  @param[in] window The window whose callback to set.
 *  @param[in] cbfun The new callback, or `NULL` to remove the currently set
 *  callback.
 *  @return The previously set callback, or `NULL` if no callback was set or the
 *  library had not been [initialized](@ref intro_init).
 *
 *  @errors Possible errors include @ref GLFW_NOT_INITIALIZED.
 *
 *  @thread_safety This function must only be called from the main thread.
 *
 *  @sa @ref input_char
 *
 *  @since Added in version 2.4.
 *  @glfw3 Added window handle parameter and return value.
 *
 *  @ingroup input
 */
GLFWAPI GLFWcharfun glfwSetCharCallback(GLFWwindow* window, GLFWcharfun cbfun);

/*! @brief Sets the Unicode character with modifiers callback.
 *
 *  This function sets the character with modifiers callback of the specified
 *  window, which is called when a Unicode character is input regardless of what
 *  modifier keys are used.
 *
 *  The character with modifiers callback is intended for implementing custom
 *  Unicode character input.  For regular Unicode text input, see the
 *  [character callback](@ref glfwSetCharCallback).  Like the character
 *  callback, the character with modifiers callback deals with characters and is
 *  keyboard layout dependent.  Characters do not map 1:1 to physical keys, as
 *  a key may produce zero, one or more characters.  If you want to know whether
 *  a specific physical key was pressed or released, see the
 *  [key callback](@ref glfwSetKeyCallback) instead.
 *
 *  @param[in] window The window whose callback to set.
 *  @param[in] cbfun The new callback, or `NULL` to remove the currently set
 *  callback.
 *  @return The previously set callback, or `NULL` if no callback was set or an
 *  [error](@ref error_handling) occurred.
 *
 *  @deprecated Scheduled for removal in version 4.0.
 *
 *  @errors Possible errors include @ref GLFW_NOT_INITIALIZED.
 *
 *  @thread_safety This function must only be called from the main thread.
 *
 *  @sa @ref input_char
 *
 *  @since Added in version 3.1.
 *
 *  @ingroup input
 */
GLFWAPI GLFWcharmodsfun glfwSetCharModsCallback(GLFWwindow* window, GLFWcharmodsfun cbfun);

/*! @brief Sets the mouse button callback.
 *
 *  This function sets the mouse button callback of the specified window, which
 *  is called when a mouse button is pressed or released.
 *
 *  When a window loses input focus, it will generate synthetic mouse button
 *  release events for all pressed mouse buttons.  You can tell these events
 *  from user-generated events by the fact that the synthetic ones are generated
 *  after the focus loss event has been processed, i.e. after the
 *  [window focus callback](@ref glfwSetWindowFocusCallback) has been called.
 *
 *  @param[in] window The window whose callback to set.
 *  @param[in] cbfun The new callback, or `NULL` to remove the currently set
 *  callback.
 *  @return The previously set callback, or `NULL` if no callback was set or the
 *  library had not been [initialized](@ref intro_init).
 *
 *  @errors Possible errors include @ref GLFW_NOT_INITIALIZED.
 *
 *  @thread_safety This function must only be called from the main thread.
 *
 *  @sa @ref input_mouse_button
 *
 *  @since Added in version 1.0.
 *  @glfw3 Added window handle parameter and return value.
 *
 *  @ingroup input
 */
GLFWAPI GLFWmousebuttonfun glfwSetMouseButtonCallback(GLFWwindow* window, GLFWmousebuttonfun cbfun);

/*! @brief Sets the cursor position callback.
 *
 *  This function sets the cursor position callback of the specified window,
 *  which is called when the cursor is moved.  The callback is provided with the
 *  position, in screen coordinates, relative to the upper-left corner of the
 *  content area of the window.
 *
 *  @param[in] window The window whose callback to set.
 *  @param[in] cbfun The new callback, or `NULL` to remove the currently set
 *  callback.
 *  @return The previously set callback, or `NULL` if no callback was set or the
 *  library had not been [initialized](@ref intro_init).
 *
 *  @errors Possible errors include @ref GLFW_NOT_INITIALIZED.
 *
 *  @thread_safety This function must only be called from the main thread.
 *
 *  @sa @ref cursor_pos
 *
 *  @since Added in version 3.0.  Replaces `glfwSetMousePosCallback`.
 *
 *  @ingroup input
 */
GLFWAPI GLFWcursorposfun glfwSetCursorPosCallback(GLFWwindow* window, GLFWcursorposfun cbfun);

/*! @brief Sets the cursor enter/exit callback.
 *
 *  This function sets the cursor boundary crossing callback of the specified
 *  window, which is called when the cursor enters or leaves the content area of
 *  the window.
 *
 *  @param[in] window The window whose callback to set.
 *  @param[in] cbfun The new callback, or `NULL` to remove the currently set
 *  callback.
 *  @return The previously set callback, or `NULL` if no callback was set or the
 *  library had not been [initialized](@ref intro_init).
 *
 *  @errors Possible errors include @ref GLFW_NOT_INITIALIZED.
 *
 *  @thread_safety This function must only be called from the main thread.
 *
 *  @sa @ref cursor_enter
 *
 *  @since Added in version 3.0.
 *
 *  @ingroup input
 */
GLFWAPI GLFWcursorenterfun glfwSetCursorEnterCallback(GLFWwindow* window, GLFWcursorenterfun cbfun);

/*! @brief Sets the scroll callback.
 *
 *  This function sets the scroll callback of the specified window, which is
 *  called when a scrolling device is used, such as a mouse wheel or scrolling
 *  area of a touchpad.
 *
 *  The scroll callback receives all scrolling input, like that from a mouse
 *  wheel or a touchpad scrolling area.
 *
 *  @param[in] window The window whose callback to set.
 *  @param[in] cbfun The new scroll callback, or `NULL` to remove the currently
 *  set callback.
 *  @return The previously set callback, or `NULL` if no callback was set or the
 *  library had not been [initialized](@ref intro_init).
 *
 *  @errors Possible errors include @ref GLFW_NOT_INITIALIZED.
 *
 *  @thread_safety This function must only be called from the main thread.
 *
 *  @sa @ref scrolling
 *
 *  @since Added in version 3.0.  Replaces `glfwSetMouseWheelCallback`.
 *
 *  @ingroup input
 */
GLFWAPI GLFWscrollfun glfwSetScrollCallback(GLFWwindow* window, GLFWscrollfun cbfun);

/*! @brief Sets the file drop callback.
 *
 *  This function sets the file drop callback of the specified window, which is
 *  called when one or more dragged files are dropped on the window.
 *
 *  Because the path array and its strings may have been generated specifically
 *  for that event, they are not guaranteed to be valid after the callback has
 *  returned.  If you wish to use them after the callback returns, you need to
 *  make a deep copy.
 *
 *  @param[in] window The window whose callback to set.
 *  @param[in] cbfun The new file drop callback, or `NULL` to remove the
 *  currently set callback.
 *  @return The previously set callback, or `NULL` if no callback was set or the
 *  library had not been [initialized](@ref intro_init).
 *
 *  @errors Possible errors include @ref GLFW_NOT_INITIALIZED.
 *
 *  @remark @wayland File drop is currently unimplemented.
 *
 *  @thread_safety This function must only be called from the main thread.
 *
 *  @sa @ref path_drop
 *
 *  @since Added in version 3.1.
 *
 *  @ingroup input
 */
GLFWAPI GLFWdropfun glfwSetDropCallback(GLFWwindow* window, GLFWdropfun cbfun);

/*! @brief Returns whether the specified joystick is present.
 *
 *  This function returns whether the specified joystick is present.
 *
 *  There is no need to call this function before other functions that accept
 *  a joystick ID, as they all check for presence before performing any other
 *  work.
 *
 *  @param[in] jid The [joystick](@ref joysticks) to query.
 *  @return `GLFW_TRUE` if the joystick is present, or `GLFW_FALSE` otherwise.
 *
 *  @errors Possible errors include @ref GLFW_NOT_INITIALIZED, @ref
 *  GLFW_INVALID_ENUM and @ref GLFW_PLATFORM_ERROR.
 *
 *  @thread_safety This function must only be called from the main thread.
 *
 *  @sa @ref joystick
 *
 *  @since Added in version 3.0.  Replaces `glfwGetJoystickParam`.
 *
 *  @ingroup input
 */
GLFWAPI int glfwJoystickPresent(int jid);

/*! @brief Returns the values of all axes of the specified joystick.
 *
 *  This function returns the values of all axes of the specified joystick.
 *  Each element in the array is a value between -1.0 and 1.0.
 *
 *  If the specified joystick is not present this function will return `NULL`
 *  but will not generate an error.  This can be used instead of first calling
 *  @ref glfwJoystickPresent.
 *
 *  @param[in] jid The [joystick](@ref joysticks) to query.
 *  @param[out] count Where to store the number of axis values in the returned
 *  array.  This is set to zero if the joystick is not present or an error
 *  occurred.
 *  @return An array of axis values, or `NULL` if the joystick is not present or
 *  an [error](@ref error_handling) occurred.
 *
 *  @errors Possible errors include @ref GLFW_NOT_INITIALIZED, @ref
 *  GLFW_INVALID_ENUM and @ref GLFW_PLATFORM_ERROR.
 *
 *  @pointer_lifetime The returned array is allocated and freed by GLFW.  You
 *  should not free it yourself.  It is valid until the specified joystick is
 *  disconnected or the library is terminated.
 *
 *  @thread_safety This function must only be called from the main thread.
 *
 *  @sa @ref joystick_axis
 *
 *  @since Added in version 3.0.  Replaces `glfwGetJoystickPos`.
 *
 *  @ingroup input
 */
GLFWAPI const float* glfwGetJoystickAxes(int jid, int* count);

/*! @brief Returns the state of all buttons of the specified joystick.
 *
 *  This function returns the state of all buttons of the specified joystick.
 *  Each element in the array is either `GLFW_PRESS` or `GLFW_RELEASE`.
 *
 *  For backward compatibility with earlier versions that did not have @ref
 *  glfwGetJoystickHats, the button array also includes all hats, each
 *  represented as four buttons.  The hats are in the same order as returned by
 *  __glfwGetJoystickHats__ and are in the order _up_, _right_, _down_ and
 *  _left_.  To disable these extra buttons, set the @ref
 *  GLFW_JOYSTICK_HAT_BUTTONS init hint before initialization.
 *
 *  If the specified joystick is not present this function will return `NULL`
 *  but will not generate an error.  This can be used instead of first calling
 *  @ref glfwJoystickPresent.
 *
 *  @param[in] jid The [joystick](@ref joysticks) to query.
 *  @param[out] count Where to store the number of button states in the returned
 *  array.  This is set to zero if the joystick is not present or an error
 *  occurred.
 *  @return An array of button states, or `NULL` if the joystick is not present
 *  or an [error](@ref error_handling) occurred.
 *
 *  @errors Possible errors include @ref GLFW_NOT_INITIALIZED, @ref
 *  GLFW_INVALID_ENUM and @ref GLFW_PLATFORM_ERROR.
 *
 *  @pointer_lifetime The returned array is allocated and freed by GLFW.  You
 *  should not free it yourself.  It is valid until the specified joystick is
 *  disconnected or the library is terminated.
 *
 *  @thread_safety This function must only be called from the main thread.
 *
 *  @sa @ref joystick_button
 *
 *  @since Added in version 2.2.
 *  @glfw3 Changed to return a dynamic array.
 *
 *  @ingroup input
 */
GLFWAPI const unsigned char* glfwGetJoystickButtons(int jid, int* count);

/*! @brief Returns the state of all hats of the specified joystick.
 *
 *  This function returns the state of all hats of the specified joystick.
 *  Each element in the array is one of the following values:
 *
 *  Name                  | Value
 *  ----                  | -----
 *  `GLFW_HAT_CENTERED`   | 0
 *  `GLFW_HAT_UP`         | 1
 *  `GLFW_HAT_RIGHT`      | 2
 *  `GLFW_HAT_DOWN`       | 4
 *  `GLFW_HAT_LEFT`       | 8
 *  `GLFW_HAT_RIGHT_UP`   | `GLFW_HAT_RIGHT` \| `GLFW_HAT_UP`
 *  `GLFW_HAT_RIGHT_DOWN` | `GLFW_HAT_RIGHT` \| `GLFW_HAT_DOWN`
 *  `GLFW_HAT_LEFT_UP`    | `GLFW_HAT_LEFT` \| `GLFW_HAT_UP`
 *  `GLFW_HAT_LEFT_DOWN`  | `GLFW_HAT_LEFT` \| `GLFW_HAT_DOWN`
 *
 *  The diagonal directions are bitwise combinations of the primary (up, right,
 *  down and left) directions and you can test for these individually by ANDing
 *  it with the corresponding direction.
 *
 *  @code
 *  if (hats[2] & GLFW_HAT_RIGHT)
 *  {
 *      // State of hat 2 could be right-up, right or right-down
 *  }
 *  @endcode
 *
 *  If the specified joystick is not present this function will return `NULL`
 *  but will not generate an error.  This can be used instead of first calling
 *  @ref glfwJoystickPresent.
 *
 *  @param[in] jid The [joystick](@ref joysticks) to query.
 *  @param[out] count Where to store the number of hat states in the returned
 *  array.  This is set to zero if the joystick is not present or an error
 *  occurred.
 *  @return An array of hat states, or `NULL` if the joystick is not present
 *  or an [error](@ref error_handling) occurred.
 *
 *  @errors Possible errors include @ref GLFW_NOT_INITIALIZED, @ref
 *  GLFW_INVALID_ENUM and @ref GLFW_PLATFORM_ERROR.
 *
 *  @pointer_lifetime The returned array is allocated and freed by GLFW.  You
 *  should not free it yourself.  It is valid until the specified joystick is
 *  disconnected, this function is called again for that joystick or the library
 *  is terminated.
 *
 *  @thread_safety This function must only be called from the main thread.
 *
 *  @sa @ref joystick_hat
 *
 *  @since Added in version 3.3.
 *
 *  @ingroup input
 */
GLFWAPI const unsigned char* glfwGetJoystickHats(int jid, int* count);

/*! @brief Returns the name of the specified joystick.
 *
 *  This function returns the name, encoded as UTF-8, of the specified joystick.
 *  The returned string is allocated and freed by GLFW.  You should not free it
 *  yourself.
 *
 *  If the specified joystick is not present this function will return `NULL`
 *  but will not generate an error.  This can be used instead of first calling
 *  @ref glfwJoystickPresent.
 *
 *  @param[in] jid The [joystick](@ref joysticks) to query.
 *  @return The UTF-8 encoded name of the joystick, or `NULL` if the joystick
 *  is not present or an [error](@ref error_handling) occurred.
 *
 *  @errors Possible errors include @ref GLFW_NOT_INITIALIZED, @ref
 *  GLFW_INVALID_ENUM and @ref GLFW_PLATFORM_ERROR.
 *
 *  @pointer_lifetime The returned string is allocated and freed by GLFW.  You
 *  should not free it yourself.  It is valid until the specified joystick is
 *  disconnected or the library is terminated.
 *
 *  @thread_safety This function must only be called from the main thread.
 *
 *  @sa @ref joystick_name
 *
 *  @since Added in version 3.0.
 *
 *  @ingroup input
 */
GLFWAPI const char* glfwGetJoystickName(int jid);

/*! @brief Returns the SDL comaptible GUID of the specified joystick.
 *
 *  This function returns the SDL compatible GUID, as a UTF-8 encoded
 *  hexadecimal string, of the specified joystick.  The returned string is
 *  allocated and freed by GLFW.  You should not free it yourself.
 *
 *  The GUID is what connects a joystick to a gamepad mapping.  A connected
 *  joystick will always have a GUID even if there is no gamepad mapping
 *  assigned to it.
 *
 *  If the specified joystick is not present this function will return `NULL`
 *  but will not generate an error.  This can be used instead of first calling
 *  @ref glfwJoystickPresent.
 *
 *  The GUID uses the format introduced in SDL 2.0.5.  This GUID tries to
 *  uniquely identify the make and model of a joystick but does not identify
 *  a specific unit, e.g. all wired Xbox 360 controllers will have the same
 *  GUID on that platform.  The GUID for a unit may vary between platforms
 *  depending on what hardware information the platform specific APIs provide.
 *
 *  @param[in] jid The [joystick](@ref joysticks) to query.
 *  @return The UTF-8 encoded GUID of the joystick, or `NULL` if the joystick
 *  is not present or an [error](@ref error_handling) occurred.
 *
 *  @errors Possible errors include @ref GLFW_NOT_INITIALIZED, @ref
 *  GLFW_INVALID_ENUM and @ref GLFW_PLATFORM_ERROR.
 *
 *  @pointer_lifetime The returned string is allocated and freed by GLFW.  You
 *  should not free it yourself.  It is valid until the specified joystick is
 *  disconnected or the library is terminated.
 *
 *  @thread_safety This function must only be called from the main thread.
 *
 *  @sa @ref gamepad
 *
 *  @since Added in version 3.3.
 *
 *  @ingroup input
 */
GLFWAPI const char* glfwGetJoystickGUID(int jid);

/*! @brief Sets the user pointer of the specified joystick.
 *
 *  This function sets the user-defined pointer of the specified joystick.  The
 *  current value is retained until the joystick is disconnected.  The initial
 *  value is `NULL`.
 *
 *  This function may be called from the joystick callback, even for a joystick
 *  that is being disconnected.
 *
 *  @param[in] jid The joystick whose pointer to set.
 *  @param[in] pointer The new value.
 *
 *  @errors Possible errors include @ref GLFW_NOT_INITIALIZED.
 *
 *  @thread_safety This function may be called from any thread.  Access is not
 *  synchronized.
 *
 *  @sa @ref joystick_userptr
 *  @sa @ref glfwGetJoystickUserPointer
 *
 *  @since Added in version 3.3.
 *
 *  @ingroup input
 */
GLFWAPI void glfwSetJoystickUserPointer(int jid, void* pointer);

/*! @brief Returns the user pointer of the specified joystick.
 *
 *  This function returns the current value of the user-defined pointer of the
 *  specified joystick.  The initial value is `NULL`.
 *
 *  This function may be called from the joystick callback, even for a joystick
 *  that is being disconnected.
 *
 *  @param[in] jid The joystick whose pointer to return.
 *
 *  @errors Possible errors include @ref GLFW_NOT_INITIALIZED.
 *
 *  @thread_safety This function may be called from any thread.  Access is not
 *  synchronized.
 *
 *  @sa @ref joystick_userptr
 *  @sa @ref glfwSetJoystickUserPointer
 *
 *  @since Added in version 3.3.
 *
 *  @ingroup input
 */
GLFWAPI void* glfwGetJoystickUserPointer(int jid);

/*! @brief Returns whether the specified joystick has a gamepad mapping.
 *
 *  This function returns whether the specified joystick is both present and has
 *  a gamepad mapping.
 *
 *  If the specified joystick is present but does not have a gamepad mapping
 *  this function will return `GLFW_FALSE` but will not generate an error.  Call
 *  @ref glfwJoystickPresent to check if a joystick is present regardless of
 *  whether it has a mapping.
 *
 *  @param[in] jid The [joystick](@ref joysticks) to query.
 *  @return `GLFW_TRUE` if a joystick is both present and has a gamepad mapping,
 *  or `GLFW_FALSE` otherwise.
 *
 *  @errors Possible errors include @ref GLFW_NOT_INITIALIZED and @ref
 *  GLFW_INVALID_ENUM.
 *
 *  @thread_safety This function must only be called from the main thread.
 *
 *  @sa @ref gamepad
 *  @sa @ref glfwGetGamepadState
 *
 *  @since Added in version 3.3.
 *
 *  @ingroup input
 */
GLFWAPI int glfwJoystickIsGamepad(int jid);

/*! @brief Sets the joystick configuration callback.
 *
 *  This function sets the joystick configuration callback, or removes the
 *  currently set callback.  This is called when a joystick is connected to or
 *  disconnected from the system.
 *
 *  For joystick connection and disconnection events to be delivered on all
 *  platforms, you need to call one of the [event processing](@ref events)
 *  functions.  Joystick disconnection may also be detected and the callback
 *  called by joystick functions.  The function will then return whatever it
 *  returns if the joystick is not present.
 *
 *  @param[in] cbfun The new callback, or `NULL` to remove the currently set
 *  callback.
 *  @return The previously set callback, or `NULL` if no callback was set or the
 *  library had not been [initialized](@ref intro_init).
 *
 *  @errors Possible errors include @ref GLFW_NOT_INITIALIZED.
 *
 *  @thread_safety This function must only be called from the main thread.
 *
 *  @sa @ref joystick_event
 *
 *  @since Added in version 3.2.
 *
 *  @ingroup input
 */
GLFWAPI GLFWjoystickfun glfwSetJoystickCallback(GLFWjoystickfun cbfun);

/*! @brief Adds the specified SDL_GameControllerDB gamepad mappings.
 *
 *  This function parses the specified ASCII encoded string and updates the
 *  internal list with any gamepad mappings it finds.  This string may
 *  contain either a single gamepad mapping or many mappings separated by
 *  newlines.  The parser supports the full format of the `gamecontrollerdb.txt`
 *  source file including empty lines and comments.
 *
 *  See @ref gamepad_mapping for a description of the format.
 *
 *  If there is already a gamepad mapping for a given GUID in the internal list,
 *  it will be replaced by the one passed to this function.  If the library is
 *  terminated and re-initialized the internal list will revert to the built-in
 *  default.
 *
 *  @param[in] string The string containing the gamepad mappings.
 *  @return `GLFW_TRUE` if successful, or `GLFW_FALSE` if an
 *  [error](@ref error_handling) occurred.
 *
 *  @errors Possible errors include @ref GLFW_NOT_INITIALIZED and @ref
 *  GLFW_INVALID_VALUE.
 *
 *  @thread_safety This function must only be called from the main thread.
 *
 *  @sa @ref gamepad
 *  @sa @ref glfwJoystickIsGamepad
 *  @sa @ref glfwGetGamepadName
 *
 *  @since Added in version 3.3.
 *
 *  @ingroup input
 */
GLFWAPI int glfwUpdateGamepadMappings(const char* string);

/*! @brief Returns the human-readable gamepad name for the specified joystick.
 *
 *  This function returns the human-readable name of the gamepad from the
 *  gamepad mapping assigned to the specified joystick.
 *
 *  If the specified joystick is not present or does not have a gamepad mapping
 *  this function will return `NULL` but will not generate an error.  Call
 *  @ref glfwJoystickPresent to check whether it is present regardless of
 *  whether it has a mapping.
 *
 *  @param[in] jid The [joystick](@ref joysticks) to query.
 *  @return The UTF-8 encoded name of the gamepad, or `NULL` if the
 *  joystick is not present, does not have a mapping or an
 *  [error](@ref error_handling) occurred.
 *
 *  @pointer_lifetime The returned string is allocated and freed by GLFW.  You
 *  should not free it yourself.  It is valid until the specified joystick is
 *  disconnected, the gamepad mappings are updated or the library is terminated.
 *
 *  @thread_safety This function must only be called from the main thread.
 *
 *  @sa @ref gamepad
 *  @sa @ref glfwJoystickIsGamepad
 *
 *  @since Added in version 3.3.
 *
 *  @ingroup input
 */
GLFWAPI const char* glfwGetGamepadName(int jid);

/*! @brief Retrieves the state of the specified joystick remapped as a gamepad.
 *
 *  This function retrives the state of the specified joystick remapped to
 *  an Xbox-like gamepad.
 *
 *  If the specified joystick is not present or does not have a gamepad mapping
 *  this function will return `GLFW_FALSE` but will not generate an error.  Call
 *  @ref glfwJoystickPresent to check whether it is present regardless of
 *  whether it has a mapping.
 *
 *  The Guide button may not be available for input as it is often hooked by the
 *  system or the Steam client.
 *
 *  Not all devices have all the buttons or axes provided by @ref
 *  GLFWgamepadstate.  Unavailable buttons and axes will always report
 *  `GLFW_RELEASE` and 0.0 respectively.
 *
 *  @param[in] jid The [joystick](@ref joysticks) to query.
 *  @param[out] state The gamepad input state of the joystick.
 *  @return `GLFW_TRUE` if successful, or `GLFW_FALSE` if no joystick is
 *  connected, it has no gamepad mapping or an [error](@ref error_handling)
 *  occurred.
 *
 *  @errors Possible errors include @ref GLFW_NOT_INITIALIZED and @ref
 *  GLFW_INVALID_ENUM.
 *
 *  @thread_safety This function must only be called from the main thread.
 *
 *  @sa @ref gamepad
 *  @sa @ref glfwUpdateGamepadMappings
 *  @sa @ref glfwJoystickIsGamepad
 *
 *  @since Added in version 3.3.
 *
 *  @ingroup input
 */
GLFWAPI int glfwGetGamepadState(int jid, GLFWgamepadstate* state);

/*! @brief Sets the clipboard to the specified string.
 *
 *  This function sets the system clipboard to the specified, UTF-8 encoded
 *  string.
 *
 *  @param[in] window Deprecated.  Any valid window or `NULL`.
 *  @param[in] string A UTF-8 encoded string.
 *
 *  @errors Possible errors include @ref GLFW_NOT_INITIALIZED and @ref
 *  GLFW_PLATFORM_ERROR.
 *
 *  @pointer_lifetime The specified string is copied before this function
 *  returns.
 *
 *  @thread_safety This function must only be called from the main thread.
 *
 *  @sa @ref clipboard
 *  @sa @ref glfwGetClipboardString
 *
 *  @since Added in version 3.0.
 *
 *  @ingroup input
 */
GLFWAPI void glfwSetClipboardString(GLFWwindow* window, const char* string);

/*! @brief Returns the contents of the clipboard as a string.
 *
 *  This function returns the contents of the system clipboard, if it contains
 *  or is convertible to a UTF-8 encoded string.  If the clipboard is empty or
 *  if its contents cannot be converted, `NULL` is returned and a @ref
 *  GLFW_FORMAT_UNAVAILABLE error is generated.
 *
 *  @param[in] window Deprecated.  Any valid window or `NULL`.
 *  @return The contents of the clipboard as a UTF-8 encoded string, or `NULL`
 *  if an [error](@ref error_handling) occurred.
 *
 *  @errors Possible errors include @ref GLFW_NOT_INITIALIZED and @ref
 *  GLFW_PLATFORM_ERROR.
 *
 *  @pointer_lifetime The returned string is allocated and freed by GLFW.  You
 *  should not free it yourself.  It is valid until the next call to @ref
 *  glfwGetClipboardString or @ref glfwSetClipboardString, or until the library
 *  is terminated.
 *
 *  @thread_safety This function must only be called from the main thread.
 *
 *  @sa @ref clipboard
 *  @sa @ref glfwSetClipboardString
 *
 *  @since Added in version 3.0.
 *
 *  @ingroup input
 */
GLFWAPI const char* glfwGetClipboardString(GLFWwindow* window);

/*! @brief Returns the value of the GLFW timer.
 *
 *  This function returns the value of the GLFW timer.  Unless the timer has
 *  been set using @ref glfwSetTime, the timer measures time elapsed since GLFW
 *  was initialized.
 *
 *  The resolution of the timer is system dependent, but is usually on the order
 *  of a few micro- or nanoseconds.  It uses the highest-resolution monotonic
 *  time source on each supported platform.
 *
 *  @return The current value, in seconds, or zero if an
 *  [error](@ref error_handling) occurred.
 *
 *  @errors Possible errors include @ref GLFW_NOT_INITIALIZED.
 *
 *  @thread_safety This function may be called from any thread.  Reading and
 *  writing of the internal timer offset is not atomic, so it needs to be
 *  externally synchronized with calls to @ref glfwSetTime.
 *
 *  @sa @ref time
 *
 *  @since Added in version 1.0.
 *
 *  @ingroup input
 */
GLFWAPI double glfwGetTime(void);

/*! @brief Sets the GLFW timer.
 *
 *  This function sets the value of the GLFW timer.  It then continues to count
 *  up from that value.  The value must be a positive finite number less than
 *  or equal to 18446744073.0, which is approximately 584.5 years.
 *
 *  @param[in] time The new value, in seconds.
 *
 *  @errors Possible errors include @ref GLFW_NOT_INITIALIZED and @ref
 *  GLFW_INVALID_VALUE.
 *
 *  @remark The upper limit of the timer is calculated as
 *  floor((2<sup>64</sup> - 1) / 10<sup>9</sup>) and is due to implementations
 *  storing nanoseconds in 64 bits.  The limit may be increased in the future.
 *
 *  @thread_safety This function may be called from any thread.  Reading and
 *  writing of the internal timer offset is not atomic, so it needs to be
 *  externally synchronized with calls to @ref glfwGetTime.
 *
 *  @sa @ref time
 *
 *  @since Added in version 2.2.
 *
 *  @ingroup input
 */
GLFWAPI void glfwSetTime(double time);

/*! @brief Returns the current value of the raw timer.
 *
 *  This function returns the current value of the raw timer, measured in
 *  1&nbsp;/&nbsp;frequency seconds.  To get the frequency, call @ref
 *  glfwGetTimerFrequency.
 *
 *  @return The value of the timer, or zero if an
 *  [error](@ref error_handling) occurred.
 *
 *  @errors Possible errors include @ref GLFW_NOT_INITIALIZED.
 *
 *  @thread_safety This function may be called from any thread.
 *
 *  @sa @ref time
 *  @sa @ref glfwGetTimerFrequency
 *
 *  @since Added in version 3.2.
 *
 *  @ingroup input
 */
GLFWAPI uint64_t glfwGetTimerValue(void);

/*! @brief Returns the frequency, in Hz, of the raw timer.
 *
 *  This function returns the frequency, in Hz, of the raw timer.
 *
 *  @return The frequency of the timer, in Hz, or zero if an
 *  [error](@ref error_handling) occurred.
 *
 *  @errors Possible errors include @ref GLFW_NOT_INITIALIZED.
 *
 *  @thread_safety This function may be called from any thread.
 *
 *  @sa @ref time
 *  @sa @ref glfwGetTimerValue
 *
 *  @since Added in version 3.2.
 *
 *  @ingroup input
 */
GLFWAPI uint64_t glfwGetTimerFrequency(void);

/*! @brief Makes the context of the specified window current for the calling
 *  thread.
 *
 *  This function makes the OpenGL or OpenGL ES context of the specified window
 *  current on the calling thread.  A context must only be made current on
 *  a single thread at a time and each thread can have only a single current
 *  context at a time.
 *
 *  When moving a context between threads, you must make it non-current on the
 *  old thread before making it current on the new one.
 *
 *  By default, making a context non-current implicitly forces a pipeline flush.
 *  On machines that support `GL_KHR_context_flush_control`, you can control
 *  whether a context performs this flush by setting the
 *  [GLFW_CONTEXT_RELEASE_BEHAVIOR](@ref GLFW_CONTEXT_RELEASE_BEHAVIOR_hint)
 *  hint.
 *
 *  The specified window must have an OpenGL or OpenGL ES context.  Specifying
 *  a window without a context will generate a @ref GLFW_NO_WINDOW_CONTEXT
 *  error.
 *
 *  @param[in] window The window whose context to make current, or `NULL` to
 *  detach the current context.
 *
 *  @errors Possible errors include @ref GLFW_NOT_INITIALIZED, @ref
 *  GLFW_NO_WINDOW_CONTEXT and @ref GLFW_PLATFORM_ERROR.
 *
 *  @thread_safety This function may be called from any thread.
 *
 *  @sa @ref context_current
 *  @sa @ref glfwGetCurrentContext
 *
 *  @since Added in version 3.0.
 *
 *  @ingroup context
 */
GLFWAPI void glfwMakeContextCurrent(GLFWwindow* window);

/*! @brief Returns the window whose context is current on the calling thread.
 *
 *  This function returns the window whose OpenGL or OpenGL ES context is
 *  current on the calling thread.
 *
 *  @return The window whose context is current, or `NULL` if no window's
 *  context is current.
 *
 *  @errors Possible errors include @ref GLFW_NOT_INITIALIZED.
 *
 *  @thread_safety This function may be called from any thread.
 *
 *  @sa @ref context_current
 *  @sa @ref glfwMakeContextCurrent
 *
 *  @since Added in version 3.0.
 *
 *  @ingroup context
 */
GLFWAPI GLFWwindow* glfwGetCurrentContext(void);

/*! @brief Swaps the front and back buffers of the specified window.
 *
 *  This function swaps the front and back buffers of the specified window when
 *  rendering with OpenGL or OpenGL ES.  If the swap interval is greater than
 *  zero, the GPU driver waits the specified number of screen updates before
 *  swapping the buffers.
 *
 *  The specified window must have an OpenGL or OpenGL ES context.  Specifying
 *  a window without a context will generate a @ref GLFW_NO_WINDOW_CONTEXT
 *  error.
 *
 *  This function does not apply to Vulkan.  If you are rendering with Vulkan,
 *  see `vkQueuePresentKHR` instead.
 *
 *  @param[in] window The window whose buffers to swap.
 *
 *  @errors Possible errors include @ref GLFW_NOT_INITIALIZED, @ref
 *  GLFW_NO_WINDOW_CONTEXT and @ref GLFW_PLATFORM_ERROR.
 *
 *  @remark __EGL:__ The context of the specified window must be current on the
 *  calling thread.
 *
 *  @thread_safety This function may be called from any thread.
 *
 *  @sa @ref buffer_swap
 *  @sa @ref glfwSwapInterval
 *
 *  @since Added in version 1.0.
 *  @glfw3 Added window handle parameter.
 *
 *  @ingroup window
 */
GLFWAPI void glfwSwapBuffers(GLFWwindow* window);

/*! @brief Sets the swap interval for the current context.
 *
 *  This function sets the swap interval for the current OpenGL or OpenGL ES
 *  context, i.e. the number of screen updates to wait from the time @ref
 *  glfwSwapBuffers was called before swapping the buffers and returning.  This
 *  is sometimes called _vertical synchronization_, _vertical retrace
 *  synchronization_ or just _vsync_.
 *
 *  A context that supports either of the `WGL_EXT_swap_control_tear` and
 *  `GLX_EXT_swap_control_tear` extensions also accepts _negative_ swap
 *  intervals, which allows the driver to swap immediately even if a frame
 *  arrives a little bit late.  You can check for these extensions with @ref
 *  glfwExtensionSupported.
 *
 *  A context must be current on the calling thread.  Calling this function
 *  without a current context will cause a @ref GLFW_NO_CURRENT_CONTEXT error.
 *
 *  This function does not apply to Vulkan.  If you are rendering with Vulkan,
 *  see the present mode of your swapchain instead.
 *
 *  @param[in] interval The minimum number of screen updates to wait for
 *  until the buffers are swapped by @ref glfwSwapBuffers.
 *
 *  @errors Possible errors include @ref GLFW_NOT_INITIALIZED, @ref
 *  GLFW_NO_CURRENT_CONTEXT and @ref GLFW_PLATFORM_ERROR.
 *
 *  @remark This function is not called during context creation, leaving the
 *  swap interval set to whatever is the default on that platform.  This is done
 *  because some swap interval extensions used by GLFW do not allow the swap
 *  interval to be reset to zero once it has been set to a non-zero value.
 *
 *  @remark Some GPU drivers do not honor the requested swap interval, either
 *  because of a user setting that overrides the application's request or due to
 *  bugs in the driver.
 *
 *  @thread_safety This function may be called from any thread.
 *
 *  @sa @ref buffer_swap
 *  @sa @ref glfwSwapBuffers
 *
 *  @since Added in version 1.0.
 *
 *  @ingroup context
 */
GLFWAPI void glfwSwapInterval(int interval);

/*! @brief Returns whether the specified extension is available.
 *
 *  This function returns whether the specified
 *  [API extension](@ref context_glext) is supported by the current OpenGL or
 *  OpenGL ES context.  It searches both for client API extension and context
 *  creation API extensions.
 *
 *  A context must be current on the calling thread.  Calling this function
 *  without a current context will cause a @ref GLFW_NO_CURRENT_CONTEXT error.
 *
 *  As this functions retrieves and searches one or more extension strings each
 *  call, it is recommended that you cache its results if it is going to be used
 *  frequently.  The extension strings will not change during the lifetime of
 *  a context, so there is no danger in doing this.
 *
 *  This function does not apply to Vulkan.  If you are using Vulkan, see @ref
 *  glfwGetRequiredInstanceExtensions, `vkEnumerateInstanceExtensionProperties`
 *  and `vkEnumerateDeviceExtensionProperties` instead.
 *
 *  @param[in] extension The ASCII encoded name of the extension.
 *  @return `GLFW_TRUE` if the extension is available, or `GLFW_FALSE`
 *  otherwise.
 *
 *  @errors Possible errors include @ref GLFW_NOT_INITIALIZED, @ref
 *  GLFW_NO_CURRENT_CONTEXT, @ref GLFW_INVALID_VALUE and @ref
 *  GLFW_PLATFORM_ERROR.
 *
 *  @thread_safety This function may be called from any thread.
 *
 *  @sa @ref context_glext
 *  @sa @ref glfwGetProcAddress
 *
 *  @since Added in version 1.0.
 *
 *  @ingroup context
 */
GLFWAPI int glfwExtensionSupported(const char* extension);

/*! @brief Returns the address of the specified function for the current
 *  context.
 *
 *  This function returns the address of the specified OpenGL or OpenGL ES
 *  [core or extension function](@ref context_glext), if it is supported
 *  by the current context.
 *
 *  A context must be current on the calling thread.  Calling this function
 *  without a current context will cause a @ref GLFW_NO_CURRENT_CONTEXT error.
 *
 *  This function does not apply to Vulkan.  If you are rendering with Vulkan,
 *  see @ref glfwGetInstanceProcAddress, `vkGetInstanceProcAddr` and
 *  `vkGetDeviceProcAddr` instead.
 *
 *  @param[in] procname The ASCII encoded name of the function.
 *  @return The address of the function, or `NULL` if an
 *  [error](@ref error_handling) occurred.
 *
 *  @errors Possible errors include @ref GLFW_NOT_INITIALIZED, @ref
 *  GLFW_NO_CURRENT_CONTEXT and @ref GLFW_PLATFORM_ERROR.
 *
 *  @remark The address of a given function is not guaranteed to be the same
 *  between contexts.
 *
 *  @remark This function may return a non-`NULL` address despite the
 *  associated version or extension not being available.  Always check the
 *  context version or extension string first.
 *
 *  @pointer_lifetime The returned function pointer is valid until the context
 *  is destroyed or the library is terminated.
 *
 *  @thread_safety This function may be called from any thread.
 *
 *  @sa @ref context_glext
 *  @sa @ref glfwExtensionSupported
 *
 *  @since Added in version 1.0.
 *
 *  @ingroup context
 */
GLFWAPI GLFWglproc glfwGetProcAddress(const char* procname);

/*! @brief Returns whether the Vulkan loader and an ICD have been found.
 *
 *  This function returns whether the Vulkan loader and any minimally functional
 *  ICD have been found.
 *
 *  The availability of a Vulkan loader and even an ICD does not by itself
 *  guarantee that surface creation or even instance creation is possible.
 *  For example, on Fermi systems Nvidia will install an ICD that provides no
 *  actual Vulkan support.  Call @ref glfwGetRequiredInstanceExtensions to check
 *  whether the extensions necessary for Vulkan surface creation are available
 *  and @ref glfwGetPhysicalDevicePresentationSupport to check whether a queue
 *  family of a physical device supports image presentation.
 *
 *  @return `GLFW_TRUE` if Vulkan is minimally available, or `GLFW_FALSE`
 *  otherwise.
 *
 *  @errors Possible errors include @ref GLFW_NOT_INITIALIZED.
 *
 *  @thread_safety This function may be called from any thread.
 *
 *  @sa @ref vulkan_support
 *
 *  @since Added in version 3.2.
 *
 *  @ingroup vulkan
 */
GLFWAPI int glfwVulkanSupported(void);

/*! @brief Returns the Vulkan instance extensions required by GLFW.
 *
 *  This function returns an array of names of Vulkan instance extensions required
 *  by GLFW for creating Vulkan surfaces for GLFW windows.  If successful, the
 *  list will always contains `VK_KHR_surface`, so if you don't require any
 *  additional extensions you can pass this list directly to the
 *  `VkInstanceCreateInfo` struct.
 *
 *  If Vulkan is not available on the machine, this function returns `NULL` and
 *  generates a @ref GLFW_API_UNAVAILABLE error.  Call @ref glfwVulkanSupported
 *  to check whether Vulkan is at least minimally available.
 *
 *  If Vulkan is available but no set of extensions allowing window surface
 *  creation was found, this function returns `NULL`.  You may still use Vulkan
 *  for off-screen rendering and compute work.
 *
 *  @param[out] count Where to store the number of extensions in the returned
 *  array.  This is set to zero if an error occurred.
 *  @return An array of ASCII encoded extension names, or `NULL` if an
 *  [error](@ref error_handling) occurred.
 *
 *  @errors Possible errors include @ref GLFW_NOT_INITIALIZED and @ref
 *  GLFW_API_UNAVAILABLE.
 *
 *  @remark Additional extensions may be required by future versions of GLFW.
 *  You should check if any extensions you wish to enable are already in the
 *  returned array, as it is an error to specify an extension more than once in
 *  the `VkInstanceCreateInfo` struct.
 *
 *  @remark @macos This function currently only supports the
 *  `VK_MVK_macos_surface` extension from MoltenVK.
 *
 *  @pointer_lifetime The returned array is allocated and freed by GLFW.  You
 *  should not free it yourself.  It is guaranteed to be valid only until the
 *  library is terminated.
 *
 *  @thread_safety This function may be called from any thread.
 *
 *  @sa @ref vulkan_ext
 *  @sa @ref glfwCreateWindowSurface
 *
 *  @since Added in version 3.2.
 *
 *  @ingroup vulkan
 */
GLFWAPI const char** glfwGetRequiredInstanceExtensions(uint32_t* count);

#if defined(VK_VERSION_1_0)

/*! @brief Returns the address of the specified Vulkan instance function.
 *
 *  This function returns the address of the specified Vulkan core or extension
 *  function for the specified instance.  If instance is set to `NULL` it can
 *  return any function exported from the Vulkan loader, including at least the
 *  following functions:
 *
 *  - `vkEnumerateInstanceExtensionProperties`
 *  - `vkEnumerateInstanceLayerProperties`
 *  - `vkCreateInstance`
 *  - `vkGetInstanceProcAddr`
 *
 *  If Vulkan is not available on the machine, this function returns `NULL` and
 *  generates a @ref GLFW_API_UNAVAILABLE error.  Call @ref glfwVulkanSupported
 *  to check whether Vulkan is at least minimally available.
 *
 *  This function is equivalent to calling `vkGetInstanceProcAddr` with
 *  a platform-specific query of the Vulkan loader as a fallback.
 *
 *  @param[in] instance The Vulkan instance to query, or `NULL` to retrieve
 *  functions related to instance creation.
 *  @param[in] procname The ASCII encoded name of the function.
 *  @return The address of the function, or `NULL` if an
 *  [error](@ref error_handling) occurred.
 *
 *  @errors Possible errors include @ref GLFW_NOT_INITIALIZED and @ref
 *  GLFW_API_UNAVAILABLE.
 *
 *  @pointer_lifetime The returned function pointer is valid until the library
 *  is terminated.
 *
 *  @thread_safety This function may be called from any thread.
 *
 *  @sa @ref vulkan_proc
 *
 *  @since Added in version 3.2.
 *
 *  @ingroup vulkan
 */
GLFWAPI GLFWvkproc glfwGetInstanceProcAddress(VkInstance instance, const char* procname);

/*! @brief Returns whether the specified queue family can present images.
 *
 *  This function returns whether the specified queue family of the specified
 *  physical device supports presentation to the platform GLFW was built for.
 *
 *  If Vulkan or the required window surface creation instance extensions are
 *  not available on the machine, or if the specified instance was not created
 *  with the required extensions, this function returns `GLFW_FALSE` and
 *  generates a @ref GLFW_API_UNAVAILABLE error.  Call @ref glfwVulkanSupported
 *  to check whether Vulkan is at least minimally available and @ref
 *  glfwGetRequiredInstanceExtensions to check what instance extensions are
 *  required.
 *
 *  @param[in] instance The instance that the physical device belongs to.
 *  @param[in] device The physical device that the queue family belongs to.
 *  @param[in] queuefamily The index of the queue family to query.
 *  @return `GLFW_TRUE` if the queue family supports presentation, or
 *  `GLFW_FALSE` otherwise.
 *
 *  @errors Possible errors include @ref GLFW_NOT_INITIALIZED, @ref
 *  GLFW_API_UNAVAILABLE and @ref GLFW_PLATFORM_ERROR.
 *
 *  @remark @macos This function currently always returns `GLFW_TRUE`, as the
 *  `VK_MVK_macos_surface` extension does not provide
 *  a `vkGetPhysicalDevice*PresentationSupport` type function.
 *
 *  @thread_safety This function may be called from any thread.  For
 *  synchronization details of Vulkan objects, see the Vulkan specification.
 *
 *  @sa @ref vulkan_present
 *
 *  @since Added in version 3.2.
 *
 *  @ingroup vulkan
 */
GLFWAPI int glfwGetPhysicalDevicePresentationSupport(VkInstance instance, VkPhysicalDevice device, uint32_t queuefamily);

/*! @brief Creates a Vulkan surface for the specified window.
 *
 *  This function creates a Vulkan surface for the specified window.
 *
 *  If the Vulkan loader or at least one minimally functional ICD were not found,
 *  this function returns `VK_ERROR_INITIALIZATION_FAILED` and generates a @ref
 *  GLFW_API_UNAVAILABLE error.  Call @ref glfwVulkanSupported to check whether
 *  Vulkan is at least minimally available.
 *
 *  If the required window surface creation instance extensions are not
 *  available or if the specified instance was not created with these extensions
 *  enabled, this function returns `VK_ERROR_EXTENSION_NOT_PRESENT` and
 *  generates a @ref GLFW_API_UNAVAILABLE error.  Call @ref
 *  glfwGetRequiredInstanceExtensions to check what instance extensions are
 *  required.
 *
 *  The window surface cannot be shared with another API so the window must
 *  have been created with the [client api hint](@ref GLFW_CLIENT_API_attrib)
 *  set to `GLFW_NO_API` otherwise it generates a @ref GLFW_INVALID_VALUE error
 *  and returns `VK_ERROR_NATIVE_WINDOW_IN_USE_KHR`.
 *
 *  The window surface must be destroyed before the specified Vulkan instance.
 *  It is the responsibility of the caller to destroy the window surface.  GLFW
 *  does not destroy it for you.  Call `vkDestroySurfaceKHR` to destroy the
 *  surface.
 *
 *  @param[in] instance The Vulkan instance to create the surface in.
 *  @param[in] window The window to create the surface for.
 *  @param[in] allocator The allocator to use, or `NULL` to use the default
 *  allocator.
 *  @param[out] surface Where to store the handle of the surface.  This is set
 *  to `VK_NULL_HANDLE` if an error occurred.
 *  @return `VK_SUCCESS` if successful, or a Vulkan error code if an
 *  [error](@ref error_handling) occurred.
 *
 *  @errors Possible errors include @ref GLFW_NOT_INITIALIZED, @ref
 *  GLFW_API_UNAVAILABLE, @ref GLFW_PLATFORM_ERROR and @ref GLFW_INVALID_VALUE
 *
 *  @remark If an error occurs before the creation call is made, GLFW returns
 *  the Vulkan error code most appropriate for the error.  Appropriate use of
 *  @ref glfwVulkanSupported and @ref glfwGetRequiredInstanceExtensions should
 *  eliminate almost all occurrences of these errors.
 *
 *  @remark @macos This function currently only supports the
 *  `VK_MVK_macos_surface` extension from MoltenVK.
 *
 *  @remark @macos This function creates and sets a `CAMetalLayer` instance for
 *  the window content view, which is required for MoltenVK to function.
 *
 *  @thread_safety This function may be called from any thread.  For
 *  synchronization details of Vulkan objects, see the Vulkan specification.
 *
 *  @sa @ref vulkan_surface
 *  @sa @ref glfwGetRequiredInstanceExtensions
 *
 *  @since Added in version 3.2.
 *
 *  @ingroup vulkan
 */
GLFWAPI VkResult glfwCreateWindowSurface(VkInstance instance, GLFWwindow* window, const VkAllocationCallbacks* allocator, VkSurfaceKHR* surface);

#endif /*VK_VERSION_1_0*/


/*************************************************************************
 * Global definition cleanup
 *************************************************************************/

/* ------------------- BEGIN SYSTEM/COMPILER SPECIFIC -------------------- */

#ifdef GLFW_WINGDIAPI_DEFINED
 #undef WINGDIAPI
 #undef GLFW_WINGDIAPI_DEFINED
#endif

#ifdef GLFW_CALLBACK_DEFINED
 #undef CALLBACK
 #undef GLFW_CALLBACK_DEFINED
#endif

/* Some OpenGL related headers need GLAPIENTRY, but it is unconditionally
 * defined by some gl.h variants (OpenBSD) so define it after if needed.
 */
#ifndef GLAPIENTRY
 #define GLAPIENTRY APIENTRY
#endif

/* -------------------- END SYSTEM/COMPILER SPECIFIC --------------------- */


#ifdef __cplusplus
}
#endif

#endif /* _glfw3_h_ */
>>>>>>> 468adaa7
<|MERGE_RESOLUTION|>--- conflicted
+++ resolved
@@ -1,10 +1,9 @@
-<<<<<<< HEAD
 /*************************************************************************
  * GLFW 3.3 - www.glfw.org
  * A library for OpenGL, window and input
  *------------------------------------------------------------------------
  * Copyright (c) 2002-2006 Marcus Geelnard
- * Copyright (c) 2006-2016 Camilla Löwy <elmindreda@glfw.org>
+ * Copyright (c) 2006-2019 Camilla Löwy <elmindreda@glfw.org>
  *
  * This software is provided 'as-is', without any express or implied
  * warranty. In no event will the authors be held liable for any damages
@@ -267,26 +266,27 @@
  *  API changes.
  *  @ingroup init
  */
-#define GLFW_VERSION_REVISION       0
+#define GLFW_VERSION_REVISION       1
 /*! @} */
 
-/*! @name Boolean values
- *  @{ */
 /*! @brief One.
  *
- *  One.  Seriously.  You don't _need_ to use this symbol in your code.  It's
- *  semantic sugar for the number 1.  You can also use `1` or `true` or `_True`
- *  or `GL_TRUE` or whatever you want.
+ *  This is only semantic sugar for the number 1.  You can instead use `1` or
+ *  `true` or `_True` or `GL_TRUE` or `VK_TRUE` or anything else that is equal
+ *  to one.
+ *
+ *  @ingroup init
  */
 #define GLFW_TRUE                   1
 /*! @brief Zero.
  *
- *  Zero.  Seriously.  You don't _need_ to use this symbol in your code.  It's
- *  semantic sugar for the number 0.  You can also use `0` or `false` or
- *  `_False` or `GL_FALSE` or whatever you want.
+ *  This is only semantic sugar for the number 0.  You can instead use `0` or
+ *  `false` or `_False` or `GL_FALSE` or `VK_FALSE` or anything else that is
+ *  equal to zero.
+ *
+ *  @ingroup init
  */
 #define GLFW_FALSE                  0
-/*! @} */
 
 /*! @name Key and button actions
  *  @{ */
@@ -314,6 +314,7 @@
 /*! @} */
 
 /*! @defgroup hat_state Joystick hat states
+ *  @brief Joystick hat states.
  *
  *  See [joystick hat input](@ref joystick_hat) for how these are used.
  *
@@ -974,12 +975,29 @@
  *  [attribute](@ref GLFW_CLIENT_API_attrib).
  */
 #define GLFW_CONTEXT_CREATION_API   0x0002200B
-
+/*! @brief Window content area scaling window
+ *  [window hint](@ref GLFW_SCALE_TO_MONITOR).
+ */
+#define GLFW_SCALE_TO_MONITOR       0x0002200C
+/*! @brief macOS specific
+ *  [window hint](@ref GLFW_COCOA_RETINA_FRAMEBUFFER_hint).
+ */
 #define GLFW_COCOA_RETINA_FRAMEBUFFER 0x00023001
+/*! @brief macOS specific
+ *  [window hint](@ref GLFW_COCOA_FRAME_NAME_hint).
+ */
 #define GLFW_COCOA_FRAME_NAME         0x00023002
+/*! @brief macOS specific
+ *  [window hint](@ref GLFW_COCOA_GRAPHICS_SWITCHING_hint).
+ */
 #define GLFW_COCOA_GRAPHICS_SWITCHING 0x00023003
-
+/*! @brief X11 specific
+ *  [window hint](@ref GLFW_X11_CLASS_NAME_hint).
+ */
 #define GLFW_X11_CLASS_NAME         0x00024001
+/*! @brief X11 specific
+ *  [window hint](@ref GLFW_X11_CLASS_NAME_hint).
+ */
 #define GLFW_X11_INSTANCE_NAME      0x00024002
 /*! @} */
 
@@ -999,6 +1017,7 @@
 #define GLFW_STICKY_KEYS            0x00033002
 #define GLFW_STICKY_MOUSE_BUTTONS   0x00033003
 #define GLFW_LOCK_KEY_MODS          0x00033004
+#define GLFW_RAW_MOUSE_MOTION       0x00033005
 
 #define GLFW_CURSOR_NORMAL          0x00034001
 #define GLFW_CURSOR_HIDDEN          0x00034002
@@ -1057,9 +1076,20 @@
 
 /*! @addtogroup init
  *  @{ */
+/*! @brief Joystick hat buttons init hint.
+ *
+ *  Joystick hat buttons [init hint](@ref GLFW_JOYSTICK_HAT_BUTTONS).
+ */
 #define GLFW_JOYSTICK_HAT_BUTTONS   0x00050001
-
+/*! @brief macOS specific init hint.
+ *
+ *  macOS specific [init hint](@ref GLFW_COCOA_CHDIR_RESOURCES_hint).
+ */
 #define GLFW_COCOA_CHDIR_RESOURCES  0x00051001
+/*! @brief macOS specific init hint.
+ *
+ *  macOS specific [init hint](@ref GLFW_COCOA_MENUBAR_hint).
+ */
 #define GLFW_COCOA_MENUBAR          0x00051002
 /*! @} */
 
@@ -1130,7 +1160,7 @@
  *
  *  @since Added in version 3.1.
  *
- *  @ingroup cursor
+ *  @ingroup input
  */
 typedef struct GLFWcursor GLFWcursor;
 
@@ -1156,9 +1186,9 @@
  *
  *  @param[in] window The window that was moved.
  *  @param[in] xpos The new x-coordinate, in screen coordinates, of the
- *  upper-left corner of the client area of the window.
+ *  upper-left corner of the content area of the window.
  *  @param[in] ypos The new y-coordinate, in screen coordinates, of the
- *  upper-left corner of the client area of the window.
+ *  upper-left corner of the content area of the window.
  *
  *  @sa @ref window_pos
  *  @sa @ref glfwSetWindowPosCallback
@@ -1335,9 +1365,9 @@
  *
  *  @param[in] window The window that received the event.
  *  @param[in] xpos The new cursor x-coordinate, relative to the left edge of
- *  the client area.
+ *  the content area.
  *  @param[in] ypos The new cursor y-coordinate, relative to the top edge of the
- *  client area.
+ *  content area.
  *
  *  @sa @ref cursor_pos
  *  @sa @ref glfwSetCursorPosCallback
@@ -1353,7 +1383,7 @@
  *  This is the function signature for cursor enter/leave callback functions.
  *
  *  @param[in] window The window that received the event.
- *  @param[in] entered `GLFW_TRUE` if the cursor entered the window's client
+ *  @param[in] entered `GLFW_TRUE` if the cursor entered the window's content
  *  area, or `GLFW_FALSE` if it left it.
  *
  *  @sa @ref cursor_enter
@@ -1568,6 +1598,8 @@
  *
  *  @since Added in version 2.1.
  *  @glfw3 Removed format and bytes-per-pixel members.
+ *
+ *  @ingroup window
  */
 typedef struct GLFWimage
 {
@@ -1590,6 +1622,8 @@
  *  @sa @ref glfwGetGamepadState
  *
  *  @since Added in version 3.3.
+ *
+ *  @ingroup input
  */
 typedef struct GLFWgamepadstate
 {
@@ -1912,6 +1946,37 @@
  */
 GLFWAPI void glfwGetMonitorPos(GLFWmonitor* monitor, int* xpos, int* ypos);
 
+/*! @brief Retrives the work area of the monitor.
+ *
+ *  This function returns the position, in screen coordinates, of the upper-left
+ *  corner of the work area of the specified monitor along with the work area
+ *  size in screen coordinates. The work area is defined as the area of the
+ *  monitor not occluded by the operating system task bar where present. If no
+ *  task bar exists then the work area is the monitor resolution in screen
+ *  coordinates.
+ *
+ *  Any or all of the position and size arguments may be `NULL`.  If an error
+ *  occurs, all non-`NULL` position and size arguments will be set to zero.
+ *
+ *  @param[in] monitor The monitor to query.
+ *  @param[out] xpos Where to store the monitor x-coordinate, or `NULL`.
+ *  @param[out] ypos Where to store the monitor y-coordinate, or `NULL`.
+ *  @param[out] width Where to store the monitor width, or `NULL`.
+ *  @param[out] height Where to store the monitor height, or `NULL`.
+ *
+ *  @errors Possible errors include @ref GLFW_NOT_INITIALIZED and @ref
+ *  GLFW_PLATFORM_ERROR.
+ *
+ *  @thread_safety This function must only be called from the main thread.
+ *
+ *  @sa @ref monitor_workarea
+ *
+ *  @since Added in version 3.3.
+ *
+ *  @ingroup monitor
+ */
+GLFWAPI void glfwGetMonitorWorkarea(GLFWmonitor* monitor, int* xpos, int* ypos, int* width, int* height);
+
 /*! @brief Returns the physical size of the monitor.
  *
  *  This function returns the size, in millimetres, of the display area of the
@@ -1950,9 +2015,11 @@
  *
  *  This function retrieves the content scale for the specified monitor.  The
  *  content scale is the ratio between the current DPI and the platform's
- *  default DPI.  If you scale all pixel dimensions by this scale then your
- *  content should appear at an appropriate size.  This is especially important
- *  for text and any UI elements.
+ *  default DPI.  This is especially important for text and any UI elements.  If
+ *  the pixel dimensions of your UI scaled by this look appropriate on your
+ *  machine then it should appear at a reasonable size on other machines
+ *  regardless of their DPI and scaling settings.  This relies on the system DPI
+ *  and scaling settings being somewhat correct.
  *
  *  The content scale may depend on both the monitor resolution and pixel
  *  density and on user settings.  It may be very different from the raw DPI
@@ -2138,9 +2205,9 @@
 
 /*! @brief Generates a gamma ramp and sets it for the specified monitor.
  *
- *  This function generates a 256-element gamma ramp from the specified exponent
- *  and then calls @ref glfwSetGammaRamp with it.  The value must be a finite
- *  number greater than zero.
+ *  This function generates an appropriately sized gamma ramp from the specified
+ *  exponent and then calls @ref glfwSetGammaRamp with it.  The value must be
+ *  a finite number greater than zero.
  *
  *  The software controlled gamma ramp is applied _in addition_ to the hardware
  *  gamma correction, which today is usually an approximation of sRGB gamma.
@@ -2219,8 +2286,8 @@
  *  @errors Possible errors include @ref GLFW_NOT_INITIALIZED and @ref
  *  GLFW_PLATFORM_ERROR.
  *
- *  @remark Gamma ramp sizes other than 256 are not supported by all platforms
- *  or graphics hardware.
+ *  @remark The size of the specified gamma ramp should match the size of the
+ *  current ramp for that monitor.
  *
  *  @remark @win32 The gamma ramp size must be 256.
  *
@@ -2456,15 +2523,18 @@
  *  @remark @x11 The class part of the `WM_CLASS` window property will by
  *  default be set to the window title passed to this function.  The instance
  *  part will use the contents of the `RESOURCE_NAME` environment variable, if
- *  present and not empty, or fall back to the window title.  Set the @ref
- *  GLFW_X11_CLASS_NAME and @ref GLFW_X11_INSTANCE_NAME window hints to override
- *  this.
- *
- *  @remark @wayland The window frame is currently very simple, only allowing
- *  window resize or move.  A compositor can still emit close, maximize or
- *  fullscreen events, using for example a keybind mechanism.  Additionally,
- *  the wp_viewporter protocol is required for this feature, otherwise the
- *  window will not be decorated.
+ *  present and not empty, or fall back to the window title.  Set the
+ *  [GLFW_X11_CLASS_NAME](@ref GLFW_X11_CLASS_NAME_hint) and
+ *  [GLFW_X11_INSTANCE_NAME](@ref GLFW_X11_INSTANCE_NAME_hint) window hints to
+ *  override this.
+ *
+ *  @remark @wayland Compositors should implement the xdg-decoration protocol
+ *  for GLFW to decorate the window properly.  If this protocol isn't
+ *  supported, or if the compositor prefers client-side decorations, a very
+ *  simple fallback frame will be drawn using the wp_viewporter protocol.  A
+ *  compositor can still emit close, maximize or fullscreen events, using for
+ *  instance a keybind mechanism.  If neither of these protocols is supported,
+ *  the window won't be decorated.
  *
  *  @remark @wayland A full screen window will not attempt to change the mode,
  *  no matter what the requested size or refresh rate.
@@ -2626,19 +2696,19 @@
  */
 GLFWAPI void glfwSetWindowIcon(GLFWwindow* window, int count, const GLFWimage* images);
 
-/*! @brief Retrieves the position of the client area of the specified window.
+/*! @brief Retrieves the position of the content area of the specified window.
  *
  *  This function retrieves the position, in screen coordinates, of the
- *  upper-left corner of the client area of the specified window.
+ *  upper-left corner of the content area of the specified window.
  *
  *  Any or all of the position arguments may be `NULL`.  If an error occurs, all
  *  non-`NULL` position arguments will be set to zero.
  *
  *  @param[in] window The window to query.
  *  @param[out] xpos Where to store the x-coordinate of the upper-left corner of
- *  the client area, or `NULL`.
+ *  the content area, or `NULL`.
  *  @param[out] ypos Where to store the y-coordinate of the upper-left corner of
- *  the client area, or `NULL`.
+ *  the content area, or `NULL`.
  *
  *  @errors Possible errors include @ref GLFW_NOT_INITIALIZED and @ref
  *  GLFW_PLATFORM_ERROR.
@@ -2658,10 +2728,10 @@
  */
 GLFWAPI void glfwGetWindowPos(GLFWwindow* window, int* xpos, int* ypos);
 
-/*! @brief Sets the position of the client area of the specified window.
+/*! @brief Sets the position of the content area of the specified window.
  *
  *  This function sets the position, in screen coordinates, of the upper-left
- *  corner of the client area of the specified windowed mode window.  If the
+ *  corner of the content area of the specified windowed mode window.  If the
  *  window is a full screen window, this function does nothing.
  *
  *  __Do not use this function__ to move an already visible window unless you
@@ -2671,8 +2741,8 @@
  *  cannot and should not override these limits.
  *
  *  @param[in] window The window to query.
- *  @param[in] xpos The x-coordinate of the upper-left corner of the client area.
- *  @param[in] ypos The y-coordinate of the upper-left corner of the client area.
+ *  @param[in] xpos The x-coordinate of the upper-left corner of the content area.
+ *  @param[in] ypos The y-coordinate of the upper-left corner of the content area.
  *
  *  @errors Possible errors include @ref GLFW_NOT_INITIALIZED and @ref
  *  GLFW_PLATFORM_ERROR.
@@ -2693,9 +2763,9 @@
  */
 GLFWAPI void glfwSetWindowPos(GLFWwindow* window, int xpos, int ypos);
 
-/*! @brief Retrieves the size of the client area of the specified window.
- *
- *  This function retrieves the size, in screen coordinates, of the client area
+/*! @brief Retrieves the size of the content area of the specified window.
+ *
+ *  This function retrieves the size, in screen coordinates, of the content area
  *  of the specified window.  If you wish to retrieve the size of the
  *  framebuffer of the window in pixels, see @ref glfwGetFramebufferSize.
  *
@@ -2704,9 +2774,9 @@
  *
  *  @param[in] window The window whose size to retrieve.
  *  @param[out] width Where to store the width, in screen coordinates, of the
- *  client area, or `NULL`.
+ *  content area, or `NULL`.
  *  @param[out] height Where to store the height, in screen coordinates, of the
- *  client area, or `NULL`.
+ *  content area, or `NULL`.
  *
  *  @errors Possible errors include @ref GLFW_NOT_INITIALIZED and @ref
  *  GLFW_PLATFORM_ERROR.
@@ -2725,7 +2795,7 @@
 
 /*! @brief Sets the size limits of the specified window.
  *
- *  This function sets the size limits of the client area of the specified
+ *  This function sets the size limits of the content area of the specified
  *  window.  If the window is full screen, the size limits only take effect
  *  once it is made windowed.  If the window is not resizable, this function
  *  does nothing.
@@ -2737,14 +2807,14 @@
  *  dimensions and all must be greater than or equal to zero.
  *
  *  @param[in] window The window to set limits for.
- *  @param[in] minwidth The minimum width, in screen coordinates, of the client
+ *  @param[in] minwidth The minimum width, in screen coordinates, of the content
  *  area, or `GLFW_DONT_CARE`.
  *  @param[in] minheight The minimum height, in screen coordinates, of the
- *  client area, or `GLFW_DONT_CARE`.
- *  @param[in] maxwidth The maximum width, in screen coordinates, of the client
+ *  content area, or `GLFW_DONT_CARE`.
+ *  @param[in] maxwidth The maximum width, in screen coordinates, of the content
  *  area, or `GLFW_DONT_CARE`.
  *  @param[in] maxheight The maximum height, in screen coordinates, of the
- *  client area, or `GLFW_DONT_CARE`.
+ *  content area, or `GLFW_DONT_CARE`.
  *
  *  @errors Possible errors include @ref GLFW_NOT_INITIALIZED, @ref
  *  GLFW_INVALID_VALUE and @ref GLFW_PLATFORM_ERROR.
@@ -2768,7 +2838,7 @@
 
 /*! @brief Sets the aspect ratio of the specified window.
  *
- *  This function sets the required aspect ratio of the client area of the
+ *  This function sets the required aspect ratio of the content area of the
  *  specified window.  If the window is full screen, the aspect ratio only takes
  *  effect once it is made windowed.  If the window is not resizable, this
  *  function does nothing.
@@ -2809,9 +2879,9 @@
  */
 GLFWAPI void glfwSetWindowAspectRatio(GLFWwindow* window, int numer, int denom);
 
-/*! @brief Sets the size of the client area of the specified window.
- *
- *  This function sets the size, in screen coordinates, of the client area of
+/*! @brief Sets the size of the content area of the specified window.
+ *
+ *  This function sets the size, in screen coordinates, of the content area of
  *  the specified window.
  *
  *  For full screen windows, this function updates the resolution of its desired
@@ -2827,9 +2897,9 @@
  *
  *  @param[in] window The window to resize.
  *  @param[in] width The desired width, in screen coordinates, of the window
- *  client area.
+ *  content area.
  *  @param[in] height The desired height, in screen coordinates, of the window
- *  client area.
+ *  content area.
  *
  *  @errors Possible errors include @ref GLFW_NOT_INITIALIZED and @ref
  *  GLFW_PLATFORM_ERROR.
@@ -2920,9 +2990,11 @@
  *
  *  This function retrieves the content scale for the specified window.  The
  *  content scale is the ratio between the current DPI and the platform's
- *  default DPI.  If you scale all pixel dimensions by this scale then your
- *  content should appear at an appropriate size.  This is especially important
- *  for text and any UI elements.
+ *  default DPI.  This is especially important for text and any UI elements.  If
+ *  the pixel dimensions of your UI scaled by this look appropriate on your
+ *  machine then it should appear at a reasonable size on other machines
+ *  regardless of their DPI and scaling settings.  This relies on the system DPI
+ *  and scaling settings being somewhat correct.
  *
  *  On systems where each monitors can have its own content scale, the window
  *  content scale will depend on which monitor the system considers the window
@@ -3233,7 +3305,7 @@
  *  The window position is ignored when setting a monitor.
  *
  *  When the monitor is `NULL`, the position, width and height are used to
- *  place the window client area.  The refresh rate is ignored when no monitor
+ *  place the window content area.  The refresh rate is ignored when no monitor
  *  is specified.
  *
  *  If you only wish to update the resolution of a full screen window or the
@@ -3246,12 +3318,12 @@
  *  @param[in] window The window whose monitor, size or video mode to set.
  *  @param[in] monitor The desired monitor, or `NULL` to set windowed mode.
  *  @param[in] xpos The desired x-coordinate of the upper-left corner of the
- *  client area.
+ *  content area.
  *  @param[in] ypos The desired y-coordinate of the upper-left corner of the
- *  client area.
- *  @param[in] width The desired with, in screen coordinates, of the client area
- *  or video mode.
- *  @param[in] height The desired height, in screen coordinates, of the client
+ *  content area.
+ *  @param[in] width The desired with, in screen coordinates, of the content
+ *  area or video mode.
+ *  @param[in] height The desired height, in screen coordinates, of the content
  *  area or video mode.
  *  @param[in] refreshRate The desired refresh rate, in Hz, of the video mode,
  *  or `GLFW_DONT_CARE`.
@@ -3401,8 +3473,8 @@
  *
  *  This function sets the position callback of the specified window, which is
  *  called when the window is moved.  The callback is provided with the
- *  position, in screen coordinates, of the upper-left corner of the client area
- *  of the window.
+ *  position, in screen coordinates, of the upper-left corner of the content
+ *  area of the window.
  *
  *  @param[in] window The window whose callback to set.
  *  @param[in] cbfun The new callback, or `NULL` to remove the currently set
@@ -3429,7 +3501,7 @@
  *
  *  This function sets the size callback of the specified window, which is
  *  called when the window is resized.  The callback is provided with the size,
- *  in screen coordinates, of the client area of the window.
+ *  in screen coordinates, of the content area of the window.
  *
  *  @param[in] window The window whose callback to set.
  *  @param[in] cbfun The new callback, or `NULL` to remove the currently set
@@ -3486,7 +3558,7 @@
 /*! @brief Sets the refresh callback for the specified window.
  *
  *  This function sets the refresh callback of the specified window, which is
- *  called when the client area of the window needs to be redrawn, for example
+ *  called when the content area of the window needs to be redrawn, for example
  *  if the window has been exposed after having been covered by another window.
  *
  *  On compositing window systems such as Aero, Compiz, Aqua or Wayland, where
@@ -3700,10 +3772,6 @@
  *  GLFW will pass those events on to the application callbacks before
  *  returning.
  *
- *  If no windows exist, this function returns immediately.  For synchronization
- *  of threads in applications that do not create windows, use your threading
- *  library of choice.
- *
  *  Event processing is not required for joystick input to work.
  *
  *  @errors Possible errors include @ref GLFW_NOT_INITIALIZED and @ref
@@ -3751,13 +3819,12 @@
  *  GLFW will pass those events on to the application callbacks before
  *  returning.
  *
- *  If no windows exist, this function returns immediately.  For synchronization
- *  of threads in applications that do not create windows, use your threading
- *  library of choice.
- *
  *  Event processing is not required for joystick input to work.
  *
  *  @param[in] timeout The maximum amount of time, in seconds, to wait.
+ *
+ *  @errors Possible errors include @ref GLFW_NOT_INITIALIZED, @ref
+ *  GLFW_INVALID_VALUE and @ref GLFW_PLATFORM_ERROR.
  *
  *  @reentrancy This function must not be called from a callback.
  *
@@ -3778,10 +3845,6 @@
  *  This function posts an empty event from the current thread to the event
  *  queue, causing @ref glfwWaitEvents or @ref glfwWaitEventsTimeout to return.
  *
- *  If no windows exist, this function returns immediately.  For synchronization
- *  of threads in applications that do not create windows, use your threading
- *  library of choice.
- *
  *  @errors Possible errors include @ref GLFW_NOT_INITIALIZED and @ref
  *  GLFW_PLATFORM_ERROR.
  *
@@ -3801,11 +3864,13 @@
  *
  *  This function returns the value of an input option for the specified window.
  *  The mode must be one of @ref GLFW_CURSOR, @ref GLFW_STICKY_KEYS,
- *  @ref GLFW_STICKY_MOUSE_BUTTONS or @ref GLFW_LOCK_KEY_MODS.
+ *  @ref GLFW_STICKY_MOUSE_BUTTONS, @ref GLFW_LOCK_KEY_MODS or
+ *  @ref GLFW_RAW_MOUSE_MOTION.
  *
  *  @param[in] window The window to query.
  *  @param[in] mode One of `GLFW_CURSOR`, `GLFW_STICKY_KEYS`,
- *  `GLFW_STICKY_MOUSE_BUTTONS` or `GLFW_LOCK_KEY_MODS`.
+ *  `GLFW_STICKY_MOUSE_BUTTONS`, `GLFW_LOCK_KEY_MODS` or
+ *  `GLFW_RAW_MOUSE_MOTION`.
  *
  *  @errors Possible errors include @ref GLFW_NOT_INITIALIZED and @ref
  *  GLFW_INVALID_ENUM.
@@ -3824,13 +3889,14 @@
  *
  *  This function sets an input mode option for the specified window.  The mode
  *  must be one of @ref GLFW_CURSOR, @ref GLFW_STICKY_KEYS,
- *  @ref GLFW_STICKY_MOUSE_BUTTONS or @ref GLFW_LOCK_KEY_MODS.
+ *  @ref GLFW_STICKY_MOUSE_BUTTONS, @ref GLFW_LOCK_KEY_MODS or
+ *  @ref GLFW_RAW_MOUSE_MOTION.
  *
  *  If the mode is `GLFW_CURSOR`, the value must be one of the following cursor
  *  modes:
  *  - `GLFW_CURSOR_NORMAL` makes the cursor visible and behaving normally.
- *  - `GLFW_CURSOR_HIDDEN` makes the cursor invisible when it is over the client
- *    area of the window but does not restrict the cursor from leaving.
+ *  - `GLFW_CURSOR_HIDDEN` makes the cursor invisible when it is over the
+ *    content area of the window but does not restrict the cursor from leaving.
  *  - `GLFW_CURSOR_DISABLED` hides and grabs the cursor, providing virtual
  *    and unlimited cursor movement.  This is useful for implementing for
  *    example 3D camera controls.
@@ -3856,9 +3922,16 @@
  *  GLFW_MOD_CAPS_LOCK bit set when the event was generated with Caps Lock on,
  *  and the @ref GLFW_MOD_NUM_LOCK bit when Num Lock was on.
  *
+ *  If the mode is `GLFW_RAW_MOUSE_MOTION`, the value must be either `GLFW_TRUE`
+ *  to enable raw (unscaled and unaccelerated) mouse motion when the cursor is
+ *  disabled, or `GLFW_FALSE` to disable it.  If raw motion is not supported,
+ *  attempting to set this will emit @ref GLFW_PLATFORM_ERROR.  Call @ref
+ *  glfwRawMouseMotionSupported to check for support.
+ *
  *  @param[in] window The window whose input mode to set.
  *  @param[in] mode One of `GLFW_CURSOR`, `GLFW_STICKY_KEYS`,
- *  `GLFW_STICKY_MOUSE_BUTTONS` or `GLFW_LOCK_KEY_MODS`.
+ *  `GLFW_STICKY_MOUSE_BUTTONS`, `GLFW_LOCK_KEY_MODS` or
+ *  `GLFW_RAW_MOUSE_MOTION`.
  *  @param[in] value The new value of the specified input mode.
  *
  *  @errors Possible errors include @ref GLFW_NOT_INITIALIZED, @ref
@@ -3873,6 +3946,35 @@
  *  @ingroup input
  */
 GLFWAPI void glfwSetInputMode(GLFWwindow* window, int mode, int value);
+
+/*! @brief Returns whether raw mouse motion is supported.
+ *
+ *  This function returns whether raw mouse motion is supported on the current
+ *  system.  This status does not change after GLFW has been initialized so you
+ *  only need to check this once.  If you attempt to enable raw motion on
+ *  a system that does not support it, @ref GLFW_PLATFORM_ERROR will be emitted.
+ *
+ *  Raw mouse motion is closer to the actual motion of the mouse across
+ *  a surface.  It is not affected by the scaling and acceleration applied to
+ *  the motion of the desktop cursor.  That processing is suitable for a cursor
+ *  while raw motion is better for controlling for example a 3D camera.  Because
+ *  of this, raw mouse motion is only provided when the cursor is disabled.
+ *
+ *  @return `GLFW_TRUE` if raw mouse motion is supported on the current machine,
+ *  or `GLFW_FALSE` otherwise.
+ *
+ *  @errors Possible errors include @ref GLFW_NOT_INITIALIZED.
+ *
+ *  @thread_safety This function must only be called from the main thread.
+ *
+ *  @sa @ref raw_mouse_motion
+ *  @sa @ref glfwSetInputMode
+ *
+ *  @since Added in version 3.3.
+ *
+ *  @ingroup input
+ */
+GLFWAPI int glfwRawMouseMotionSupported(void);
 
 /*! @brief Returns the layout-specific name of the specified printable key.
  *
@@ -4012,5648 +4114,6 @@
  *  `GLFW_RELEASE`.
  *
  *  If the @ref GLFW_STICKY_MOUSE_BUTTONS input mode is enabled, this function
- *  `GLFW_PRESS` the first time you call it for a mouse button that was pressed,
- *  even if that mouse button has already been released.
- *
- *  @param[in] window The desired window.
- *  @param[in] button The desired [mouse button](@ref buttons).
- *  @return One of `GLFW_PRESS` or `GLFW_RELEASE`.
- *
- *  @errors Possible errors include @ref GLFW_NOT_INITIALIZED and @ref
- *  GLFW_INVALID_ENUM.
- *
- *  @thread_safety This function must only be called from the main thread.
- *
- *  @sa @ref input_mouse_button
- *
- *  @since Added in version 1.0.
- *  @glfw3 Added window handle parameter.
- *
- *  @ingroup input
- */
-GLFWAPI int glfwGetMouseButton(GLFWwindow* window, int button);
-
-/*! @brief Retrieves the position of the cursor relative to the client area of
- *  the window.
- *
- *  This function returns the position of the cursor, in screen coordinates,
- *  relative to the upper-left corner of the client area of the specified
- *  window.
- *
- *  If the cursor is disabled (with `GLFW_CURSOR_DISABLED`) then the cursor
- *  position is unbounded and limited only by the minimum and maximum values of
- *  a `double`.
- *
- *  The coordinate can be converted to their integer equivalents with the
- *  `floor` function.  Casting directly to an integer type works for positive
- *  coordinates, but fails for negative ones.
- *
- *  Any or all of the position arguments may be `NULL`.  If an error occurs, all
- *  non-`NULL` position arguments will be set to zero.
- *
- *  @param[in] window The desired window.
- *  @param[out] xpos Where to store the cursor x-coordinate, relative to the
- *  left edge of the client area, or `NULL`.
- *  @param[out] ypos Where to store the cursor y-coordinate, relative to the to
- *  top edge of the client area, or `NULL`.
- *
- *  @errors Possible errors include @ref GLFW_NOT_INITIALIZED and @ref
- *  GLFW_PLATFORM_ERROR.
- *
- *  @thread_safety This function must only be called from the main thread.
- *
- *  @sa @ref cursor_pos
- *  @sa @ref glfwSetCursorPos
- *
- *  @since Added in version 3.0.  Replaces `glfwGetMousePos`.
- *
- *  @ingroup input
- */
-GLFWAPI void glfwGetCursorPos(GLFWwindow* window, double* xpos, double* ypos);
-
-/*! @brief Sets the position of the cursor, relative to the client area of the
- *  window.
- *
- *  This function sets the position, in screen coordinates, of the cursor
- *  relative to the upper-left corner of the client area of the specified
- *  window.  The window must have input focus.  If the window does not have
- *  input focus when this function is called, it fails silently.
- *
- *  __Do not use this function__ to implement things like camera controls.  GLFW
- *  already provides the `GLFW_CURSOR_DISABLED` cursor mode that hides the
- *  cursor, transparently re-centers it and provides unconstrained cursor
- *  motion.  See @ref glfwSetInputMode for more information.
- *
- *  If the cursor mode is `GLFW_CURSOR_DISABLED` then the cursor position is
- *  unconstrained and limited only by the minimum and maximum values of
- *  a `double`.
- *
- *  @param[in] window The desired window.
- *  @param[in] xpos The desired x-coordinate, relative to the left edge of the
- *  client area.
- *  @param[in] ypos The desired y-coordinate, relative to the top edge of the
- *  client area.
- *
- *  @errors Possible errors include @ref GLFW_NOT_INITIALIZED and @ref
- *  GLFW_PLATFORM_ERROR.
- *
- *  @remark @wayland This function will only work when the cursor mode is
- *  `GLFW_CURSOR_DISABLED`, otherwise it will do nothing.
- *
- *  @thread_safety This function must only be called from the main thread.
- *
- *  @sa @ref cursor_pos
- *  @sa @ref glfwGetCursorPos
- *
- *  @since Added in version 3.0.  Replaces `glfwSetMousePos`.
- *
- *  @ingroup input
- */
-GLFWAPI void glfwSetCursorPos(GLFWwindow* window, double xpos, double ypos);
-
-/*! @brief Creates a custom cursor.
- *
- *  Creates a new custom cursor image that can be set for a window with @ref
- *  glfwSetCursor.  The cursor can be destroyed with @ref glfwDestroyCursor.
- *  Any remaining cursors are destroyed by @ref glfwTerminate.
- *
- *  The pixels are 32-bit, little-endian, non-premultiplied RGBA, i.e. eight
- *  bits per channel with the red channel first.  They are arranged canonically
- *  as packed sequential rows, starting from the top-left corner.
- *
- *  The cursor hotspot is specified in pixels, relative to the upper-left corner
- *  of the cursor image.  Like all other coordinate systems in GLFW, the X-axis
- *  points to the right and the Y-axis points down.
- *
- *  @param[in] image The desired cursor image.
- *  @param[in] xhot The desired x-coordinate, in pixels, of the cursor hotspot.
- *  @param[in] yhot The desired y-coordinate, in pixels, of the cursor hotspot.
- *  @return The handle of the created cursor, or `NULL` if an
- *  [error](@ref error_handling) occurred.
- *
- *  @errors Possible errors include @ref GLFW_NOT_INITIALIZED and @ref
- *  GLFW_PLATFORM_ERROR.
- *
- *  @pointer_lifetime The specified image data is copied before this function
- *  returns.
- *
- *  @thread_safety This function must only be called from the main thread.
- *
- *  @sa @ref cursor_object
- *  @sa @ref glfwDestroyCursor
- *  @sa @ref glfwCreateStandardCursor
- *
- *  @since Added in version 3.1.
- *
- *  @ingroup input
- */
-GLFWAPI GLFWcursor* glfwCreateCursor(const GLFWimage* image, int xhot, int yhot);
-
-/*! @brief Creates a cursor with a standard shape.
- *
- *  Returns a cursor with a [standard shape](@ref shapes), that can be set for
- *  a window with @ref glfwSetCursor.
- *
- *  @param[in] shape One of the [standard shapes](@ref shapes).
- *  @return A new cursor ready to use or `NULL` if an
- *  [error](@ref error_handling) occurred.
- *
- *  @errors Possible errors include @ref GLFW_NOT_INITIALIZED, @ref
- *  GLFW_INVALID_ENUM and @ref GLFW_PLATFORM_ERROR.
- *
- *  @thread_safety This function must only be called from the main thread.
- *
- *  @sa @ref cursor_object
- *  @sa @ref glfwCreateCursor
- *
- *  @since Added in version 3.1.
- *
- *  @ingroup input
- */
-GLFWAPI GLFWcursor* glfwCreateStandardCursor(int shape);
-
-/*! @brief Destroys a cursor.
- *
- *  This function destroys a cursor previously created with @ref
- *  glfwCreateCursor.  Any remaining cursors will be destroyed by @ref
- *  glfwTerminate.
- *
- *  If the specified cursor is current for any window, that window will be
- *  reverted to the default cursor.  This does not affect the cursor mode.
- *
- *  @param[in] cursor The cursor object to destroy.
- *
- *  @errors Possible errors include @ref GLFW_NOT_INITIALIZED and @ref
- *  GLFW_PLATFORM_ERROR.
- *
- *  @reentrancy This function must not be called from a callback.
- *
- *  @thread_safety This function must only be called from the main thread.
- *
- *  @sa @ref cursor_object
- *  @sa @ref glfwCreateCursor
- *
- *  @since Added in version 3.1.
- *
- *  @ingroup input
- */
-GLFWAPI void glfwDestroyCursor(GLFWcursor* cursor);
-
-/*! @brief Sets the cursor for the window.
- *
- *  This function sets the cursor image to be used when the cursor is over the
- *  client area of the specified window.  The set cursor will only be visible
- *  when the [cursor mode](@ref cursor_mode) of the window is
- *  `GLFW_CURSOR_NORMAL`.
- *
- *  On some platforms, the set cursor may not be visible unless the window also
- *  has input focus.
- *
- *  @param[in] window The window to set the cursor for.
- *  @param[in] cursor The cursor to set, or `NULL` to switch back to the default
- *  arrow cursor.
- *
- *  @errors Possible errors include @ref GLFW_NOT_INITIALIZED and @ref
- *  GLFW_PLATFORM_ERROR.
- *
- *  @thread_safety This function must only be called from the main thread.
- *
- *  @sa @ref cursor_object
- *
- *  @since Added in version 3.1.
- *
- *  @ingroup input
- */
-GLFWAPI void glfwSetCursor(GLFWwindow* window, GLFWcursor* cursor);
-
-/*! @brief Sets the key callback.
- *
- *  This function sets the key callback of the specified window, which is called
- *  when a key is pressed, repeated or released.
- *
- *  The key functions deal with physical keys, with layout independent
- *  [key tokens](@ref keys) named after their values in the standard US keyboard
- *  layout.  If you want to input text, use the
- *  [character callback](@ref glfwSetCharCallback) instead.
- *
- *  When a window loses input focus, it will generate synthetic key release
- *  events for all pressed keys.  You can tell these events from user-generated
- *  events by the fact that the synthetic ones are generated after the focus
- *  loss event has been processed, i.e. after the
- *  [window focus callback](@ref glfwSetWindowFocusCallback) has been called.
- *
- *  The scancode of a key is specific to that platform or sometimes even to that
- *  machine.  Scancodes are intended to allow users to bind keys that don't have
- *  a GLFW key token.  Such keys have `key` set to `GLFW_KEY_UNKNOWN`, their
- *  state is not saved and so it cannot be queried with @ref glfwGetKey.
- *
- *  Sometimes GLFW needs to generate synthetic key events, in which case the
- *  scancode may be zero.
- *
- *  @param[in] window The window whose callback to set.
- *  @param[in] cbfun The new key callback, or `NULL` to remove the currently
- *  set callback.
- *  @return The previously set callback, or `NULL` if no callback was set or the
- *  library had not been [initialized](@ref intro_init).
- *
- *  @errors Possible errors include @ref GLFW_NOT_INITIALIZED.
- *
- *  @thread_safety This function must only be called from the main thread.
- *
- *  @sa @ref input_key
- *
- *  @since Added in version 1.0.
- *  @glfw3 Added window handle parameter and return value.
- *
- *  @ingroup input
- */
-GLFWAPI GLFWkeyfun glfwSetKeyCallback(GLFWwindow* window, GLFWkeyfun cbfun);
-
-/*! @brief Sets the Unicode character callback.
- *
- *  This function sets the character callback of the specified window, which is
- *  called when a Unicode character is input.
- *
- *  The character callback is intended for Unicode text input.  As it deals with
- *  characters, it is keyboard layout dependent, whereas the
- *  [key callback](@ref glfwSetKeyCallback) is not.  Characters do not map 1:1
- *  to physical keys, as a key may produce zero, one or more characters.  If you
- *  want to know whether a specific physical key was pressed or released, see
- *  the key callback instead.
- *
- *  The character callback behaves as system text input normally does and will
- *  not be called if modifier keys are held down that would prevent normal text
- *  input on that platform, for example a Super (Command) key on macOS or Alt key
- *  on Windows.  There is a
- *  [character with modifiers callback](@ref glfwSetCharModsCallback) that
- *  receives these events.
- *
- *  @param[in] window The window whose callback to set.
- *  @param[in] cbfun The new callback, or `NULL` to remove the currently set
- *  callback.
- *  @return The previously set callback, or `NULL` if no callback was set or the
- *  library had not been [initialized](@ref intro_init).
- *
- *  @errors Possible errors include @ref GLFW_NOT_INITIALIZED.
- *
- *  @thread_safety This function must only be called from the main thread.
- *
- *  @sa @ref input_char
- *
- *  @since Added in version 2.4.
- *  @glfw3 Added window handle parameter and return value.
- *
- *  @ingroup input
- */
-GLFWAPI GLFWcharfun glfwSetCharCallback(GLFWwindow* window, GLFWcharfun cbfun);
-
-/*! @brief Sets the Unicode character with modifiers callback.
- *
- *  This function sets the character with modifiers callback of the specified
- *  window, which is called when a Unicode character is input regardless of what
- *  modifier keys are used.
- *
- *  The character with modifiers callback is intended for implementing custom
- *  Unicode character input.  For regular Unicode text input, see the
- *  [character callback](@ref glfwSetCharCallback).  Like the character
- *  callback, the character with modifiers callback deals with characters and is
- *  keyboard layout dependent.  Characters do not map 1:1 to physical keys, as
- *  a key may produce zero, one or more characters.  If you want to know whether
- *  a specific physical key was pressed or released, see the
- *  [key callback](@ref glfwSetKeyCallback) instead.
- *
- *  @param[in] window The window whose callback to set.
- *  @param[in] cbfun The new callback, or `NULL` to remove the currently set
- *  callback.
- *  @return The previously set callback, or `NULL` if no callback was set or an
- *  [error](@ref error_handling) occurred.
- *
- *  @deprecated Scheduled for removal in version 4.0.
- *
- *  @errors Possible errors include @ref GLFW_NOT_INITIALIZED.
- *
- *  @thread_safety This function must only be called from the main thread.
- *
- *  @sa @ref input_char
- *
- *  @since Added in version 3.1.
- *
- *  @ingroup input
- */
-GLFWAPI GLFWcharmodsfun glfwSetCharModsCallback(GLFWwindow* window, GLFWcharmodsfun cbfun);
-
-/*! @brief Sets the mouse button callback.
- *
- *  This function sets the mouse button callback of the specified window, which
- *  is called when a mouse button is pressed or released.
- *
- *  When a window loses input focus, it will generate synthetic mouse button
- *  release events for all pressed mouse buttons.  You can tell these events
- *  from user-generated events by the fact that the synthetic ones are generated
- *  after the focus loss event has been processed, i.e. after the
- *  [window focus callback](@ref glfwSetWindowFocusCallback) has been called.
- *
- *  @param[in] window The window whose callback to set.
- *  @param[in] cbfun The new callback, or `NULL` to remove the currently set
- *  callback.
- *  @return The previously set callback, or `NULL` if no callback was set or the
- *  library had not been [initialized](@ref intro_init).
- *
- *  @errors Possible errors include @ref GLFW_NOT_INITIALIZED.
- *
- *  @thread_safety This function must only be called from the main thread.
- *
- *  @sa @ref input_mouse_button
- *
- *  @since Added in version 1.0.
- *  @glfw3 Added window handle parameter and return value.
- *
- *  @ingroup input
- */
-GLFWAPI GLFWmousebuttonfun glfwSetMouseButtonCallback(GLFWwindow* window, GLFWmousebuttonfun cbfun);
-
-/*! @brief Sets the cursor position callback.
- *
- *  This function sets the cursor position callback of the specified window,
- *  which is called when the cursor is moved.  The callback is provided with the
- *  position, in screen coordinates, relative to the upper-left corner of the
- *  client area of the window.
- *
- *  @param[in] window The window whose callback to set.
- *  @param[in] cbfun The new callback, or `NULL` to remove the currently set
- *  callback.
- *  @return The previously set callback, or `NULL` if no callback was set or the
- *  library had not been [initialized](@ref intro_init).
- *
- *  @errors Possible errors include @ref GLFW_NOT_INITIALIZED.
- *
- *  @thread_safety This function must only be called from the main thread.
- *
- *  @sa @ref cursor_pos
- *
- *  @since Added in version 3.0.  Replaces `glfwSetMousePosCallback`.
- *
- *  @ingroup input
- */
-GLFWAPI GLFWcursorposfun glfwSetCursorPosCallback(GLFWwindow* window, GLFWcursorposfun cbfun);
-
-/*! @brief Sets the cursor enter/exit callback.
- *
- *  This function sets the cursor boundary crossing callback of the specified
- *  window, which is called when the cursor enters or leaves the client area of
- *  the window.
- *
- *  @param[in] window The window whose callback to set.
- *  @param[in] cbfun The new callback, or `NULL` to remove the currently set
- *  callback.
- *  @return The previously set callback, or `NULL` if no callback was set or the
- *  library had not been [initialized](@ref intro_init).
- *
- *  @errors Possible errors include @ref GLFW_NOT_INITIALIZED.
- *
- *  @thread_safety This function must only be called from the main thread.
- *
- *  @sa @ref cursor_enter
- *
- *  @since Added in version 3.0.
- *
- *  @ingroup input
- */
-GLFWAPI GLFWcursorenterfun glfwSetCursorEnterCallback(GLFWwindow* window, GLFWcursorenterfun cbfun);
-
-/*! @brief Sets the scroll callback.
- *
- *  This function sets the scroll callback of the specified window, which is
- *  called when a scrolling device is used, such as a mouse wheel or scrolling
- *  area of a touchpad.
- *
- *  The scroll callback receives all scrolling input, like that from a mouse
- *  wheel or a touchpad scrolling area.
- *
- *  @param[in] window The window whose callback to set.
- *  @param[in] cbfun The new scroll callback, or `NULL` to remove the currently
- *  set callback.
- *  @return The previously set callback, or `NULL` if no callback was set or the
- *  library had not been [initialized](@ref intro_init).
- *
- *  @errors Possible errors include @ref GLFW_NOT_INITIALIZED.
- *
- *  @thread_safety This function must only be called from the main thread.
- *
- *  @sa @ref scrolling
- *
- *  @since Added in version 3.0.  Replaces `glfwSetMouseWheelCallback`.
- *
- *  @ingroup input
- */
-GLFWAPI GLFWscrollfun glfwSetScrollCallback(GLFWwindow* window, GLFWscrollfun cbfun);
-
-/*! @brief Sets the file drop callback.
- *
- *  This function sets the file drop callback of the specified window, which is
- *  called when one or more dragged files are dropped on the window.
- *
- *  Because the path array and its strings may have been generated specifically
- *  for that event, they are not guaranteed to be valid after the callback has
- *  returned.  If you wish to use them after the callback returns, you need to
- *  make a deep copy.
- *
- *  @param[in] window The window whose callback to set.
- *  @param[in] cbfun The new file drop callback, or `NULL` to remove the
- *  currently set callback.
- *  @return The previously set callback, or `NULL` if no callback was set or the
- *  library had not been [initialized](@ref intro_init).
- *
- *  @errors Possible errors include @ref GLFW_NOT_INITIALIZED.
- *
- *  @remark @wayland File drop is currently unimplemented.
- *
- *  @thread_safety This function must only be called from the main thread.
- *
- *  @sa @ref path_drop
- *
- *  @since Added in version 3.1.
- *
- *  @ingroup input
- */
-GLFWAPI GLFWdropfun glfwSetDropCallback(GLFWwindow* window, GLFWdropfun cbfun);
-
-/*! @brief Returns whether the specified joystick is present.
- *
- *  This function returns whether the specified joystick is present.
- *
- *  There is no need to call this function before other functions that accept
- *  a joystick ID, as they all check for presence before performing any other
- *  work.
- *
- *  @param[in] jid The [joystick](@ref joysticks) to query.
- *  @return `GLFW_TRUE` if the joystick is present, or `GLFW_FALSE` otherwise.
- *
- *  @errors Possible errors include @ref GLFW_NOT_INITIALIZED, @ref
- *  GLFW_INVALID_ENUM and @ref GLFW_PLATFORM_ERROR.
- *
- *  @thread_safety This function must only be called from the main thread.
- *
- *  @sa @ref joystick
- *
- *  @since Added in version 3.0.  Replaces `glfwGetJoystickParam`.
- *
- *  @ingroup input
- */
-GLFWAPI int glfwJoystickPresent(int jid);
-
-/*! @brief Returns the values of all axes of the specified joystick.
- *
- *  This function returns the values of all axes of the specified joystick.
- *  Each element in the array is a value between -1.0 and 1.0.
- *
- *  If the specified joystick is not present this function will return `NULL`
- *  but will not generate an error.  This can be used instead of first calling
- *  @ref glfwJoystickPresent.
- *
- *  @param[in] jid The [joystick](@ref joysticks) to query.
- *  @param[out] count Where to store the number of axis values in the returned
- *  array.  This is set to zero if the joystick is not present or an error
- *  occurred.
- *  @return An array of axis values, or `NULL` if the joystick is not present or
- *  an [error](@ref error_handling) occurred.
- *
- *  @errors Possible errors include @ref GLFW_NOT_INITIALIZED, @ref
- *  GLFW_INVALID_ENUM and @ref GLFW_PLATFORM_ERROR.
- *
- *  @pointer_lifetime The returned array is allocated and freed by GLFW.  You
- *  should not free it yourself.  It is valid until the specified joystick is
- *  disconnected or the library is terminated.
- *
- *  @thread_safety This function must only be called from the main thread.
- *
- *  @sa @ref joystick_axis
- *
- *  @since Added in version 3.0.  Replaces `glfwGetJoystickPos`.
- *
- *  @ingroup input
- */
-GLFWAPI const float* glfwGetJoystickAxes(int jid, int* count);
-
-/*! @brief Returns the state of all buttons of the specified joystick.
- *
- *  This function returns the state of all buttons of the specified joystick.
- *  Each element in the array is either `GLFW_PRESS` or `GLFW_RELEASE`.
- *
- *  For backward compatibility with earlier versions that did not have @ref
- *  glfwGetJoystickHats, the button array also includes all hats, each
- *  represented as four buttons.  The hats are in the same order as returned by
- *  __glfwGetJoystickHats__ and are in the order _up_, _right_, _down_ and
- *  _left_.  To disable these extra buttons, set the @ref
- *  GLFW_JOYSTICK_HAT_BUTTONS init hint before initialization.
- *
- *  If the specified joystick is not present this function will return `NULL`
- *  but will not generate an error.  This can be used instead of first calling
- *  @ref glfwJoystickPresent.
- *
- *  @param[in] jid The [joystick](@ref joysticks) to query.
- *  @param[out] count Where to store the number of button states in the returned
- *  array.  This is set to zero if the joystick is not present or an error
- *  occurred.
- *  @return An array of button states, or `NULL` if the joystick is not present
- *  or an [error](@ref error_handling) occurred.
- *
- *  @errors Possible errors include @ref GLFW_NOT_INITIALIZED, @ref
- *  GLFW_INVALID_ENUM and @ref GLFW_PLATFORM_ERROR.
- *
- *  @pointer_lifetime The returned array is allocated and freed by GLFW.  You
- *  should not free it yourself.  It is valid until the specified joystick is
- *  disconnected or the library is terminated.
- *
- *  @thread_safety This function must only be called from the main thread.
- *
- *  @sa @ref joystick_button
- *
- *  @since Added in version 2.2.
- *  @glfw3 Changed to return a dynamic array.
- *
- *  @ingroup input
- */
-GLFWAPI const unsigned char* glfwGetJoystickButtons(int jid, int* count);
-
-/*! @brief Returns the state of all hats of the specified joystick.
- *
- *  This function returns the state of all hats of the specified joystick.
- *  Each element in the array is one of the following values:
- *
- *  Name                  | Value
- *  --------------------- | --------------------------------
- *  `GLFW_HAT_CENTERED`   | 0
- *  `GLFW_HAT_UP`         | 1
- *  `GLFW_HAT_RIGHT`      | 2
- *  `GLFW_HAT_DOWN`       | 4
- *  `GLFW_HAT_LEFT`       | 8
- *  `GLFW_HAT_RIGHT_UP`   | `GLFW_HAT_RIGHT` \| `GLFW_HAT_UP`
- *  `GLFW_HAT_RIGHT_DOWN` | `GLFW_HAT_RIGHT` \| `GLFW_HAT_DOWN`
- *  `GLFW_HAT_LEFT_UP`    | `GLFW_HAT_LEFT` \| `GLFW_HAT_UP`
- *  `GLFW_HAT_LEFT_DOWN`  | `GLFW_HAT_LEFT` \| `GLFW_HAT_DOWN`
- *
- *  The diagonal directions are bitwise combinations of the primary (up, right,
- *  down and left) directions and you can test for these individually by ANDing
- *  it with the corresponding direction.
- *
- *  @code
- *  if (hats[2] & GLFW_HAT_RIGHT)
- *  {
- *      // State of hat 2 could be right-up, right or right-down
- *  }
- *  @endcode
- *
- *  If the specified joystick is not present this function will return `NULL`
- *  but will not generate an error.  This can be used instead of first calling
- *  @ref glfwJoystickPresent.
- *
- *  @param[in] jid The [joystick](@ref joysticks) to query.
- *  @param[out] count Where to store the number of hat states in the returned
- *  array.  This is set to zero if the joystick is not present or an error
- *  occurred.
- *  @return An array of hat states, or `NULL` if the joystick is not present
- *  or an [error](@ref error_handling) occurred.
- *
- *  @errors Possible errors include @ref GLFW_NOT_INITIALIZED, @ref
- *  GLFW_INVALID_ENUM and @ref GLFW_PLATFORM_ERROR.
- *
- *  @pointer_lifetime The returned array is allocated and freed by GLFW.  You
- *  should not free it yourself.  It is valid until the specified joystick is
- *  disconnected, this function is called again for that joystick or the library
- *  is terminated.
- *
- *  @thread_safety This function must only be called from the main thread.
- *
- *  @sa @ref joystick_hat
- *
- *  @since Added in version 3.3.
- *
- *  @ingroup input
- */
-GLFWAPI const unsigned char* glfwGetJoystickHats(int jid, int* count);
-
-/*! @brief Returns the name of the specified joystick.
- *
- *  This function returns the name, encoded as UTF-8, of the specified joystick.
- *  The returned string is allocated and freed by GLFW.  You should not free it
- *  yourself.
- *
- *  If the specified joystick is not present this function will return `NULL`
- *  but will not generate an error.  This can be used instead of first calling
- *  @ref glfwJoystickPresent.
- *
- *  @param[in] jid The [joystick](@ref joysticks) to query.
- *  @return The UTF-8 encoded name of the joystick, or `NULL` if the joystick
- *  is not present or an [error](@ref error_handling) occurred.
- *
- *  @errors Possible errors include @ref GLFW_NOT_INITIALIZED, @ref
- *  GLFW_INVALID_ENUM and @ref GLFW_PLATFORM_ERROR.
- *
- *  @pointer_lifetime The returned string is allocated and freed by GLFW.  You
- *  should not free it yourself.  It is valid until the specified joystick is
- *  disconnected or the library is terminated.
- *
- *  @thread_safety This function must only be called from the main thread.
- *
- *  @sa @ref joystick_name
- *
- *  @since Added in version 3.0.
- *
- *  @ingroup input
- */
-GLFWAPI const char* glfwGetJoystickName(int jid);
-
-/*! @brief Returns the SDL comaptible GUID of the specified joystick.
- *
- *  This function returns the SDL compatible GUID, as a UTF-8 encoded
- *  hexadecimal string, of the specified joystick.  The returned string is
- *  allocated and freed by GLFW.  You should not free it yourself.
- *
- *  The GUID is what connects a joystick to a gamepad mapping.  A connected
- *  joystick will always have a GUID even if there is no gamepad mapping
- *  assigned to it.
- *
- *  If the specified joystick is not present this function will return `NULL`
- *  but will not generate an error.  This can be used instead of first calling
- *  @ref glfwJoystickPresent.
- *
- *  The GUID uses the format introduced in SDL 2.0.5.  This GUID tries to
- *  uniquely identify the make and model of a joystick but does not identify
- *  a specific unit, e.g. all wired Xbox 360 controllers will have the same
- *  GUID on that platform.  The GUID for a unit may vary between platforms
- *  depending on what hardware information the platform specific APIs provide.
- *
- *  @param[in] jid The [joystick](@ref joysticks) to query.
- *  @return The UTF-8 encoded GUID of the joystick, or `NULL` if the joystick
- *  is not present or an [error](@ref error_handling) occurred.
- *
- *  @errors Possible errors include @ref GLFW_NOT_INITIALIZED, @ref
- *  GLFW_INVALID_ENUM and @ref GLFW_PLATFORM_ERROR.
- *
- *  @pointer_lifetime The returned string is allocated and freed by GLFW.  You
- *  should not free it yourself.  It is valid until the specified joystick is
- *  disconnected or the library is terminated.
- *
- *  @thread_safety This function must only be called from the main thread.
- *
- *  @sa @ref gamepad
- *
- *  @since Added in version 3.3.
- *
- *  @ingroup input
- */
-GLFWAPI const char* glfwGetJoystickGUID(int jid);
-
-/*! @brief Sets the user pointer of the specified joystick.
- *
- *  This function sets the user-defined pointer of the specified joystick.  The
- *  current value is retained until the joystick is disconnected.  The initial
- *  value is `NULL`.
- *
- *  This function may be called from the joystick callback, even for a joystick
- *  that is being disconnected.
- *
- *  @param[in] jid The joystick whose pointer to set.
- *  @param[in] pointer The new value.
- *
- *  @errors Possible errors include @ref GLFW_NOT_INITIALIZED.
- *
- *  @thread_safety This function may be called from any thread.  Access is not
- *  synchronized.
- *
- *  @sa @ref joystick_userptr
- *  @sa @ref glfwGetJoystickUserPointer
- *
- *  @since Added in version 3.3.
- *
- *  @ingroup input
- */
-GLFWAPI void glfwSetJoystickUserPointer(int jid, void* pointer);
-
-/*! @brief Returns the user pointer of the specified joystick.
- *
- *  This function returns the current value of the user-defined pointer of the
- *  specified joystick.  The initial value is `NULL`.
- *
- *  This function may be called from the joystick callback, even for a joystick
- *  that is being disconnected.
- *
- *  @param[in] jid The joystick whose pointer to return.
- *
- *  @errors Possible errors include @ref GLFW_NOT_INITIALIZED.
- *
- *  @thread_safety This function may be called from any thread.  Access is not
- *  synchronized.
- *
- *  @sa @ref joystick_userptr
- *  @sa @ref glfwSetJoystickUserPointer
- *
- *  @since Added in version 3.3.
- *
- *  @ingroup input
- */
-GLFWAPI void* glfwGetJoystickUserPointer(int jid);
-
-/*! @brief Returns whether the specified joystick has a gamepad mapping.
- *
- *  This function returns whether the specified joystick is both present and has
- *  a gamepad mapping.
- *
- *  If the specified joystick is present but does not have a gamepad mapping
- *  this function will return `GLFW_FALSE` but will not generate an error.  Call
- *  @ref glfwJoystickPresent to check if a joystick is present regardless of
- *  whether it has a mapping.
- *
- *  @param[in] jid The [joystick](@ref joysticks) to query.
- *  @return `GLFW_TRUE` if a joystick is both present and has a gamepad mapping,
- *  or `GLFW_FALSE` otherwise.
- *
- *  @errors Possible errors include @ref GLFW_NOT_INITIALIZED and @ref
- *  GLFW_INVALID_ENUM.
- *
- *  @thread_safety This function must only be called from the main thread.
- *
- *  @sa @ref gamepad
- *  @sa @ref glfwGetGamepadState
- *
- *  @since Added in version 3.3.
- *
- *  @ingroup input
- */
-GLFWAPI int glfwJoystickIsGamepad(int jid);
-
-/*! @brief Sets the joystick configuration callback.
- *
- *  This function sets the joystick configuration callback, or removes the
- *  currently set callback.  This is called when a joystick is connected to or
- *  disconnected from the system.
- *
- *  For joystick connection and disconnection events to be delivered on all
- *  platforms, you need to call one of the [event processing](@ref events)
- *  functions.  Joystick disconnection may also be detected and the callback
- *  called by joystick functions.  The function will then return whatever it
- *  returns if the joystick is not present.
- *
- *  @param[in] cbfun The new callback, or `NULL` to remove the currently set
- *  callback.
- *  @return The previously set callback, or `NULL` if no callback was set or the
- *  library had not been [initialized](@ref intro_init).
- *
- *  @errors Possible errors include @ref GLFW_NOT_INITIALIZED.
- *
- *  @thread_safety This function must only be called from the main thread.
- *
- *  @sa @ref joystick_event
- *
- *  @since Added in version 3.2.
- *
- *  @ingroup input
- */
-GLFWAPI GLFWjoystickfun glfwSetJoystickCallback(GLFWjoystickfun cbfun);
-
-/*! @brief Adds the specified SDL_GameControllerDB gamepad mappings.
- *
- *  This function parses the specified ASCII encoded string and updates the
- *  internal list with any gamepad mappings it finds.  This string may
- *  contain either a single gamepad mapping or many mappings separated by
- *  newlines.  The parser supports the full format of the `gamecontrollerdb.txt`
- *  source file including empty lines and comments.
- *
- *  See @ref gamepad_mapping for a description of the format.
- *
- *  If there is already a gamepad mapping for a given GUID in the internal list,
- *  it will be replaced by the one passed to this function.  If the library is
- *  terminated and re-initialized the internal list will revert to the built-in
- *  default.
- *
- *  @param[in] string The string containing the gamepad mappings.
- *  @return `GLFW_TRUE` if successful, or `GLFW_FALSE` if an
- *  [error](@ref error_handling) occurred.
- *
- *  @errors Possible errors include @ref GLFW_NOT_INITIALIZED and @ref
- *  GLFW_INVALID_VALUE.
- *
- *  @thread_safety This function must only be called from the main thread.
- *
- *  @sa @ref gamepad
- *  @sa @ref glfwJoystickIsGamepad
- *  @sa @ref glfwGetGamepadName
- *
- *  @since Added in version 3.3.
- *
- *  @ingroup input
- */
-GLFWAPI int glfwUpdateGamepadMappings(const char* string);
-
-/*! @brief Returns the human-readable gamepad name for the specified joystick.
- *
- *  This function returns the human-readable name of the gamepad from the
- *  gamepad mapping assigned to the specified joystick.
- *
- *  If the specified joystick is not present or does not have a gamepad mapping
- *  this function will return `NULL` but will not generate an error.  Call
- *  @ref glfwJoystickPresent to check whether it is present regardless of
- *  whether it has a mapping.
- *
- *  @param[in] jid The [joystick](@ref joysticks) to query.
- *  @return The UTF-8 encoded name of the gamepad, or `NULL` if the
- *  joystick is not present, does not have a mapping or an
- *  [error](@ref error_handling) occurred.
- *
- *  @pointer_lifetime The returned string is allocated and freed by GLFW.  You
- *  should not free it yourself.  It is valid until the specified joystick is
- *  disconnected, the gamepad mappings are updated or the library is terminated.
- *
- *  @thread_safety This function must only be called from the main thread.
- *
- *  @sa @ref gamepad
- *  @sa @ref glfwJoystickIsGamepad
- *
- *  @since Added in version 3.3.
- *
- *  @ingroup input
- */
-GLFWAPI const char* glfwGetGamepadName(int jid);
-
-/*! @brief Retrieves the state of the specified joystick remapped as a gamepad.
- *
- *  This function retrives the state of the specified joystick remapped to
- *  an Xbox-like gamepad.
- *
- *  If the specified joystick is not present or does not have a gamepad mapping
- *  this function will return `GLFW_FALSE` but will not generate an error.  Call
- *  @ref glfwJoystickPresent to check whether it is present regardless of
- *  whether it has a mapping.
- *
- *  The Guide button may not be available for input as it is often hooked by the
- *  system or the Steam client.
- *
- *  Not all devices have all the buttons or axes provided by @ref
- *  GLFWgamepadstate.  Unavailable buttons and axes will always report
- *  `GLFW_RELEASE` and 0.0 respectively.
- *
- *  @param[in] jid The [joystick](@ref joysticks) to query.
- *  @param[out] state The gamepad input state of the joystick.
- *  @return `GLFW_TRUE` if successful, or `GLFW_FALSE` if no joystick is
- *  connected, it has no gamepad mapping or an [error](@ref error_handling)
- *  occurred.
- *
- *  @errors Possible errors include @ref GLFW_NOT_INITIALIZED and @ref
- *  GLFW_INVALID_ENUM.
- *
- *  @sa @ref gamepad
- *  @sa @ref glfwUpdateGamepadMappings
- *  @sa @ref glfwJoystickIsGamepad
- *
- *  @since Added in version 3.3.
- *
- *  @ingroup input
- */
-GLFWAPI int glfwGetGamepadState(int jid, GLFWgamepadstate* state);
-
-/*! @brief Sets the clipboard to the specified string.
- *
- *  This function sets the system clipboard to the specified, UTF-8 encoded
- *  string.
- *
- *  @param[in] window Deprecated.  Any valid window or `NULL`.
- *  @param[in] string A UTF-8 encoded string.
- *
- *  @errors Possible errors include @ref GLFW_NOT_INITIALIZED and @ref
- *  GLFW_PLATFORM_ERROR.
- *
- *  @remark @wayland Clipboard is currently unimplemented.
- *
- *  @pointer_lifetime The specified string is copied before this function
- *  returns.
- *
- *  @thread_safety This function must only be called from the main thread.
- *
- *  @sa @ref clipboard
- *  @sa @ref glfwGetClipboardString
- *
- *  @since Added in version 3.0.
- *
- *  @ingroup input
- */
-GLFWAPI void glfwSetClipboardString(GLFWwindow* window, const char* string);
-
-/*! @brief Returns the contents of the clipboard as a string.
- *
- *  This function returns the contents of the system clipboard, if it contains
- *  or is convertible to a UTF-8 encoded string.  If the clipboard is empty or
- *  if its contents cannot be converted, `NULL` is returned and a @ref
- *  GLFW_FORMAT_UNAVAILABLE error is generated.
- *
- *  @param[in] window Deprecated.  Any valid window or `NULL`.
- *  @return The contents of the clipboard as a UTF-8 encoded string, or `NULL`
- *  if an [error](@ref error_handling) occurred.
- *
- *  @errors Possible errors include @ref GLFW_NOT_INITIALIZED and @ref
- *  GLFW_PLATFORM_ERROR.
- *
- *  @remark @wayland Clipboard is currently unimplemented.
- *
- *  @pointer_lifetime The returned string is allocated and freed by GLFW.  You
- *  should not free it yourself.  It is valid until the next call to @ref
- *  glfwGetClipboardString or @ref glfwSetClipboardString, or until the library
- *  is terminated.
- *
- *  @thread_safety This function must only be called from the main thread.
- *
- *  @sa @ref clipboard
- *  @sa @ref glfwSetClipboardString
- *
- *  @since Added in version 3.0.
- *
- *  @ingroup input
- */
-GLFWAPI const char* glfwGetClipboardString(GLFWwindow* window);
-
-/*! @brief Returns the value of the GLFW timer.
- *
- *  This function returns the value of the GLFW timer.  Unless the timer has
- *  been set using @ref glfwSetTime, the timer measures time elapsed since GLFW
- *  was initialized.
- *
- *  The resolution of the timer is system dependent, but is usually on the order
- *  of a few micro- or nanoseconds.  It uses the highest-resolution monotonic
- *  time source on each supported platform.
- *
- *  @return The current value, in seconds, or zero if an
- *  [error](@ref error_handling) occurred.
- *
- *  @errors Possible errors include @ref GLFW_NOT_INITIALIZED.
- *
- *  @thread_safety This function may be called from any thread.  Reading and
- *  writing of the internal timer offset is not atomic, so it needs to be
- *  externally synchronized with calls to @ref glfwSetTime.
- *
- *  @sa @ref time
- *
- *  @since Added in version 1.0.
- *
- *  @ingroup input
- */
-GLFWAPI double glfwGetTime(void);
-
-/*! @brief Sets the GLFW timer.
- *
- *  This function sets the value of the GLFW timer.  It then continues to count
- *  up from that value.  The value must be a positive finite number less than
- *  or equal to 18446744073.0, which is approximately 584.5 years.
- *
- *  @param[in] time The new value, in seconds.
- *
- *  @errors Possible errors include @ref GLFW_NOT_INITIALIZED and @ref
- *  GLFW_INVALID_VALUE.
- *
- *  @remark The upper limit of the timer is calculated as
- *  floor((2<sup>64</sup> - 1) / 10<sup>9</sup>) and is due to implementations
- *  storing nanoseconds in 64 bits.  The limit may be increased in the future.
- *
- *  @thread_safety This function may be called from any thread.  Reading and
- *  writing of the internal timer offset is not atomic, so it needs to be
- *  externally synchronized with calls to @ref glfwGetTime.
- *
- *  @sa @ref time
- *
- *  @since Added in version 2.2.
- *
- *  @ingroup input
- */
-GLFWAPI void glfwSetTime(double time);
-
-/*! @brief Returns the current value of the raw timer.
- *
- *  This function returns the current value of the raw timer, measured in
- *  1&nbsp;/&nbsp;frequency seconds.  To get the frequency, call @ref
- *  glfwGetTimerFrequency.
- *
- *  @return The value of the timer, or zero if an
- *  [error](@ref error_handling) occurred.
- *
- *  @errors Possible errors include @ref GLFW_NOT_INITIALIZED.
- *
- *  @thread_safety This function may be called from any thread.
- *
- *  @sa @ref time
- *  @sa @ref glfwGetTimerFrequency
- *
- *  @since Added in version 3.2.
- *
- *  @ingroup input
- */
-GLFWAPI uint64_t glfwGetTimerValue(void);
-
-/*! @brief Returns the frequency, in Hz, of the raw timer.
- *
- *  This function returns the frequency, in Hz, of the raw timer.
- *
- *  @return The frequency of the timer, in Hz, or zero if an
- *  [error](@ref error_handling) occurred.
- *
- *  @errors Possible errors include @ref GLFW_NOT_INITIALIZED.
- *
- *  @thread_safety This function may be called from any thread.
- *
- *  @sa @ref time
- *  @sa @ref glfwGetTimerValue
- *
- *  @since Added in version 3.2.
- *
- *  @ingroup input
- */
-GLFWAPI uint64_t glfwGetTimerFrequency(void);
-
-/*! @brief Makes the context of the specified window current for the calling
- *  thread.
- *
- *  This function makes the OpenGL or OpenGL ES context of the specified window
- *  current on the calling thread.  A context must only be made current on
- *  a single thread at a time and each thread can have only a single current
- *  context at a time.
- *
- *  When moving a context between threads, you must make it non-current on the
- *  old thread before making it current on the new one.
- *
- *  By default, making a context non-current implicitly forces a pipeline flush.
- *  On machines that support `GL_KHR_context_flush_control`, you can control
- *  whether a context performs this flush by setting the
- *  [GLFW_CONTEXT_RELEASE_BEHAVIOR](@ref GLFW_CONTEXT_RELEASE_BEHAVIOR_hint)
- *  hint.
- *
- *  The specified window must have an OpenGL or OpenGL ES context.  Specifying
- *  a window without a context will generate a @ref GLFW_NO_WINDOW_CONTEXT
- *  error.
- *
- *  @param[in] window The window whose context to make current, or `NULL` to
- *  detach the current context.
- *
- *  @errors Possible errors include @ref GLFW_NOT_INITIALIZED, @ref
- *  GLFW_NO_WINDOW_CONTEXT and @ref GLFW_PLATFORM_ERROR.
- *
- *  @thread_safety This function may be called from any thread.
- *
- *  @sa @ref context_current
- *  @sa @ref glfwGetCurrentContext
- *
- *  @since Added in version 3.0.
- *
- *  @ingroup context
- */
-GLFWAPI void glfwMakeContextCurrent(GLFWwindow* window);
-
-/*! @brief Returns the window whose context is current on the calling thread.
- *
- *  This function returns the window whose OpenGL or OpenGL ES context is
- *  current on the calling thread.
- *
- *  @return The window whose context is current, or `NULL` if no window's
- *  context is current.
- *
- *  @errors Possible errors include @ref GLFW_NOT_INITIALIZED.
- *
- *  @thread_safety This function may be called from any thread.
- *
- *  @sa @ref context_current
- *  @sa @ref glfwMakeContextCurrent
- *
- *  @since Added in version 3.0.
- *
- *  @ingroup context
- */
-GLFWAPI GLFWwindow* glfwGetCurrentContext(void);
-
-/*! @brief Swaps the front and back buffers of the specified window.
- *
- *  This function swaps the front and back buffers of the specified window when
- *  rendering with OpenGL or OpenGL ES.  If the swap interval is greater than
- *  zero, the GPU driver waits the specified number of screen updates before
- *  swapping the buffers.
- *
- *  The specified window must have an OpenGL or OpenGL ES context.  Specifying
- *  a window without a context will generate a @ref GLFW_NO_WINDOW_CONTEXT
- *  error.
- *
- *  This function does not apply to Vulkan.  If you are rendering with Vulkan,
- *  see `vkQueuePresentKHR` instead.
- *
- *  @param[in] window The window whose buffers to swap.
- *
- *  @errors Possible errors include @ref GLFW_NOT_INITIALIZED, @ref
- *  GLFW_NO_WINDOW_CONTEXT and @ref GLFW_PLATFORM_ERROR.
- *
- *  @remark __EGL:__ The context of the specified window must be current on the
- *  calling thread.
- *
- *  @thread_safety This function may be called from any thread.
- *
- *  @sa @ref buffer_swap
- *  @sa @ref glfwSwapInterval
- *
- *  @since Added in version 1.0.
- *  @glfw3 Added window handle parameter.
- *
- *  @ingroup window
- */
-GLFWAPI void glfwSwapBuffers(GLFWwindow* window);
-
-/*! @brief Sets the swap interval for the current context.
- *
- *  This function sets the swap interval for the current OpenGL or OpenGL ES
- *  context, i.e. the number of screen updates to wait from the time @ref
- *  glfwSwapBuffers was called before swapping the buffers and returning.  This
- *  is sometimes called _vertical synchronization_, _vertical retrace
- *  synchronization_ or just _vsync_.
- *
- *  A context that supports either of the `WGL_EXT_swap_control_tear` and
- *  `GLX_EXT_swap_control_tear` extensions also accepts _negative_ swap
- *  intervals, which allows the driver to swap immediately even if a frame
- *  arrives a little bit late.  You can check for these extensions with @ref
- *  glfwExtensionSupported.
- *
- *  A context must be current on the calling thread.  Calling this function
- *  without a current context will cause a @ref GLFW_NO_CURRENT_CONTEXT error.
- *
- *  This function does not apply to Vulkan.  If you are rendering with Vulkan,
- *  see the present mode of your swapchain instead.
- *
- *  @param[in] interval The minimum number of screen updates to wait for
- *  until the buffers are swapped by @ref glfwSwapBuffers.
- *
- *  @errors Possible errors include @ref GLFW_NOT_INITIALIZED, @ref
- *  GLFW_NO_CURRENT_CONTEXT and @ref GLFW_PLATFORM_ERROR.
- *
- *  @remark This function is not called during context creation, leaving the
- *  swap interval set to whatever is the default on that platform.  This is done
- *  because some swap interval extensions used by GLFW do not allow the swap
- *  interval to be reset to zero once it has been set to a non-zero value.
- *
- *  @remark Some GPU drivers do not honor the requested swap interval, either
- *  because of a user setting that overrides the application's request or due to
- *  bugs in the driver.
- *
- *  @thread_safety This function may be called from any thread.
- *
- *  @sa @ref buffer_swap
- *  @sa @ref glfwSwapBuffers
- *
- *  @since Added in version 1.0.
- *
- *  @ingroup context
- */
-GLFWAPI void glfwSwapInterval(int interval);
-
-/*! @brief Returns whether the specified extension is available.
- *
- *  This function returns whether the specified
- *  [API extension](@ref context_glext) is supported by the current OpenGL or
- *  OpenGL ES context.  It searches both for client API extension and context
- *  creation API extensions.
- *
- *  A context must be current on the calling thread.  Calling this function
- *  without a current context will cause a @ref GLFW_NO_CURRENT_CONTEXT error.
- *
- *  As this functions retrieves and searches one or more extension strings each
- *  call, it is recommended that you cache its results if it is going to be used
- *  frequently.  The extension strings will not change during the lifetime of
- *  a context, so there is no danger in doing this.
- *
- *  This function does not apply to Vulkan.  If you are using Vulkan, see @ref
- *  glfwGetRequiredInstanceExtensions, `vkEnumerateInstanceExtensionProperties`
- *  and `vkEnumerateDeviceExtensionProperties` instead.
- *
- *  @param[in] extension The ASCII encoded name of the extension.
- *  @return `GLFW_TRUE` if the extension is available, or `GLFW_FALSE`
- *  otherwise.
- *
- *  @errors Possible errors include @ref GLFW_NOT_INITIALIZED, @ref
- *  GLFW_NO_CURRENT_CONTEXT, @ref GLFW_INVALID_VALUE and @ref
- *  GLFW_PLATFORM_ERROR.
- *
- *  @thread_safety This function may be called from any thread.
- *
- *  @sa @ref context_glext
- *  @sa @ref glfwGetProcAddress
- *
- *  @since Added in version 1.0.
- *
- *  @ingroup context
- */
-GLFWAPI int glfwExtensionSupported(const char* extension);
-
-/*! @brief Returns the address of the specified function for the current
- *  context.
- *
- *  This function returns the address of the specified OpenGL or OpenGL ES
- *  [core or extension function](@ref context_glext), if it is supported
- *  by the current context.
- *
- *  A context must be current on the calling thread.  Calling this function
- *  without a current context will cause a @ref GLFW_NO_CURRENT_CONTEXT error.
- *
- *  This function does not apply to Vulkan.  If you are rendering with Vulkan,
- *  see @ref glfwGetInstanceProcAddress, `vkGetInstanceProcAddr` and
- *  `vkGetDeviceProcAddr` instead.
- *
- *  @param[in] procname The ASCII encoded name of the function.
- *  @return The address of the function, or `NULL` if an
- *  [error](@ref error_handling) occurred.
- *
- *  @errors Possible errors include @ref GLFW_NOT_INITIALIZED, @ref
- *  GLFW_NO_CURRENT_CONTEXT and @ref GLFW_PLATFORM_ERROR.
- *
- *  @remark The address of a given function is not guaranteed to be the same
- *  between contexts.
- *
- *  @remark This function may return a non-`NULL` address despite the
- *  associated version or extension not being available.  Always check the
- *  context version or extension string first.
- *
- *  @pointer_lifetime The returned function pointer is valid until the context
- *  is destroyed or the library is terminated.
- *
- *  @thread_safety This function may be called from any thread.
- *
- *  @sa @ref context_glext
- *  @sa @ref glfwExtensionSupported
- *
- *  @since Added in version 1.0.
- *
- *  @ingroup context
- */
-GLFWAPI GLFWglproc glfwGetProcAddress(const char* procname);
-
-/*! @brief Returns whether the Vulkan loader and an ICD have been found.
- *
- *  This function returns whether the Vulkan loader and any minimally functional
- *  ICD have been found.
- *
- *  The availability of a Vulkan loader and even an ICD does not by itself
- *  guarantee that surface creation or even instance creation is possible.
- *  For example, on Fermi systems Nvidia will install an ICD that provides no
- *  actual Vulkan support.  Call @ref glfwGetRequiredInstanceExtensions to check
- *  whether the extensions necessary for Vulkan surface creation are available
- *  and @ref glfwGetPhysicalDevicePresentationSupport to check whether a queue
- *  family of a physical device supports image presentation.
- *
- *  @return `GLFW_TRUE` if Vulkan is minimally available, or `GLFW_FALSE`
- *  otherwise.
- *
- *  @errors Possible errors include @ref GLFW_NOT_INITIALIZED.
- *
- *  @thread_safety This function may be called from any thread.
- *
- *  @sa @ref vulkan_support
- *
- *  @since Added in version 3.2.
- *
- *  @ingroup vulkan
- */
-GLFWAPI int glfwVulkanSupported(void);
-
-/*! @brief Returns the Vulkan instance extensions required by GLFW.
- *
- *  This function returns an array of names of Vulkan instance extensions required
- *  by GLFW for creating Vulkan surfaces for GLFW windows.  If successful, the
- *  list will always contains `VK_KHR_surface`, so if you don't require any
- *  additional extensions you can pass this list directly to the
- *  `VkInstanceCreateInfo` struct.
- *
- *  If Vulkan is not available on the machine, this function returns `NULL` and
- *  generates a @ref GLFW_API_UNAVAILABLE error.  Call @ref glfwVulkanSupported
- *  to check whether Vulkan is at least minimally available.
- *
- *  If Vulkan is available but no set of extensions allowing window surface
- *  creation was found, this function returns `NULL`.  You may still use Vulkan
- *  for off-screen rendering and compute work.
- *
- *  @param[out] count Where to store the number of extensions in the returned
- *  array.  This is set to zero if an error occurred.
- *  @return An array of ASCII encoded extension names, or `NULL` if an
- *  [error](@ref error_handling) occurred.
- *
- *  @errors Possible errors include @ref GLFW_NOT_INITIALIZED and @ref
- *  GLFW_API_UNAVAILABLE.
- *
- *  @remark Additional extensions may be required by future versions of GLFW.
- *  You should check if any extensions you wish to enable are already in the
- *  returned array, as it is an error to specify an extension more than once in
- *  the `VkInstanceCreateInfo` struct.
- *
- *  @remark @macos This function currently only supports the
- *  `VK_MVK_macos_surface` extension from MoltenVK.
- *
- *  @pointer_lifetime The returned array is allocated and freed by GLFW.  You
- *  should not free it yourself.  It is guaranteed to be valid only until the
- *  library is terminated.
- *
- *  @thread_safety This function may be called from any thread.
- *
- *  @sa @ref vulkan_ext
- *  @sa @ref glfwCreateWindowSurface
- *
- *  @since Added in version 3.2.
- *
- *  @ingroup vulkan
- */
-GLFWAPI const char** glfwGetRequiredInstanceExtensions(uint32_t* count);
-
-#if defined(VK_VERSION_1_0)
-
-/*! @brief Returns the address of the specified Vulkan instance function.
- *
- *  This function returns the address of the specified Vulkan core or extension
- *  function for the specified instance.  If instance is set to `NULL` it can
- *  return any function exported from the Vulkan loader, including at least the
- *  following functions:
- *
- *  - `vkEnumerateInstanceExtensionProperties`
- *  - `vkEnumerateInstanceLayerProperties`
- *  - `vkCreateInstance`
- *  - `vkGetInstanceProcAddr`
- *
- *  If Vulkan is not available on the machine, this function returns `NULL` and
- *  generates a @ref GLFW_API_UNAVAILABLE error.  Call @ref glfwVulkanSupported
- *  to check whether Vulkan is at least minimally available.
- *
- *  This function is equivalent to calling `vkGetInstanceProcAddr` with
- *  a platform-specific query of the Vulkan loader as a fallback.
- *
- *  @param[in] instance The Vulkan instance to query, or `NULL` to retrieve
- *  functions related to instance creation.
- *  @param[in] procname The ASCII encoded name of the function.
- *  @return The address of the function, or `NULL` if an
- *  [error](@ref error_handling) occurred.
- *
- *  @errors Possible errors include @ref GLFW_NOT_INITIALIZED and @ref
- *  GLFW_API_UNAVAILABLE.
- *
- *  @pointer_lifetime The returned function pointer is valid until the library
- *  is terminated.
- *
- *  @thread_safety This function may be called from any thread.
- *
- *  @sa @ref vulkan_proc
- *
- *  @since Added in version 3.2.
- *
- *  @ingroup vulkan
- */
-GLFWAPI GLFWvkproc glfwGetInstanceProcAddress(VkInstance instance, const char* procname);
-
-/*! @brief Returns whether the specified queue family can present images.
- *
- *  This function returns whether the specified queue family of the specified
- *  physical device supports presentation to the platform GLFW was built for.
- *
- *  If Vulkan or the required window surface creation instance extensions are
- *  not available on the machine, or if the specified instance was not created
- *  with the required extensions, this function returns `GLFW_FALSE` and
- *  generates a @ref GLFW_API_UNAVAILABLE error.  Call @ref glfwVulkanSupported
- *  to check whether Vulkan is at least minimally available and @ref
- *  glfwGetRequiredInstanceExtensions to check what instance extensions are
- *  required.
- *
- *  @param[in] instance The instance that the physical device belongs to.
- *  @param[in] device The physical device that the queue family belongs to.
- *  @param[in] queuefamily The index of the queue family to query.
- *  @return `GLFW_TRUE` if the queue family supports presentation, or
- *  `GLFW_FALSE` otherwise.
- *
- *  @errors Possible errors include @ref GLFW_NOT_INITIALIZED, @ref
- *  GLFW_API_UNAVAILABLE and @ref GLFW_PLATFORM_ERROR.
- *
- *  @remark @macos This function currently always returns `GLFW_TRUE`, as the
- *  `VK_MVK_macos_surface` extension does not provide
- *  a `vkGetPhysicalDevice*PresentationSupport` type function.
- *
- *  @thread_safety This function may be called from any thread.  For
- *  synchronization details of Vulkan objects, see the Vulkan specification.
- *
- *  @sa @ref vulkan_present
- *
- *  @since Added in version 3.2.
- *
- *  @ingroup vulkan
- */
-GLFWAPI int glfwGetPhysicalDevicePresentationSupport(VkInstance instance, VkPhysicalDevice device, uint32_t queuefamily);
-
-/*! @brief Creates a Vulkan surface for the specified window.
- *
- *  This function creates a Vulkan surface for the specified window.
- *
- *  If the Vulkan loader or at least one minimally functional ICD were not found,
- *  this function returns `VK_ERROR_INITIALIZATION_FAILED` and generates a @ref
- *  GLFW_API_UNAVAILABLE error.  Call @ref glfwVulkanSupported to check whether
- *  Vulkan is at least minimally available.
- *
- *  If the required window surface creation instance extensions are not
- *  available or if the specified instance was not created with these extensions
- *  enabled, this function returns `VK_ERROR_EXTENSION_NOT_PRESENT` and
- *  generates a @ref GLFW_API_UNAVAILABLE error.  Call @ref
- *  glfwGetRequiredInstanceExtensions to check what instance extensions are
- *  required.
- *
- *  The window surface cannot be shared with another API so the window must
- *  have been created with the [client api hint](@ref GLFW_CLIENT_API_attrib)
- *  set to `GLFW_NO_API` otherwise it generates a @ref GLFW_INVALID_VALUE error
- *  and returns `VK_ERROR_NATIVE_WINDOW_IN_USE_KHR`.
- *
- *  The window surface must be destroyed before the specified Vulkan instance.
- *  It is the responsibility of the caller to destroy the window surface.  GLFW
- *  does not destroy it for you.  Call `vkDestroySurfaceKHR` to destroy the
- *  surface.
- *
- *  @param[in] instance The Vulkan instance to create the surface in.
- *  @param[in] window The window to create the surface for.
- *  @param[in] allocator The allocator to use, or `NULL` to use the default
- *  allocator.
- *  @param[out] surface Where to store the handle of the surface.  This is set
- *  to `VK_NULL_HANDLE` if an error occurred.
- *  @return `VK_SUCCESS` if successful, or a Vulkan error code if an
- *  [error](@ref error_handling) occurred.
- *
- *  @errors Possible errors include @ref GLFW_NOT_INITIALIZED, @ref
- *  GLFW_API_UNAVAILABLE, @ref GLFW_PLATFORM_ERROR and @ref GLFW_INVALID_VALUE
- *
- *  @remark If an error occurs before the creation call is made, GLFW returns
- *  the Vulkan error code most appropriate for the error.  Appropriate use of
- *  @ref glfwVulkanSupported and @ref glfwGetRequiredInstanceExtensions should
- *  eliminate almost all occurrences of these errors.
- *
- *  @remark @macos This function currently only supports the
- *  `VK_MVK_macos_surface` extension from MoltenVK.
- *
- *  @remark @macos This function creates and sets a `CAMetalLayer` instance for
- *  the window content view, which is required for MoltenVK to function.
- *
- *  @thread_safety This function may be called from any thread.  For
- *  synchronization details of Vulkan objects, see the Vulkan specification.
- *
- *  @sa @ref vulkan_surface
- *  @sa @ref glfwGetRequiredInstanceExtensions
- *
- *  @since Added in version 3.2.
- *
- *  @ingroup vulkan
- */
-GLFWAPI VkResult glfwCreateWindowSurface(VkInstance instance, GLFWwindow* window, const VkAllocationCallbacks* allocator, VkSurfaceKHR* surface);
-
-#endif /*VK_VERSION_1_0*/
-
-
-/*************************************************************************
- * Global definition cleanup
- *************************************************************************/
-
-/* ------------------- BEGIN SYSTEM/COMPILER SPECIFIC -------------------- */
-
-#ifdef GLFW_WINGDIAPI_DEFINED
- #undef WINGDIAPI
- #undef GLFW_WINGDIAPI_DEFINED
-#endif
-
-#ifdef GLFW_CALLBACK_DEFINED
- #undef CALLBACK
- #undef GLFW_CALLBACK_DEFINED
-#endif
-
-/* Some OpenGL related headers need GLAPIENTRY, but it is unconditionally
- * defined by some gl.h variants (OpenBSD) so define it after if needed.
- */
-#ifndef GLAPIENTRY
- #define GLAPIENTRY APIENTRY
-#endif
-
-/* -------------------- END SYSTEM/COMPILER SPECIFIC --------------------- */
-
-
-#ifdef __cplusplus
-}
-#endif
-
-#endif /* _glfw3_h_ */
-
-=======
-/*************************************************************************
- * GLFW 3.3 - www.glfw.org
- * A library for OpenGL, window and input
- *------------------------------------------------------------------------
- * Copyright (c) 2002-2006 Marcus Geelnard
- * Copyright (c) 2006-2019 Camilla Löwy <elmindreda@glfw.org>
- *
- * This software is provided 'as-is', without any express or implied
- * warranty. In no event will the authors be held liable for any damages
- * arising from the use of this software.
- *
- * Permission is granted to anyone to use this software for any purpose,
- * including commercial applications, and to alter it and redistribute it
- * freely, subject to the following restrictions:
- *
- * 1. The origin of this software must not be misrepresented; you must not
- *    claim that you wrote the original software. If you use this software
- *    in a product, an acknowledgment in the product documentation would
- *    be appreciated but is not required.
- *
- * 2. Altered source versions must be plainly marked as such, and must not
- *    be misrepresented as being the original software.
- *
- * 3. This notice may not be removed or altered from any source
- *    distribution.
- *
- *************************************************************************/
-
-#ifndef _glfw3_h_
-#define _glfw3_h_
-
-#ifdef __cplusplus
-extern "C" {
-#endif
-
-
-/*************************************************************************
- * Doxygen documentation
- *************************************************************************/
-
-/*! @file glfw3.h
- *  @brief The header of the GLFW 3 API.
- *
- *  This is the header file of the GLFW 3 API.  It defines all its types and
- *  declares all its functions.
- *
- *  For more information about how to use this file, see @ref build_include.
- */
-/*! @defgroup context Context reference
- *  @brief Functions and types related to OpenGL and OpenGL ES contexts.
- *
- *  This is the reference documentation for OpenGL and OpenGL ES context related
- *  functions.  For more task-oriented information, see the @ref context_guide.
- */
-/*! @defgroup vulkan Vulkan reference
- *  @brief Functions and types related to Vulkan.
- *
- *  This is the reference documentation for Vulkan related functions and types.
- *  For more task-oriented information, see the @ref vulkan_guide.
- */
-/*! @defgroup init Initialization, version and error reference
- *  @brief Functions and types related to initialization and error handling.
- *
- *  This is the reference documentation for initialization and termination of
- *  the library, version management and error handling.  For more task-oriented
- *  information, see the @ref intro_guide.
- */
-/*! @defgroup input Input reference
- *  @brief Functions and types related to input handling.
- *
- *  This is the reference documentation for input related functions and types.
- *  For more task-oriented information, see the @ref input_guide.
- */
-/*! @defgroup monitor Monitor reference
- *  @brief Functions and types related to monitors.
- *
- *  This is the reference documentation for monitor related functions and types.
- *  For more task-oriented information, see the @ref monitor_guide.
- */
-/*! @defgroup window Window reference
- *  @brief Functions and types related to windows.
- *
- *  This is the reference documentation for window related functions and types,
- *  including creation, deletion and event polling.  For more task-oriented
- *  information, see the @ref window_guide.
- */
-
-
-/*************************************************************************
- * Compiler- and platform-specific preprocessor work
- *************************************************************************/
-
-/* If we are we on Windows, we want a single define for it.
- */
-#if !defined(_WIN32) && (defined(__WIN32__) || defined(WIN32) || defined(__MINGW32__))
- #define _WIN32
-#endif /* _WIN32 */
-
-/* It is customary to use APIENTRY for OpenGL function pointer declarations on
- * all platforms.  Additionally, the Windows OpenGL header needs APIENTRY.
- */
-#ifndef APIENTRY
- #ifdef _WIN32
-  #define APIENTRY __stdcall
- #else
-  #define APIENTRY
- #endif
- #define GLFW_APIENTRY_DEFINED
-#endif /* APIENTRY */
-
-/* Some Windows OpenGL headers need this.
- */
-#if !defined(WINGDIAPI) && defined(_WIN32)
- #define WINGDIAPI __declspec(dllimport)
- #define GLFW_WINGDIAPI_DEFINED
-#endif /* WINGDIAPI */
-
-/* Some Windows GLU headers need this.
- */
-#if !defined(CALLBACK) && defined(_WIN32)
- #define CALLBACK __stdcall
- #define GLFW_CALLBACK_DEFINED
-#endif /* CALLBACK */
-
-/* Include because most Windows GLU headers need wchar_t and
- * the macOS OpenGL header blocks the definition of ptrdiff_t by glext.h.
- * Include it unconditionally to avoid surprising side-effects.
- */
-#include <stddef.h>
-
-/* Include because it is needed by Vulkan and related functions.
- * Include it unconditionally to avoid surprising side-effects.
- */
-#include <stdint.h>
-
-/* Include the chosen OpenGL or OpenGL ES headers.
- */
-#if defined(GLFW_INCLUDE_ES1)
-
- #include <GLES/gl.h>
- #if defined(GLFW_INCLUDE_GLEXT)
-  #include <GLES/glext.h>
- #endif
-
-#elif defined(GLFW_INCLUDE_ES2)
-
- #include <GLES2/gl2.h>
- #if defined(GLFW_INCLUDE_GLEXT)
-  #include <GLES2/gl2ext.h>
- #endif
-
-#elif defined(GLFW_INCLUDE_ES3)
-
- #include <GLES3/gl3.h>
- #if defined(GLFW_INCLUDE_GLEXT)
-  #include <GLES2/gl2ext.h>
- #endif
-
-#elif defined(GLFW_INCLUDE_ES31)
-
- #include <GLES3/gl31.h>
- #if defined(GLFW_INCLUDE_GLEXT)
-  #include <GLES2/gl2ext.h>
- #endif
-
-#elif defined(GLFW_INCLUDE_ES32)
-
- #include <GLES3/gl32.h>
- #if defined(GLFW_INCLUDE_GLEXT)
-  #include <GLES2/gl2ext.h>
- #endif
-
-#elif defined(GLFW_INCLUDE_GLCOREARB)
-
- #if defined(__APPLE__)
-
-  #include <OpenGL/gl3.h>
-  #if defined(GLFW_INCLUDE_GLEXT)
-   #include <OpenGL/gl3ext.h>
-  #endif /*GLFW_INCLUDE_GLEXT*/
-
- #else /*__APPLE__*/
-
-  #include <GL/glcorearb.h>
-
- #endif /*__APPLE__*/
-
-#elif !defined(GLFW_INCLUDE_NONE)
-
- #if defined(__APPLE__)
-
-  #if !defined(GLFW_INCLUDE_GLEXT)
-   #define GL_GLEXT_LEGACY
-  #endif
-  #include <OpenGL/gl.h>
-  #if defined(GLFW_INCLUDE_GLU)
-   #include <OpenGL/glu.h>
-  #endif
-
- #else /*__APPLE__*/
-
-  #include <GL/gl.h>
-  #if defined(GLFW_INCLUDE_GLEXT)
-   #include <GL/glext.h>
-  #endif
-  #if defined(GLFW_INCLUDE_GLU)
-   #include <GL/glu.h>
-  #endif
-
- #endif /*__APPLE__*/
-
-#endif /* OpenGL and OpenGL ES headers */
-
-#if defined(GLFW_INCLUDE_VULKAN)
-  #include <vulkan/vulkan.h>
-#endif /* Vulkan header */
-
-#if defined(GLFW_DLL) && defined(_GLFW_BUILD_DLL)
- /* GLFW_DLL must be defined by applications that are linking against the DLL
-  * version of the GLFW library.  _GLFW_BUILD_DLL is defined by the GLFW
-  * configuration header when compiling the DLL version of the library.
-  */
- #error "You must not have both GLFW_DLL and _GLFW_BUILD_DLL defined"
-#endif
-
-/* GLFWAPI is used to declare public API functions for export
- * from the DLL / shared library / dynamic library.
- */
-#if defined(_WIN32) && defined(_GLFW_BUILD_DLL)
- /* We are building GLFW as a Win32 DLL */
- #define GLFWAPI __declspec(dllexport)
-#elif defined(_WIN32) && defined(GLFW_DLL)
- /* We are calling GLFW as a Win32 DLL */
- #define GLFWAPI __declspec(dllimport)
-#elif defined(__GNUC__) && defined(_GLFW_BUILD_DLL)
- /* We are building GLFW as a shared / dynamic library */
- #define GLFWAPI __attribute__((visibility("default")))
-#else
- /* We are building or calling GLFW as a static library */
- #define GLFWAPI
-#endif
-
-
-/*************************************************************************
- * GLFW API tokens
- *************************************************************************/
-
-/*! @name GLFW version macros
- *  @{ */
-/*! @brief The major version number of the GLFW library.
- *
- *  This is incremented when the API is changed in non-compatible ways.
- *  @ingroup init
- */
-#define GLFW_VERSION_MAJOR          3
-/*! @brief The minor version number of the GLFW library.
- *
- *  This is incremented when features are added to the API but it remains
- *  backward-compatible.
- *  @ingroup init
- */
-#define GLFW_VERSION_MINOR          3
-/*! @brief The revision number of the GLFW library.
- *
- *  This is incremented when a bug fix release is made that does not contain any
- *  API changes.
- *  @ingroup init
- */
-#define GLFW_VERSION_REVISION       1
-/*! @} */
-
-/*! @brief One.
- *
- *  This is only semantic sugar for the number 1.  You can instead use `1` or
- *  `true` or `_True` or `GL_TRUE` or `VK_TRUE` or anything else that is equal
- *  to one.
- *
- *  @ingroup init
- */
-#define GLFW_TRUE                   1
-/*! @brief Zero.
- *
- *  This is only semantic sugar for the number 0.  You can instead use `0` or
- *  `false` or `_False` or `GL_FALSE` or `VK_FALSE` or anything else that is
- *  equal to zero.
- *
- *  @ingroup init
- */
-#define GLFW_FALSE                  0
-
-/*! @name Key and button actions
- *  @{ */
-/*! @brief The key or mouse button was released.
- *
- *  The key or mouse button was released.
- *
- *  @ingroup input
- */
-#define GLFW_RELEASE                0
-/*! @brief The key or mouse button was pressed.
- *
- *  The key or mouse button was pressed.
- *
- *  @ingroup input
- */
-#define GLFW_PRESS                  1
-/*! @brief The key was held down until it repeated.
- *
- *  The key was held down until it repeated.
- *
- *  @ingroup input
- */
-#define GLFW_REPEAT                 2
-/*! @} */
-
-/*! @defgroup hat_state Joystick hat states
- *  @brief Joystick hat states.
- *
- *  See [joystick hat input](@ref joystick_hat) for how these are used.
- *
- *  @ingroup input
- *  @{ */
-#define GLFW_HAT_CENTERED           0
-#define GLFW_HAT_UP                 1
-#define GLFW_HAT_RIGHT              2
-#define GLFW_HAT_DOWN               4
-#define GLFW_HAT_LEFT               8
-#define GLFW_HAT_RIGHT_UP           (GLFW_HAT_RIGHT | GLFW_HAT_UP)
-#define GLFW_HAT_RIGHT_DOWN         (GLFW_HAT_RIGHT | GLFW_HAT_DOWN)
-#define GLFW_HAT_LEFT_UP            (GLFW_HAT_LEFT  | GLFW_HAT_UP)
-#define GLFW_HAT_LEFT_DOWN          (GLFW_HAT_LEFT  | GLFW_HAT_DOWN)
-/*! @} */
-
-/*! @defgroup keys Keyboard keys
- *  @brief Keyboard key IDs.
- *
- *  See [key input](@ref input_key) for how these are used.
- *
- *  These key codes are inspired by the _USB HID Usage Tables v1.12_ (p. 53-60),
- *  but re-arranged to map to 7-bit ASCII for printable keys (function keys are
- *  put in the 256+ range).
- *
- *  The naming of the key codes follow these rules:
- *   - The US keyboard layout is used
- *   - Names of printable alpha-numeric characters are used (e.g. "A", "R",
- *     "3", etc.)
- *   - For non-alphanumeric characters, Unicode:ish names are used (e.g.
- *     "COMMA", "LEFT_SQUARE_BRACKET", etc.). Note that some names do not
- *     correspond to the Unicode standard (usually for brevity)
- *   - Keys that lack a clear US mapping are named "WORLD_x"
- *   - For non-printable keys, custom names are used (e.g. "F4",
- *     "BACKSPACE", etc.)
- *
- *  @ingroup input
- *  @{
- */
-
-/* The unknown key */
-#define GLFW_KEY_UNKNOWN            -1
-
-/* Printable keys */
-#define GLFW_KEY_SPACE              32
-#define GLFW_KEY_APOSTROPHE         39  /* ' */
-#define GLFW_KEY_COMMA              44  /* , */
-#define GLFW_KEY_MINUS              45  /* - */
-#define GLFW_KEY_PERIOD             46  /* . */
-#define GLFW_KEY_SLASH              47  /* / */
-#define GLFW_KEY_0                  48
-#define GLFW_KEY_1                  49
-#define GLFW_KEY_2                  50
-#define GLFW_KEY_3                  51
-#define GLFW_KEY_4                  52
-#define GLFW_KEY_5                  53
-#define GLFW_KEY_6                  54
-#define GLFW_KEY_7                  55
-#define GLFW_KEY_8                  56
-#define GLFW_KEY_9                  57
-#define GLFW_KEY_SEMICOLON          59  /* ; */
-#define GLFW_KEY_EQUAL              61  /* = */
-#define GLFW_KEY_A                  65
-#define GLFW_KEY_B                  66
-#define GLFW_KEY_C                  67
-#define GLFW_KEY_D                  68
-#define GLFW_KEY_E                  69
-#define GLFW_KEY_F                  70
-#define GLFW_KEY_G                  71
-#define GLFW_KEY_H                  72
-#define GLFW_KEY_I                  73
-#define GLFW_KEY_J                  74
-#define GLFW_KEY_K                  75
-#define GLFW_KEY_L                  76
-#define GLFW_KEY_M                  77
-#define GLFW_KEY_N                  78
-#define GLFW_KEY_O                  79
-#define GLFW_KEY_P                  80
-#define GLFW_KEY_Q                  81
-#define GLFW_KEY_R                  82
-#define GLFW_KEY_S                  83
-#define GLFW_KEY_T                  84
-#define GLFW_KEY_U                  85
-#define GLFW_KEY_V                  86
-#define GLFW_KEY_W                  87
-#define GLFW_KEY_X                  88
-#define GLFW_KEY_Y                  89
-#define GLFW_KEY_Z                  90
-#define GLFW_KEY_LEFT_BRACKET       91  /* [ */
-#define GLFW_KEY_BACKSLASH          92  /* \ */
-#define GLFW_KEY_RIGHT_BRACKET      93  /* ] */
-#define GLFW_KEY_GRAVE_ACCENT       96  /* ` */
-#define GLFW_KEY_WORLD_1            161 /* non-US #1 */
-#define GLFW_KEY_WORLD_2            162 /* non-US #2 */
-
-/* Function keys */
-#define GLFW_KEY_ESCAPE             256
-#define GLFW_KEY_ENTER              257
-#define GLFW_KEY_TAB                258
-#define GLFW_KEY_BACKSPACE          259
-#define GLFW_KEY_INSERT             260
-#define GLFW_KEY_DELETE             261
-#define GLFW_KEY_RIGHT              262
-#define GLFW_KEY_LEFT               263
-#define GLFW_KEY_DOWN               264
-#define GLFW_KEY_UP                 265
-#define GLFW_KEY_PAGE_UP            266
-#define GLFW_KEY_PAGE_DOWN          267
-#define GLFW_KEY_HOME               268
-#define GLFW_KEY_END                269
-#define GLFW_KEY_CAPS_LOCK          280
-#define GLFW_KEY_SCROLL_LOCK        281
-#define GLFW_KEY_NUM_LOCK           282
-#define GLFW_KEY_PRINT_SCREEN       283
-#define GLFW_KEY_PAUSE              284
-#define GLFW_KEY_F1                 290
-#define GLFW_KEY_F2                 291
-#define GLFW_KEY_F3                 292
-#define GLFW_KEY_F4                 293
-#define GLFW_KEY_F5                 294
-#define GLFW_KEY_F6                 295
-#define GLFW_KEY_F7                 296
-#define GLFW_KEY_F8                 297
-#define GLFW_KEY_F9                 298
-#define GLFW_KEY_F10                299
-#define GLFW_KEY_F11                300
-#define GLFW_KEY_F12                301
-#define GLFW_KEY_F13                302
-#define GLFW_KEY_F14                303
-#define GLFW_KEY_F15                304
-#define GLFW_KEY_F16                305
-#define GLFW_KEY_F17                306
-#define GLFW_KEY_F18                307
-#define GLFW_KEY_F19                308
-#define GLFW_KEY_F20                309
-#define GLFW_KEY_F21                310
-#define GLFW_KEY_F22                311
-#define GLFW_KEY_F23                312
-#define GLFW_KEY_F24                313
-#define GLFW_KEY_F25                314
-#define GLFW_KEY_KP_0               320
-#define GLFW_KEY_KP_1               321
-#define GLFW_KEY_KP_2               322
-#define GLFW_KEY_KP_3               323
-#define GLFW_KEY_KP_4               324
-#define GLFW_KEY_KP_5               325
-#define GLFW_KEY_KP_6               326
-#define GLFW_KEY_KP_7               327
-#define GLFW_KEY_KP_8               328
-#define GLFW_KEY_KP_9               329
-#define GLFW_KEY_KP_DECIMAL         330
-#define GLFW_KEY_KP_DIVIDE          331
-#define GLFW_KEY_KP_MULTIPLY        332
-#define GLFW_KEY_KP_SUBTRACT        333
-#define GLFW_KEY_KP_ADD             334
-#define GLFW_KEY_KP_ENTER           335
-#define GLFW_KEY_KP_EQUAL           336
-#define GLFW_KEY_LEFT_SHIFT         340
-#define GLFW_KEY_LEFT_CONTROL       341
-#define GLFW_KEY_LEFT_ALT           342
-#define GLFW_KEY_LEFT_SUPER         343
-#define GLFW_KEY_RIGHT_SHIFT        344
-#define GLFW_KEY_RIGHT_CONTROL      345
-#define GLFW_KEY_RIGHT_ALT          346
-#define GLFW_KEY_RIGHT_SUPER        347
-#define GLFW_KEY_MENU               348
-
-#define GLFW_KEY_LAST               GLFW_KEY_MENU
-
-/*! @} */
-
-/*! @defgroup mods Modifier key flags
- *  @brief Modifier key flags.
- *
- *  See [key input](@ref input_key) for how these are used.
- *
- *  @ingroup input
- *  @{ */
-
-/*! @brief If this bit is set one or more Shift keys were held down.
- *
- *  If this bit is set one or more Shift keys were held down.
- */
-#define GLFW_MOD_SHIFT           0x0001
-/*! @brief If this bit is set one or more Control keys were held down.
- *
- *  If this bit is set one or more Control keys were held down.
- */
-#define GLFW_MOD_CONTROL         0x0002
-/*! @brief If this bit is set one or more Alt keys were held down.
- *
- *  If this bit is set one or more Alt keys were held down.
- */
-#define GLFW_MOD_ALT             0x0004
-/*! @brief If this bit is set one or more Super keys were held down.
- *
- *  If this bit is set one or more Super keys were held down.
- */
-#define GLFW_MOD_SUPER           0x0008
-/*! @brief If this bit is set the Caps Lock key is enabled.
- *
- *  If this bit is set the Caps Lock key is enabled and the @ref
- *  GLFW_LOCK_KEY_MODS input mode is set.
- */
-#define GLFW_MOD_CAPS_LOCK       0x0010
-/*! @brief If this bit is set the Num Lock key is enabled.
- *
- *  If this bit is set the Num Lock key is enabled and the @ref
- *  GLFW_LOCK_KEY_MODS input mode is set.
- */
-#define GLFW_MOD_NUM_LOCK        0x0020
-
-/*! @} */
-
-/*! @defgroup buttons Mouse buttons
- *  @brief Mouse button IDs.
- *
- *  See [mouse button input](@ref input_mouse_button) for how these are used.
- *
- *  @ingroup input
- *  @{ */
-#define GLFW_MOUSE_BUTTON_1         0
-#define GLFW_MOUSE_BUTTON_2         1
-#define GLFW_MOUSE_BUTTON_3         2
-#define GLFW_MOUSE_BUTTON_4         3
-#define GLFW_MOUSE_BUTTON_5         4
-#define GLFW_MOUSE_BUTTON_6         5
-#define GLFW_MOUSE_BUTTON_7         6
-#define GLFW_MOUSE_BUTTON_8         7
-#define GLFW_MOUSE_BUTTON_LAST      GLFW_MOUSE_BUTTON_8
-#define GLFW_MOUSE_BUTTON_LEFT      GLFW_MOUSE_BUTTON_1
-#define GLFW_MOUSE_BUTTON_RIGHT     GLFW_MOUSE_BUTTON_2
-#define GLFW_MOUSE_BUTTON_MIDDLE    GLFW_MOUSE_BUTTON_3
-/*! @} */
-
-/*! @defgroup joysticks Joysticks
- *  @brief Joystick IDs.
- *
- *  See [joystick input](@ref joystick) for how these are used.
- *
- *  @ingroup input
- *  @{ */
-#define GLFW_JOYSTICK_1             0
-#define GLFW_JOYSTICK_2             1
-#define GLFW_JOYSTICK_3             2
-#define GLFW_JOYSTICK_4             3
-#define GLFW_JOYSTICK_5             4
-#define GLFW_JOYSTICK_6             5
-#define GLFW_JOYSTICK_7             6
-#define GLFW_JOYSTICK_8             7
-#define GLFW_JOYSTICK_9             8
-#define GLFW_JOYSTICK_10            9
-#define GLFW_JOYSTICK_11            10
-#define GLFW_JOYSTICK_12            11
-#define GLFW_JOYSTICK_13            12
-#define GLFW_JOYSTICK_14            13
-#define GLFW_JOYSTICK_15            14
-#define GLFW_JOYSTICK_16            15
-#define GLFW_JOYSTICK_LAST          GLFW_JOYSTICK_16
-/*! @} */
-
-/*! @defgroup gamepad_buttons Gamepad buttons
- *  @brief Gamepad buttons.
- *
- *  See @ref gamepad for how these are used.
- *
- *  @ingroup input
- *  @{ */
-#define GLFW_GAMEPAD_BUTTON_A               0
-#define GLFW_GAMEPAD_BUTTON_B               1
-#define GLFW_GAMEPAD_BUTTON_X               2
-#define GLFW_GAMEPAD_BUTTON_Y               3
-#define GLFW_GAMEPAD_BUTTON_LEFT_BUMPER     4
-#define GLFW_GAMEPAD_BUTTON_RIGHT_BUMPER    5
-#define GLFW_GAMEPAD_BUTTON_BACK            6
-#define GLFW_GAMEPAD_BUTTON_START           7
-#define GLFW_GAMEPAD_BUTTON_GUIDE           8
-#define GLFW_GAMEPAD_BUTTON_LEFT_THUMB      9
-#define GLFW_GAMEPAD_BUTTON_RIGHT_THUMB     10
-#define GLFW_GAMEPAD_BUTTON_DPAD_UP         11
-#define GLFW_GAMEPAD_BUTTON_DPAD_RIGHT      12
-#define GLFW_GAMEPAD_BUTTON_DPAD_DOWN       13
-#define GLFW_GAMEPAD_BUTTON_DPAD_LEFT       14
-#define GLFW_GAMEPAD_BUTTON_LAST            GLFW_GAMEPAD_BUTTON_DPAD_LEFT
-
-#define GLFW_GAMEPAD_BUTTON_CROSS       GLFW_GAMEPAD_BUTTON_A
-#define GLFW_GAMEPAD_BUTTON_CIRCLE      GLFW_GAMEPAD_BUTTON_B
-#define GLFW_GAMEPAD_BUTTON_SQUARE      GLFW_GAMEPAD_BUTTON_X
-#define GLFW_GAMEPAD_BUTTON_TRIANGLE    GLFW_GAMEPAD_BUTTON_Y
-/*! @} */
-
-/*! @defgroup gamepad_axes Gamepad axes
- *  @brief Gamepad axes.
- *
- *  See @ref gamepad for how these are used.
- *
- *  @ingroup input
- *  @{ */
-#define GLFW_GAMEPAD_AXIS_LEFT_X        0
-#define GLFW_GAMEPAD_AXIS_LEFT_Y        1
-#define GLFW_GAMEPAD_AXIS_RIGHT_X       2
-#define GLFW_GAMEPAD_AXIS_RIGHT_Y       3
-#define GLFW_GAMEPAD_AXIS_LEFT_TRIGGER  4
-#define GLFW_GAMEPAD_AXIS_RIGHT_TRIGGER 5
-#define GLFW_GAMEPAD_AXIS_LAST          GLFW_GAMEPAD_AXIS_RIGHT_TRIGGER
-/*! @} */
-
-/*! @defgroup errors Error codes
- *  @brief Error codes.
- *
- *  See [error handling](@ref error_handling) for how these are used.
- *
- *  @ingroup init
- *  @{ */
-/*! @brief No error has occurred.
- *
- *  No error has occurred.
- *
- *  @analysis Yay.
- */
-#define GLFW_NO_ERROR               0
-/*! @brief GLFW has not been initialized.
- *
- *  This occurs if a GLFW function was called that must not be called unless the
- *  library is [initialized](@ref intro_init).
- *
- *  @analysis Application programmer error.  Initialize GLFW before calling any
- *  function that requires initialization.
- */
-#define GLFW_NOT_INITIALIZED        0x00010001
-/*! @brief No context is current for this thread.
- *
- *  This occurs if a GLFW function was called that needs and operates on the
- *  current OpenGL or OpenGL ES context but no context is current on the calling
- *  thread.  One such function is @ref glfwSwapInterval.
- *
- *  @analysis Application programmer error.  Ensure a context is current before
- *  calling functions that require a current context.
- */
-#define GLFW_NO_CURRENT_CONTEXT     0x00010002
-/*! @brief One of the arguments to the function was an invalid enum value.
- *
- *  One of the arguments to the function was an invalid enum value, for example
- *  requesting @ref GLFW_RED_BITS with @ref glfwGetWindowAttrib.
- *
- *  @analysis Application programmer error.  Fix the offending call.
- */
-#define GLFW_INVALID_ENUM           0x00010003
-/*! @brief One of the arguments to the function was an invalid value.
- *
- *  One of the arguments to the function was an invalid value, for example
- *  requesting a non-existent OpenGL or OpenGL ES version like 2.7.
- *
- *  Requesting a valid but unavailable OpenGL or OpenGL ES version will instead
- *  result in a @ref GLFW_VERSION_UNAVAILABLE error.
- *
- *  @analysis Application programmer error.  Fix the offending call.
- */
-#define GLFW_INVALID_VALUE          0x00010004
-/*! @brief A memory allocation failed.
- *
- *  A memory allocation failed.
- *
- *  @analysis A bug in GLFW or the underlying operating system.  Report the bug
- *  to our [issue tracker](https://github.com/glfw/glfw/issues).
- */
-#define GLFW_OUT_OF_MEMORY          0x00010005
-/*! @brief GLFW could not find support for the requested API on the system.
- *
- *  GLFW could not find support for the requested API on the system.
- *
- *  @analysis The installed graphics driver does not support the requested
- *  API, or does not support it via the chosen context creation backend.
- *  Below are a few examples.
- *
- *  @par
- *  Some pre-installed Windows graphics drivers do not support OpenGL.  AMD only
- *  supports OpenGL ES via EGL, while Nvidia and Intel only support it via
- *  a WGL or GLX extension.  macOS does not provide OpenGL ES at all.  The Mesa
- *  EGL, OpenGL and OpenGL ES libraries do not interface with the Nvidia binary
- *  driver.  Older graphics drivers do not support Vulkan.
- */
-#define GLFW_API_UNAVAILABLE        0x00010006
-/*! @brief The requested OpenGL or OpenGL ES version is not available.
- *
- *  The requested OpenGL or OpenGL ES version (including any requested context
- *  or framebuffer hints) is not available on this machine.
- *
- *  @analysis The machine does not support your requirements.  If your
- *  application is sufficiently flexible, downgrade your requirements and try
- *  again.  Otherwise, inform the user that their machine does not match your
- *  requirements.
- *
- *  @par
- *  Future invalid OpenGL and OpenGL ES versions, for example OpenGL 4.8 if 5.0
- *  comes out before the 4.x series gets that far, also fail with this error and
- *  not @ref GLFW_INVALID_VALUE, because GLFW cannot know what future versions
- *  will exist.
- */
-#define GLFW_VERSION_UNAVAILABLE    0x00010007
-/*! @brief A platform-specific error occurred that does not match any of the
- *  more specific categories.
- *
- *  A platform-specific error occurred that does not match any of the more
- *  specific categories.
- *
- *  @analysis A bug or configuration error in GLFW, the underlying operating
- *  system or its drivers, or a lack of required resources.  Report the issue to
- *  our [issue tracker](https://github.com/glfw/glfw/issues).
- */
-#define GLFW_PLATFORM_ERROR         0x00010008
-/*! @brief The requested format is not supported or available.
- *
- *  If emitted during window creation, the requested pixel format is not
- *  supported.
- *
- *  If emitted when querying the clipboard, the contents of the clipboard could
- *  not be converted to the requested format.
- *
- *  @analysis If emitted during window creation, one or more
- *  [hard constraints](@ref window_hints_hard) did not match any of the
- *  available pixel formats.  If your application is sufficiently flexible,
- *  downgrade your requirements and try again.  Otherwise, inform the user that
- *  their machine does not match your requirements.
- *
- *  @par
- *  If emitted when querying the clipboard, ignore the error or report it to
- *  the user, as appropriate.
- */
-#define GLFW_FORMAT_UNAVAILABLE     0x00010009
-/*! @brief The specified window does not have an OpenGL or OpenGL ES context.
- *
- *  A window that does not have an OpenGL or OpenGL ES context was passed to
- *  a function that requires it to have one.
- *
- *  @analysis Application programmer error.  Fix the offending call.
- */
-#define GLFW_NO_WINDOW_CONTEXT      0x0001000A
-/*! @} */
-
-/*! @addtogroup window
- *  @{ */
-/*! @brief Input focus window hint and attribute
- *
- *  Input focus [window hint](@ref GLFW_FOCUSED_hint) or
- *  [window attribute](@ref GLFW_FOCUSED_attrib).
- */
-#define GLFW_FOCUSED                0x00020001
-/*! @brief Window iconification window attribute
- *
- *  Window iconification [window attribute](@ref GLFW_ICONIFIED_attrib).
- */
-#define GLFW_ICONIFIED              0x00020002
-/*! @brief Window resize-ability window hint and attribute
- *
- *  Window resize-ability [window hint](@ref GLFW_RESIZABLE_hint) and
- *  [window attribute](@ref GLFW_RESIZABLE_attrib).
- */
-#define GLFW_RESIZABLE              0x00020003
-/*! @brief Window visibility window hint and attribute
- *
- *  Window visibility [window hint](@ref GLFW_VISIBLE_hint) and
- *  [window attribute](@ref GLFW_VISIBLE_attrib).
- */
-#define GLFW_VISIBLE                0x00020004
-/*! @brief Window decoration window hint and attribute
- *
- *  Window decoration [window hint](@ref GLFW_DECORATED_hint) and
- *  [window attribute](@ref GLFW_DECORATED_attrib).
- */
-#define GLFW_DECORATED              0x00020005
-/*! @brief Window auto-iconification window hint and attribute
- *
- *  Window auto-iconification [window hint](@ref GLFW_AUTO_ICONIFY_hint) and
- *  [window attribute](@ref GLFW_AUTO_ICONIFY_attrib).
- */
-#define GLFW_AUTO_ICONIFY           0x00020006
-/*! @brief Window decoration window hint and attribute
- *
- *  Window decoration [window hint](@ref GLFW_FLOATING_hint) and
- *  [window attribute](@ref GLFW_FLOATING_attrib).
- */
-#define GLFW_FLOATING               0x00020007
-/*! @brief Window maximization window hint and attribute
- *
- *  Window maximization [window hint](@ref GLFW_MAXIMIZED_hint) and
- *  [window attribute](@ref GLFW_MAXIMIZED_attrib).
- */
-#define GLFW_MAXIMIZED              0x00020008
-/*! @brief Cursor centering window hint
- *
- *  Cursor centering [window hint](@ref GLFW_CENTER_CURSOR_hint).
- */
-#define GLFW_CENTER_CURSOR          0x00020009
-/*! @brief Window framebuffer transparency hint and attribute
- *
- *  Window framebuffer transparency
- *  [window hint](@ref GLFW_TRANSPARENT_FRAMEBUFFER_hint) and
- *  [window attribute](@ref GLFW_TRANSPARENT_FRAMEBUFFER_attrib).
- */
-#define GLFW_TRANSPARENT_FRAMEBUFFER 0x0002000A
-/*! @brief Mouse cursor hover window attribute.
- *
- *  Mouse cursor hover [window attribute](@ref GLFW_HOVERED_attrib).
- */
-#define GLFW_HOVERED                0x0002000B
-/*! @brief Input focus on calling show window hint and attribute
- *
- *  Input focus [window hint](@ref GLFW_FOCUS_ON_SHOW_hint) or
- *  [window attribute](@ref GLFW_FOCUS_ON_SHOW_attrib).
- */
-#define GLFW_FOCUS_ON_SHOW          0x0002000C
-
-/*! @brief Framebuffer bit depth hint.
- *
- *  Framebuffer bit depth [hint](@ref GLFW_RED_BITS).
- */
-#define GLFW_RED_BITS               0x00021001
-/*! @brief Framebuffer bit depth hint.
- *
- *  Framebuffer bit depth [hint](@ref GLFW_GREEN_BITS).
- */
-#define GLFW_GREEN_BITS             0x00021002
-/*! @brief Framebuffer bit depth hint.
- *
- *  Framebuffer bit depth [hint](@ref GLFW_BLUE_BITS).
- */
-#define GLFW_BLUE_BITS              0x00021003
-/*! @brief Framebuffer bit depth hint.
- *
- *  Framebuffer bit depth [hint](@ref GLFW_ALPHA_BITS).
- */
-#define GLFW_ALPHA_BITS             0x00021004
-/*! @brief Framebuffer bit depth hint.
- *
- *  Framebuffer bit depth [hint](@ref GLFW_DEPTH_BITS).
- */
-#define GLFW_DEPTH_BITS             0x00021005
-/*! @brief Framebuffer bit depth hint.
- *
- *  Framebuffer bit depth [hint](@ref GLFW_STENCIL_BITS).
- */
-#define GLFW_STENCIL_BITS           0x00021006
-/*! @brief Framebuffer bit depth hint.
- *
- *  Framebuffer bit depth [hint](@ref GLFW_ACCUM_RED_BITS).
- */
-#define GLFW_ACCUM_RED_BITS         0x00021007
-/*! @brief Framebuffer bit depth hint.
- *
- *  Framebuffer bit depth [hint](@ref GLFW_ACCUM_GREEN_BITS).
- */
-#define GLFW_ACCUM_GREEN_BITS       0x00021008
-/*! @brief Framebuffer bit depth hint.
- *
- *  Framebuffer bit depth [hint](@ref GLFW_ACCUM_BLUE_BITS).
- */
-#define GLFW_ACCUM_BLUE_BITS        0x00021009
-/*! @brief Framebuffer bit depth hint.
- *
- *  Framebuffer bit depth [hint](@ref GLFW_ACCUM_ALPHA_BITS).
- */
-#define GLFW_ACCUM_ALPHA_BITS       0x0002100A
-/*! @brief Framebuffer auxiliary buffer hint.
- *
- *  Framebuffer auxiliary buffer [hint](@ref GLFW_AUX_BUFFERS).
- */
-#define GLFW_AUX_BUFFERS            0x0002100B
-/*! @brief OpenGL stereoscopic rendering hint.
- *
- *  OpenGL stereoscopic rendering [hint](@ref GLFW_STEREO).
- */
-#define GLFW_STEREO                 0x0002100C
-/*! @brief Framebuffer MSAA samples hint.
- *
- *  Framebuffer MSAA samples [hint](@ref GLFW_SAMPLES).
- */
-#define GLFW_SAMPLES                0x0002100D
-/*! @brief Framebuffer sRGB hint.
- *
- *  Framebuffer sRGB [hint](@ref GLFW_SRGB_CAPABLE).
- */
-#define GLFW_SRGB_CAPABLE           0x0002100E
-/*! @brief Monitor refresh rate hint.
- *
- *  Monitor refresh rate [hint](@ref GLFW_REFRESH_RATE).
- */
-#define GLFW_REFRESH_RATE           0x0002100F
-/*! @brief Framebuffer double buffering hint.
- *
- *  Framebuffer double buffering [hint](@ref GLFW_DOUBLEBUFFER).
- */
-#define GLFW_DOUBLEBUFFER           0x00021010
-
-/*! @brief Context client API hint and attribute.
- *
- *  Context client API [hint](@ref GLFW_CLIENT_API_hint) and
- *  [attribute](@ref GLFW_CLIENT_API_attrib).
- */
-#define GLFW_CLIENT_API             0x00022001
-/*! @brief Context client API major version hint and attribute.
- *
- *  Context client API major version [hint](@ref GLFW_CLIENT_API_hint) and
- *  [attribute](@ref GLFW_CLIENT_API_attrib).
- */
-#define GLFW_CONTEXT_VERSION_MAJOR  0x00022002
-/*! @brief Context client API minor version hint and attribute.
- *
- *  Context client API minor version [hint](@ref GLFW_CLIENT_API_hint) and
- *  [attribute](@ref GLFW_CLIENT_API_attrib).
- */
-#define GLFW_CONTEXT_VERSION_MINOR  0x00022003
-/*! @brief Context client API revision number hint and attribute.
- *
- *  Context client API revision number [hint](@ref GLFW_CLIENT_API_hint) and
- *  [attribute](@ref GLFW_CLIENT_API_attrib).
- */
-#define GLFW_CONTEXT_REVISION       0x00022004
-/*! @brief Context robustness hint and attribute.
- *
- *  Context client API revision number [hint](@ref GLFW_CLIENT_API_hint) and
- *  [attribute](@ref GLFW_CLIENT_API_attrib).
- */
-#define GLFW_CONTEXT_ROBUSTNESS     0x00022005
-/*! @brief OpenGL forward-compatibility hint and attribute.
- *
- *  OpenGL forward-compatibility [hint](@ref GLFW_CLIENT_API_hint) and
- *  [attribute](@ref GLFW_CLIENT_API_attrib).
- */
-#define GLFW_OPENGL_FORWARD_COMPAT  0x00022006
-/*! @brief OpenGL debug context hint and attribute.
- *
- *  OpenGL debug context [hint](@ref GLFW_CLIENT_API_hint) and
- *  [attribute](@ref GLFW_CLIENT_API_attrib).
- */
-#define GLFW_OPENGL_DEBUG_CONTEXT   0x00022007
-/*! @brief OpenGL profile hint and attribute.
- *
- *  OpenGL profile [hint](@ref GLFW_CLIENT_API_hint) and
- *  [attribute](@ref GLFW_CLIENT_API_attrib).
- */
-#define GLFW_OPENGL_PROFILE         0x00022008
-/*! @brief Context flush-on-release hint and attribute.
- *
- *  Context flush-on-release [hint](@ref GLFW_CLIENT_API_hint) and
- *  [attribute](@ref GLFW_CLIENT_API_attrib).
- */
-#define GLFW_CONTEXT_RELEASE_BEHAVIOR 0x00022009
-/*! @brief Context error suppression hint and attribute.
- *
- *  Context error suppression [hint](@ref GLFW_CLIENT_API_hint) and
- *  [attribute](@ref GLFW_CLIENT_API_attrib).
- */
-#define GLFW_CONTEXT_NO_ERROR       0x0002200A
-/*! @brief Context creation API hint and attribute.
- *
- *  Context creation API [hint](@ref GLFW_CLIENT_API_hint) and
- *  [attribute](@ref GLFW_CLIENT_API_attrib).
- */
-#define GLFW_CONTEXT_CREATION_API   0x0002200B
-/*! @brief Window content area scaling window
- *  [window hint](@ref GLFW_SCALE_TO_MONITOR).
- */
-#define GLFW_SCALE_TO_MONITOR       0x0002200C
-/*! @brief macOS specific
- *  [window hint](@ref GLFW_COCOA_RETINA_FRAMEBUFFER_hint).
- */
-#define GLFW_COCOA_RETINA_FRAMEBUFFER 0x00023001
-/*! @brief macOS specific
- *  [window hint](@ref GLFW_COCOA_FRAME_NAME_hint).
- */
-#define GLFW_COCOA_FRAME_NAME         0x00023002
-/*! @brief macOS specific
- *  [window hint](@ref GLFW_COCOA_GRAPHICS_SWITCHING_hint).
- */
-#define GLFW_COCOA_GRAPHICS_SWITCHING 0x00023003
-/*! @brief X11 specific
- *  [window hint](@ref GLFW_X11_CLASS_NAME_hint).
- */
-#define GLFW_X11_CLASS_NAME         0x00024001
-/*! @brief X11 specific
- *  [window hint](@ref GLFW_X11_CLASS_NAME_hint).
- */
-#define GLFW_X11_INSTANCE_NAME      0x00024002
-/*! @} */
-
-#define GLFW_NO_API                          0
-#define GLFW_OPENGL_API             0x00030001
-#define GLFW_OPENGL_ES_API          0x00030002
-
-#define GLFW_NO_ROBUSTNESS                   0
-#define GLFW_NO_RESET_NOTIFICATION  0x00031001
-#define GLFW_LOSE_CONTEXT_ON_RESET  0x00031002
-
-#define GLFW_OPENGL_ANY_PROFILE              0
-#define GLFW_OPENGL_CORE_PROFILE    0x00032001
-#define GLFW_OPENGL_COMPAT_PROFILE  0x00032002
-
-#define GLFW_CURSOR                 0x00033001
-#define GLFW_STICKY_KEYS            0x00033002
-#define GLFW_STICKY_MOUSE_BUTTONS   0x00033003
-#define GLFW_LOCK_KEY_MODS          0x00033004
-#define GLFW_RAW_MOUSE_MOTION       0x00033005
-
-#define GLFW_CURSOR_NORMAL          0x00034001
-#define GLFW_CURSOR_HIDDEN          0x00034002
-#define GLFW_CURSOR_DISABLED        0x00034003
-
-#define GLFW_ANY_RELEASE_BEHAVIOR            0
-#define GLFW_RELEASE_BEHAVIOR_FLUSH 0x00035001
-#define GLFW_RELEASE_BEHAVIOR_NONE  0x00035002
-
-#define GLFW_NATIVE_CONTEXT_API     0x00036001
-#define GLFW_EGL_CONTEXT_API        0x00036002
-#define GLFW_OSMESA_CONTEXT_API     0x00036003
-
-/*! @defgroup shapes Standard cursor shapes
- *  @brief Standard system cursor shapes.
- *
- *  See [standard cursor creation](@ref cursor_standard) for how these are used.
- *
- *  @ingroup input
- *  @{ */
-
-/*! @brief The regular arrow cursor shape.
- *
- *  The regular arrow cursor.
- */
-#define GLFW_ARROW_CURSOR           0x00036001
-/*! @brief The text input I-beam cursor shape.
- *
- *  The text input I-beam cursor shape.
- */
-#define GLFW_IBEAM_CURSOR           0x00036002
-/*! @brief The crosshair shape.
- *
- *  The crosshair shape.
- */
-#define GLFW_CROSSHAIR_CURSOR       0x00036003
-/*! @brief The hand shape.
- *
- *  The hand shape.
- */
-#define GLFW_HAND_CURSOR            0x00036004
-/*! @brief The horizontal resize arrow shape.
- *
- *  The horizontal resize arrow shape.
- */
-#define GLFW_HRESIZE_CURSOR         0x00036005
-/*! @brief The vertical resize arrow shape.
- *
- *  The vertical resize arrow shape.
- */
-#define GLFW_VRESIZE_CURSOR         0x00036006
-/*! @} */
-
-#define GLFW_CONNECTED              0x00040001
-#define GLFW_DISCONNECTED           0x00040002
-
-/*! @addtogroup init
- *  @{ */
-/*! @brief Joystick hat buttons init hint.
- *
- *  Joystick hat buttons [init hint](@ref GLFW_JOYSTICK_HAT_BUTTONS).
- */
-#define GLFW_JOYSTICK_HAT_BUTTONS   0x00050001
-/*! @brief macOS specific init hint.
- *
- *  macOS specific [init hint](@ref GLFW_COCOA_CHDIR_RESOURCES_hint).
- */
-#define GLFW_COCOA_CHDIR_RESOURCES  0x00051001
-/*! @brief macOS specific init hint.
- *
- *  macOS specific [init hint](@ref GLFW_COCOA_MENUBAR_hint).
- */
-#define GLFW_COCOA_MENUBAR          0x00051002
-/*! @} */
-
-#define GLFW_DONT_CARE              -1
-
-
-/*************************************************************************
- * GLFW API types
- *************************************************************************/
-
-/*! @brief Client API function pointer type.
- *
- *  Generic function pointer used for returning client API function pointers
- *  without forcing a cast from a regular pointer.
- *
- *  @sa @ref context_glext
- *  @sa @ref glfwGetProcAddress
- *
- *  @since Added in version 3.0.
- *
- *  @ingroup context
- */
-typedef void (*GLFWglproc)(void);
-
-/*! @brief Vulkan API function pointer type.
- *
- *  Generic function pointer used for returning Vulkan API function pointers
- *  without forcing a cast from a regular pointer.
- *
- *  @sa @ref vulkan_proc
- *  @sa @ref glfwGetInstanceProcAddress
- *
- *  @since Added in version 3.2.
- *
- *  @ingroup vulkan
- */
-typedef void (*GLFWvkproc)(void);
-
-/*! @brief Opaque monitor object.
- *
- *  Opaque monitor object.
- *
- *  @see @ref monitor_object
- *
- *  @since Added in version 3.0.
- *
- *  @ingroup monitor
- */
-typedef struct GLFWmonitor GLFWmonitor;
-
-/*! @brief Opaque window object.
- *
- *  Opaque window object.
- *
- *  @see @ref window_object
- *
- *  @since Added in version 3.0.
- *
- *  @ingroup window
- */
-typedef struct GLFWwindow GLFWwindow;
-
-/*! @brief Opaque cursor object.
- *
- *  Opaque cursor object.
- *
- *  @see @ref cursor_object
- *
- *  @since Added in version 3.1.
- *
- *  @ingroup input
- */
-typedef struct GLFWcursor GLFWcursor;
-
-/*! @brief The function signature for error callbacks.
- *
- *  This is the function signature for error callback functions.
- *
- *  @param[in] error An [error code](@ref errors).
- *  @param[in] description A UTF-8 encoded string describing the error.
- *
- *  @sa @ref error_handling
- *  @sa @ref glfwSetErrorCallback
- *
- *  @since Added in version 3.0.
- *
- *  @ingroup init
- */
-typedef void (* GLFWerrorfun)(int,const char*);
-
-/*! @brief The function signature for window position callbacks.
- *
- *  This is the function signature for window position callback functions.
- *
- *  @param[in] window The window that was moved.
- *  @param[in] xpos The new x-coordinate, in screen coordinates, of the
- *  upper-left corner of the content area of the window.
- *  @param[in] ypos The new y-coordinate, in screen coordinates, of the
- *  upper-left corner of the content area of the window.
- *
- *  @sa @ref window_pos
- *  @sa @ref glfwSetWindowPosCallback
- *
- *  @since Added in version 3.0.
- *
- *  @ingroup window
- */
-typedef void (* GLFWwindowposfun)(GLFWwindow*,int,int);
-
-/*! @brief The function signature for window resize callbacks.
- *
- *  This is the function signature for window size callback functions.
- *
- *  @param[in] window The window that was resized.
- *  @param[in] width The new width, in screen coordinates, of the window.
- *  @param[in] height The new height, in screen coordinates, of the window.
- *
- *  @sa @ref window_size
- *  @sa @ref glfwSetWindowSizeCallback
- *
- *  @since Added in version 1.0.
- *  @glfw3 Added window handle parameter.
- *
- *  @ingroup window
- */
-typedef void (* GLFWwindowsizefun)(GLFWwindow*,int,int);
-
-/*! @brief The function signature for window close callbacks.
- *
- *  This is the function signature for window close callback functions.
- *
- *  @param[in] window The window that the user attempted to close.
- *
- *  @sa @ref window_close
- *  @sa @ref glfwSetWindowCloseCallback
- *
- *  @since Added in version 2.5.
- *  @glfw3 Added window handle parameter.
- *
- *  @ingroup window
- */
-typedef void (* GLFWwindowclosefun)(GLFWwindow*);
-
-/*! @brief The function signature for window content refresh callbacks.
- *
- *  This is the function signature for window refresh callback functions.
- *
- *  @param[in] window The window whose content needs to be refreshed.
- *
- *  @sa @ref window_refresh
- *  @sa @ref glfwSetWindowRefreshCallback
- *
- *  @since Added in version 2.5.
- *  @glfw3 Added window handle parameter.
- *
- *  @ingroup window
- */
-typedef void (* GLFWwindowrefreshfun)(GLFWwindow*);
-
-/*! @brief The function signature for window focus/defocus callbacks.
- *
- *  This is the function signature for window focus callback functions.
- *
- *  @param[in] window The window that gained or lost input focus.
- *  @param[in] focused `GLFW_TRUE` if the window was given input focus, or
- *  `GLFW_FALSE` if it lost it.
- *
- *  @sa @ref window_focus
- *  @sa @ref glfwSetWindowFocusCallback
- *
- *  @since Added in version 3.0.
- *
- *  @ingroup window
- */
-typedef void (* GLFWwindowfocusfun)(GLFWwindow*,int);
-
-/*! @brief The function signature for window iconify/restore callbacks.
- *
- *  This is the function signature for window iconify/restore callback
- *  functions.
- *
- *  @param[in] window The window that was iconified or restored.
- *  @param[in] iconified `GLFW_TRUE` if the window was iconified, or
- *  `GLFW_FALSE` if it was restored.
- *
- *  @sa @ref window_iconify
- *  @sa @ref glfwSetWindowIconifyCallback
- *
- *  @since Added in version 3.0.
- *
- *  @ingroup window
- */
-typedef void (* GLFWwindowiconifyfun)(GLFWwindow*,int);
-
-/*! @brief The function signature for window maximize/restore callbacks.
- *
- *  This is the function signature for window maximize/restore callback
- *  functions.
- *
- *  @param[in] window The window that was maximized or restored.
- *  @param[in] iconified `GLFW_TRUE` if the window was maximized, or
- *  `GLFW_FALSE` if it was restored.
- *
- *  @sa @ref window_maximize
- *  @sa glfwSetWindowMaximizeCallback
- *
- *  @since Added in version 3.3.
- *
- *  @ingroup window
- */
-typedef void (* GLFWwindowmaximizefun)(GLFWwindow*,int);
-
-/*! @brief The function signature for framebuffer resize callbacks.
- *
- *  This is the function signature for framebuffer resize callback
- *  functions.
- *
- *  @param[in] window The window whose framebuffer was resized.
- *  @param[in] width The new width, in pixels, of the framebuffer.
- *  @param[in] height The new height, in pixels, of the framebuffer.
- *
- *  @sa @ref window_fbsize
- *  @sa @ref glfwSetFramebufferSizeCallback
- *
- *  @since Added in version 3.0.
- *
- *  @ingroup window
- */
-typedef void (* GLFWframebuffersizefun)(GLFWwindow*,int,int);
-
-/*! @brief The function signature for window content scale callbacks.
- *
- *  This is the function signature for window content scale callback
- *  functions.
- *
- *  @param[in] window The window whose content scale changed.
- *  @param[in] xscale The new x-axis content scale of the window.
- *  @param[in] yscale The new y-axis content scale of the window.
- *
- *  @sa @ref window_scale
- *  @sa @ref glfwSetWindowContentScaleCallback
- *
- *  @since Added in version 3.3.
- *
- *  @ingroup window
- */
-typedef void (* GLFWwindowcontentscalefun)(GLFWwindow*,float,float);
-
-/*! @brief The function signature for mouse button callbacks.
- *
- *  This is the function signature for mouse button callback functions.
- *
- *  @param[in] window The window that received the event.
- *  @param[in] button The [mouse button](@ref buttons) that was pressed or
- *  released.
- *  @param[in] action One of `GLFW_PRESS` or `GLFW_RELEASE`.
- *  @param[in] mods Bit field describing which [modifier keys](@ref mods) were
- *  held down.
- *
- *  @sa @ref input_mouse_button
- *  @sa @ref glfwSetMouseButtonCallback
- *
- *  @since Added in version 1.0.
- *  @glfw3 Added window handle and modifier mask parameters.
- *
- *  @ingroup input
- */
-typedef void (* GLFWmousebuttonfun)(GLFWwindow*,int,int,int);
-
-/*! @brief The function signature for cursor position callbacks.
- *
- *  This is the function signature for cursor position callback functions.
- *
- *  @param[in] window The window that received the event.
- *  @param[in] xpos The new cursor x-coordinate, relative to the left edge of
- *  the content area.
- *  @param[in] ypos The new cursor y-coordinate, relative to the top edge of the
- *  content area.
- *
- *  @sa @ref cursor_pos
- *  @sa @ref glfwSetCursorPosCallback
- *
- *  @since Added in version 3.0.  Replaces `GLFWmouseposfun`.
- *
- *  @ingroup input
- */
-typedef void (* GLFWcursorposfun)(GLFWwindow*,double,double);
-
-/*! @brief The function signature for cursor enter/leave callbacks.
- *
- *  This is the function signature for cursor enter/leave callback functions.
- *
- *  @param[in] window The window that received the event.
- *  @param[in] entered `GLFW_TRUE` if the cursor entered the window's content
- *  area, or `GLFW_FALSE` if it left it.
- *
- *  @sa @ref cursor_enter
- *  @sa @ref glfwSetCursorEnterCallback
- *
- *  @since Added in version 3.0.
- *
- *  @ingroup input
- */
-typedef void (* GLFWcursorenterfun)(GLFWwindow*,int);
-
-/*! @brief The function signature for scroll callbacks.
- *
- *  This is the function signature for scroll callback functions.
- *
- *  @param[in] window The window that received the event.
- *  @param[in] xoffset The scroll offset along the x-axis.
- *  @param[in] yoffset The scroll offset along the y-axis.
- *
- *  @sa @ref scrolling
- *  @sa @ref glfwSetScrollCallback
- *
- *  @since Added in version 3.0.  Replaces `GLFWmousewheelfun`.
- *
- *  @ingroup input
- */
-typedef void (* GLFWscrollfun)(GLFWwindow*,double,double);
-
-/*! @brief The function signature for keyboard key callbacks.
- *
- *  This is the function signature for keyboard key callback functions.
- *
- *  @param[in] window The window that received the event.
- *  @param[in] key The [keyboard key](@ref keys) that was pressed or released.
- *  @param[in] scancode The system-specific scancode of the key.
- *  @param[in] action `GLFW_PRESS`, `GLFW_RELEASE` or `GLFW_REPEAT`.
- *  @param[in] mods Bit field describing which [modifier keys](@ref mods) were
- *  held down.
- *
- *  @sa @ref input_key
- *  @sa @ref glfwSetKeyCallback
- *
- *  @since Added in version 1.0.
- *  @glfw3 Added window handle, scancode and modifier mask parameters.
- *
- *  @ingroup input
- */
-typedef void (* GLFWkeyfun)(GLFWwindow*,int,int,int,int);
-
-/*! @brief The function signature for Unicode character callbacks.
- *
- *  This is the function signature for Unicode character callback functions.
- *
- *  @param[in] window The window that received the event.
- *  @param[in] codepoint The Unicode code point of the character.
- *
- *  @sa @ref input_char
- *  @sa @ref glfwSetCharCallback
- *
- *  @since Added in version 2.4.
- *  @glfw3 Added window handle parameter.
- *
- *  @ingroup input
- */
-typedef void (* GLFWcharfun)(GLFWwindow*,unsigned int);
-
-/*! @brief The function signature for Unicode character with modifiers
- *  callbacks.
- *
- *  This is the function signature for Unicode character with modifiers callback
- *  functions.  It is called for each input character, regardless of what
- *  modifier keys are held down.
- *
- *  @param[in] window The window that received the event.
- *  @param[in] codepoint The Unicode code point of the character.
- *  @param[in] mods Bit field describing which [modifier keys](@ref mods) were
- *  held down.
- *
- *  @sa @ref input_char
- *  @sa @ref glfwSetCharModsCallback
- *
- *  @deprecated Scheduled for removal in version 4.0.
- *
- *  @since Added in version 3.1.
- *
- *  @ingroup input
- */
-typedef void (* GLFWcharmodsfun)(GLFWwindow*,unsigned int,int);
-
-/*! @brief The function signature for file drop callbacks.
- *
- *  This is the function signature for file drop callbacks.
- *
- *  @param[in] window The window that received the event.
- *  @param[in] count The number of dropped files.
- *  @param[in] paths The UTF-8 encoded file and/or directory path names.
- *
- *  @sa @ref path_drop
- *  @sa @ref glfwSetDropCallback
- *
- *  @since Added in version 3.1.
- *
- *  @ingroup input
- */
-typedef void (* GLFWdropfun)(GLFWwindow*,int,const char**);
-
-/*! @brief The function signature for monitor configuration callbacks.
- *
- *  This is the function signature for monitor configuration callback functions.
- *
- *  @param[in] monitor The monitor that was connected or disconnected.
- *  @param[in] event One of `GLFW_CONNECTED` or `GLFW_DISCONNECTED`.  Remaining
- *  values reserved for future use.
- *
- *  @sa @ref monitor_event
- *  @sa @ref glfwSetMonitorCallback
- *
- *  @since Added in version 3.0.
- *
- *  @ingroup monitor
- */
-typedef void (* GLFWmonitorfun)(GLFWmonitor*,int);
-
-/*! @brief The function signature for joystick configuration callbacks.
- *
- *  This is the function signature for joystick configuration callback
- *  functions.
- *
- *  @param[in] jid The joystick that was connected or disconnected.
- *  @param[in] event One of `GLFW_CONNECTED` or `GLFW_DISCONNECTED`.  Remaining
- *  values reserved for future use.
- *
- *  @sa @ref joystick_event
- *  @sa @ref glfwSetJoystickCallback
- *
- *  @since Added in version 3.2.
- *
- *  @ingroup input
- */
-typedef void (* GLFWjoystickfun)(int,int);
-
-/*! @brief Video mode type.
- *
- *  This describes a single video mode.
- *
- *  @sa @ref monitor_modes
- *  @sa @ref glfwGetVideoMode
- *  @sa @ref glfwGetVideoModes
- *
- *  @since Added in version 1.0.
- *  @glfw3 Added refresh rate member.
- *
- *  @ingroup monitor
- */
-typedef struct GLFWvidmode
-{
-    /*! The width, in screen coordinates, of the video mode.
-     */
-    int width;
-    /*! The height, in screen coordinates, of the video mode.
-     */
-    int height;
-    /*! The bit depth of the red channel of the video mode.
-     */
-    int redBits;
-    /*! The bit depth of the green channel of the video mode.
-     */
-    int greenBits;
-    /*! The bit depth of the blue channel of the video mode.
-     */
-    int blueBits;
-    /*! The refresh rate, in Hz, of the video mode.
-     */
-    int refreshRate;
-} GLFWvidmode;
-
-/*! @brief Gamma ramp.
- *
- *  This describes the gamma ramp for a monitor.
- *
- *  @sa @ref monitor_gamma
- *  @sa @ref glfwGetGammaRamp
- *  @sa @ref glfwSetGammaRamp
- *
- *  @since Added in version 3.0.
- *
- *  @ingroup monitor
- */
-typedef struct GLFWgammaramp
-{
-    /*! An array of value describing the response of the red channel.
-     */
-    unsigned short* red;
-    /*! An array of value describing the response of the green channel.
-     */
-    unsigned short* green;
-    /*! An array of value describing the response of the blue channel.
-     */
-    unsigned short* blue;
-    /*! The number of elements in each array.
-     */
-    unsigned int size;
-} GLFWgammaramp;
-
-/*! @brief Image data.
- *
- *  This describes a single 2D image.  See the documentation for each related
- *  function what the expected pixel format is.
- *
- *  @sa @ref cursor_custom
- *  @sa @ref window_icon
- *
- *  @since Added in version 2.1.
- *  @glfw3 Removed format and bytes-per-pixel members.
- *
- *  @ingroup window
- */
-typedef struct GLFWimage
-{
-    /*! The width, in pixels, of this image.
-     */
-    int width;
-    /*! The height, in pixels, of this image.
-     */
-    int height;
-    /*! The pixel data of this image, arranged left-to-right, top-to-bottom.
-     */
-    unsigned char* pixels;
-} GLFWimage;
-
-/*! @brief Gamepad input state
- *
- *  This describes the input state of a gamepad.
- *
- *  @sa @ref gamepad
- *  @sa @ref glfwGetGamepadState
- *
- *  @since Added in version 3.3.
- *
- *  @ingroup input
- */
-typedef struct GLFWgamepadstate
-{
-    /*! The states of each [gamepad button](@ref gamepad_buttons), `GLFW_PRESS`
-     *  or `GLFW_RELEASE`.
-     */
-    unsigned char buttons[15];
-    /*! The states of each [gamepad axis](@ref gamepad_axes), in the range -1.0
-     *  to 1.0 inclusive.
-     */
-    float axes[6];
-} GLFWgamepadstate;
-
-
-/*************************************************************************
- * GLFW API functions
- *************************************************************************/
-
-/*! @brief Initializes the GLFW library.
- *
- *  This function initializes the GLFW library.  Before most GLFW functions can
- *  be used, GLFW must be initialized, and before an application terminates GLFW
- *  should be terminated in order to free any resources allocated during or
- *  after initialization.
- *
- *  If this function fails, it calls @ref glfwTerminate before returning.  If it
- *  succeeds, you should call @ref glfwTerminate before the application exits.
- *
- *  Additional calls to this function after successful initialization but before
- *  termination will return `GLFW_TRUE` immediately.
- *
- *  @return `GLFW_TRUE` if successful, or `GLFW_FALSE` if an
- *  [error](@ref error_handling) occurred.
- *
- *  @errors Possible errors include @ref GLFW_PLATFORM_ERROR.
- *
- *  @remark @macos This function will change the current directory of the
- *  application to the `Contents/Resources` subdirectory of the application's
- *  bundle, if present.  This can be disabled with the @ref
- *  GLFW_COCOA_CHDIR_RESOURCES init hint.
- *
- *  @thread_safety This function must only be called from the main thread.
- *
- *  @sa @ref intro_init
- *  @sa @ref glfwTerminate
- *
- *  @since Added in version 1.0.
- *
- *  @ingroup init
- */
-GLFWAPI int glfwInit(void);
-
-/*! @brief Terminates the GLFW library.
- *
- *  This function destroys all remaining windows and cursors, restores any
- *  modified gamma ramps and frees any other allocated resources.  Once this
- *  function is called, you must again call @ref glfwInit successfully before
- *  you will be able to use most GLFW functions.
- *
- *  If GLFW has been successfully initialized, this function should be called
- *  before the application exits.  If initialization fails, there is no need to
- *  call this function, as it is called by @ref glfwInit before it returns
- *  failure.
- *
- *  @errors Possible errors include @ref GLFW_PLATFORM_ERROR.
- *
- *  @remark This function may be called before @ref glfwInit.
- *
- *  @warning The contexts of any remaining windows must not be current on any
- *  other thread when this function is called.
- *
- *  @reentrancy This function must not be called from a callback.
- *
- *  @thread_safety This function must only be called from the main thread.
- *
- *  @sa @ref intro_init
- *  @sa @ref glfwInit
- *
- *  @since Added in version 1.0.
- *
- *  @ingroup init
- */
-GLFWAPI void glfwTerminate(void);
-
-/*! @brief Sets the specified init hint to the desired value.
- *
- *  This function sets hints for the next initialization of GLFW.
- *
- *  The values you set hints to are never reset by GLFW, but they only take
- *  effect during initialization.  Once GLFW has been initialized, any values
- *  you set will be ignored until the library is terminated and initialized
- *  again.
- *
- *  Some hints are platform specific.  These may be set on any platform but they
- *  will only affect their specific platform.  Other platforms will ignore them.
- *  Setting these hints requires no platform specific headers or functions.
- *
- *  @param[in] hint The [init hint](@ref init_hints) to set.
- *  @param[in] value The new value of the init hint.
- *
- *  @errors Possible errors include @ref GLFW_INVALID_ENUM and @ref
- *  GLFW_INVALID_VALUE.
- *
- *  @remarks This function may be called before @ref glfwInit.
- *
- *  @thread_safety This function must only be called from the main thread.
- *
- *  @sa init_hints
- *  @sa glfwInit
- *
- *  @since Added in version 3.3.
- *
- *  @ingroup init
- */
-GLFWAPI void glfwInitHint(int hint, int value);
-
-/*! @brief Retrieves the version of the GLFW library.
- *
- *  This function retrieves the major, minor and revision numbers of the GLFW
- *  library.  It is intended for when you are using GLFW as a shared library and
- *  want to ensure that you are using the minimum required version.
- *
- *  Any or all of the version arguments may be `NULL`.
- *
- *  @param[out] major Where to store the major version number, or `NULL`.
- *  @param[out] minor Where to store the minor version number, or `NULL`.
- *  @param[out] rev Where to store the revision number, or `NULL`.
- *
- *  @errors None.
- *
- *  @remark This function may be called before @ref glfwInit.
- *
- *  @thread_safety This function may be called from any thread.
- *
- *  @sa @ref intro_version
- *  @sa @ref glfwGetVersionString
- *
- *  @since Added in version 1.0.
- *
- *  @ingroup init
- */
-GLFWAPI void glfwGetVersion(int* major, int* minor, int* rev);
-
-/*! @brief Returns a string describing the compile-time configuration.
- *
- *  This function returns the compile-time generated
- *  [version string](@ref intro_version_string) of the GLFW library binary.  It
- *  describes the version, platform, compiler and any platform-specific
- *  compile-time options.  It should not be confused with the OpenGL or OpenGL
- *  ES version string, queried with `glGetString`.
- *
- *  __Do not use the version string__ to parse the GLFW library version.  The
- *  @ref glfwGetVersion function provides the version of the running library
- *  binary in numerical format.
- *
- *  @return The ASCII encoded GLFW version string.
- *
- *  @errors None.
- *
- *  @remark This function may be called before @ref glfwInit.
- *
- *  @pointer_lifetime The returned string is static and compile-time generated.
- *
- *  @thread_safety This function may be called from any thread.
- *
- *  @sa @ref intro_version
- *  @sa @ref glfwGetVersion
- *
- *  @since Added in version 3.0.
- *
- *  @ingroup init
- */
-GLFWAPI const char* glfwGetVersionString(void);
-
-/*! @brief Returns and clears the last error for the calling thread.
- *
- *  This function returns and clears the [error code](@ref errors) of the last
- *  error that occurred on the calling thread, and optionally a UTF-8 encoded
- *  human-readable description of it.  If no error has occurred since the last
- *  call, it returns @ref GLFW_NO_ERROR (zero) and the description pointer is
- *  set to `NULL`.
- *
- *  @param[in] description Where to store the error description pointer, or `NULL`.
- *  @return The last error code for the calling thread, or @ref GLFW_NO_ERROR
- *  (zero).
- *
- *  @errors None.
- *
- *  @pointer_lifetime The returned string is allocated and freed by GLFW.  You
- *  should not free it yourself.  It is guaranteed to be valid only until the
- *  next error occurs or the library is terminated.
- *
- *  @remark This function may be called before @ref glfwInit.
- *
- *  @thread_safety This function may be called from any thread.
- *
- *  @sa @ref error_handling
- *  @sa @ref glfwSetErrorCallback
- *
- *  @since Added in version 3.3.
- *
- *  @ingroup init
- */
-GLFWAPI int glfwGetError(const char** description);
-
-/*! @brief Sets the error callback.
- *
- *  This function sets the error callback, which is called with an error code
- *  and a human-readable description each time a GLFW error occurs.
- *
- *  The error code is set before the callback is called.  Calling @ref
- *  glfwGetError from the error callback will return the same value as the error
- *  code argument.
- *
- *  The error callback is called on the thread where the error occurred.  If you
- *  are using GLFW from multiple threads, your error callback needs to be
- *  written accordingly.
- *
- *  Because the description string may have been generated specifically for that
- *  error, it is not guaranteed to be valid after the callback has returned.  If
- *  you wish to use it after the callback returns, you need to make a copy.
- *
- *  Once set, the error callback remains set even after the library has been
- *  terminated.
- *
- *  @param[in] cbfun The new callback, or `NULL` to remove the currently set
- *  callback.
- *  @return The previously set callback, or `NULL` if no callback was set.
- *
- *  @errors None.
- *
- *  @remark This function may be called before @ref glfwInit.
- *
- *  @thread_safety This function must only be called from the main thread.
- *
- *  @sa @ref error_handling
- *  @sa @ref glfwGetError
- *
- *  @since Added in version 3.0.
- *
- *  @ingroup init
- */
-GLFWAPI GLFWerrorfun glfwSetErrorCallback(GLFWerrorfun cbfun);
-
-/*! @brief Returns the currently connected monitors.
- *
- *  This function returns an array of handles for all currently connected
- *  monitors.  The primary monitor is always first in the returned array.  If no
- *  monitors were found, this function returns `NULL`.
- *
- *  @param[out] count Where to store the number of monitors in the returned
- *  array.  This is set to zero if an error occurred.
- *  @return An array of monitor handles, or `NULL` if no monitors were found or
- *  if an [error](@ref error_handling) occurred.
- *
- *  @errors Possible errors include @ref GLFW_NOT_INITIALIZED.
- *
- *  @pointer_lifetime The returned array is allocated and freed by GLFW.  You
- *  should not free it yourself.  It is guaranteed to be valid only until the
- *  monitor configuration changes or the library is terminated.
- *
- *  @thread_safety This function must only be called from the main thread.
- *
- *  @sa @ref monitor_monitors
- *  @sa @ref monitor_event
- *  @sa @ref glfwGetPrimaryMonitor
- *
- *  @since Added in version 3.0.
- *
- *  @ingroup monitor
- */
-GLFWAPI GLFWmonitor** glfwGetMonitors(int* count);
-
-/*! @brief Returns the primary monitor.
- *
- *  This function returns the primary monitor.  This is usually the monitor
- *  where elements like the task bar or global menu bar are located.
- *
- *  @return The primary monitor, or `NULL` if no monitors were found or if an
- *  [error](@ref error_handling) occurred.
- *
- *  @errors Possible errors include @ref GLFW_NOT_INITIALIZED.
- *
- *  @thread_safety This function must only be called from the main thread.
- *
- *  @remark The primary monitor is always first in the array returned by @ref
- *  glfwGetMonitors.
- *
- *  @sa @ref monitor_monitors
- *  @sa @ref glfwGetMonitors
- *
- *  @since Added in version 3.0.
- *
- *  @ingroup monitor
- */
-GLFWAPI GLFWmonitor* glfwGetPrimaryMonitor(void);
-
-/*! @brief Returns the position of the monitor's viewport on the virtual screen.
- *
- *  This function returns the position, in screen coordinates, of the upper-left
- *  corner of the specified monitor.
- *
- *  Any or all of the position arguments may be `NULL`.  If an error occurs, all
- *  non-`NULL` position arguments will be set to zero.
- *
- *  @param[in] monitor The monitor to query.
- *  @param[out] xpos Where to store the monitor x-coordinate, or `NULL`.
- *  @param[out] ypos Where to store the monitor y-coordinate, or `NULL`.
- *
- *  @errors Possible errors include @ref GLFW_NOT_INITIALIZED and @ref
- *  GLFW_PLATFORM_ERROR.
- *
- *  @thread_safety This function must only be called from the main thread.
- *
- *  @sa @ref monitor_properties
- *
- *  @since Added in version 3.0.
- *
- *  @ingroup monitor
- */
-GLFWAPI void glfwGetMonitorPos(GLFWmonitor* monitor, int* xpos, int* ypos);
-
-/*! @brief Retrives the work area of the monitor.
- *
- *  This function returns the position, in screen coordinates, of the upper-left
- *  corner of the work area of the specified monitor along with the work area
- *  size in screen coordinates. The work area is defined as the area of the
- *  monitor not occluded by the operating system task bar where present. If no
- *  task bar exists then the work area is the monitor resolution in screen
- *  coordinates.
- *
- *  Any or all of the position and size arguments may be `NULL`.  If an error
- *  occurs, all non-`NULL` position and size arguments will be set to zero.
- *
- *  @param[in] monitor The monitor to query.
- *  @param[out] xpos Where to store the monitor x-coordinate, or `NULL`.
- *  @param[out] ypos Where to store the monitor y-coordinate, or `NULL`.
- *  @param[out] width Where to store the monitor width, or `NULL`.
- *  @param[out] height Where to store the monitor height, or `NULL`.
- *
- *  @errors Possible errors include @ref GLFW_NOT_INITIALIZED and @ref
- *  GLFW_PLATFORM_ERROR.
- *
- *  @thread_safety This function must only be called from the main thread.
- *
- *  @sa @ref monitor_workarea
- *
- *  @since Added in version 3.3.
- *
- *  @ingroup monitor
- */
-GLFWAPI void glfwGetMonitorWorkarea(GLFWmonitor* monitor, int* xpos, int* ypos, int* width, int* height);
-
-/*! @brief Returns the physical size of the monitor.
- *
- *  This function returns the size, in millimetres, of the display area of the
- *  specified monitor.
- *
- *  Some systems do not provide accurate monitor size information, either
- *  because the monitor
- *  [EDID](https://en.wikipedia.org/wiki/Extended_display_identification_data)
- *  data is incorrect or because the driver does not report it accurately.
- *
- *  Any or all of the size arguments may be `NULL`.  If an error occurs, all
- *  non-`NULL` size arguments will be set to zero.
- *
- *  @param[in] monitor The monitor to query.
- *  @param[out] widthMM Where to store the width, in millimetres, of the
- *  monitor's display area, or `NULL`.
- *  @param[out] heightMM Where to store the height, in millimetres, of the
- *  monitor's display area, or `NULL`.
- *
- *  @errors Possible errors include @ref GLFW_NOT_INITIALIZED.
- *
- *  @remark @win32 calculates the returned physical size from the
- *  current resolution and system DPI instead of querying the monitor EDID data.
- *
- *  @thread_safety This function must only be called from the main thread.
- *
- *  @sa @ref monitor_properties
- *
- *  @since Added in version 3.0.
- *
- *  @ingroup monitor
- */
-GLFWAPI void glfwGetMonitorPhysicalSize(GLFWmonitor* monitor, int* widthMM, int* heightMM);
-
-/*! @brief Retrieves the content scale for the specified monitor.
- *
- *  This function retrieves the content scale for the specified monitor.  The
- *  content scale is the ratio between the current DPI and the platform's
- *  default DPI.  This is especially important for text and any UI elements.  If
- *  the pixel dimensions of your UI scaled by this look appropriate on your
- *  machine then it should appear at a reasonable size on other machines
- *  regardless of their DPI and scaling settings.  This relies on the system DPI
- *  and scaling settings being somewhat correct.
- *
- *  The content scale may depend on both the monitor resolution and pixel
- *  density and on user settings.  It may be very different from the raw DPI
- *  calculated from the physical size and current resolution.
- *
- *  @param[in] monitor The monitor to query.
- *  @param[out] xscale Where to store the x-axis content scale, or `NULL`.
- *  @param[out] yscale Where to store the y-axis content scale, or `NULL`.
- *
- *  @errors Possible errors include @ref GLFW_NOT_INITIALIZED and @ref
- *  GLFW_PLATFORM_ERROR.
- *
- *  @thread_safety This function must only be called from the main thread.
- *
- *  @sa @ref monitor_scale
- *  @sa @ref glfwGetWindowContentScale
- *
- *  @since Added in version 3.3.
- *
- *  @ingroup monitor
- */
-GLFWAPI void glfwGetMonitorContentScale(GLFWmonitor* monitor, float* xscale, float* yscale);
-
-/*! @brief Returns the name of the specified monitor.
- *
- *  This function returns a human-readable name, encoded as UTF-8, of the
- *  specified monitor.  The name typically reflects the make and model of the
- *  monitor and is not guaranteed to be unique among the connected monitors.
- *
- *  @param[in] monitor The monitor to query.
- *  @return The UTF-8 encoded name of the monitor, or `NULL` if an
- *  [error](@ref error_handling) occurred.
- *
- *  @errors Possible errors include @ref GLFW_NOT_INITIALIZED.
- *
- *  @pointer_lifetime The returned string is allocated and freed by GLFW.  You
- *  should not free it yourself.  It is valid until the specified monitor is
- *  disconnected or the library is terminated.
- *
- *  @thread_safety This function must only be called from the main thread.
- *
- *  @sa @ref monitor_properties
- *
- *  @since Added in version 3.0.
- *
- *  @ingroup monitor
- */
-GLFWAPI const char* glfwGetMonitorName(GLFWmonitor* monitor);
-
-/*! @brief Sets the user pointer of the specified monitor.
- *
- *  This function sets the user-defined pointer of the specified monitor.  The
- *  current value is retained until the monitor is disconnected.  The initial
- *  value is `NULL`.
- *
- *  This function may be called from the monitor callback, even for a monitor
- *  that is being disconnected.
- *
- *  @param[in] monitor The monitor whose pointer to set.
- *  @param[in] pointer The new value.
- *
- *  @errors Possible errors include @ref GLFW_NOT_INITIALIZED.
- *
- *  @thread_safety This function may be called from any thread.  Access is not
- *  synchronized.
- *
- *  @sa @ref monitor_userptr
- *  @sa @ref glfwGetMonitorUserPointer
- *
- *  @since Added in version 3.3.
- *
- *  @ingroup monitor
- */
-GLFWAPI void glfwSetMonitorUserPointer(GLFWmonitor* monitor, void* pointer);
-
-/*! @brief Returns the user pointer of the specified monitor.
- *
- *  This function returns the current value of the user-defined pointer of the
- *  specified monitor.  The initial value is `NULL`.
- *
- *  This function may be called from the monitor callback, even for a monitor
- *  that is being disconnected.
- *
- *  @param[in] monitor The monitor whose pointer to return.
- *
- *  @errors Possible errors include @ref GLFW_NOT_INITIALIZED.
- *
- *  @thread_safety This function may be called from any thread.  Access is not
- *  synchronized.
- *
- *  @sa @ref monitor_userptr
- *  @sa @ref glfwSetMonitorUserPointer
- *
- *  @since Added in version 3.3.
- *
- *  @ingroup monitor
- */
-GLFWAPI void* glfwGetMonitorUserPointer(GLFWmonitor* monitor);
-
-/*! @brief Sets the monitor configuration callback.
- *
- *  This function sets the monitor configuration callback, or removes the
- *  currently set callback.  This is called when a monitor is connected to or
- *  disconnected from the system.
- *
- *  @param[in] cbfun The new callback, or `NULL` to remove the currently set
- *  callback.
- *  @return The previously set callback, or `NULL` if no callback was set or the
- *  library had not been [initialized](@ref intro_init).
- *
- *  @errors Possible errors include @ref GLFW_NOT_INITIALIZED.
- *
- *  @thread_safety This function must only be called from the main thread.
- *
- *  @sa @ref monitor_event
- *
- *  @since Added in version 3.0.
- *
- *  @ingroup monitor
- */
-GLFWAPI GLFWmonitorfun glfwSetMonitorCallback(GLFWmonitorfun cbfun);
-
-/*! @brief Returns the available video modes for the specified monitor.
- *
- *  This function returns an array of all video modes supported by the specified
- *  monitor.  The returned array is sorted in ascending order, first by color
- *  bit depth (the sum of all channel depths) and then by resolution area (the
- *  product of width and height).
- *
- *  @param[in] monitor The monitor to query.
- *  @param[out] count Where to store the number of video modes in the returned
- *  array.  This is set to zero if an error occurred.
- *  @return An array of video modes, or `NULL` if an
- *  [error](@ref error_handling) occurred.
- *
- *  @errors Possible errors include @ref GLFW_NOT_INITIALIZED and @ref
- *  GLFW_PLATFORM_ERROR.
- *
- *  @pointer_lifetime The returned array is allocated and freed by GLFW.  You
- *  should not free it yourself.  It is valid until the specified monitor is
- *  disconnected, this function is called again for that monitor or the library
- *  is terminated.
- *
- *  @thread_safety This function must only be called from the main thread.
- *
- *  @sa @ref monitor_modes
- *  @sa @ref glfwGetVideoMode
- *
- *  @since Added in version 1.0.
- *  @glfw3 Changed to return an array of modes for a specific monitor.
- *
- *  @ingroup monitor
- */
-GLFWAPI const GLFWvidmode* glfwGetVideoModes(GLFWmonitor* monitor, int* count);
-
-/*! @brief Returns the current mode of the specified monitor.
- *
- *  This function returns the current video mode of the specified monitor.  If
- *  you have created a full screen window for that monitor, the return value
- *  will depend on whether that window is iconified.
- *
- *  @param[in] monitor The monitor to query.
- *  @return The current mode of the monitor, or `NULL` if an
- *  [error](@ref error_handling) occurred.
- *
- *  @errors Possible errors include @ref GLFW_NOT_INITIALIZED and @ref
- *  GLFW_PLATFORM_ERROR.
- *
- *  @pointer_lifetime The returned array is allocated and freed by GLFW.  You
- *  should not free it yourself.  It is valid until the specified monitor is
- *  disconnected or the library is terminated.
- *
- *  @thread_safety This function must only be called from the main thread.
- *
- *  @sa @ref monitor_modes
- *  @sa @ref glfwGetVideoModes
- *
- *  @since Added in version 3.0.  Replaces `glfwGetDesktopMode`.
- *
- *  @ingroup monitor
- */
-GLFWAPI const GLFWvidmode* glfwGetVideoMode(GLFWmonitor* monitor);
-
-/*! @brief Generates a gamma ramp and sets it for the specified monitor.
- *
- *  This function generates an appropriately sized gamma ramp from the specified
- *  exponent and then calls @ref glfwSetGammaRamp with it.  The value must be
- *  a finite number greater than zero.
- *
- *  The software controlled gamma ramp is applied _in addition_ to the hardware
- *  gamma correction, which today is usually an approximation of sRGB gamma.
- *  This means that setting a perfectly linear ramp, or gamma 1.0, will produce
- *  the default (usually sRGB-like) behavior.
- *
- *  For gamma correct rendering with OpenGL or OpenGL ES, see the @ref
- *  GLFW_SRGB_CAPABLE hint.
- *
- *  @param[in] monitor The monitor whose gamma ramp to set.
- *  @param[in] gamma The desired exponent.
- *
- *  @errors Possible errors include @ref GLFW_NOT_INITIALIZED, @ref
- *  GLFW_INVALID_VALUE and @ref GLFW_PLATFORM_ERROR.
- *
- *  @remark @wayland Gamma handling is a priviledged protocol, this function
- *  will thus never be implemented and emits @ref GLFW_PLATFORM_ERROR.
- *
- *  @thread_safety This function must only be called from the main thread.
- *
- *  @sa @ref monitor_gamma
- *
- *  @since Added in version 3.0.
- *
- *  @ingroup monitor
- */
-GLFWAPI void glfwSetGamma(GLFWmonitor* monitor, float gamma);
-
-/*! @brief Returns the current gamma ramp for the specified monitor.
- *
- *  This function returns the current gamma ramp of the specified monitor.
- *
- *  @param[in] monitor The monitor to query.
- *  @return The current gamma ramp, or `NULL` if an
- *  [error](@ref error_handling) occurred.
- *
- *  @errors Possible errors include @ref GLFW_NOT_INITIALIZED and @ref
- *  GLFW_PLATFORM_ERROR.
- *
- *  @remark @wayland Gamma handling is a priviledged protocol, this function
- *  will thus never be implemented and emits @ref GLFW_PLATFORM_ERROR while
- *  returning `NULL`.
- *
- *  @pointer_lifetime The returned structure and its arrays are allocated and
- *  freed by GLFW.  You should not free them yourself.  They are valid until the
- *  specified monitor is disconnected, this function is called again for that
- *  monitor or the library is terminated.
- *
- *  @thread_safety This function must only be called from the main thread.
- *
- *  @sa @ref monitor_gamma
- *
- *  @since Added in version 3.0.
- *
- *  @ingroup monitor
- */
-GLFWAPI const GLFWgammaramp* glfwGetGammaRamp(GLFWmonitor* monitor);
-
-/*! @brief Sets the current gamma ramp for the specified monitor.
- *
- *  This function sets the current gamma ramp for the specified monitor.  The
- *  original gamma ramp for that monitor is saved by GLFW the first time this
- *  function is called and is restored by @ref glfwTerminate.
- *
- *  The software controlled gamma ramp is applied _in addition_ to the hardware
- *  gamma correction, which today is usually an approximation of sRGB gamma.
- *  This means that setting a perfectly linear ramp, or gamma 1.0, will produce
- *  the default (usually sRGB-like) behavior.
- *
- *  For gamma correct rendering with OpenGL or OpenGL ES, see the @ref
- *  GLFW_SRGB_CAPABLE hint.
- *
- *  @param[in] monitor The monitor whose gamma ramp to set.
- *  @param[in] ramp The gamma ramp to use.
- *
- *  @errors Possible errors include @ref GLFW_NOT_INITIALIZED and @ref
- *  GLFW_PLATFORM_ERROR.
- *
- *  @remark The size of the specified gamma ramp should match the size of the
- *  current ramp for that monitor.
- *
- *  @remark @win32 The gamma ramp size must be 256.
- *
- *  @remark @wayland Gamma handling is a priviledged protocol, this function
- *  will thus never be implemented and emits @ref GLFW_PLATFORM_ERROR.
- *
- *  @pointer_lifetime The specified gamma ramp is copied before this function
- *  returns.
- *
- *  @thread_safety This function must only be called from the main thread.
- *
- *  @sa @ref monitor_gamma
- *
- *  @since Added in version 3.0.
- *
- *  @ingroup monitor
- */
-GLFWAPI void glfwSetGammaRamp(GLFWmonitor* monitor, const GLFWgammaramp* ramp);
-
-/*! @brief Resets all window hints to their default values.
- *
- *  This function resets all window hints to their
- *  [default values](@ref window_hints_values).
- *
- *  @errors Possible errors include @ref GLFW_NOT_INITIALIZED.
- *
- *  @thread_safety This function must only be called from the main thread.
- *
- *  @sa @ref window_hints
- *  @sa @ref glfwWindowHint
- *  @sa @ref glfwWindowHintString
- *
- *  @since Added in version 3.0.
- *
- *  @ingroup window
- */
-GLFWAPI void glfwDefaultWindowHints(void);
-
-/*! @brief Sets the specified window hint to the desired value.
- *
- *  This function sets hints for the next call to @ref glfwCreateWindow.  The
- *  hints, once set, retain their values until changed by a call to this
- *  function or @ref glfwDefaultWindowHints, or until the library is terminated.
- *
- *  Only integer value hints can be set with this function.  String value hints
- *  are set with @ref glfwWindowHintString.
- *
- *  This function does not check whether the specified hint values are valid.
- *  If you set hints to invalid values this will instead be reported by the next
- *  call to @ref glfwCreateWindow.
- *
- *  Some hints are platform specific.  These may be set on any platform but they
- *  will only affect their specific platform.  Other platforms will ignore them.
- *  Setting these hints requires no platform specific headers or functions.
- *
- *  @param[in] hint The [window hint](@ref window_hints) to set.
- *  @param[in] value The new value of the window hint.
- *
- *  @errors Possible errors include @ref GLFW_NOT_INITIALIZED and @ref
- *  GLFW_INVALID_ENUM.
- *
- *  @thread_safety This function must only be called from the main thread.
- *
- *  @sa @ref window_hints
- *  @sa @ref glfwWindowHintString
- *  @sa @ref glfwDefaultWindowHints
- *
- *  @since Added in version 3.0.  Replaces `glfwOpenWindowHint`.
- *
- *  @ingroup window
- */
-GLFWAPI void glfwWindowHint(int hint, int value);
-
-/*! @brief Sets the specified window hint to the desired value.
- *
- *  This function sets hints for the next call to @ref glfwCreateWindow.  The
- *  hints, once set, retain their values until changed by a call to this
- *  function or @ref glfwDefaultWindowHints, or until the library is terminated.
- *
- *  Only string type hints can be set with this function.  Integer value hints
- *  are set with @ref glfwWindowHint.
- *
- *  This function does not check whether the specified hint values are valid.
- *  If you set hints to invalid values this will instead be reported by the next
- *  call to @ref glfwCreateWindow.
- *
- *  Some hints are platform specific.  These may be set on any platform but they
- *  will only affect their specific platform.  Other platforms will ignore them.
- *  Setting these hints requires no platform specific headers or functions.
- *
- *  @param[in] hint The [window hint](@ref window_hints) to set.
- *  @param[in] value The new value of the window hint.
- *
- *  @errors Possible errors include @ref GLFW_NOT_INITIALIZED and @ref
- *  GLFW_INVALID_ENUM.
- *
- *  @pointer_lifetime The specified string is copied before this function
- *  returns.
- *
- *  @thread_safety This function must only be called from the main thread.
- *
- *  @sa @ref window_hints
- *  @sa @ref glfwWindowHint
- *  @sa @ref glfwDefaultWindowHints
- *
- *  @since Added in version 3.3.
- *
- *  @ingroup window
- */
-GLFWAPI void glfwWindowHintString(int hint, const char* value);
-
-/*! @brief Creates a window and its associated context.
- *
- *  This function creates a window and its associated OpenGL or OpenGL ES
- *  context.  Most of the options controlling how the window and its context
- *  should be created are specified with [window hints](@ref window_hints).
- *
- *  Successful creation does not change which context is current.  Before you
- *  can use the newly created context, you need to
- *  [make it current](@ref context_current).  For information about the `share`
- *  parameter, see @ref context_sharing.
- *
- *  The created window, framebuffer and context may differ from what you
- *  requested, as not all parameters and hints are
- *  [hard constraints](@ref window_hints_hard).  This includes the size of the
- *  window, especially for full screen windows.  To query the actual attributes
- *  of the created window, framebuffer and context, see @ref
- *  glfwGetWindowAttrib, @ref glfwGetWindowSize and @ref glfwGetFramebufferSize.
- *
- *  To create a full screen window, you need to specify the monitor the window
- *  will cover.  If no monitor is specified, the window will be windowed mode.
- *  Unless you have a way for the user to choose a specific monitor, it is
- *  recommended that you pick the primary monitor.  For more information on how
- *  to query connected monitors, see @ref monitor_monitors.
- *
- *  For full screen windows, the specified size becomes the resolution of the
- *  window's _desired video mode_.  As long as a full screen window is not
- *  iconified, the supported video mode most closely matching the desired video
- *  mode is set for the specified monitor.  For more information about full
- *  screen windows, including the creation of so called _windowed full screen_
- *  or _borderless full screen_ windows, see @ref window_windowed_full_screen.
- *
- *  Once you have created the window, you can switch it between windowed and
- *  full screen mode with @ref glfwSetWindowMonitor.  This will not affect its
- *  OpenGL or OpenGL ES context.
- *
- *  By default, newly created windows use the placement recommended by the
- *  window system.  To create the window at a specific position, make it
- *  initially invisible using the [GLFW_VISIBLE](@ref GLFW_VISIBLE_hint) window
- *  hint, set its [position](@ref window_pos) and then [show](@ref window_hide)
- *  it.
- *
- *  As long as at least one full screen window is not iconified, the screensaver
- *  is prohibited from starting.
- *
- *  Window systems put limits on window sizes.  Very large or very small window
- *  dimensions may be overridden by the window system on creation.  Check the
- *  actual [size](@ref window_size) after creation.
- *
- *  The [swap interval](@ref buffer_swap) is not set during window creation and
- *  the initial value may vary depending on driver settings and defaults.
- *
- *  @param[in] width The desired width, in screen coordinates, of the window.
- *  This must be greater than zero.
- *  @param[in] height The desired height, in screen coordinates, of the window.
- *  This must be greater than zero.
- *  @param[in] title The initial, UTF-8 encoded window title.
- *  @param[in] monitor The monitor to use for full screen mode, or `NULL` for
- *  windowed mode.
- *  @param[in] share The window whose context to share resources with, or `NULL`
- *  to not share resources.
- *  @return The handle of the created window, or `NULL` if an
- *  [error](@ref error_handling) occurred.
- *
- *  @errors Possible errors include @ref GLFW_NOT_INITIALIZED, @ref
- *  GLFW_INVALID_ENUM, @ref GLFW_INVALID_VALUE, @ref GLFW_API_UNAVAILABLE, @ref
- *  GLFW_VERSION_UNAVAILABLE, @ref GLFW_FORMAT_UNAVAILABLE and @ref
- *  GLFW_PLATFORM_ERROR.
- *
- *  @remark @win32 Window creation will fail if the Microsoft GDI software
- *  OpenGL implementation is the only one available.
- *
- *  @remark @win32 If the executable has an icon resource named `GLFW_ICON,` it
- *  will be set as the initial icon for the window.  If no such icon is present,
- *  the `IDI_APPLICATION` icon will be used instead.  To set a different icon,
- *  see @ref glfwSetWindowIcon.
- *
- *  @remark @win32 The context to share resources with must not be current on
- *  any other thread.
- *
- *  @remark @macos The OS only supports forward-compatible core profile contexts
- *  for OpenGL versions 3.2 and later.  Before creating an OpenGL context of
- *  version 3.2 or later you must set the
- *  [GLFW_OPENGL_FORWARD_COMPAT](@ref GLFW_OPENGL_FORWARD_COMPAT_hint) and
- *  [GLFW_OPENGL_PROFILE](@ref GLFW_OPENGL_PROFILE_hint) hints accordingly.
- *  OpenGL 3.0 and 3.1 contexts are not supported at all on macOS.
- *
- *  @remark @macos The GLFW window has no icon, as it is not a document
- *  window, but the dock icon will be the same as the application bundle's icon.
- *  For more information on bundles, see the
- *  [Bundle Programming Guide](https://developer.apple.com/library/mac/documentation/CoreFoundation/Conceptual/CFBundles/)
- *  in the Mac Developer Library.
- *
- *  @remark @macos The first time a window is created the menu bar is created.
- *  If GLFW finds a `MainMenu.nib` it is loaded and assumed to contain a menu
- *  bar.  Otherwise a minimal menu bar is created manually with common commands
- *  like Hide, Quit and About.  The About entry opens a minimal about dialog
- *  with information from the application's bundle.  Menu bar creation can be
- *  disabled entirely with the @ref GLFW_COCOA_MENUBAR init hint.
- *
- *  @remark @macos On OS X 10.10 and later the window frame will not be rendered
- *  at full resolution on Retina displays unless the
- *  [GLFW_COCOA_RETINA_FRAMEBUFFER](@ref GLFW_COCOA_RETINA_FRAMEBUFFER_hint)
- *  hint is `GLFW_TRUE` and the `NSHighResolutionCapable` key is enabled in the
- *  application bundle's `Info.plist`.  For more information, see
- *  [High Resolution Guidelines for OS X](https://developer.apple.com/library/mac/documentation/GraphicsAnimation/Conceptual/HighResolutionOSX/Explained/Explained.html)
- *  in the Mac Developer Library.  The GLFW test and example programs use
- *  a custom `Info.plist` template for this, which can be found as
- *  `CMake/MacOSXBundleInfo.plist.in` in the source tree.
- *
- *  @remark @macos When activating frame autosaving with
- *  [GLFW_COCOA_FRAME_NAME](@ref GLFW_COCOA_FRAME_NAME_hint), the specified
- *  window size and position may be overriden by previously saved values.
- *
- *  @remark @x11 Some window managers will not respect the placement of
- *  initially hidden windows.
- *
- *  @remark @x11 Due to the asynchronous nature of X11, it may take a moment for
- *  a window to reach its requested state.  This means you may not be able to
- *  query the final size, position or other attributes directly after window
- *  creation.
- *
- *  @remark @x11 The class part of the `WM_CLASS` window property will by
- *  default be set to the window title passed to this function.  The instance
- *  part will use the contents of the `RESOURCE_NAME` environment variable, if
- *  present and not empty, or fall back to the window title.  Set the
- *  [GLFW_X11_CLASS_NAME](@ref GLFW_X11_CLASS_NAME_hint) and
- *  [GLFW_X11_INSTANCE_NAME](@ref GLFW_X11_INSTANCE_NAME_hint) window hints to
- *  override this.
- *
- *  @remark @wayland Compositors should implement the xdg-decoration protocol
- *  for GLFW to decorate the window properly.  If this protocol isn't
- *  supported, or if the compositor prefers client-side decorations, a very
- *  simple fallback frame will be drawn using the wp_viewporter protocol.  A
- *  compositor can still emit close, maximize or fullscreen events, using for
- *  instance a keybind mechanism.  If neither of these protocols is supported,
- *  the window won't be decorated.
- *
- *  @remark @wayland A full screen window will not attempt to change the mode,
- *  no matter what the requested size or refresh rate.
- *
- *  @remark @wayland Screensaver inhibition requires the idle-inhibit protocol
- *  to be implemented in the user's compositor.
- *
- *  @thread_safety This function must only be called from the main thread.
- *
- *  @sa @ref window_creation
- *  @sa @ref glfwDestroyWindow
- *
- *  @since Added in version 3.0.  Replaces `glfwOpenWindow`.
- *
- *  @ingroup window
- */
-GLFWAPI GLFWwindow* glfwCreateWindow(int width, int height, const char* title, GLFWmonitor* monitor, GLFWwindow* share);
-
-/*! @brief Destroys the specified window and its context.
- *
- *  This function destroys the specified window and its context.  On calling
- *  this function, no further callbacks will be called for that window.
- *
- *  If the context of the specified window is current on the main thread, it is
- *  detached before being destroyed.
- *
- *  @param[in] window The window to destroy.
- *
- *  @errors Possible errors include @ref GLFW_NOT_INITIALIZED and @ref
- *  GLFW_PLATFORM_ERROR.
- *
- *  @note The context of the specified window must not be current on any other
- *  thread when this function is called.
- *
- *  @reentrancy This function must not be called from a callback.
- *
- *  @thread_safety This function must only be called from the main thread.
- *
- *  @sa @ref window_creation
- *  @sa @ref glfwCreateWindow
- *
- *  @since Added in version 3.0.  Replaces `glfwCloseWindow`.
- *
- *  @ingroup window
- */
-GLFWAPI void glfwDestroyWindow(GLFWwindow* window);
-
-/*! @brief Checks the close flag of the specified window.
- *
- *  This function returns the value of the close flag of the specified window.
- *
- *  @param[in] window The window to query.
- *  @return The value of the close flag.
- *
- *  @errors Possible errors include @ref GLFW_NOT_INITIALIZED.
- *
- *  @thread_safety This function may be called from any thread.  Access is not
- *  synchronized.
- *
- *  @sa @ref window_close
- *
- *  @since Added in version 3.0.
- *
- *  @ingroup window
- */
-GLFWAPI int glfwWindowShouldClose(GLFWwindow* window);
-
-/*! @brief Sets the close flag of the specified window.
- *
- *  This function sets the value of the close flag of the specified window.
- *  This can be used to override the user's attempt to close the window, or
- *  to signal that it should be closed.
- *
- *  @param[in] window The window whose flag to change.
- *  @param[in] value The new value.
- *
- *  @errors Possible errors include @ref GLFW_NOT_INITIALIZED.
- *
- *  @thread_safety This function may be called from any thread.  Access is not
- *  synchronized.
- *
- *  @sa @ref window_close
- *
- *  @since Added in version 3.0.
- *
- *  @ingroup window
- */
-GLFWAPI void glfwSetWindowShouldClose(GLFWwindow* window, int value);
-
-/*! @brief Sets the title of the specified window.
- *
- *  This function sets the window title, encoded as UTF-8, of the specified
- *  window.
- *
- *  @param[in] window The window whose title to change.
- *  @param[in] title The UTF-8 encoded window title.
- *
- *  @errors Possible errors include @ref GLFW_NOT_INITIALIZED and @ref
- *  GLFW_PLATFORM_ERROR.
- *
- *  @remark @macos The window title will not be updated until the next time you
- *  process events.
- *
- *  @thread_safety This function must only be called from the main thread.
- *
- *  @sa @ref window_title
- *
- *  @since Added in version 1.0.
- *  @glfw3 Added window handle parameter.
- *
- *  @ingroup window
- */
-GLFWAPI void glfwSetWindowTitle(GLFWwindow* window, const char* title);
-
-/*! @brief Sets the icon for the specified window.
- *
- *  This function sets the icon of the specified window.  If passed an array of
- *  candidate images, those of or closest to the sizes desired by the system are
- *  selected.  If no images are specified, the window reverts to its default
- *  icon.
- *
- *  The pixels are 32-bit, little-endian, non-premultiplied RGBA, i.e. eight
- *  bits per channel with the red channel first.  They are arranged canonically
- *  as packed sequential rows, starting from the top-left corner.
- *
- *  The desired image sizes varies depending on platform and system settings.
- *  The selected images will be rescaled as needed.  Good sizes include 16x16,
- *  32x32 and 48x48.
- *
- *  @param[in] window The window whose icon to set.
- *  @param[in] count The number of images in the specified array, or zero to
- *  revert to the default window icon.
- *  @param[in] images The images to create the icon from.  This is ignored if
- *  count is zero.
- *
- *  @errors Possible errors include @ref GLFW_NOT_INITIALIZED and @ref
- *  GLFW_PLATFORM_ERROR.
- *
- *  @pointer_lifetime The specified image data is copied before this function
- *  returns.
- *
- *  @remark @macos The GLFW window has no icon, as it is not a document
- *  window, so this function does nothing.  The dock icon will be the same as
- *  the application bundle's icon.  For more information on bundles, see the
- *  [Bundle Programming Guide](https://developer.apple.com/library/mac/documentation/CoreFoundation/Conceptual/CFBundles/)
- *  in the Mac Developer Library.
- *
- *  @remark @wayland There is no existing protocol to change an icon, the
- *  window will thus inherit the one defined in the application's desktop file.
- *  This function always emits @ref GLFW_PLATFORM_ERROR.
- *
- *  @thread_safety This function must only be called from the main thread.
- *
- *  @sa @ref window_icon
- *
- *  @since Added in version 3.2.
- *
- *  @ingroup window
- */
-GLFWAPI void glfwSetWindowIcon(GLFWwindow* window, int count, const GLFWimage* images);
-
-/*! @brief Retrieves the position of the content area of the specified window.
- *
- *  This function retrieves the position, in screen coordinates, of the
- *  upper-left corner of the content area of the specified window.
- *
- *  Any or all of the position arguments may be `NULL`.  If an error occurs, all
- *  non-`NULL` position arguments will be set to zero.
- *
- *  @param[in] window The window to query.
- *  @param[out] xpos Where to store the x-coordinate of the upper-left corner of
- *  the content area, or `NULL`.
- *  @param[out] ypos Where to store the y-coordinate of the upper-left corner of
- *  the content area, or `NULL`.
- *
- *  @errors Possible errors include @ref GLFW_NOT_INITIALIZED and @ref
- *  GLFW_PLATFORM_ERROR.
- *
- *  @remark @wayland There is no way for an application to retrieve the global
- *  position of its windows, this function will always emit @ref
- *  GLFW_PLATFORM_ERROR.
- *
- *  @thread_safety This function must only be called from the main thread.
- *
- *  @sa @ref window_pos
- *  @sa @ref glfwSetWindowPos
- *
- *  @since Added in version 3.0.
- *
- *  @ingroup window
- */
-GLFWAPI void glfwGetWindowPos(GLFWwindow* window, int* xpos, int* ypos);
-
-/*! @brief Sets the position of the content area of the specified window.
- *
- *  This function sets the position, in screen coordinates, of the upper-left
- *  corner of the content area of the specified windowed mode window.  If the
- *  window is a full screen window, this function does nothing.
- *
- *  __Do not use this function__ to move an already visible window unless you
- *  have very good reasons for doing so, as it will confuse and annoy the user.
- *
- *  The window manager may put limits on what positions are allowed.  GLFW
- *  cannot and should not override these limits.
- *
- *  @param[in] window The window to query.
- *  @param[in] xpos The x-coordinate of the upper-left corner of the content area.
- *  @param[in] ypos The y-coordinate of the upper-left corner of the content area.
- *
- *  @errors Possible errors include @ref GLFW_NOT_INITIALIZED and @ref
- *  GLFW_PLATFORM_ERROR.
- *
- *  @remark @wayland There is no way for an application to set the global
- *  position of its windows, this function will always emit @ref
- *  GLFW_PLATFORM_ERROR.
- *
- *  @thread_safety This function must only be called from the main thread.
- *
- *  @sa @ref window_pos
- *  @sa @ref glfwGetWindowPos
- *
- *  @since Added in version 1.0.
- *  @glfw3 Added window handle parameter.
- *
- *  @ingroup window
- */
-GLFWAPI void glfwSetWindowPos(GLFWwindow* window, int xpos, int ypos);
-
-/*! @brief Retrieves the size of the content area of the specified window.
- *
- *  This function retrieves the size, in screen coordinates, of the content area
- *  of the specified window.  If you wish to retrieve the size of the
- *  framebuffer of the window in pixels, see @ref glfwGetFramebufferSize.
- *
- *  Any or all of the size arguments may be `NULL`.  If an error occurs, all
- *  non-`NULL` size arguments will be set to zero.
- *
- *  @param[in] window The window whose size to retrieve.
- *  @param[out] width Where to store the width, in screen coordinates, of the
- *  content area, or `NULL`.
- *  @param[out] height Where to store the height, in screen coordinates, of the
- *  content area, or `NULL`.
- *
- *  @errors Possible errors include @ref GLFW_NOT_INITIALIZED and @ref
- *  GLFW_PLATFORM_ERROR.
- *
- *  @thread_safety This function must only be called from the main thread.
- *
- *  @sa @ref window_size
- *  @sa @ref glfwSetWindowSize
- *
- *  @since Added in version 1.0.
- *  @glfw3 Added window handle parameter.
- *
- *  @ingroup window
- */
-GLFWAPI void glfwGetWindowSize(GLFWwindow* window, int* width, int* height);
-
-/*! @brief Sets the size limits of the specified window.
- *
- *  This function sets the size limits of the content area of the specified
- *  window.  If the window is full screen, the size limits only take effect
- *  once it is made windowed.  If the window is not resizable, this function
- *  does nothing.
- *
- *  The size limits are applied immediately to a windowed mode window and may
- *  cause it to be resized.
- *
- *  The maximum dimensions must be greater than or equal to the minimum
- *  dimensions and all must be greater than or equal to zero.
- *
- *  @param[in] window The window to set limits for.
- *  @param[in] minwidth The minimum width, in screen coordinates, of the content
- *  area, or `GLFW_DONT_CARE`.
- *  @param[in] minheight The minimum height, in screen coordinates, of the
- *  content area, or `GLFW_DONT_CARE`.
- *  @param[in] maxwidth The maximum width, in screen coordinates, of the content
- *  area, or `GLFW_DONT_CARE`.
- *  @param[in] maxheight The maximum height, in screen coordinates, of the
- *  content area, or `GLFW_DONT_CARE`.
- *
- *  @errors Possible errors include @ref GLFW_NOT_INITIALIZED, @ref
- *  GLFW_INVALID_VALUE and @ref GLFW_PLATFORM_ERROR.
- *
- *  @remark If you set size limits and an aspect ratio that conflict, the
- *  results are undefined.
- *
- *  @remark @wayland The size limits will not be applied until the window is
- *  actually resized, either by the user or by the compositor.
- *
- *  @thread_safety This function must only be called from the main thread.
- *
- *  @sa @ref window_sizelimits
- *  @sa @ref glfwSetWindowAspectRatio
- *
- *  @since Added in version 3.2.
- *
- *  @ingroup window
- */
-GLFWAPI void glfwSetWindowSizeLimits(GLFWwindow* window, int minwidth, int minheight, int maxwidth, int maxheight);
-
-/*! @brief Sets the aspect ratio of the specified window.
- *
- *  This function sets the required aspect ratio of the content area of the
- *  specified window.  If the window is full screen, the aspect ratio only takes
- *  effect once it is made windowed.  If the window is not resizable, this
- *  function does nothing.
- *
- *  The aspect ratio is specified as a numerator and a denominator and both
- *  values must be greater than zero.  For example, the common 16:9 aspect ratio
- *  is specified as 16 and 9, respectively.
- *
- *  If the numerator and denominator is set to `GLFW_DONT_CARE` then the aspect
- *  ratio limit is disabled.
- *
- *  The aspect ratio is applied immediately to a windowed mode window and may
- *  cause it to be resized.
- *
- *  @param[in] window The window to set limits for.
- *  @param[in] numer The numerator of the desired aspect ratio, or
- *  `GLFW_DONT_CARE`.
- *  @param[in] denom The denominator of the desired aspect ratio, or
- *  `GLFW_DONT_CARE`.
- *
- *  @errors Possible errors include @ref GLFW_NOT_INITIALIZED, @ref
- *  GLFW_INVALID_VALUE and @ref GLFW_PLATFORM_ERROR.
- *
- *  @remark If you set size limits and an aspect ratio that conflict, the
- *  results are undefined.
- *
- *  @remark @wayland The aspect ratio will not be applied until the window is
- *  actually resized, either by the user or by the compositor.
- *
- *  @thread_safety This function must only be called from the main thread.
- *
- *  @sa @ref window_sizelimits
- *  @sa @ref glfwSetWindowSizeLimits
- *
- *  @since Added in version 3.2.
- *
- *  @ingroup window
- */
-GLFWAPI void glfwSetWindowAspectRatio(GLFWwindow* window, int numer, int denom);
-
-/*! @brief Sets the size of the content area of the specified window.
- *
- *  This function sets the size, in screen coordinates, of the content area of
- *  the specified window.
- *
- *  For full screen windows, this function updates the resolution of its desired
- *  video mode and switches to the video mode closest to it, without affecting
- *  the window's context.  As the context is unaffected, the bit depths of the
- *  framebuffer remain unchanged.
- *
- *  If you wish to update the refresh rate of the desired video mode in addition
- *  to its resolution, see @ref glfwSetWindowMonitor.
- *
- *  The window manager may put limits on what sizes are allowed.  GLFW cannot
- *  and should not override these limits.
- *
- *  @param[in] window The window to resize.
- *  @param[in] width The desired width, in screen coordinates, of the window
- *  content area.
- *  @param[in] height The desired height, in screen coordinates, of the window
- *  content area.
- *
- *  @errors Possible errors include @ref GLFW_NOT_INITIALIZED and @ref
- *  GLFW_PLATFORM_ERROR.
- *
- *  @remark @wayland A full screen window will not attempt to change the mode,
- *  no matter what the requested size.
- *
- *  @thread_safety This function must only be called from the main thread.
- *
- *  @sa @ref window_size
- *  @sa @ref glfwGetWindowSize
- *  @sa @ref glfwSetWindowMonitor
- *
- *  @since Added in version 1.0.
- *  @glfw3 Added window handle parameter.
- *
- *  @ingroup window
- */
-GLFWAPI void glfwSetWindowSize(GLFWwindow* window, int width, int height);
-
-/*! @brief Retrieves the size of the framebuffer of the specified window.
- *
- *  This function retrieves the size, in pixels, of the framebuffer of the
- *  specified window.  If you wish to retrieve the size of the window in screen
- *  coordinates, see @ref glfwGetWindowSize.
- *
- *  Any or all of the size arguments may be `NULL`.  If an error occurs, all
- *  non-`NULL` size arguments will be set to zero.
- *
- *  @param[in] window The window whose framebuffer to query.
- *  @param[out] width Where to store the width, in pixels, of the framebuffer,
- *  or `NULL`.
- *  @param[out] height Where to store the height, in pixels, of the framebuffer,
- *  or `NULL`.
- *
- *  @errors Possible errors include @ref GLFW_NOT_INITIALIZED and @ref
- *  GLFW_PLATFORM_ERROR.
- *
- *  @thread_safety This function must only be called from the main thread.
- *
- *  @sa @ref window_fbsize
- *  @sa @ref glfwSetFramebufferSizeCallback
- *
- *  @since Added in version 3.0.
- *
- *  @ingroup window
- */
-GLFWAPI void glfwGetFramebufferSize(GLFWwindow* window, int* width, int* height);
-
-/*! @brief Retrieves the size of the frame of the window.
- *
- *  This function retrieves the size, in screen coordinates, of each edge of the
- *  frame of the specified window.  This size includes the title bar, if the
- *  window has one.  The size of the frame may vary depending on the
- *  [window-related hints](@ref window_hints_wnd) used to create it.
- *
- *  Because this function retrieves the size of each window frame edge and not
- *  the offset along a particular coordinate axis, the retrieved values will
- *  always be zero or positive.
- *
- *  Any or all of the size arguments may be `NULL`.  If an error occurs, all
- *  non-`NULL` size arguments will be set to zero.
- *
- *  @param[in] window The window whose frame size to query.
- *  @param[out] left Where to store the size, in screen coordinates, of the left
- *  edge of the window frame, or `NULL`.
- *  @param[out] top Where to store the size, in screen coordinates, of the top
- *  edge of the window frame, or `NULL`.
- *  @param[out] right Where to store the size, in screen coordinates, of the
- *  right edge of the window frame, or `NULL`.
- *  @param[out] bottom Where to store the size, in screen coordinates, of the
- *  bottom edge of the window frame, or `NULL`.
- *
- *  @errors Possible errors include @ref GLFW_NOT_INITIALIZED and @ref
- *  GLFW_PLATFORM_ERROR.
- *
- *  @thread_safety This function must only be called from the main thread.
- *
- *  @sa @ref window_size
- *
- *  @since Added in version 3.1.
- *
- *  @ingroup window
- */
-GLFWAPI void glfwGetWindowFrameSize(GLFWwindow* window, int* left, int* top, int* right, int* bottom);
-
-/*! @brief Retrieves the content scale for the specified window.
- *
- *  This function retrieves the content scale for the specified window.  The
- *  content scale is the ratio between the current DPI and the platform's
- *  default DPI.  This is especially important for text and any UI elements.  If
- *  the pixel dimensions of your UI scaled by this look appropriate on your
- *  machine then it should appear at a reasonable size on other machines
- *  regardless of their DPI and scaling settings.  This relies on the system DPI
- *  and scaling settings being somewhat correct.
- *
- *  On systems where each monitors can have its own content scale, the window
- *  content scale will depend on which monitor the system considers the window
- *  to be on.
- *
- *  @param[in] window The window to query.
- *  @param[out] xscale Where to store the x-axis content scale, or `NULL`.
- *  @param[out] yscale Where to store the y-axis content scale, or `NULL`.
- *
- *  @errors Possible errors include @ref GLFW_NOT_INITIALIZED and @ref
- *  GLFW_PLATFORM_ERROR.
- *
- *  @thread_safety This function must only be called from the main thread.
- *
- *  @sa @ref window_scale
- *  @sa @ref glfwSetWindowContentScaleCallback
- *  @sa @ref glfwGetMonitorContentScale
- *
- *  @since Added in version 3.3.
- *
- *  @ingroup window
- */
-GLFWAPI void glfwGetWindowContentScale(GLFWwindow* window, float* xscale, float* yscale);
-
-/*! @brief Returns the opacity of the whole window.
- *
- *  This function returns the opacity of the window, including any decorations.
- *
- *  The opacity (or alpha) value is a positive finite number between zero and
- *  one, where zero is fully transparent and one is fully opaque.  If the system
- *  does not support whole window transparency, this function always returns one.
- *
- *  The initial opacity value for newly created windows is one.
- *
- *  @param[in] window The window to query.
- *  @return The opacity value of the specified window.
- *
- *  @errors Possible errors include @ref GLFW_NOT_INITIALIZED and @ref
- *  GLFW_PLATFORM_ERROR.
- *
- *  @thread_safety This function must only be called from the main thread.
- *
- *  @sa @ref window_transparency
- *  @sa @ref glfwSetWindowOpacity
- *
- *  @since Added in version 3.3.
- *
- *  @ingroup window
- */
-GLFWAPI float glfwGetWindowOpacity(GLFWwindow* window);
-
-/*! @brief Sets the opacity of the whole window.
- *
- *  This function sets the opacity of the window, including any decorations.
- *
- *  The opacity (or alpha) value is a positive finite number between zero and
- *  one, where zero is fully transparent and one is fully opaque.
- *
- *  The initial opacity value for newly created windows is one.
- *
- *  A window created with framebuffer transparency may not use whole window
- *  transparency.  The results of doing this are undefined.
- *
- *  @param[in] window The window to set the opacity for.
- *  @param[in] opacity The desired opacity of the specified window.
- *
- *  @errors Possible errors include @ref GLFW_NOT_INITIALIZED and @ref
- *  GLFW_PLATFORM_ERROR.
- *
- *  @thread_safety This function must only be called from the main thread.
- *
- *  @sa @ref window_transparency
- *  @sa @ref glfwGetWindowOpacity
- *
- *  @since Added in version 3.3.
- *
- *  @ingroup window
- */
-GLFWAPI void glfwSetWindowOpacity(GLFWwindow* window, float opacity);
-
-/*! @brief Iconifies the specified window.
- *
- *  This function iconifies (minimizes) the specified window if it was
- *  previously restored.  If the window is already iconified, this function does
- *  nothing.
- *
- *  If the specified window is a full screen window, the original monitor
- *  resolution is restored until the window is restored.
- *
- *  @param[in] window The window to iconify.
- *
- *  @errors Possible errors include @ref GLFW_NOT_INITIALIZED and @ref
- *  GLFW_PLATFORM_ERROR.
- *
- *  @remark @wayland There is no concept of iconification in wl_shell, this
- *  function will emit @ref GLFW_PLATFORM_ERROR when using this deprecated
- *  protocol.
- *
- *  @thread_safety This function must only be called from the main thread.
- *
- *  @sa @ref window_iconify
- *  @sa @ref glfwRestoreWindow
- *  @sa @ref glfwMaximizeWindow
- *
- *  @since Added in version 2.1.
- *  @glfw3 Added window handle parameter.
- *
- *  @ingroup window
- */
-GLFWAPI void glfwIconifyWindow(GLFWwindow* window);
-
-/*! @brief Restores the specified window.
- *
- *  This function restores the specified window if it was previously iconified
- *  (minimized) or maximized.  If the window is already restored, this function
- *  does nothing.
- *
- *  If the specified window is a full screen window, the resolution chosen for
- *  the window is restored on the selected monitor.
- *
- *  @param[in] window The window to restore.
- *
- *  @errors Possible errors include @ref GLFW_NOT_INITIALIZED and @ref
- *  GLFW_PLATFORM_ERROR.
- *
- *  @thread_safety This function must only be called from the main thread.
- *
- *  @sa @ref window_iconify
- *  @sa @ref glfwIconifyWindow
- *  @sa @ref glfwMaximizeWindow
- *
- *  @since Added in version 2.1.
- *  @glfw3 Added window handle parameter.
- *
- *  @ingroup window
- */
-GLFWAPI void glfwRestoreWindow(GLFWwindow* window);
-
-/*! @brief Maximizes the specified window.
- *
- *  This function maximizes the specified window if it was previously not
- *  maximized.  If the window is already maximized, this function does nothing.
- *
- *  If the specified window is a full screen window, this function does nothing.
- *
- *  @param[in] window The window to maximize.
- *
- *  @errors Possible errors include @ref GLFW_NOT_INITIALIZED and @ref
- *  GLFW_PLATFORM_ERROR.
- *
- *  @par Thread Safety
- *  This function may only be called from the main thread.
- *
- *  @sa @ref window_iconify
- *  @sa @ref glfwIconifyWindow
- *  @sa @ref glfwRestoreWindow
- *
- *  @since Added in GLFW 3.2.
- *
- *  @ingroup window
- */
-GLFWAPI void glfwMaximizeWindow(GLFWwindow* window);
-
-/*! @brief Makes the specified window visible.
- *
- *  This function makes the specified window visible if it was previously
- *  hidden.  If the window is already visible or is in full screen mode, this
- *  function does nothing.
- *
- *  By default, windowed mode windows are focused when shown
- *  Set the [GLFW_FOCUS_ON_SHOW](@ref GLFW_FOCUS_ON_SHOW_hint) window hint
- *  to change this behavior for all newly created windows, or change the
- *  behavior for an existing window with @ref glfwSetWindowAttrib.
- *
- *  @param[in] window The window to make visible.
- *
- *  @errors Possible errors include @ref GLFW_NOT_INITIALIZED and @ref
- *  GLFW_PLATFORM_ERROR.
- *
- *  @thread_safety This function must only be called from the main thread.
- *
- *  @sa @ref window_hide
- *  @sa @ref glfwHideWindow
- *
- *  @since Added in version 3.0.
- *
- *  @ingroup window
- */
-GLFWAPI void glfwShowWindow(GLFWwindow* window);
-
-/*! @brief Hides the specified window.
- *
- *  This function hides the specified window if it was previously visible.  If
- *  the window is already hidden or is in full screen mode, this function does
- *  nothing.
- *
- *  @param[in] window The window to hide.
- *
- *  @errors Possible errors include @ref GLFW_NOT_INITIALIZED and @ref
- *  GLFW_PLATFORM_ERROR.
- *
- *  @thread_safety This function must only be called from the main thread.
- *
- *  @sa @ref window_hide
- *  @sa @ref glfwShowWindow
- *
- *  @since Added in version 3.0.
- *
- *  @ingroup window
- */
-GLFWAPI void glfwHideWindow(GLFWwindow* window);
-
-/*! @brief Brings the specified window to front and sets input focus.
- *
- *  This function brings the specified window to front and sets input focus.
- *  The window should already be visible and not iconified.
- *
- *  By default, both windowed and full screen mode windows are focused when
- *  initially created.  Set the [GLFW_FOCUSED](@ref GLFW_FOCUSED_hint) to
- *  disable this behavior.
- *
- *  Also by default, windowed mode windows are focused when shown
- *  with @ref glfwShowWindow. Set the
- *  [GLFW_FOCUS_ON_SHOW](@ref GLFW_FOCUS_ON_SHOW_hint) to disable this behavior.
- *
- *  __Do not use this function__ to steal focus from other applications unless
- *  you are certain that is what the user wants.  Focus stealing can be
- *  extremely disruptive.
- *
- *  For a less disruptive way of getting the user's attention, see
- *  [attention requests](@ref window_attention).
- *
- *  @param[in] window The window to give input focus.
- *
- *  @errors Possible errors include @ref GLFW_NOT_INITIALIZED and @ref
- *  GLFW_PLATFORM_ERROR.
- *
- *  @remark @wayland It is not possible for an application to bring its windows
- *  to front, this function will always emit @ref GLFW_PLATFORM_ERROR.
- *
- *  @thread_safety This function must only be called from the main thread.
- *
- *  @sa @ref window_focus
- *  @sa @ref window_attention
- *
- *  @since Added in version 3.2.
- *
- *  @ingroup window
- */
-GLFWAPI void glfwFocusWindow(GLFWwindow* window);
-
-/*! @brief Requests user attention to the specified window.
- *
- *  This function requests user attention to the specified window.  On
- *  platforms where this is not supported, attention is requested to the
- *  application as a whole.
- *
- *  Once the user has given attention, usually by focusing the window or
- *  application, the system will end the request automatically.
- *
- *  @param[in] window The window to request attention to.
- *
- *  @errors Possible errors include @ref GLFW_NOT_INITIALIZED and @ref
- *  GLFW_PLATFORM_ERROR.
- *
- *  @remark @macos Attention is requested to the application as a whole, not the
- *  specific window.
- *
- *  @thread_safety This function must only be called from the main thread.
- *
- *  @sa @ref window_attention
- *
- *  @since Added in version 3.3.
- *
- *  @ingroup window
- */
-GLFWAPI void glfwRequestWindowAttention(GLFWwindow* window);
-
-/*! @brief Returns the monitor that the window uses for full screen mode.
- *
- *  This function returns the handle of the monitor that the specified window is
- *  in full screen on.
- *
- *  @param[in] window The window to query.
- *  @return The monitor, or `NULL` if the window is in windowed mode or an
- *  [error](@ref error_handling) occurred.
- *
- *  @errors Possible errors include @ref GLFW_NOT_INITIALIZED.
- *
- *  @thread_safety This function must only be called from the main thread.
- *
- *  @sa @ref window_monitor
- *  @sa @ref glfwSetWindowMonitor
- *
- *  @since Added in version 3.0.
- *
- *  @ingroup window
- */
-GLFWAPI GLFWmonitor* glfwGetWindowMonitor(GLFWwindow* window);
-
-/*! @brief Sets the mode, monitor, video mode and placement of a window.
- *
- *  This function sets the monitor that the window uses for full screen mode or,
- *  if the monitor is `NULL`, makes it windowed mode.
- *
- *  When setting a monitor, this function updates the width, height and refresh
- *  rate of the desired video mode and switches to the video mode closest to it.
- *  The window position is ignored when setting a monitor.
- *
- *  When the monitor is `NULL`, the position, width and height are used to
- *  place the window content area.  The refresh rate is ignored when no monitor
- *  is specified.
- *
- *  If you only wish to update the resolution of a full screen window or the
- *  size of a windowed mode window, see @ref glfwSetWindowSize.
- *
- *  When a window transitions from full screen to windowed mode, this function
- *  restores any previous window settings such as whether it is decorated,
- *  floating, resizable, has size or aspect ratio limits, etc.
- *
- *  @param[in] window The window whose monitor, size or video mode to set.
- *  @param[in] monitor The desired monitor, or `NULL` to set windowed mode.
- *  @param[in] xpos The desired x-coordinate of the upper-left corner of the
- *  content area.
- *  @param[in] ypos The desired y-coordinate of the upper-left corner of the
- *  content area.
- *  @param[in] width The desired with, in screen coordinates, of the content
- *  area or video mode.
- *  @param[in] height The desired height, in screen coordinates, of the content
- *  area or video mode.
- *  @param[in] refreshRate The desired refresh rate, in Hz, of the video mode,
- *  or `GLFW_DONT_CARE`.
- *
- *  @errors Possible errors include @ref GLFW_NOT_INITIALIZED and @ref
- *  GLFW_PLATFORM_ERROR.
- *
- *  @remark The OpenGL or OpenGL ES context will not be destroyed or otherwise
- *  affected by any resizing or mode switching, although you may need to update
- *  your viewport if the framebuffer size has changed.
- *
- *  @remark @wayland The desired window position is ignored, as there is no way
- *  for an application to set this property.
- *
- *  @remark @wayland Setting the window to full screen will not attempt to
- *  change the mode, no matter what the requested size or refresh rate.
- *
- *  @thread_safety This function must only be called from the main thread.
- *
- *  @sa @ref window_monitor
- *  @sa @ref window_full_screen
- *  @sa @ref glfwGetWindowMonitor
- *  @sa @ref glfwSetWindowSize
- *
- *  @since Added in version 3.2.
- *
- *  @ingroup window
- */
-GLFWAPI void glfwSetWindowMonitor(GLFWwindow* window, GLFWmonitor* monitor, int xpos, int ypos, int width, int height, int refreshRate);
-
-/*! @brief Returns an attribute of the specified window.
- *
- *  This function returns the value of an attribute of the specified window or
- *  its OpenGL or OpenGL ES context.
- *
- *  @param[in] window The window to query.
- *  @param[in] attrib The [window attribute](@ref window_attribs) whose value to
- *  return.
- *  @return The value of the attribute, or zero if an
- *  [error](@ref error_handling) occurred.
- *
- *  @errors Possible errors include @ref GLFW_NOT_INITIALIZED, @ref
- *  GLFW_INVALID_ENUM and @ref GLFW_PLATFORM_ERROR.
- *
- *  @remark Framebuffer related hints are not window attributes.  See @ref
- *  window_attribs_fb for more information.
- *
- *  @remark Zero is a valid value for many window and context related
- *  attributes so you cannot use a return value of zero as an indication of
- *  errors.  However, this function should not fail as long as it is passed
- *  valid arguments and the library has been [initialized](@ref intro_init).
- *
- *  @thread_safety This function must only be called from the main thread.
- *
- *  @sa @ref window_attribs
- *  @sa @ref glfwSetWindowAttrib
- *
- *  @since Added in version 3.0.  Replaces `glfwGetWindowParam` and
- *  `glfwGetGLVersion`.
- *
- *  @ingroup window
- */
-GLFWAPI int glfwGetWindowAttrib(GLFWwindow* window, int attrib);
-
-/*! @brief Sets an attribute of the specified window.
- *
- *  This function sets the value of an attribute of the specified window.
- *
- *  The supported attributes are [GLFW_DECORATED](@ref GLFW_DECORATED_attrib),
- *  [GLFW_RESIZABLE](@ref GLFW_RESIZABLE_attrib),
- *  [GLFW_FLOATING](@ref GLFW_FLOATING_attrib),
- *  [GLFW_AUTO_ICONIFY](@ref GLFW_AUTO_ICONIFY_attrib) and
- *  [GLFW_FOCUS_ON_SHOW](@ref GLFW_FOCUS_ON_SHOW_attrib).
- *
- *  Some of these attributes are ignored for full screen windows.  The new
- *  value will take effect if the window is later made windowed.
- *
- *  Some of these attributes are ignored for windowed mode windows.  The new
- *  value will take effect if the window is later made full screen.
- *
- *  @param[in] window The window to set the attribute for.
- *  @param[in] attrib A supported window attribute.
- *  @param[in] value `GLFW_TRUE` or `GLFW_FALSE`.
- *
- *  @errors Possible errors include @ref GLFW_NOT_INITIALIZED, @ref
- *  GLFW_INVALID_ENUM, @ref GLFW_INVALID_VALUE and @ref GLFW_PLATFORM_ERROR.
- *
- *  @remark Calling @ref glfwGetWindowAttrib will always return the latest
- *  value, even if that value is ignored by the current mode of the window.
- *
- *  @thread_safety This function must only be called from the main thread.
- *
- *  @sa @ref window_attribs
- *  @sa @ref glfwGetWindowAttrib
- *
- *  @since Added in version 3.3.
- *
- *  @ingroup window
- */
-GLFWAPI void glfwSetWindowAttrib(GLFWwindow* window, int attrib, int value);
-
-/*! @brief Sets the user pointer of the specified window.
- *
- *  This function sets the user-defined pointer of the specified window.  The
- *  current value is retained until the window is destroyed.  The initial value
- *  is `NULL`.
- *
- *  @param[in] window The window whose pointer to set.
- *  @param[in] pointer The new value.
- *
- *  @errors Possible errors include @ref GLFW_NOT_INITIALIZED.
- *
- *  @thread_safety This function may be called from any thread.  Access is not
- *  synchronized.
- *
- *  @sa @ref window_userptr
- *  @sa @ref glfwGetWindowUserPointer
- *
- *  @since Added in version 3.0.
- *
- *  @ingroup window
- */
-GLFWAPI void glfwSetWindowUserPointer(GLFWwindow* window, void* pointer);
-
-/*! @brief Returns the user pointer of the specified window.
- *
- *  This function returns the current value of the user-defined pointer of the
- *  specified window.  The initial value is `NULL`.
- *
- *  @param[in] window The window whose pointer to return.
- *
- *  @errors Possible errors include @ref GLFW_NOT_INITIALIZED.
- *
- *  @thread_safety This function may be called from any thread.  Access is not
- *  synchronized.
- *
- *  @sa @ref window_userptr
- *  @sa @ref glfwSetWindowUserPointer
- *
- *  @since Added in version 3.0.
- *
- *  @ingroup window
- */
-GLFWAPI void* glfwGetWindowUserPointer(GLFWwindow* window);
-
-/*! @brief Sets the position callback for the specified window.
- *
- *  This function sets the position callback of the specified window, which is
- *  called when the window is moved.  The callback is provided with the
- *  position, in screen coordinates, of the upper-left corner of the content
- *  area of the window.
- *
- *  @param[in] window The window whose callback to set.
- *  @param[in] cbfun The new callback, or `NULL` to remove the currently set
- *  callback.
- *  @return The previously set callback, or `NULL` if no callback was set or the
- *  library had not been [initialized](@ref intro_init).
- *
- *  @errors Possible errors include @ref GLFW_NOT_INITIALIZED.
- *
- *  @remark @wayland This callback will never be called, as there is no way for
- *  an application to know its global position.
- *
- *  @thread_safety This function must only be called from the main thread.
- *
- *  @sa @ref window_pos
- *
- *  @since Added in version 3.0.
- *
- *  @ingroup window
- */
-GLFWAPI GLFWwindowposfun glfwSetWindowPosCallback(GLFWwindow* window, GLFWwindowposfun cbfun);
-
-/*! @brief Sets the size callback for the specified window.
- *
- *  This function sets the size callback of the specified window, which is
- *  called when the window is resized.  The callback is provided with the size,
- *  in screen coordinates, of the content area of the window.
- *
- *  @param[in] window The window whose callback to set.
- *  @param[in] cbfun The new callback, or `NULL` to remove the currently set
- *  callback.
- *  @return The previously set callback, or `NULL` if no callback was set or the
- *  library had not been [initialized](@ref intro_init).
- *
- *  @errors Possible errors include @ref GLFW_NOT_INITIALIZED.
- *
- *  @thread_safety This function must only be called from the main thread.
- *
- *  @sa @ref window_size
- *
- *  @since Added in version 1.0.
- *  @glfw3 Added window handle parameter and return value.
- *
- *  @ingroup window
- */
-GLFWAPI GLFWwindowsizefun glfwSetWindowSizeCallback(GLFWwindow* window, GLFWwindowsizefun cbfun);
-
-/*! @brief Sets the close callback for the specified window.
- *
- *  This function sets the close callback of the specified window, which is
- *  called when the user attempts to close the window, for example by clicking
- *  the close widget in the title bar.
- *
- *  The close flag is set before this callback is called, but you can modify it
- *  at any time with @ref glfwSetWindowShouldClose.
- *
- *  The close callback is not triggered by @ref glfwDestroyWindow.
- *
- *  @param[in] window The window whose callback to set.
- *  @param[in] cbfun The new callback, or `NULL` to remove the currently set
- *  callback.
- *  @return The previously set callback, or `NULL` if no callback was set or the
- *  library had not been [initialized](@ref intro_init).
- *
- *  @errors Possible errors include @ref GLFW_NOT_INITIALIZED.
- *
- *  @remark @macos Selecting Quit from the application menu will trigger the
- *  close callback for all windows.
- *
- *  @thread_safety This function must only be called from the main thread.
- *
- *  @sa @ref window_close
- *
- *  @since Added in version 2.5.
- *  @glfw3 Added window handle parameter and return value.
- *
- *  @ingroup window
- */
-GLFWAPI GLFWwindowclosefun glfwSetWindowCloseCallback(GLFWwindow* window, GLFWwindowclosefun cbfun);
-
-/*! @brief Sets the refresh callback for the specified window.
- *
- *  This function sets the refresh callback of the specified window, which is
- *  called when the content area of the window needs to be redrawn, for example
- *  if the window has been exposed after having been covered by another window.
- *
- *  On compositing window systems such as Aero, Compiz, Aqua or Wayland, where
- *  the window contents are saved off-screen, this callback may be called only
- *  very infrequently or never at all.
- *
- *  @param[in] window The window whose callback to set.
- *  @param[in] cbfun The new callback, or `NULL` to remove the currently set
- *  callback.
- *  @return The previously set callback, or `NULL` if no callback was set or the
- *  library had not been [initialized](@ref intro_init).
- *
- *  @errors Possible errors include @ref GLFW_NOT_INITIALIZED.
- *
- *  @thread_safety This function must only be called from the main thread.
- *
- *  @sa @ref window_refresh
- *
- *  @since Added in version 2.5.
- *  @glfw3 Added window handle parameter and return value.
- *
- *  @ingroup window
- */
-GLFWAPI GLFWwindowrefreshfun glfwSetWindowRefreshCallback(GLFWwindow* window, GLFWwindowrefreshfun cbfun);
-
-/*! @brief Sets the focus callback for the specified window.
- *
- *  This function sets the focus callback of the specified window, which is
- *  called when the window gains or loses input focus.
- *
- *  After the focus callback is called for a window that lost input focus,
- *  synthetic key and mouse button release events will be generated for all such
- *  that had been pressed.  For more information, see @ref glfwSetKeyCallback
- *  and @ref glfwSetMouseButtonCallback.
- *
- *  @param[in] window The window whose callback to set.
- *  @param[in] cbfun The new callback, or `NULL` to remove the currently set
- *  callback.
- *  @return The previously set callback, or `NULL` if no callback was set or the
- *  library had not been [initialized](@ref intro_init).
- *
- *  @errors Possible errors include @ref GLFW_NOT_INITIALIZED.
- *
- *  @thread_safety This function must only be called from the main thread.
- *
- *  @sa @ref window_focus
- *
- *  @since Added in version 3.0.
- *
- *  @ingroup window
- */
-GLFWAPI GLFWwindowfocusfun glfwSetWindowFocusCallback(GLFWwindow* window, GLFWwindowfocusfun cbfun);
-
-/*! @brief Sets the iconify callback for the specified window.
- *
- *  This function sets the iconification callback of the specified window, which
- *  is called when the window is iconified or restored.
- *
- *  @param[in] window The window whose callback to set.
- *  @param[in] cbfun The new callback, or `NULL` to remove the currently set
- *  callback.
- *  @return The previously set callback, or `NULL` if no callback was set or the
- *  library had not been [initialized](@ref intro_init).
- *
- *  @errors Possible errors include @ref GLFW_NOT_INITIALIZED.
- *
- *  @remark @wayland The wl_shell protocol has no concept of iconification,
- *  this callback will never be called when using this deprecated protocol.
- *
- *  @thread_safety This function must only be called from the main thread.
- *
- *  @sa @ref window_iconify
- *
- *  @since Added in version 3.0.
- *
- *  @ingroup window
- */
-GLFWAPI GLFWwindowiconifyfun glfwSetWindowIconifyCallback(GLFWwindow* window, GLFWwindowiconifyfun cbfun);
-
-/*! @brief Sets the maximize callback for the specified window.
- *
- *  This function sets the maximization callback of the specified window, which
- *  is called when the window is maximized or restored.
- *
- *  @param[in] window The window whose callback to set.
- *  @param[in] cbfun The new callback, or `NULL` to remove the currently set
- *  callback.
- *  @return The previously set callback, or `NULL` if no callback was set or the
- *  library had not been [initialized](@ref intro_init).
- *
- *  @errors Possible errors include @ref GLFW_NOT_INITIALIZED.
- *
- *  @thread_safety This function must only be called from the main thread.
- *
- *  @sa @ref window_maximize
- *
- *  @since Added in version 3.3.
- *
- *  @ingroup window
- */
-GLFWAPI GLFWwindowmaximizefun glfwSetWindowMaximizeCallback(GLFWwindow* window, GLFWwindowmaximizefun cbfun);
-
-/*! @brief Sets the framebuffer resize callback for the specified window.
- *
- *  This function sets the framebuffer resize callback of the specified window,
- *  which is called when the framebuffer of the specified window is resized.
- *
- *  @param[in] window The window whose callback to set.
- *  @param[in] cbfun The new callback, or `NULL` to remove the currently set
- *  callback.
- *  @return The previously set callback, or `NULL` if no callback was set or the
- *  library had not been [initialized](@ref intro_init).
- *
- *  @errors Possible errors include @ref GLFW_NOT_INITIALIZED.
- *
- *  @thread_safety This function must only be called from the main thread.
- *
- *  @sa @ref window_fbsize
- *
- *  @since Added in version 3.0.
- *
- *  @ingroup window
- */
-GLFWAPI GLFWframebuffersizefun glfwSetFramebufferSizeCallback(GLFWwindow* window, GLFWframebuffersizefun cbfun);
-
-/*! @brief Sets the window content scale callback for the specified window.
- *
- *  This function sets the window content scale callback of the specified window,
- *  which is called when the content scale of the specified window changes.
- *
- *  @param[in] window The window whose callback to set.
- *  @param[in] cbfun The new callback, or `NULL` to remove the currently set
- *  callback.
- *  @return The previously set callback, or `NULL` if no callback was set or the
- *  library had not been [initialized](@ref intro_init).
- *
- *  @errors Possible errors include @ref GLFW_NOT_INITIALIZED.
- *
- *  @thread_safety This function must only be called from the main thread.
- *
- *  @sa @ref window_scale
- *  @sa @ref glfwGetWindowContentScale
- *
- *  @since Added in version 3.3.
- *
- *  @ingroup window
- */
-GLFWAPI GLFWwindowcontentscalefun glfwSetWindowContentScaleCallback(GLFWwindow* window, GLFWwindowcontentscalefun cbfun);
-
-/*! @brief Processes all pending events.
- *
- *  This function processes only those events that are already in the event
- *  queue and then returns immediately.  Processing events will cause the window
- *  and input callbacks associated with those events to be called.
- *
- *  On some platforms, a window move, resize or menu operation will cause event
- *  processing to block.  This is due to how event processing is designed on
- *  those platforms.  You can use the
- *  [window refresh callback](@ref window_refresh) to redraw the contents of
- *  your window when necessary during such operations.
- *
- *  Do not assume that callbacks you set will _only_ be called in response to
- *  event processing functions like this one.  While it is necessary to poll for
- *  events, window systems that require GLFW to register callbacks of its own
- *  can pass events to GLFW in response to many window system function calls.
- *  GLFW will pass those events on to the application callbacks before
- *  returning.
- *
- *  Event processing is not required for joystick input to work.
- *
- *  @errors Possible errors include @ref GLFW_NOT_INITIALIZED and @ref
- *  GLFW_PLATFORM_ERROR.
- *
- *  @reentrancy This function must not be called from a callback.
- *
- *  @thread_safety This function must only be called from the main thread.
- *
- *  @sa @ref events
- *  @sa @ref glfwWaitEvents
- *  @sa @ref glfwWaitEventsTimeout
- *
- *  @since Added in version 1.0.
- *
- *  @ingroup window
- */
-GLFWAPI void glfwPollEvents(void);
-
-/*! @brief Waits until events are queued and processes them.
- *
- *  This function puts the calling thread to sleep until at least one event is
- *  available in the event queue.  Once one or more events are available,
- *  it behaves exactly like @ref glfwPollEvents, i.e. the events in the queue
- *  are processed and the function then returns immediately.  Processing events
- *  will cause the window and input callbacks associated with those events to be
- *  called.
- *
- *  Since not all events are associated with callbacks, this function may return
- *  without a callback having been called even if you are monitoring all
- *  callbacks.
- *
- *  On some platforms, a window move, resize or menu operation will cause event
- *  processing to block.  This is due to how event processing is designed on
- *  those platforms.  You can use the
- *  [window refresh callback](@ref window_refresh) to redraw the contents of
- *  your window when necessary during such operations.
- *
- *  Do not assume that callbacks you set will _only_ be called in response to
- *  event processing functions like this one.  While it is necessary to poll for
- *  events, window systems that require GLFW to register callbacks of its own
- *  can pass events to GLFW in response to many window system function calls.
- *  GLFW will pass those events on to the application callbacks before
- *  returning.
- *
- *  Event processing is not required for joystick input to work.
- *
- *  @errors Possible errors include @ref GLFW_NOT_INITIALIZED and @ref
- *  GLFW_PLATFORM_ERROR.
- *
- *  @reentrancy This function must not be called from a callback.
- *
- *  @thread_safety This function must only be called from the main thread.
- *
- *  @sa @ref events
- *  @sa @ref glfwPollEvents
- *  @sa @ref glfwWaitEventsTimeout
- *
- *  @since Added in version 2.5.
- *
- *  @ingroup window
- */
-GLFWAPI void glfwWaitEvents(void);
-
-/*! @brief Waits with timeout until events are queued and processes them.
- *
- *  This function puts the calling thread to sleep until at least one event is
- *  available in the event queue, or until the specified timeout is reached.  If
- *  one or more events are available, it behaves exactly like @ref
- *  glfwPollEvents, i.e. the events in the queue are processed and the function
- *  then returns immediately.  Processing events will cause the window and input
- *  callbacks associated with those events to be called.
- *
- *  The timeout value must be a positive finite number.
- *
- *  Since not all events are associated with callbacks, this function may return
- *  without a callback having been called even if you are monitoring all
- *  callbacks.
- *
- *  On some platforms, a window move, resize or menu operation will cause event
- *  processing to block.  This is due to how event processing is designed on
- *  those platforms.  You can use the
- *  [window refresh callback](@ref window_refresh) to redraw the contents of
- *  your window when necessary during such operations.
- *
- *  Do not assume that callbacks you set will _only_ be called in response to
- *  event processing functions like this one.  While it is necessary to poll for
- *  events, window systems that require GLFW to register callbacks of its own
- *  can pass events to GLFW in response to many window system function calls.
- *  GLFW will pass those events on to the application callbacks before
- *  returning.
- *
- *  Event processing is not required for joystick input to work.
- *
- *  @param[in] timeout The maximum amount of time, in seconds, to wait.
- *
- *  @errors Possible errors include @ref GLFW_NOT_INITIALIZED, @ref
- *  GLFW_INVALID_VALUE and @ref GLFW_PLATFORM_ERROR.
- *
- *  @reentrancy This function must not be called from a callback.
- *
- *  @thread_safety This function must only be called from the main thread.
- *
- *  @sa @ref events
- *  @sa @ref glfwPollEvents
- *  @sa @ref glfwWaitEvents
- *
- *  @since Added in version 3.2.
- *
- *  @ingroup window
- */
-GLFWAPI void glfwWaitEventsTimeout(double timeout);
-
-/*! @brief Posts an empty event to the event queue.
- *
- *  This function posts an empty event from the current thread to the event
- *  queue, causing @ref glfwWaitEvents or @ref glfwWaitEventsTimeout to return.
- *
- *  @errors Possible errors include @ref GLFW_NOT_INITIALIZED and @ref
- *  GLFW_PLATFORM_ERROR.
- *
- *  @thread_safety This function may be called from any thread.
- *
- *  @sa @ref events
- *  @sa @ref glfwWaitEvents
- *  @sa @ref glfwWaitEventsTimeout
- *
- *  @since Added in version 3.1.
- *
- *  @ingroup window
- */
-GLFWAPI void glfwPostEmptyEvent(void);
-
-/*! @brief Returns the value of an input option for the specified window.
- *
- *  This function returns the value of an input option for the specified window.
- *  The mode must be one of @ref GLFW_CURSOR, @ref GLFW_STICKY_KEYS,
- *  @ref GLFW_STICKY_MOUSE_BUTTONS, @ref GLFW_LOCK_KEY_MODS or
- *  @ref GLFW_RAW_MOUSE_MOTION.
- *
- *  @param[in] window The window to query.
- *  @param[in] mode One of `GLFW_CURSOR`, `GLFW_STICKY_KEYS`,
- *  `GLFW_STICKY_MOUSE_BUTTONS`, `GLFW_LOCK_KEY_MODS` or
- *  `GLFW_RAW_MOUSE_MOTION`.
- *
- *  @errors Possible errors include @ref GLFW_NOT_INITIALIZED and @ref
- *  GLFW_INVALID_ENUM.
- *
- *  @thread_safety This function must only be called from the main thread.
- *
- *  @sa @ref glfwSetInputMode
- *
- *  @since Added in version 3.0.
- *
- *  @ingroup input
- */
-GLFWAPI int glfwGetInputMode(GLFWwindow* window, int mode);
-
-/*! @brief Sets an input option for the specified window.
- *
- *  This function sets an input mode option for the specified window.  The mode
- *  must be one of @ref GLFW_CURSOR, @ref GLFW_STICKY_KEYS,
- *  @ref GLFW_STICKY_MOUSE_BUTTONS, @ref GLFW_LOCK_KEY_MODS or
- *  @ref GLFW_RAW_MOUSE_MOTION.
- *
- *  If the mode is `GLFW_CURSOR`, the value must be one of the following cursor
- *  modes:
- *  - `GLFW_CURSOR_NORMAL` makes the cursor visible and behaving normally.
- *  - `GLFW_CURSOR_HIDDEN` makes the cursor invisible when it is over the
- *    content area of the window but does not restrict the cursor from leaving.
- *  - `GLFW_CURSOR_DISABLED` hides and grabs the cursor, providing virtual
- *    and unlimited cursor movement.  This is useful for implementing for
- *    example 3D camera controls.
- *
- *  If the mode is `GLFW_STICKY_KEYS`, the value must be either `GLFW_TRUE` to
- *  enable sticky keys, or `GLFW_FALSE` to disable it.  If sticky keys are
- *  enabled, a key press will ensure that @ref glfwGetKey returns `GLFW_PRESS`
- *  the next time it is called even if the key had been released before the
- *  call.  This is useful when you are only interested in whether keys have been
- *  pressed but not when or in which order.
- *
- *  If the mode is `GLFW_STICKY_MOUSE_BUTTONS`, the value must be either
- *  `GLFW_TRUE` to enable sticky mouse buttons, or `GLFW_FALSE` to disable it.
- *  If sticky mouse buttons are enabled, a mouse button press will ensure that
- *  @ref glfwGetMouseButton returns `GLFW_PRESS` the next time it is called even
- *  if the mouse button had been released before the call.  This is useful when
- *  you are only interested in whether mouse buttons have been pressed but not
- *  when or in which order.
- *
- *  If the mode is `GLFW_LOCK_KEY_MODS`, the value must be either `GLFW_TRUE` to
- *  enable lock key modifier bits, or `GLFW_FALSE` to disable them.  If enabled,
- *  callbacks that receive modifier bits will also have the @ref
- *  GLFW_MOD_CAPS_LOCK bit set when the event was generated with Caps Lock on,
- *  and the @ref GLFW_MOD_NUM_LOCK bit when Num Lock was on.
- *
- *  If the mode is `GLFW_RAW_MOUSE_MOTION`, the value must be either `GLFW_TRUE`
- *  to enable raw (unscaled and unaccelerated) mouse motion when the cursor is
- *  disabled, or `GLFW_FALSE` to disable it.  If raw motion is not supported,
- *  attempting to set this will emit @ref GLFW_PLATFORM_ERROR.  Call @ref
- *  glfwRawMouseMotionSupported to check for support.
- *
- *  @param[in] window The window whose input mode to set.
- *  @param[in] mode One of `GLFW_CURSOR`, `GLFW_STICKY_KEYS`,
- *  `GLFW_STICKY_MOUSE_BUTTONS`, `GLFW_LOCK_KEY_MODS` or
- *  `GLFW_RAW_MOUSE_MOTION`.
- *  @param[in] value The new value of the specified input mode.
- *
- *  @errors Possible errors include @ref GLFW_NOT_INITIALIZED, @ref
- *  GLFW_INVALID_ENUM and @ref GLFW_PLATFORM_ERROR.
- *
- *  @thread_safety This function must only be called from the main thread.
- *
- *  @sa @ref glfwGetInputMode
- *
- *  @since Added in version 3.0.  Replaces `glfwEnable` and `glfwDisable`.
- *
- *  @ingroup input
- */
-GLFWAPI void glfwSetInputMode(GLFWwindow* window, int mode, int value);
-
-/*! @brief Returns whether raw mouse motion is supported.
- *
- *  This function returns whether raw mouse motion is supported on the current
- *  system.  This status does not change after GLFW has been initialized so you
- *  only need to check this once.  If you attempt to enable raw motion on
- *  a system that does not support it, @ref GLFW_PLATFORM_ERROR will be emitted.
- *
- *  Raw mouse motion is closer to the actual motion of the mouse across
- *  a surface.  It is not affected by the scaling and acceleration applied to
- *  the motion of the desktop cursor.  That processing is suitable for a cursor
- *  while raw motion is better for controlling for example a 3D camera.  Because
- *  of this, raw mouse motion is only provided when the cursor is disabled.
- *
- *  @return `GLFW_TRUE` if raw mouse motion is supported on the current machine,
- *  or `GLFW_FALSE` otherwise.
- *
- *  @errors Possible errors include @ref GLFW_NOT_INITIALIZED.
- *
- *  @thread_safety This function must only be called from the main thread.
- *
- *  @sa @ref raw_mouse_motion
- *  @sa @ref glfwSetInputMode
- *
- *  @since Added in version 3.3.
- *
- *  @ingroup input
- */
-GLFWAPI int glfwRawMouseMotionSupported(void);
-
-/*! @brief Returns the layout-specific name of the specified printable key.
- *
- *  This function returns the name of the specified printable key, encoded as
- *  UTF-8.  This is typically the character that key would produce without any
- *  modifier keys, intended for displaying key bindings to the user.  For dead
- *  keys, it is typically the diacritic it would add to a character.
- *
- *  __Do not use this function__ for [text input](@ref input_char).  You will
- *  break text input for many languages even if it happens to work for yours.
- *
- *  If the key is `GLFW_KEY_UNKNOWN`, the scancode is used to identify the key,
- *  otherwise the scancode is ignored.  If you specify a non-printable key, or
- *  `GLFW_KEY_UNKNOWN` and a scancode that maps to a non-printable key, this
- *  function returns `NULL` but does not emit an error.
- *
- *  This behavior allows you to always pass in the arguments in the
- *  [key callback](@ref input_key) without modification.
- *
- *  The printable keys are:
- *  - `GLFW_KEY_APOSTROPHE`
- *  - `GLFW_KEY_COMMA`
- *  - `GLFW_KEY_MINUS`
- *  - `GLFW_KEY_PERIOD`
- *  - `GLFW_KEY_SLASH`
- *  - `GLFW_KEY_SEMICOLON`
- *  - `GLFW_KEY_EQUAL`
- *  - `GLFW_KEY_LEFT_BRACKET`
- *  - `GLFW_KEY_RIGHT_BRACKET`
- *  - `GLFW_KEY_BACKSLASH`
- *  - `GLFW_KEY_WORLD_1`
- *  - `GLFW_KEY_WORLD_2`
- *  - `GLFW_KEY_0` to `GLFW_KEY_9`
- *  - `GLFW_KEY_A` to `GLFW_KEY_Z`
- *  - `GLFW_KEY_KP_0` to `GLFW_KEY_KP_9`
- *  - `GLFW_KEY_KP_DECIMAL`
- *  - `GLFW_KEY_KP_DIVIDE`
- *  - `GLFW_KEY_KP_MULTIPLY`
- *  - `GLFW_KEY_KP_SUBTRACT`
- *  - `GLFW_KEY_KP_ADD`
- *  - `GLFW_KEY_KP_EQUAL`
- *
- *  Names for printable keys depend on keyboard layout, while names for
- *  non-printable keys are the same across layouts but depend on the application
- *  language and should be localized along with other user interface text.
- *
- *  @param[in] key The key to query, or `GLFW_KEY_UNKNOWN`.
- *  @param[in] scancode The scancode of the key to query.
- *  @return The UTF-8 encoded, layout-specific name of the key, or `NULL`.
- *
- *  @errors Possible errors include @ref GLFW_NOT_INITIALIZED and @ref
- *  GLFW_PLATFORM_ERROR.
- *
- *  @pointer_lifetime The returned string is allocated and freed by GLFW.  You
- *  should not free it yourself.  It is valid until the next call to @ref
- *  glfwGetKeyName, or until the library is terminated.
- *
- *  @thread_safety This function must only be called from the main thread.
- *
- *  @sa @ref input_key_name
- *
- *  @since Added in version 3.2.
- *
- *  @ingroup input
- */
-GLFWAPI const char* glfwGetKeyName(int key, int scancode);
-
-/*! @brief Returns the platform-specific scancode of the specified key.
- *
- *  This function returns the platform-specific scancode of the specified key.
- *
- *  If the key is `GLFW_KEY_UNKNOWN` or does not exist on the keyboard this
- *  method will return `-1`.
- *
- *  @param[in] key Any [named key](@ref keys).
- *  @return The platform-specific scancode for the key, or `-1` if an
- *  [error](@ref error_handling) occurred.
- *
- *  @errors Possible errors include @ref GLFW_NOT_INITIALIZED, @ref
- *  GLFW_INVALID_ENUM and @ref GLFW_PLATFORM_ERROR.
- *
- *  @thread_safety This function may be called from any thread.
- *
- *  @sa @ref input_key
- *
- *  @since Added in version 3.3.
- *
- *  @ingroup input
- */
-GLFWAPI int glfwGetKeyScancode(int key);
-
-/*! @brief Returns the last reported state of a keyboard key for the specified
- *  window.
- *
- *  This function returns the last state reported for the specified key to the
- *  specified window.  The returned state is one of `GLFW_PRESS` or
- *  `GLFW_RELEASE`.  The higher-level action `GLFW_REPEAT` is only reported to
- *  the key callback.
- *
- *  If the @ref GLFW_STICKY_KEYS input mode is enabled, this function returns
- *  `GLFW_PRESS` the first time you call it for a key that was pressed, even if
- *  that key has already been released.
- *
- *  The key functions deal with physical keys, with [key tokens](@ref keys)
- *  named after their use on the standard US keyboard layout.  If you want to
- *  input text, use the Unicode character callback instead.
- *
- *  The [modifier key bit masks](@ref mods) are not key tokens and cannot be
- *  used with this function.
- *
- *  __Do not use this function__ to implement [text input](@ref input_char).
- *
- *  @param[in] window The desired window.
- *  @param[in] key The desired [keyboard key](@ref keys).  `GLFW_KEY_UNKNOWN` is
- *  not a valid key for this function.
- *  @return One of `GLFW_PRESS` or `GLFW_RELEASE`.
- *
- *  @errors Possible errors include @ref GLFW_NOT_INITIALIZED and @ref
- *  GLFW_INVALID_ENUM.
- *
- *  @thread_safety This function must only be called from the main thread.
- *
- *  @sa @ref input_key
- *
- *  @since Added in version 1.0.
- *  @glfw3 Added window handle parameter.
- *
- *  @ingroup input
- */
-GLFWAPI int glfwGetKey(GLFWwindow* window, int key);
-
-/*! @brief Returns the last reported state of a mouse button for the specified
- *  window.
- *
- *  This function returns the last state reported for the specified mouse button
- *  to the specified window.  The returned state is one of `GLFW_PRESS` or
- *  `GLFW_RELEASE`.
- *
- *  If the @ref GLFW_STICKY_MOUSE_BUTTONS input mode is enabled, this function
  *  returns `GLFW_PRESS` the first time you call it for a mouse button that was
  *  pressed, even if that mouse button has already been released.
  *
@@ -11174,4 +5634,3 @@
 #endif
 
 #endif /* _glfw3_h_ */
->>>>>>> 468adaa7
