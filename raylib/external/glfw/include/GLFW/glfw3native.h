<<<<<<< HEAD
/*************************************************************************
 * GLFW 3.3 - www.glfw.org
 * A library for OpenGL, window and input
 *------------------------------------------------------------------------
 * Copyright (c) 2002-2006 Marcus Geelnard
 * Copyright (c) 2006-2016 Camilla Löwy <elmindreda@glfw.org>
 *
 * This software is provided 'as-is', without any express or implied
 * warranty. In no event will the authors be held liable for any damages
 * arising from the use of this software.
 *
 * Permission is granted to anyone to use this software for any purpose,
 * including commercial applications, and to alter it and redistribute it
 * freely, subject to the following restrictions:
 *
 * 1. The origin of this software must not be misrepresented; you must not
 *    claim that you wrote the original software. If you use this software
 *    in a product, an acknowledgment in the product documentation would
 *    be appreciated but is not required.
 *
 * 2. Altered source versions must be plainly marked as such, and must not
 *    be misrepresented as being the original software.
 *
 * 3. This notice may not be removed or altered from any source
 *    distribution.
 *
 *************************************************************************/

#ifndef _glfw3_native_h_
#define _glfw3_native_h_

#ifdef __cplusplus
extern "C" {
#endif


/*************************************************************************
 * Doxygen documentation
 *************************************************************************/

/*! @file glfw3native.h
 *  @brief The header of the native access functions.
 *
 *  This is the header file of the native access functions.  See @ref native for
 *  more information.
 */
/*! @defgroup native Native access
 *  @brief Functions related to accessing native handles.
 *
 *  **By using the native access functions you assert that you know what you're
 *  doing and how to fix problems caused by using them.  If you don't, you
 *  shouldn't be using them.**
 *
 *  Before the inclusion of @ref glfw3native.h, you may define zero or more
 *  window system API macro and zero or more context creation API macros.
 *
 *  The chosen backends must match those the library was compiled for.  Failure
 *  to do this will cause a link-time error.
 *
 *  The available window API macros are:
 *  * `GLFW_EXPOSE_NATIVE_WIN32`
 *  * `GLFW_EXPOSE_NATIVE_COCOA`
 *  * `GLFW_EXPOSE_NATIVE_X11`
 *  * `GLFW_EXPOSE_NATIVE_WAYLAND`
 *  * `GLFW_EXPOSE_NATIVE_MIR`
 *
 *  The available context API macros are:
 *  * `GLFW_EXPOSE_NATIVE_WGL`
 *  * `GLFW_EXPOSE_NATIVE_NSGL`
 *  * `GLFW_EXPOSE_NATIVE_GLX`
 *  * `GLFW_EXPOSE_NATIVE_EGL`
 *  * `GLFW_EXPOSE_NATIVE_OSMESA`
 *
 *  These macros select which of the native access functions that are declared
 *  and which platform-specific headers to include.  It is then up your (by
 *  definition platform-specific) code to handle which of these should be
 *  defined.
 */


/*************************************************************************
 * System headers and types
 *************************************************************************/

#if defined(GLFW_EXPOSE_NATIVE_WIN32)
 // This is a workaround for the fact that glfw3.h needs to export APIENTRY (for
 // example to allow applications to correctly declare a GL_ARB_debug_output
 // callback) but windows.h assumes no one will define APIENTRY before it does
 #if defined(GLFW_APIENTRY_DEFINED)
  #undef APIENTRY
  #undef GLFW_APIENTRY_DEFINED
 #endif
// RAY: Actually, only HWND handler needs to be defined
// Including windows.h could suppose symbols re-definition issues (i.e Rectangle type)
//#include <windows.h>
 typedef void *PVOID;
 typedef PVOID HANDLE;
 typedef HANDLE HWND;
#elif defined(GLFW_EXPOSE_NATIVE_COCOA)
 #include <ApplicationServices/ApplicationServices.h>
 #if defined(__OBJC__)
  #import <Cocoa/Cocoa.h>
 #else
  // RAY: Added protection in case OBJC types defined
  #if !OBJC_TYPES_DEFINED
   typedef void* id;
  #endif
 #endif
#elif defined(GLFW_EXPOSE_NATIVE_X11)
 #include <X11/Xlib.h>
 #include <X11/extensions/Xrandr.h>
#elif defined(GLFW_EXPOSE_NATIVE_WAYLAND)
 #include <wayland-client.h>
#elif defined(GLFW_EXPOSE_NATIVE_MIR)
 #include <mir_toolkit/mir_client_library.h>
#endif

#if defined(GLFW_EXPOSE_NATIVE_WGL)
 /* WGL is declared by windows.h */
#endif
#if defined(GLFW_EXPOSE_NATIVE_NSGL)
 /* NSGL is declared by Cocoa.h */
#endif
#if defined(GLFW_EXPOSE_NATIVE_GLX)
 #include <GL/glx.h>
#endif
#if defined(GLFW_EXPOSE_NATIVE_EGL)
 #include <EGL/egl.h>
#endif
#if defined(GLFW_EXPOSE_NATIVE_OSMESA)
 #include <GL/osmesa.h>
#endif


/*************************************************************************
 * Functions
 *************************************************************************/

#if defined(GLFW_EXPOSE_NATIVE_WIN32)
/*! @brief Returns the adapter device name of the specified monitor.
 *
 *  @return The UTF-8 encoded adapter device name (for example `\\.\DISPLAY1`)
 *  of the specified monitor, or `NULL` if an [error](@ref error_handling)
 *  occurred.
 *
 *  @thread_safety This function may be called from any thread.  Access is not
 *  synchronized.
 *
 *  @since Added in version 3.1.
 *
 *  @ingroup native
 */
GLFWAPI const char* glfwGetWin32Adapter(GLFWmonitor* monitor);

/*! @brief Returns the display device name of the specified monitor.
 *
 *  @return The UTF-8 encoded display device name (for example
 *  `\\.\DISPLAY1\Monitor0`) of the specified monitor, or `NULL` if an
 *  [error](@ref error_handling) occurred.
 *
 *  @thread_safety This function may be called from any thread.  Access is not
 *  synchronized.
 *
 *  @since Added in version 3.1.
 *
 *  @ingroup native
 */
GLFWAPI const char* glfwGetWin32Monitor(GLFWmonitor* monitor);

/*! @brief Returns the `HWND` of the specified window.
 *
 *  @return The `HWND` of the specified window, or `NULL` if an
 *  [error](@ref error_handling) occurred.
 *
 *  @thread_safety This function may be called from any thread.  Access is not
 *  synchronized.
 *
 *  @since Added in version 3.0.
 *
 *  @ingroup native
 */
GLFWAPI HWND glfwGetWin32Window(GLFWwindow* window);
#endif

#if defined(GLFW_EXPOSE_NATIVE_WGL)
/*! @brief Returns the `HGLRC` of the specified window.
 *
 *  @return The `HGLRC` of the specified window, or `NULL` if an
 *  [error](@ref error_handling) occurred.
 *
 *  @thread_safety This function may be called from any thread.  Access is not
 *  synchronized.
 *
 *  @since Added in version 3.0.
 *
 *  @ingroup native
 */
GLFWAPI HGLRC glfwGetWGLContext(GLFWwindow* window);
#endif

#if defined(GLFW_EXPOSE_NATIVE_COCOA)
/*! @brief Returns the `CGDirectDisplayID` of the specified monitor.
 *
 *  @return The `CGDirectDisplayID` of the specified monitor, or
 *  `kCGNullDirectDisplay` if an [error](@ref error_handling) occurred.
 *
 *  @thread_safety This function may be called from any thread.  Access is not
 *  synchronized.
 *
 *  @since Added in version 3.1.
 *
 *  @ingroup native
 */
GLFWAPI CGDirectDisplayID glfwGetCocoaMonitor(GLFWmonitor* monitor);

/*! @brief Returns the `NSWindow` of the specified window.
 *
 *  @return The `NSWindow` of the specified window, or `nil` if an
 *  [error](@ref error_handling) occurred.
 *
 *  @thread_safety This function may be called from any thread.  Access is not
 *  synchronized.
 *
 *  @since Added in version 3.0.
 *
 *  @ingroup native
 */
GLFWAPI id glfwGetCocoaWindow(GLFWwindow* window);
#endif

#if defined(GLFW_EXPOSE_NATIVE_NSGL)
/*! @brief Returns the `NSOpenGLContext` of the specified window.
 *
 *  @return The `NSOpenGLContext` of the specified window, or `nil` if an
 *  [error](@ref error_handling) occurred.
 *
 *  @thread_safety This function may be called from any thread.  Access is not
 *  synchronized.
 *
 *  @since Added in version 3.0.
 *
 *  @ingroup native
 */
GLFWAPI id glfwGetNSGLContext(GLFWwindow* window);
#endif

#if defined(GLFW_EXPOSE_NATIVE_X11)
/*! @brief Returns the `Display` used by GLFW.
 *
 *  @return The `Display` used by GLFW, or `NULL` if an
 *  [error](@ref error_handling) occurred.
 *
 *  @thread_safety This function may be called from any thread.  Access is not
 *  synchronized.
 *
 *  @since Added in version 3.0.
 *
 *  @ingroup native
 */
GLFWAPI Display* glfwGetX11Display(void);

/*! @brief Returns the `RRCrtc` of the specified monitor.
 *
 *  @return The `RRCrtc` of the specified monitor, or `None` if an
 *  [error](@ref error_handling) occurred.
 *
 *  @thread_safety This function may be called from any thread.  Access is not
 *  synchronized.
 *
 *  @since Added in version 3.1.
 *
 *  @ingroup native
 */
GLFWAPI RRCrtc glfwGetX11Adapter(GLFWmonitor* monitor);

/*! @brief Returns the `RROutput` of the specified monitor.
 *
 *  @return The `RROutput` of the specified monitor, or `None` if an
 *  [error](@ref error_handling) occurred.
 *
 *  @thread_safety This function may be called from any thread.  Access is not
 *  synchronized.
 *
 *  @since Added in version 3.1.
 *
 *  @ingroup native
 */
GLFWAPI RROutput glfwGetX11Monitor(GLFWmonitor* monitor);

/*! @brief Returns the `Window` of the specified window.
 *
 *  @return The `Window` of the specified window, or `None` if an
 *  [error](@ref error_handling) occurred.
 *
 *  @thread_safety This function may be called from any thread.  Access is not
 *  synchronized.
 *
 *  @since Added in version 3.0.
 *
 *  @ingroup native
 */
GLFWAPI Window glfwGetX11Window(GLFWwindow* window);

/*! @brief Sets the current primary selection to the specified string.
 *
 *  @param[in] string A UTF-8 encoded string.
 *
 *  @errors Possible errors include @ref GLFW_NOT_INITIALIZED and @ref
 *  GLFW_PLATFORM_ERROR.
 *
 *  @pointer_lifetime The specified string is copied before this function
 *  returns.
 *
 *  @thread_safety This function must only be called from the main thread.
 *
 *  @sa @ref clipboard
 *  @sa glfwGetX11SelectionString
 *  @sa glfwSetClipboardString
 *
 *  @since Added in version 3.3.
 *
 *  @ingroup native
 */
GLFWAPI void glfwSetX11SelectionString(const char* string);

/*! @brief Returns the contents of the current primary selection as a string.
 *
 *  If the selection is empty or if its contents cannot be converted, `NULL`
 *  is returned and a @ref GLFW_FORMAT_UNAVAILABLE error is generated.
 *
 *  @return The contents of the selection as a UTF-8 encoded string, or `NULL`
 *  if an [error](@ref error_handling) occurred.
 *
 *  @errors Possible errors include @ref GLFW_NOT_INITIALIZED and @ref
 *  GLFW_PLATFORM_ERROR.
 *
 *  @pointer_lifetime The returned string is allocated and freed by GLFW. You
 *  should not free it yourself. It is valid until the next call to @ref
 *  glfwGetX11SelectionString or @ref glfwSetX11SelectionString, or until the
 *  library is terminated.
 *
 *  @thread_safety This function must only be called from the main thread.
 *
 *  @sa @ref clipboard
 *  @sa glfwSetX11SelectionString
 *  @sa glfwGetClipboardString
 *
 *  @since Added in version 3.3.
 *
 *  @ingroup native
 */
GLFWAPI const char* glfwGetX11SelectionString(void);
#endif

#if defined(GLFW_EXPOSE_NATIVE_GLX)
/*! @brief Returns the `GLXContext` of the specified window.
 *
 *  @return The `GLXContext` of the specified window, or `NULL` if an
 *  [error](@ref error_handling) occurred.
 *
 *  @thread_safety This function may be called from any thread.  Access is not
 *  synchronized.
 *
 *  @since Added in version 3.0.
 *
 *  @ingroup native
 */
GLFWAPI GLXContext glfwGetGLXContext(GLFWwindow* window);

/*! @brief Returns the `GLXWindow` of the specified window.
 *
 *  @return The `GLXWindow` of the specified window, or `None` if an
 *  [error](@ref error_handling) occurred.
 *
 *  @thread_safety This function may be called from any thread.  Access is not
 *  synchronized.
 *
 *  @since Added in version 3.2.
 *
 *  @ingroup native
 */
GLFWAPI GLXWindow glfwGetGLXWindow(GLFWwindow* window);
#endif

#if defined(GLFW_EXPOSE_NATIVE_WAYLAND)
/*! @brief Returns the `struct wl_display*` used by GLFW.
 *
 *  @return The `struct wl_display*` used by GLFW, or `NULL` if an
 *  [error](@ref error_handling) occurred.
 *
 *  @thread_safety This function may be called from any thread.  Access is not
 *  synchronized.
 *
 *  @since Added in version 3.2.
 *
 *  @ingroup native
 */
GLFWAPI struct wl_display* glfwGetWaylandDisplay(void);

/*! @brief Returns the `struct wl_output*` of the specified monitor.
 *
 *  @return The `struct wl_output*` of the specified monitor, or `NULL` if an
 *  [error](@ref error_handling) occurred.
 *
 *  @thread_safety This function may be called from any thread.  Access is not
 *  synchronized.
 *
 *  @since Added in version 3.2.
 *
 *  @ingroup native
 */
GLFWAPI struct wl_output* glfwGetWaylandMonitor(GLFWmonitor* monitor);

/*! @brief Returns the main `struct wl_surface*` of the specified window.
 *
 *  @return The main `struct wl_surface*` of the specified window, or `NULL` if
 *  an [error](@ref error_handling) occurred.
 *
 *  @thread_safety This function may be called from any thread.  Access is not
 *  synchronized.
 *
 *  @since Added in version 3.2.
 *
 *  @ingroup native
 */
GLFWAPI struct wl_surface* glfwGetWaylandWindow(GLFWwindow* window);
#endif

#if defined(GLFW_EXPOSE_NATIVE_MIR)
/*! @brief Returns the `MirConnection*` used by GLFW.
 *
 *  @return The `MirConnection*` used by GLFW, or `NULL` if an
 *  [error](@ref error_handling) occurred.
 *
 *  @thread_safety This function may be called from any thread.  Access is not
 *  synchronized.
 *
 *  @since Added in version 3.2.
 *
 *  @ingroup native
 */
GLFWAPI MirConnection* glfwGetMirDisplay(void);

/*! @brief Returns the Mir output ID of the specified monitor.
 *
 *  @return The Mir output ID of the specified monitor, or zero if an
 *  [error](@ref error_handling) occurred.
 *
 *  @thread_safety This function may be called from any thread.  Access is not
 *  synchronized.
 *
 *  @since Added in version 3.2.
 *
 *  @ingroup native
 */
GLFWAPI int glfwGetMirMonitor(GLFWmonitor* monitor);

/*! @brief Returns the `MirWindow*` of the specified window.
 *
 *  @return The `MirWindow*` of the specified window, or `NULL` if an
 *  [error](@ref error_handling) occurred.
 *
 *  @thread_safety This function may be called from any thread.  Access is not
 *  synchronized.
 *
 *  @since Added in version 3.2.
 *
 *  @ingroup native
 */
GLFWAPI MirWindow* glfwGetMirWindow(GLFWwindow* window);
#endif

#if defined(GLFW_EXPOSE_NATIVE_EGL)
/*! @brief Returns the `EGLDisplay` used by GLFW.
 *
 *  @return The `EGLDisplay` used by GLFW, or `EGL_NO_DISPLAY` if an
 *  [error](@ref error_handling) occurred.
 *
 *  @thread_safety This function may be called from any thread.  Access is not
 *  synchronized.
 *
 *  @since Added in version 3.0.
 *
 *  @ingroup native
 */
GLFWAPI EGLDisplay glfwGetEGLDisplay(void);

/*! @brief Returns the `EGLContext` of the specified window.
 *
 *  @return The `EGLContext` of the specified window, or `EGL_NO_CONTEXT` if an
 *  [error](@ref error_handling) occurred.
 *
 *  @thread_safety This function may be called from any thread.  Access is not
 *  synchronized.
 *
 *  @since Added in version 3.0.
 *
 *  @ingroup native
 */
GLFWAPI EGLContext glfwGetEGLContext(GLFWwindow* window);

/*! @brief Returns the `EGLSurface` of the specified window.
 *
 *  @return The `EGLSurface` of the specified window, or `EGL_NO_SURFACE` if an
 *  [error](@ref error_handling) occurred.
 *
 *  @thread_safety This function may be called from any thread.  Access is not
 *  synchronized.
 *
 *  @since Added in version 3.0.
 *
 *  @ingroup native
 */
GLFWAPI EGLSurface glfwGetEGLSurface(GLFWwindow* window);
#endif

#if defined(GLFW_EXPOSE_NATIVE_OSMESA)
/*! @brief Retrieves the color buffer associated with the specified window.
 *
 *  @param[in] window The window whose color buffer to retrieve.
 *  @param[out] width Where to store the width of the color buffer, or `NULL`.
 *  @param[out] height Where to store the height of the color buffer, or `NULL`.
 *  @param[out] format Where to store the OSMesa pixel format of the color
 *  buffer, or `NULL`.
 *  @param[out] buffer Where to store the address of the color buffer, or
 *  `NULL`.
 *  @return `GLFW_TRUE` if successful, or `GLFW_FALSE` if an
 *  [error](@ref error_handling) occurred.
 *
 *  @thread_safety This function may be called from any thread.  Access is not
 *  synchronized.
 *
 *  @since Added in version 3.3.
 *
 *  @ingroup native
 */
GLFWAPI int glfwGetOSMesaColorBuffer(GLFWwindow* window, int* width, int* height, int* format, void** buffer);

/*! @brief Retrieves the depth buffer associated with the specified window.
 *
 *  @param[in] window The window whose depth buffer to retrieve.
 *  @param[out] width Where to store the width of the depth buffer, or `NULL`.
 *  @param[out] height Where to store the height of the depth buffer, or `NULL`.
 *  @param[out] bytesPerValue Where to store the number of bytes per depth
 *  buffer element, or `NULL`.
 *  @param[out] buffer Where to store the address of the depth buffer, or
 *  `NULL`.
 *  @return `GLFW_TRUE` if successful, or `GLFW_FALSE` if an
 *  [error](@ref error_handling) occurred.
 *
 *  @thread_safety This function may be called from any thread.  Access is not
 *  synchronized.
 *
 *  @since Added in version 3.3.
 *
 *  @ingroup native
 */
GLFWAPI int glfwGetOSMesaDepthBuffer(GLFWwindow* window, int* width, int* height, int* bytesPerValue, void** buffer);

/*! @brief Returns the `OSMesaContext` of the specified window.
 *
 *  @return The `OSMesaContext` of the specified window, or `NULL` if an
 *  [error](@ref error_handling) occurred.
 *
 *  @thread_safety This function may be called from any thread.  Access is not
 *  synchronized.
 *
 *  @since Added in version 3.3.
 *
 *  @ingroup native
 */
GLFWAPI OSMesaContext glfwGetOSMesaContext(GLFWwindow* window);
#endif

#ifdef __cplusplus
}
#endif

#endif /* _glfw3_native_h_ */

=======
/*************************************************************************
 * GLFW 3.3 - www.glfw.org
 * A library for OpenGL, window and input
 *------------------------------------------------------------------------
 * Copyright (c) 2002-2006 Marcus Geelnard
 * Copyright (c) 2006-2018 Camilla Löwy <elmindreda@glfw.org>
 *
 * This software is provided 'as-is', without any express or implied
 * warranty. In no event will the authors be held liable for any damages
 * arising from the use of this software.
 *
 * Permission is granted to anyone to use this software for any purpose,
 * including commercial applications, and to alter it and redistribute it
 * freely, subject to the following restrictions:
 *
 * 1. The origin of this software must not be misrepresented; you must not
 *    claim that you wrote the original software. If you use this software
 *    in a product, an acknowledgment in the product documentation would
 *    be appreciated but is not required.
 *
 * 2. Altered source versions must be plainly marked as such, and must not
 *    be misrepresented as being the original software.
 *
 * 3. This notice may not be removed or altered from any source
 *    distribution.
 *
 *************************************************************************/

#ifndef _glfw3_native_h_
#define _glfw3_native_h_

#ifdef __cplusplus
extern "C" {
#endif


/*************************************************************************
 * Doxygen documentation
 *************************************************************************/

/*! @file glfw3native.h
 *  @brief The header of the native access functions.
 *
 *  This is the header file of the native access functions.  See @ref native for
 *  more information.
 */
/*! @defgroup native Native access
 *  @brief Functions related to accessing native handles.
 *
 *  **By using the native access functions you assert that you know what you're
 *  doing and how to fix problems caused by using them.  If you don't, you
 *  shouldn't be using them.**
 *
 *  Before the inclusion of @ref glfw3native.h, you may define zero or more
 *  window system API macro and zero or more context creation API macros.
 *
 *  The chosen backends must match those the library was compiled for.  Failure
 *  to do this will cause a link-time error.
 *
 *  The available window API macros are:
 *  * `GLFW_EXPOSE_NATIVE_WIN32`
 *  * `GLFW_EXPOSE_NATIVE_COCOA`
 *  * `GLFW_EXPOSE_NATIVE_X11`
 *  * `GLFW_EXPOSE_NATIVE_WAYLAND`
 *
 *  The available context API macros are:
 *  * `GLFW_EXPOSE_NATIVE_WGL`
 *  * `GLFW_EXPOSE_NATIVE_NSGL`
 *  * `GLFW_EXPOSE_NATIVE_GLX`
 *  * `GLFW_EXPOSE_NATIVE_EGL`
 *  * `GLFW_EXPOSE_NATIVE_OSMESA`
 *
 *  These macros select which of the native access functions that are declared
 *  and which platform-specific headers to include.  It is then up your (by
 *  definition platform-specific) code to handle which of these should be
 *  defined.
 */


/*************************************************************************
 * System headers and types
 *************************************************************************/

#if defined(GLFW_EXPOSE_NATIVE_WIN32) || defined(GLFW_EXPOSE_NATIVE_WGL)
 // This is a workaround for the fact that glfw3.h needs to export APIENTRY (for
 // example to allow applications to correctly declare a GL_ARB_debug_output
 // callback) but windows.h assumes no one will define APIENTRY before it does
 #if defined(GLFW_APIENTRY_DEFINED)
  #undef APIENTRY
  #undef GLFW_APIENTRY_DEFINED
 #endif
// RAY: Actually, only HWND handler needs to be defined
// Including windows.h could suppose symbols re-definition issues (i.e Rectangle type)
//#include <windows.h>
 typedef void *PVOID;
 typedef PVOID HANDLE;
 typedef HANDLE HWND;
#elif defined(GLFW_EXPOSE_NATIVE_COCOA) || defined(GLFW_EXPOSE_NATIVE_NSGL)
 #include <ApplicationServices/ApplicationServices.h>
 #if defined(__OBJC__)
  #import <Cocoa/Cocoa.h>
 #else
  #include <ApplicationServices/ApplicationServices.h>
  typedef void* id;
 #endif
#elif defined(GLFW_EXPOSE_NATIVE_X11) || defined(GLFW_EXPOSE_NATIVE_GLX)
 #include <X11/Xlib.h>
 #include <X11/extensions/Xrandr.h>
#elif defined(GLFW_EXPOSE_NATIVE_WAYLAND)
 #include <wayland-client.h>
#endif

#if defined(GLFW_EXPOSE_NATIVE_WGL)
 /* WGL is declared by windows.h */
#endif
#if defined(GLFW_EXPOSE_NATIVE_NSGL)
 /* NSGL is declared by Cocoa.h */
#endif
#if defined(GLFW_EXPOSE_NATIVE_GLX)
 #include <GL/glx.h>
#endif
#if defined(GLFW_EXPOSE_NATIVE_EGL)
 #include <EGL/egl.h>
#endif
#if defined(GLFW_EXPOSE_NATIVE_OSMESA)
 #include <GL/osmesa.h>
#endif


/*************************************************************************
 * Functions
 *************************************************************************/

#if defined(GLFW_EXPOSE_NATIVE_WIN32)
/*! @brief Returns the adapter device name of the specified monitor.
 *
 *  @return The UTF-8 encoded adapter device name (for example `\\.\DISPLAY1`)
 *  of the specified monitor, or `NULL` if an [error](@ref error_handling)
 *  occurred.
 *
 *  @thread_safety This function may be called from any thread.  Access is not
 *  synchronized.
 *
 *  @since Added in version 3.1.
 *
 *  @ingroup native
 */
GLFWAPI const char* glfwGetWin32Adapter(GLFWmonitor* monitor);

/*! @brief Returns the display device name of the specified monitor.
 *
 *  @return The UTF-8 encoded display device name (for example
 *  `\\.\DISPLAY1\Monitor0`) of the specified monitor, or `NULL` if an
 *  [error](@ref error_handling) occurred.
 *
 *  @thread_safety This function may be called from any thread.  Access is not
 *  synchronized.
 *
 *  @since Added in version 3.1.
 *
 *  @ingroup native
 */
GLFWAPI const char* glfwGetWin32Monitor(GLFWmonitor* monitor);

/*! @brief Returns the `HWND` of the specified window.
 *
 *  @return The `HWND` of the specified window, or `NULL` if an
 *  [error](@ref error_handling) occurred.
 *
 *  @thread_safety This function may be called from any thread.  Access is not
 *  synchronized.
 *
 *  @since Added in version 3.0.
 *
 *  @ingroup native
 */
GLFWAPI HWND glfwGetWin32Window(GLFWwindow* window);
#endif

#if defined(GLFW_EXPOSE_NATIVE_WGL)
/*! @brief Returns the `HGLRC` of the specified window.
 *
 *  @return The `HGLRC` of the specified window, or `NULL` if an
 *  [error](@ref error_handling) occurred.
 *
 *  @thread_safety This function may be called from any thread.  Access is not
 *  synchronized.
 *
 *  @since Added in version 3.0.
 *
 *  @ingroup native
 */
GLFWAPI HGLRC glfwGetWGLContext(GLFWwindow* window);
#endif

#if defined(GLFW_EXPOSE_NATIVE_COCOA)
/*! @brief Returns the `CGDirectDisplayID` of the specified monitor.
 *
 *  @return The `CGDirectDisplayID` of the specified monitor, or
 *  `kCGNullDirectDisplay` if an [error](@ref error_handling) occurred.
 *
 *  @thread_safety This function may be called from any thread.  Access is not
 *  synchronized.
 *
 *  @since Added in version 3.1.
 *
 *  @ingroup native
 */
GLFWAPI CGDirectDisplayID glfwGetCocoaMonitor(GLFWmonitor* monitor);

/*! @brief Returns the `NSWindow` of the specified window.
 *
 *  @return The `NSWindow` of the specified window, or `nil` if an
 *  [error](@ref error_handling) occurred.
 *
 *  @thread_safety This function may be called from any thread.  Access is not
 *  synchronized.
 *
 *  @since Added in version 3.0.
 *
 *  @ingroup native
 */
GLFWAPI id glfwGetCocoaWindow(GLFWwindow* window);
#endif

#if defined(GLFW_EXPOSE_NATIVE_NSGL)
/*! @brief Returns the `NSOpenGLContext` of the specified window.
 *
 *  @return The `NSOpenGLContext` of the specified window, or `nil` if an
 *  [error](@ref error_handling) occurred.
 *
 *  @thread_safety This function may be called from any thread.  Access is not
 *  synchronized.
 *
 *  @since Added in version 3.0.
 *
 *  @ingroup native
 */
GLFWAPI id glfwGetNSGLContext(GLFWwindow* window);
#endif

#if defined(GLFW_EXPOSE_NATIVE_X11)
/*! @brief Returns the `Display` used by GLFW.
 *
 *  @return The `Display` used by GLFW, or `NULL` if an
 *  [error](@ref error_handling) occurred.
 *
 *  @thread_safety This function may be called from any thread.  Access is not
 *  synchronized.
 *
 *  @since Added in version 3.0.
 *
 *  @ingroup native
 */
GLFWAPI Display* glfwGetX11Display(void);

/*! @brief Returns the `RRCrtc` of the specified monitor.
 *
 *  @return The `RRCrtc` of the specified monitor, or `None` if an
 *  [error](@ref error_handling) occurred.
 *
 *  @thread_safety This function may be called from any thread.  Access is not
 *  synchronized.
 *
 *  @since Added in version 3.1.
 *
 *  @ingroup native
 */
GLFWAPI RRCrtc glfwGetX11Adapter(GLFWmonitor* monitor);

/*! @brief Returns the `RROutput` of the specified monitor.
 *
 *  @return The `RROutput` of the specified monitor, or `None` if an
 *  [error](@ref error_handling) occurred.
 *
 *  @thread_safety This function may be called from any thread.  Access is not
 *  synchronized.
 *
 *  @since Added in version 3.1.
 *
 *  @ingroup native
 */
GLFWAPI RROutput glfwGetX11Monitor(GLFWmonitor* monitor);

/*! @brief Returns the `Window` of the specified window.
 *
 *  @return The `Window` of the specified window, or `None` if an
 *  [error](@ref error_handling) occurred.
 *
 *  @thread_safety This function may be called from any thread.  Access is not
 *  synchronized.
 *
 *  @since Added in version 3.0.
 *
 *  @ingroup native
 */
GLFWAPI Window glfwGetX11Window(GLFWwindow* window);

/*! @brief Sets the current primary selection to the specified string.
 *
 *  @param[in] string A UTF-8 encoded string.
 *
 *  @errors Possible errors include @ref GLFW_NOT_INITIALIZED and @ref
 *  GLFW_PLATFORM_ERROR.
 *
 *  @pointer_lifetime The specified string is copied before this function
 *  returns.
 *
 *  @thread_safety This function must only be called from the main thread.
 *
 *  @sa @ref clipboard
 *  @sa glfwGetX11SelectionString
 *  @sa glfwSetClipboardString
 *
 *  @since Added in version 3.3.
 *
 *  @ingroup native
 */
GLFWAPI void glfwSetX11SelectionString(const char* string);

/*! @brief Returns the contents of the current primary selection as a string.
 *
 *  If the selection is empty or if its contents cannot be converted, `NULL`
 *  is returned and a @ref GLFW_FORMAT_UNAVAILABLE error is generated.
 *
 *  @return The contents of the selection as a UTF-8 encoded string, or `NULL`
 *  if an [error](@ref error_handling) occurred.
 *
 *  @errors Possible errors include @ref GLFW_NOT_INITIALIZED and @ref
 *  GLFW_PLATFORM_ERROR.
 *
 *  @pointer_lifetime The returned string is allocated and freed by GLFW. You
 *  should not free it yourself. It is valid until the next call to @ref
 *  glfwGetX11SelectionString or @ref glfwSetX11SelectionString, or until the
 *  library is terminated.
 *
 *  @thread_safety This function must only be called from the main thread.
 *
 *  @sa @ref clipboard
 *  @sa glfwSetX11SelectionString
 *  @sa glfwGetClipboardString
 *
 *  @since Added in version 3.3.
 *
 *  @ingroup native
 */
GLFWAPI const char* glfwGetX11SelectionString(void);
#endif

#if defined(GLFW_EXPOSE_NATIVE_GLX)
/*! @brief Returns the `GLXContext` of the specified window.
 *
 *  @return The `GLXContext` of the specified window, or `NULL` if an
 *  [error](@ref error_handling) occurred.
 *
 *  @thread_safety This function may be called from any thread.  Access is not
 *  synchronized.
 *
 *  @since Added in version 3.0.
 *
 *  @ingroup native
 */
GLFWAPI GLXContext glfwGetGLXContext(GLFWwindow* window);

/*! @brief Returns the `GLXWindow` of the specified window.
 *
 *  @return The `GLXWindow` of the specified window, or `None` if an
 *  [error](@ref error_handling) occurred.
 *
 *  @thread_safety This function may be called from any thread.  Access is not
 *  synchronized.
 *
 *  @since Added in version 3.2.
 *
 *  @ingroup native
 */
GLFWAPI GLXWindow glfwGetGLXWindow(GLFWwindow* window);
#endif

#if defined(GLFW_EXPOSE_NATIVE_WAYLAND)
/*! @brief Returns the `struct wl_display*` used by GLFW.
 *
 *  @return The `struct wl_display*` used by GLFW, or `NULL` if an
 *  [error](@ref error_handling) occurred.
 *
 *  @thread_safety This function may be called from any thread.  Access is not
 *  synchronized.
 *
 *  @since Added in version 3.2.
 *
 *  @ingroup native
 */
GLFWAPI struct wl_display* glfwGetWaylandDisplay(void);

/*! @brief Returns the `struct wl_output*` of the specified monitor.
 *
 *  @return The `struct wl_output*` of the specified monitor, or `NULL` if an
 *  [error](@ref error_handling) occurred.
 *
 *  @thread_safety This function may be called from any thread.  Access is not
 *  synchronized.
 *
 *  @since Added in version 3.2.
 *
 *  @ingroup native
 */
GLFWAPI struct wl_output* glfwGetWaylandMonitor(GLFWmonitor* monitor);

/*! @brief Returns the main `struct wl_surface*` of the specified window.
 *
 *  @return The main `struct wl_surface*` of the specified window, or `NULL` if
 *  an [error](@ref error_handling) occurred.
 *
 *  @thread_safety This function may be called from any thread.  Access is not
 *  synchronized.
 *
 *  @since Added in version 3.2.
 *
 *  @ingroup native
 */
GLFWAPI struct wl_surface* glfwGetWaylandWindow(GLFWwindow* window);
#endif

#if defined(GLFW_EXPOSE_NATIVE_EGL)
/*! @brief Returns the `EGLDisplay` used by GLFW.
 *
 *  @return The `EGLDisplay` used by GLFW, or `EGL_NO_DISPLAY` if an
 *  [error](@ref error_handling) occurred.
 *
 *  @thread_safety This function may be called from any thread.  Access is not
 *  synchronized.
 *
 *  @since Added in version 3.0.
 *
 *  @ingroup native
 */
GLFWAPI EGLDisplay glfwGetEGLDisplay(void);

/*! @brief Returns the `EGLContext` of the specified window.
 *
 *  @return The `EGLContext` of the specified window, or `EGL_NO_CONTEXT` if an
 *  [error](@ref error_handling) occurred.
 *
 *  @thread_safety This function may be called from any thread.  Access is not
 *  synchronized.
 *
 *  @since Added in version 3.0.
 *
 *  @ingroup native
 */
GLFWAPI EGLContext glfwGetEGLContext(GLFWwindow* window);

/*! @brief Returns the `EGLSurface` of the specified window.
 *
 *  @return The `EGLSurface` of the specified window, or `EGL_NO_SURFACE` if an
 *  [error](@ref error_handling) occurred.
 *
 *  @thread_safety This function may be called from any thread.  Access is not
 *  synchronized.
 *
 *  @since Added in version 3.0.
 *
 *  @ingroup native
 */
GLFWAPI EGLSurface glfwGetEGLSurface(GLFWwindow* window);
#endif

#if defined(GLFW_EXPOSE_NATIVE_OSMESA)
/*! @brief Retrieves the color buffer associated with the specified window.
 *
 *  @param[in] window The window whose color buffer to retrieve.
 *  @param[out] width Where to store the width of the color buffer, or `NULL`.
 *  @param[out] height Where to store the height of the color buffer, or `NULL`.
 *  @param[out] format Where to store the OSMesa pixel format of the color
 *  buffer, or `NULL`.
 *  @param[out] buffer Where to store the address of the color buffer, or
 *  `NULL`.
 *  @return `GLFW_TRUE` if successful, or `GLFW_FALSE` if an
 *  [error](@ref error_handling) occurred.
 *
 *  @thread_safety This function may be called from any thread.  Access is not
 *  synchronized.
 *
 *  @since Added in version 3.3.
 *
 *  @ingroup native
 */
GLFWAPI int glfwGetOSMesaColorBuffer(GLFWwindow* window, int* width, int* height, int* format, void** buffer);

/*! @brief Retrieves the depth buffer associated with the specified window.
 *
 *  @param[in] window The window whose depth buffer to retrieve.
 *  @param[out] width Where to store the width of the depth buffer, or `NULL`.
 *  @param[out] height Where to store the height of the depth buffer, or `NULL`.
 *  @param[out] bytesPerValue Where to store the number of bytes per depth
 *  buffer element, or `NULL`.
 *  @param[out] buffer Where to store the address of the depth buffer, or
 *  `NULL`.
 *  @return `GLFW_TRUE` if successful, or `GLFW_FALSE` if an
 *  [error](@ref error_handling) occurred.
 *
 *  @thread_safety This function may be called from any thread.  Access is not
 *  synchronized.
 *
 *  @since Added in version 3.3.
 *
 *  @ingroup native
 */
GLFWAPI int glfwGetOSMesaDepthBuffer(GLFWwindow* window, int* width, int* height, int* bytesPerValue, void** buffer);

/*! @brief Returns the `OSMesaContext` of the specified window.
 *
 *  @return The `OSMesaContext` of the specified window, or `NULL` if an
 *  [error](@ref error_handling) occurred.
 *
 *  @thread_safety This function may be called from any thread.  Access is not
 *  synchronized.
 *
 *  @since Added in version 3.3.
 *
 *  @ingroup native
 */
GLFWAPI OSMesaContext glfwGetOSMesaContext(GLFWwindow* window);
#endif

#ifdef __cplusplus
}
#endif

#endif /* _glfw3_native_h_ */
>>>>>>> 468adaa7
<|MERGE_RESOLUTION|>--- conflicted
+++ resolved
@@ -1,585 +1,3 @@
-<<<<<<< HEAD
-/*************************************************************************
- * GLFW 3.3 - www.glfw.org
- * A library for OpenGL, window and input
- *------------------------------------------------------------------------
- * Copyright (c) 2002-2006 Marcus Geelnard
- * Copyright (c) 2006-2016 Camilla Löwy <elmindreda@glfw.org>
- *
- * This software is provided 'as-is', without any express or implied
- * warranty. In no event will the authors be held liable for any damages
- * arising from the use of this software.
- *
- * Permission is granted to anyone to use this software for any purpose,
- * including commercial applications, and to alter it and redistribute it
- * freely, subject to the following restrictions:
- *
- * 1. The origin of this software must not be misrepresented; you must not
- *    claim that you wrote the original software. If you use this software
- *    in a product, an acknowledgment in the product documentation would
- *    be appreciated but is not required.
- *
- * 2. Altered source versions must be plainly marked as such, and must not
- *    be misrepresented as being the original software.
- *
- * 3. This notice may not be removed or altered from any source
- *    distribution.
- *
- *************************************************************************/
-
-#ifndef _glfw3_native_h_
-#define _glfw3_native_h_
-
-#ifdef __cplusplus
-extern "C" {
-#endif
-
-
-/*************************************************************************
- * Doxygen documentation
- *************************************************************************/
-
-/*! @file glfw3native.h
- *  @brief The header of the native access functions.
- *
- *  This is the header file of the native access functions.  See @ref native for
- *  more information.
- */
-/*! @defgroup native Native access
- *  @brief Functions related to accessing native handles.
- *
- *  **By using the native access functions you assert that you know what you're
- *  doing and how to fix problems caused by using them.  If you don't, you
- *  shouldn't be using them.**
- *
- *  Before the inclusion of @ref glfw3native.h, you may define zero or more
- *  window system API macro and zero or more context creation API macros.
- *
- *  The chosen backends must match those the library was compiled for.  Failure
- *  to do this will cause a link-time error.
- *
- *  The available window API macros are:
- *  * `GLFW_EXPOSE_NATIVE_WIN32`
- *  * `GLFW_EXPOSE_NATIVE_COCOA`
- *  * `GLFW_EXPOSE_NATIVE_X11`
- *  * `GLFW_EXPOSE_NATIVE_WAYLAND`
- *  * `GLFW_EXPOSE_NATIVE_MIR`
- *
- *  The available context API macros are:
- *  * `GLFW_EXPOSE_NATIVE_WGL`
- *  * `GLFW_EXPOSE_NATIVE_NSGL`
- *  * `GLFW_EXPOSE_NATIVE_GLX`
- *  * `GLFW_EXPOSE_NATIVE_EGL`
- *  * `GLFW_EXPOSE_NATIVE_OSMESA`
- *
- *  These macros select which of the native access functions that are declared
- *  and which platform-specific headers to include.  It is then up your (by
- *  definition platform-specific) code to handle which of these should be
- *  defined.
- */
-
-
-/*************************************************************************
- * System headers and types
- *************************************************************************/
-
-#if defined(GLFW_EXPOSE_NATIVE_WIN32)
- // This is a workaround for the fact that glfw3.h needs to export APIENTRY (for
- // example to allow applications to correctly declare a GL_ARB_debug_output
- // callback) but windows.h assumes no one will define APIENTRY before it does
- #if defined(GLFW_APIENTRY_DEFINED)
-  #undef APIENTRY
-  #undef GLFW_APIENTRY_DEFINED
- #endif
-// RAY: Actually, only HWND handler needs to be defined
-// Including windows.h could suppose symbols re-definition issues (i.e Rectangle type)
-//#include <windows.h>
- typedef void *PVOID;
- typedef PVOID HANDLE;
- typedef HANDLE HWND;
-#elif defined(GLFW_EXPOSE_NATIVE_COCOA)
- #include <ApplicationServices/ApplicationServices.h>
- #if defined(__OBJC__)
-  #import <Cocoa/Cocoa.h>
- #else
-  // RAY: Added protection in case OBJC types defined
-  #if !OBJC_TYPES_DEFINED
-   typedef void* id;
-  #endif
- #endif
-#elif defined(GLFW_EXPOSE_NATIVE_X11)
- #include <X11/Xlib.h>
- #include <X11/extensions/Xrandr.h>
-#elif defined(GLFW_EXPOSE_NATIVE_WAYLAND)
- #include <wayland-client.h>
-#elif defined(GLFW_EXPOSE_NATIVE_MIR)
- #include <mir_toolkit/mir_client_library.h>
-#endif
-
-#if defined(GLFW_EXPOSE_NATIVE_WGL)
- /* WGL is declared by windows.h */
-#endif
-#if defined(GLFW_EXPOSE_NATIVE_NSGL)
- /* NSGL is declared by Cocoa.h */
-#endif
-#if defined(GLFW_EXPOSE_NATIVE_GLX)
- #include <GL/glx.h>
-#endif
-#if defined(GLFW_EXPOSE_NATIVE_EGL)
- #include <EGL/egl.h>
-#endif
-#if defined(GLFW_EXPOSE_NATIVE_OSMESA)
- #include <GL/osmesa.h>
-#endif
-
-
-/*************************************************************************
- * Functions
- *************************************************************************/
-
-#if defined(GLFW_EXPOSE_NATIVE_WIN32)
-/*! @brief Returns the adapter device name of the specified monitor.
- *
- *  @return The UTF-8 encoded adapter device name (for example `\\.\DISPLAY1`)
- *  of the specified monitor, or `NULL` if an [error](@ref error_handling)
- *  occurred.
- *
- *  @thread_safety This function may be called from any thread.  Access is not
- *  synchronized.
- *
- *  @since Added in version 3.1.
- *
- *  @ingroup native
- */
-GLFWAPI const char* glfwGetWin32Adapter(GLFWmonitor* monitor);
-
-/*! @brief Returns the display device name of the specified monitor.
- *
- *  @return The UTF-8 encoded display device name (for example
- *  `\\.\DISPLAY1\Monitor0`) of the specified monitor, or `NULL` if an
- *  [error](@ref error_handling) occurred.
- *
- *  @thread_safety This function may be called from any thread.  Access is not
- *  synchronized.
- *
- *  @since Added in version 3.1.
- *
- *  @ingroup native
- */
-GLFWAPI const char* glfwGetWin32Monitor(GLFWmonitor* monitor);
-
-/*! @brief Returns the `HWND` of the specified window.
- *
- *  @return The `HWND` of the specified window, or `NULL` if an
- *  [error](@ref error_handling) occurred.
- *
- *  @thread_safety This function may be called from any thread.  Access is not
- *  synchronized.
- *
- *  @since Added in version 3.0.
- *
- *  @ingroup native
- */
-GLFWAPI HWND glfwGetWin32Window(GLFWwindow* window);
-#endif
-
-#if defined(GLFW_EXPOSE_NATIVE_WGL)
-/*! @brief Returns the `HGLRC` of the specified window.
- *
- *  @return The `HGLRC` of the specified window, or `NULL` if an
- *  [error](@ref error_handling) occurred.
- *
- *  @thread_safety This function may be called from any thread.  Access is not
- *  synchronized.
- *
- *  @since Added in version 3.0.
- *
- *  @ingroup native
- */
-GLFWAPI HGLRC glfwGetWGLContext(GLFWwindow* window);
-#endif
-
-#if defined(GLFW_EXPOSE_NATIVE_COCOA)
-/*! @brief Returns the `CGDirectDisplayID` of the specified monitor.
- *
- *  @return The `CGDirectDisplayID` of the specified monitor, or
- *  `kCGNullDirectDisplay` if an [error](@ref error_handling) occurred.
- *
- *  @thread_safety This function may be called from any thread.  Access is not
- *  synchronized.
- *
- *  @since Added in version 3.1.
- *
- *  @ingroup native
- */
-GLFWAPI CGDirectDisplayID glfwGetCocoaMonitor(GLFWmonitor* monitor);
-
-/*! @brief Returns the `NSWindow` of the specified window.
- *
- *  @return The `NSWindow` of the specified window, or `nil` if an
- *  [error](@ref error_handling) occurred.
- *
- *  @thread_safety This function may be called from any thread.  Access is not
- *  synchronized.
- *
- *  @since Added in version 3.0.
- *
- *  @ingroup native
- */
-GLFWAPI id glfwGetCocoaWindow(GLFWwindow* window);
-#endif
-
-#if defined(GLFW_EXPOSE_NATIVE_NSGL)
-/*! @brief Returns the `NSOpenGLContext` of the specified window.
- *
- *  @return The `NSOpenGLContext` of the specified window, or `nil` if an
- *  [error](@ref error_handling) occurred.
- *
- *  @thread_safety This function may be called from any thread.  Access is not
- *  synchronized.
- *
- *  @since Added in version 3.0.
- *
- *  @ingroup native
- */
-GLFWAPI id glfwGetNSGLContext(GLFWwindow* window);
-#endif
-
-#if defined(GLFW_EXPOSE_NATIVE_X11)
-/*! @brief Returns the `Display` used by GLFW.
- *
- *  @return The `Display` used by GLFW, or `NULL` if an
- *  [error](@ref error_handling) occurred.
- *
- *  @thread_safety This function may be called from any thread.  Access is not
- *  synchronized.
- *
- *  @since Added in version 3.0.
- *
- *  @ingroup native
- */
-GLFWAPI Display* glfwGetX11Display(void);
-
-/*! @brief Returns the `RRCrtc` of the specified monitor.
- *
- *  @return The `RRCrtc` of the specified monitor, or `None` if an
- *  [error](@ref error_handling) occurred.
- *
- *  @thread_safety This function may be called from any thread.  Access is not
- *  synchronized.
- *
- *  @since Added in version 3.1.
- *
- *  @ingroup native
- */
-GLFWAPI RRCrtc glfwGetX11Adapter(GLFWmonitor* monitor);
-
-/*! @brief Returns the `RROutput` of the specified monitor.
- *
- *  @return The `RROutput` of the specified monitor, or `None` if an
- *  [error](@ref error_handling) occurred.
- *
- *  @thread_safety This function may be called from any thread.  Access is not
- *  synchronized.
- *
- *  @since Added in version 3.1.
- *
- *  @ingroup native
- */
-GLFWAPI RROutput glfwGetX11Monitor(GLFWmonitor* monitor);
-
-/*! @brief Returns the `Window` of the specified window.
- *
- *  @return The `Window` of the specified window, or `None` if an
- *  [error](@ref error_handling) occurred.
- *
- *  @thread_safety This function may be called from any thread.  Access is not
- *  synchronized.
- *
- *  @since Added in version 3.0.
- *
- *  @ingroup native
- */
-GLFWAPI Window glfwGetX11Window(GLFWwindow* window);
-
-/*! @brief Sets the current primary selection to the specified string.
- *
- *  @param[in] string A UTF-8 encoded string.
- *
- *  @errors Possible errors include @ref GLFW_NOT_INITIALIZED and @ref
- *  GLFW_PLATFORM_ERROR.
- *
- *  @pointer_lifetime The specified string is copied before this function
- *  returns.
- *
- *  @thread_safety This function must only be called from the main thread.
- *
- *  @sa @ref clipboard
- *  @sa glfwGetX11SelectionString
- *  @sa glfwSetClipboardString
- *
- *  @since Added in version 3.3.
- *
- *  @ingroup native
- */
-GLFWAPI void glfwSetX11SelectionString(const char* string);
-
-/*! @brief Returns the contents of the current primary selection as a string.
- *
- *  If the selection is empty or if its contents cannot be converted, `NULL`
- *  is returned and a @ref GLFW_FORMAT_UNAVAILABLE error is generated.
- *
- *  @return The contents of the selection as a UTF-8 encoded string, or `NULL`
- *  if an [error](@ref error_handling) occurred.
- *
- *  @errors Possible errors include @ref GLFW_NOT_INITIALIZED and @ref
- *  GLFW_PLATFORM_ERROR.
- *
- *  @pointer_lifetime The returned string is allocated and freed by GLFW. You
- *  should not free it yourself. It is valid until the next call to @ref
- *  glfwGetX11SelectionString or @ref glfwSetX11SelectionString, or until the
- *  library is terminated.
- *
- *  @thread_safety This function must only be called from the main thread.
- *
- *  @sa @ref clipboard
- *  @sa glfwSetX11SelectionString
- *  @sa glfwGetClipboardString
- *
- *  @since Added in version 3.3.
- *
- *  @ingroup native
- */
-GLFWAPI const char* glfwGetX11SelectionString(void);
-#endif
-
-#if defined(GLFW_EXPOSE_NATIVE_GLX)
-/*! @brief Returns the `GLXContext` of the specified window.
- *
- *  @return The `GLXContext` of the specified window, or `NULL` if an
- *  [error](@ref error_handling) occurred.
- *
- *  @thread_safety This function may be called from any thread.  Access is not
- *  synchronized.
- *
- *  @since Added in version 3.0.
- *
- *  @ingroup native
- */
-GLFWAPI GLXContext glfwGetGLXContext(GLFWwindow* window);
-
-/*! @brief Returns the `GLXWindow` of the specified window.
- *
- *  @return The `GLXWindow` of the specified window, or `None` if an
- *  [error](@ref error_handling) occurred.
- *
- *  @thread_safety This function may be called from any thread.  Access is not
- *  synchronized.
- *
- *  @since Added in version 3.2.
- *
- *  @ingroup native
- */
-GLFWAPI GLXWindow glfwGetGLXWindow(GLFWwindow* window);
-#endif
-
-#if defined(GLFW_EXPOSE_NATIVE_WAYLAND)
-/*! @brief Returns the `struct wl_display*` used by GLFW.
- *
- *  @return The `struct wl_display*` used by GLFW, or `NULL` if an
- *  [error](@ref error_handling) occurred.
- *
- *  @thread_safety This function may be called from any thread.  Access is not
- *  synchronized.
- *
- *  @since Added in version 3.2.
- *
- *  @ingroup native
- */
-GLFWAPI struct wl_display* glfwGetWaylandDisplay(void);
-
-/*! @brief Returns the `struct wl_output*` of the specified monitor.
- *
- *  @return The `struct wl_output*` of the specified monitor, or `NULL` if an
- *  [error](@ref error_handling) occurred.
- *
- *  @thread_safety This function may be called from any thread.  Access is not
- *  synchronized.
- *
- *  @since Added in version 3.2.
- *
- *  @ingroup native
- */
-GLFWAPI struct wl_output* glfwGetWaylandMonitor(GLFWmonitor* monitor);
-
-/*! @brief Returns the main `struct wl_surface*` of the specified window.
- *
- *  @return The main `struct wl_surface*` of the specified window, or `NULL` if
- *  an [error](@ref error_handling) occurred.
- *
- *  @thread_safety This function may be called from any thread.  Access is not
- *  synchronized.
- *
- *  @since Added in version 3.2.
- *
- *  @ingroup native
- */
-GLFWAPI struct wl_surface* glfwGetWaylandWindow(GLFWwindow* window);
-#endif
-
-#if defined(GLFW_EXPOSE_NATIVE_MIR)
-/*! @brief Returns the `MirConnection*` used by GLFW.
- *
- *  @return The `MirConnection*` used by GLFW, or `NULL` if an
- *  [error](@ref error_handling) occurred.
- *
- *  @thread_safety This function may be called from any thread.  Access is not
- *  synchronized.
- *
- *  @since Added in version 3.2.
- *
- *  @ingroup native
- */
-GLFWAPI MirConnection* glfwGetMirDisplay(void);
-
-/*! @brief Returns the Mir output ID of the specified monitor.
- *
- *  @return The Mir output ID of the specified monitor, or zero if an
- *  [error](@ref error_handling) occurred.
- *
- *  @thread_safety This function may be called from any thread.  Access is not
- *  synchronized.
- *
- *  @since Added in version 3.2.
- *
- *  @ingroup native
- */
-GLFWAPI int glfwGetMirMonitor(GLFWmonitor* monitor);
-
-/*! @brief Returns the `MirWindow*` of the specified window.
- *
- *  @return The `MirWindow*` of the specified window, or `NULL` if an
- *  [error](@ref error_handling) occurred.
- *
- *  @thread_safety This function may be called from any thread.  Access is not
- *  synchronized.
- *
- *  @since Added in version 3.2.
- *
- *  @ingroup native
- */
-GLFWAPI MirWindow* glfwGetMirWindow(GLFWwindow* window);
-#endif
-
-#if defined(GLFW_EXPOSE_NATIVE_EGL)
-/*! @brief Returns the `EGLDisplay` used by GLFW.
- *
- *  @return The `EGLDisplay` used by GLFW, or `EGL_NO_DISPLAY` if an
- *  [error](@ref error_handling) occurred.
- *
- *  @thread_safety This function may be called from any thread.  Access is not
- *  synchronized.
- *
- *  @since Added in version 3.0.
- *
- *  @ingroup native
- */
-GLFWAPI EGLDisplay glfwGetEGLDisplay(void);
-
-/*! @brief Returns the `EGLContext` of the specified window.
- *
- *  @return The `EGLContext` of the specified window, or `EGL_NO_CONTEXT` if an
- *  [error](@ref error_handling) occurred.
- *
- *  @thread_safety This function may be called from any thread.  Access is not
- *  synchronized.
- *
- *  @since Added in version 3.0.
- *
- *  @ingroup native
- */
-GLFWAPI EGLContext glfwGetEGLContext(GLFWwindow* window);
-
-/*! @brief Returns the `EGLSurface` of the specified window.
- *
- *  @return The `EGLSurface` of the specified window, or `EGL_NO_SURFACE` if an
- *  [error](@ref error_handling) occurred.
- *
- *  @thread_safety This function may be called from any thread.  Access is not
- *  synchronized.
- *
- *  @since Added in version 3.0.
- *
- *  @ingroup native
- */
-GLFWAPI EGLSurface glfwGetEGLSurface(GLFWwindow* window);
-#endif
-
-#if defined(GLFW_EXPOSE_NATIVE_OSMESA)
-/*! @brief Retrieves the color buffer associated with the specified window.
- *
- *  @param[in] window The window whose color buffer to retrieve.
- *  @param[out] width Where to store the width of the color buffer, or `NULL`.
- *  @param[out] height Where to store the height of the color buffer, or `NULL`.
- *  @param[out] format Where to store the OSMesa pixel format of the color
- *  buffer, or `NULL`.
- *  @param[out] buffer Where to store the address of the color buffer, or
- *  `NULL`.
- *  @return `GLFW_TRUE` if successful, or `GLFW_FALSE` if an
- *  [error](@ref error_handling) occurred.
- *
- *  @thread_safety This function may be called from any thread.  Access is not
- *  synchronized.
- *
- *  @since Added in version 3.3.
- *
- *  @ingroup native
- */
-GLFWAPI int glfwGetOSMesaColorBuffer(GLFWwindow* window, int* width, int* height, int* format, void** buffer);
-
-/*! @brief Retrieves the depth buffer associated with the specified window.
- *
- *  @param[in] window The window whose depth buffer to retrieve.
- *  @param[out] width Where to store the width of the depth buffer, or `NULL`.
- *  @param[out] height Where to store the height of the depth buffer, or `NULL`.
- *  @param[out] bytesPerValue Where to store the number of bytes per depth
- *  buffer element, or `NULL`.
- *  @param[out] buffer Where to store the address of the depth buffer, or
- *  `NULL`.
- *  @return `GLFW_TRUE` if successful, or `GLFW_FALSE` if an
- *  [error](@ref error_handling) occurred.
- *
- *  @thread_safety This function may be called from any thread.  Access is not
- *  synchronized.
- *
- *  @since Added in version 3.3.
- *
- *  @ingroup native
- */
-GLFWAPI int glfwGetOSMesaDepthBuffer(GLFWwindow* window, int* width, int* height, int* bytesPerValue, void** buffer);
-
-/*! @brief Returns the `OSMesaContext` of the specified window.
- *
- *  @return The `OSMesaContext` of the specified window, or `NULL` if an
- *  [error](@ref error_handling) occurred.
- *
- *  @thread_safety This function may be called from any thread.  Access is not
- *  synchronized.
- *
- *  @since Added in version 3.3.
- *
- *  @ingroup native
- */
-GLFWAPI OSMesaContext glfwGetOSMesaContext(GLFWwindow* window);
-#endif
-
-#ifdef __cplusplus
-}
-#endif
-
-#endif /* _glfw3_native_h_ */
-
-=======
 /*************************************************************************
  * GLFW 3.3 - www.glfw.org
  * A library for OpenGL, window and input
@@ -1110,4 +528,3 @@
 #endif
 
 #endif /* _glfw3_native_h_ */
->>>>>>> 468adaa7
