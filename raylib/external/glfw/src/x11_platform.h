<<<<<<< HEAD
//========================================================================
// GLFW 3.3 X11 - www.glfw.org
//------------------------------------------------------------------------
// Copyright (c) 2002-2006 Marcus Geelnard
// Copyright (c) 2006-2016 Camilla Löwy <elmindreda@glfw.org>
//
// This software is provided 'as-is', without any express or implied
// warranty. In no event will the authors be held liable for any damages
// arising from the use of this software.
//
// Permission is granted to anyone to use this software for any purpose,
// including commercial applications, and to alter it and redistribute it
// freely, subject to the following restrictions:
//
// 1. The origin of this software must not be misrepresented; you must not
//    claim that you wrote the original software. If you use this software
//    in a product, an acknowledgment in the product documentation would
//    be appreciated but is not required.
//
// 2. Altered source versions must be plainly marked as such, and must not
//    be misrepresented as being the original software.
//
// 3. This notice may not be removed or altered from any source
//    distribution.
//
//========================================================================

#include <unistd.h>
#include <signal.h>
#include <stdint.h>
#include <dlfcn.h>

#include <X11/Xlib.h>
#include <X11/keysym.h>
#include <X11/Xatom.h>
#include <X11/Xcursor/Xcursor.h>

// The XRandR extension provides mode setting and gamma control
#include <X11/extensions/Xrandr.h>

// The Xkb extension provides improved keyboard support
#include <X11/XKBlib.h>

// The Xinerama extension provides legacy monitor indices
#include <X11/extensions/Xinerama.h>

// The XInput extension provides raw mouse motion input
#include <X11/extensions/XInput2.h>

typedef XRRCrtcGamma* (* PFN_XRRAllocGamma)(int);
typedef void (* PFN_XRRFreeCrtcInfo)(XRRCrtcInfo*);
typedef void (* PFN_XRRFreeGamma)(XRRCrtcGamma*);
typedef void (* PFN_XRRFreeOutputInfo)(XRROutputInfo*);
typedef void (* PFN_XRRFreeScreenResources)(XRRScreenResources*);
typedef XRRCrtcGamma* (* PFN_XRRGetCrtcGamma)(Display*,RRCrtc);
typedef int (* PFN_XRRGetCrtcGammaSize)(Display*,RRCrtc);
typedef XRRCrtcInfo* (* PFN_XRRGetCrtcInfo) (Display*,XRRScreenResources*,RRCrtc);
typedef XRROutputInfo* (* PFN_XRRGetOutputInfo)(Display*,XRRScreenResources*,RROutput);
typedef RROutput (* PFN_XRRGetOutputPrimary)(Display*,Window);
typedef XRRScreenResources* (* PFN_XRRGetScreenResourcesCurrent)(Display*,Window);
typedef Bool (* PFN_XRRQueryExtension)(Display*,int*,int*);
typedef Status (* PFN_XRRQueryVersion)(Display*,int*,int*);
typedef void (* PFN_XRRSelectInput)(Display*,Window,int);
typedef Status (* PFN_XRRSetCrtcConfig)(Display*,XRRScreenResources*,RRCrtc,Time,int,int,RRMode,Rotation,RROutput*,int);
typedef void (* PFN_XRRSetCrtcGamma)(Display*,RRCrtc,XRRCrtcGamma*);
typedef int (* PFN_XRRUpdateConfiguration)(XEvent*);
#define XRRAllocGamma _glfw.x11.randr.AllocGamma
#define XRRFreeCrtcInfo _glfw.x11.randr.FreeCrtcInfo
#define XRRFreeGamma _glfw.x11.randr.FreeGamma
#define XRRFreeOutputInfo _glfw.x11.randr.FreeOutputInfo
#define XRRFreeScreenResources _glfw.x11.randr.FreeScreenResources
#define XRRGetCrtcGamma _glfw.x11.randr.GetCrtcGamma
#define XRRGetCrtcGammaSize _glfw.x11.randr.GetCrtcGammaSize
#define XRRGetCrtcInfo _glfw.x11.randr.GetCrtcInfo
#define XRRGetOutputInfo _glfw.x11.randr.GetOutputInfo
#define XRRGetOutputPrimary _glfw.x11.randr.GetOutputPrimary
#define XRRGetScreenResourcesCurrent _glfw.x11.randr.GetScreenResourcesCurrent
#define XRRQueryExtension _glfw.x11.randr.QueryExtension
#define XRRQueryVersion _glfw.x11.randr.QueryVersion
#define XRRSelectInput _glfw.x11.randr.SelectInput
#define XRRSetCrtcConfig _glfw.x11.randr.SetCrtcConfig
#define XRRSetCrtcGamma _glfw.x11.randr.SetCrtcGamma
#define XRRUpdateConfiguration _glfw.x11.randr.UpdateConfiguration

typedef XcursorImage* (* PFN_XcursorImageCreate)(int,int);
typedef void (* PFN_XcursorImageDestroy)(XcursorImage*);
typedef Cursor (* PFN_XcursorImageLoadCursor)(Display*,const XcursorImage*);
#define XcursorImageCreate _glfw.x11.xcursor.ImageCreate
#define XcursorImageDestroy _glfw.x11.xcursor.ImageDestroy
#define XcursorImageLoadCursor _glfw.x11.xcursor.ImageLoadCursor

typedef Bool (* PFN_XineramaIsActive)(Display*);
typedef Bool (* PFN_XineramaQueryExtension)(Display*,int*,int*);
typedef XineramaScreenInfo* (* PFN_XineramaQueryScreens)(Display*,int*);
#define XineramaIsActive _glfw.x11.xinerama.IsActive
#define XineramaQueryExtension _glfw.x11.xinerama.QueryExtension
#define XineramaQueryScreens _glfw.x11.xinerama.QueryScreens

typedef XID xcb_window_t;
typedef XID xcb_visualid_t;
typedef struct xcb_connection_t xcb_connection_t;
typedef xcb_connection_t* (* PFN_XGetXCBConnection)(Display*);
#define XGetXCBConnection _glfw.x11.x11xcb.GetXCBConnection

typedef Bool (* PFN_XF86VidModeQueryExtension)(Display*,int*,int*);
typedef Bool (* PFN_XF86VidModeGetGammaRamp)(Display*,int,int,unsigned short*,unsigned short*,unsigned short*);
typedef Bool (* PFN_XF86VidModeSetGammaRamp)(Display*,int,int,unsigned short*,unsigned short*,unsigned short*);
typedef Bool (* PFN_XF86VidModeGetGammaRampSize)(Display*,int,int*);
#define XF86VidModeQueryExtension _glfw.x11.vidmode.QueryExtension
#define XF86VidModeGetGammaRamp _glfw.x11.vidmode.GetGammaRamp
#define XF86VidModeSetGammaRamp _glfw.x11.vidmode.SetGammaRamp
#define XF86VidModeGetGammaRampSize _glfw.x11.vidmode.GetGammaRampSize

typedef Status (* PFN_XIQueryVersion)(Display*,int*,int*);
typedef int (* PFN_XISelectEvents)(Display*,Window,XIEventMask*,int);
#define XIQueryVersion _glfw.x11.xi.QueryVersion
#define XISelectEvents _glfw.x11.xi.SelectEvents

typedef Bool (* PFN_XRenderQueryExtension)(Display*,int*,int*);
typedef Status (* PFN_XRenderQueryVersion)(Display*dpy,int*,int*);
typedef XRenderPictFormat* (* PFN_XRenderFindVisualFormat)(Display*,Visual const*);
#define XRenderQueryExtension _glfw.x11.xrender.QueryExtension
#define XRenderQueryVersion _glfw.x11.xrender.QueryVersion
#define XRenderFindVisualFormat _glfw.x11.xrender.FindVisualFormat

typedef VkFlags VkXlibSurfaceCreateFlagsKHR;
typedef VkFlags VkXcbSurfaceCreateFlagsKHR;

typedef struct VkXlibSurfaceCreateInfoKHR
{
    VkStructureType             sType;
    const void*                 pNext;
    VkXlibSurfaceCreateFlagsKHR flags;
    Display*                    dpy;
    Window                      window;
} VkXlibSurfaceCreateInfoKHR;

typedef struct VkXcbSurfaceCreateInfoKHR
{
    VkStructureType             sType;
    const void*                 pNext;
    VkXcbSurfaceCreateFlagsKHR  flags;
    xcb_connection_t*           connection;
    xcb_window_t                window;
} VkXcbSurfaceCreateInfoKHR;

typedef VkResult (APIENTRY *PFN_vkCreateXlibSurfaceKHR)(VkInstance,const VkXlibSurfaceCreateInfoKHR*,const VkAllocationCallbacks*,VkSurfaceKHR*);
typedef VkBool32 (APIENTRY *PFN_vkGetPhysicalDeviceXlibPresentationSupportKHR)(VkPhysicalDevice,uint32_t,Display*,VisualID);
typedef VkResult (APIENTRY *PFN_vkCreateXcbSurfaceKHR)(VkInstance,const VkXcbSurfaceCreateInfoKHR*,const VkAllocationCallbacks*,VkSurfaceKHR*);
typedef VkBool32 (APIENTRY *PFN_vkGetPhysicalDeviceXcbPresentationSupportKHR)(VkPhysicalDevice,uint32_t,xcb_connection_t*,xcb_visualid_t);

#include "posix_thread.h"
#include "posix_time.h"
#include "xkb_unicode.h"
#include "glx_context.h"
#include "egl_context.h"
#include "osmesa_context.h"
#if defined(__linux__)
#include "linux_joystick.h"
#else
#include "null_joystick.h"
#endif

#define _glfw_dlopen(name) dlopen(name, RTLD_LAZY | RTLD_LOCAL)
#define _glfw_dlclose(handle) dlclose(handle)
#define _glfw_dlsym(handle, name) dlsym(handle, name)

#define _GLFW_EGL_NATIVE_WINDOW  ((EGLNativeWindowType) window->x11.handle)
#define _GLFW_EGL_NATIVE_DISPLAY ((EGLNativeDisplayType) _glfw.x11.display)

#define _GLFW_PLATFORM_WINDOW_STATE         _GLFWwindowX11  x11
#define _GLFW_PLATFORM_LIBRARY_WINDOW_STATE _GLFWlibraryX11 x11
#define _GLFW_PLATFORM_MONITOR_STATE        _GLFWmonitorX11 x11
#define _GLFW_PLATFORM_CURSOR_STATE         _GLFWcursorX11  x11


// X11-specific per-window data
//
typedef struct _GLFWwindowX11
{
    Colormap        colormap;
    Window          handle;
    XIC             ic;

    GLFWbool        overrideRedirect;
    GLFWbool        iconified;
    GLFWbool        maximized;

    // Whether the visual supports framebuffer transparency
    GLFWbool        transparent;

    // Cached position and size used to filter out duplicate events
    int             width, height;
    int             xpos, ypos;

    // The last received cursor position, regardless of source
    int             lastCursorPosX, lastCursorPosY;
    // The last position the cursor was warped to by GLFW
    int             warpCursorPosX, warpCursorPosY;

    // The time of the last KeyPress event
    Time            lastKeyTime;

} _GLFWwindowX11;

// X11-specific global data
//
typedef struct _GLFWlibraryX11
{
    Display*        display;
    int             screen;
    Window          root;

    // System content scale
    float           contentScaleX, contentScaleY;
    // Helper window for IPC
    Window          helperWindowHandle;
    // Invisible cursor for hidden cursor mode
    Cursor          hiddenCursorHandle;
    // Context for mapping window XIDs to _GLFWwindow pointers
    XContext        context;
    // XIM input method
    XIM             im;
    // Most recent error code received by X error handler
    int             errorCode;
    // Primary selection string (while the primary selection is owned)
    char*           primarySelectionString;
    // Clipboard string (while the selection is owned)
    char*           clipboardString;
    // Key name string
    char            keyName[5];
    // X11 keycode to GLFW key LUT
    short int       keycodes[256];
    // GLFW key to X11 keycode LUT
    short int       scancodes[GLFW_KEY_LAST + 1];
    // Where to place the cursor when re-enabled
    double          restoreCursorPosX, restoreCursorPosY;
    // The window whose disabled cursor mode is active
    _GLFWwindow*    disabledCursorWindow;

    // Window manager atoms
    Atom            WM_PROTOCOLS;
    Atom            WM_STATE;
    Atom            WM_DELETE_WINDOW;
    Atom            NET_WM_NAME;
    Atom            NET_WM_ICON_NAME;
    Atom            NET_WM_ICON;
    Atom            NET_WM_PID;
    Atom            NET_WM_PING;
    Atom            NET_WM_WINDOW_TYPE;
    Atom            NET_WM_WINDOW_TYPE_NORMAL;
    Atom            NET_WM_STATE;
    Atom            NET_WM_STATE_ABOVE;
    Atom            NET_WM_STATE_FULLSCREEN;
    Atom            NET_WM_STATE_MAXIMIZED_VERT;
    Atom            NET_WM_STATE_MAXIMIZED_HORZ;
    Atom            NET_WM_STATE_DEMANDS_ATTENTION;
    Atom            NET_WM_BYPASS_COMPOSITOR;
    Atom            NET_WM_FULLSCREEN_MONITORS;
    Atom            NET_WM_WINDOW_OPACITY;
    Atom            NET_WM_CM_Sx;
    Atom            NET_ACTIVE_WINDOW;
    Atom            NET_FRAME_EXTENTS;
    Atom            NET_REQUEST_FRAME_EXTENTS;
    Atom            MOTIF_WM_HINTS;

    // Xdnd (drag and drop) atoms
    Atom            XdndAware;
    Atom            XdndEnter;
    Atom            XdndPosition;
    Atom            XdndStatus;
    Atom            XdndActionCopy;
    Atom            XdndDrop;
    Atom            XdndFinished;
    Atom            XdndSelection;
    Atom            XdndTypeList;
    Atom            text_uri_list;

    // Selection (clipboard) atoms
    Atom            TARGETS;
    Atom            MULTIPLE;
    Atom            INCR;
    Atom            CLIPBOARD;
    Atom            PRIMARY;
    Atom            CLIPBOARD_MANAGER;
    Atom            SAVE_TARGETS;
    Atom            NULL_;
    Atom            UTF8_STRING;
    Atom            COMPOUND_STRING;
    Atom            ATOM_PAIR;
    Atom            GLFW_SELECTION;

    struct {
        GLFWbool    available;
        void*       handle;
        int         eventBase;
        int         errorBase;
        int         major;
        int         minor;
        GLFWbool    gammaBroken;
        GLFWbool    monitorBroken;
        PFN_XRRAllocGamma AllocGamma;
        PFN_XRRFreeCrtcInfo FreeCrtcInfo;
        PFN_XRRFreeGamma FreeGamma;
        PFN_XRRFreeOutputInfo FreeOutputInfo;
        PFN_XRRFreeScreenResources FreeScreenResources;
        PFN_XRRGetCrtcGamma GetCrtcGamma;
        PFN_XRRGetCrtcGammaSize GetCrtcGammaSize;
        PFN_XRRGetCrtcInfo GetCrtcInfo;
        PFN_XRRGetOutputInfo GetOutputInfo;
        PFN_XRRGetOutputPrimary GetOutputPrimary;
        PFN_XRRGetScreenResourcesCurrent GetScreenResourcesCurrent;
        PFN_XRRQueryExtension QueryExtension;
        PFN_XRRQueryVersion QueryVersion;
        PFN_XRRSelectInput SelectInput;
        PFN_XRRSetCrtcConfig SetCrtcConfig;
        PFN_XRRSetCrtcGamma SetCrtcGamma;
        PFN_XRRUpdateConfiguration UpdateConfiguration;
    } randr;

    struct {
        GLFWbool    available;
        GLFWbool    detectable;
        int         majorOpcode;
        int         eventBase;
        int         errorBase;
        int         major;
        int         minor;
    } xkb;

    struct {
        int         count;
        int         timeout;
        int         interval;
        int         blanking;
        int         exposure;
    } saver;

    struct {
        int         version;
        Window      source;
        Atom        format;
    } xdnd;

    struct {
        void*       handle;
        PFN_XcursorImageCreate ImageCreate;
        PFN_XcursorImageDestroy ImageDestroy;
        PFN_XcursorImageLoadCursor ImageLoadCursor;
    } xcursor;

    struct {
        GLFWbool    available;
        void*       handle;
        int         major;
        int         minor;
        PFN_XineramaIsActive IsActive;
        PFN_XineramaQueryExtension QueryExtension;
        PFN_XineramaQueryScreens QueryScreens;
    } xinerama;

    struct {
        void*       handle;
        PFN_XGetXCBConnection GetXCBConnection;
    } x11xcb;

    struct {
        GLFWbool    available;
        void*       handle;
        int         eventBase;
        int         errorBase;
        PFN_XF86VidModeQueryExtension QueryExtension;
        PFN_XF86VidModeGetGammaRamp GetGammaRamp;
        PFN_XF86VidModeSetGammaRamp SetGammaRamp;
        PFN_XF86VidModeGetGammaRampSize GetGammaRampSize;
    } vidmode;

    struct {
        GLFWbool    available;
        void*       handle;
        int         majorOpcode;
        int         eventBase;
        int         errorBase;
        int         major;
        int         minor;
        PFN_XIQueryVersion QueryVersion;
        PFN_XISelectEvents SelectEvents;
    } xi;

    struct {
        GLFWbool    available;
        void*       handle;
        int         major;
        int         minor;
        int         eventBase;
        int         errorBase;
        PFN_XRenderQueryExtension QueryExtension;
        PFN_XRenderQueryVersion QueryVersion;
        PFN_XRenderFindVisualFormat FindVisualFormat;
    } xrender;

} _GLFWlibraryX11;

// X11-specific per-monitor data
//
typedef struct _GLFWmonitorX11
{
    RROutput        output;
    RRCrtc          crtc;
    RRMode          oldMode;

    // Index of corresponding Xinerama screen,
    // for EWMH full screen window placement
    int             index;

} _GLFWmonitorX11;

// X11-specific per-cursor data
//
typedef struct _GLFWcursorX11
{
    Cursor handle;

} _GLFWcursorX11;


void _glfwPollMonitorsX11(void);
void _glfwSetVideoModeX11(_GLFWmonitor* monitor, const GLFWvidmode* desired);
void _glfwRestoreVideoModeX11(_GLFWmonitor* monitor);

Cursor _glfwCreateCursorX11(const GLFWimage* image, int xhot, int yhot);

unsigned long _glfwGetWindowPropertyX11(Window window,
                                        Atom property,
                                        Atom type,
                                        unsigned char** value);
GLFWbool _glfwIsVisualTransparentX11(Visual* visual);

void _glfwGrabErrorHandlerX11(void);
void _glfwReleaseErrorHandlerX11(void);
void _glfwInputErrorX11(int error, const char* message);

void _glfwPushSelectionToManagerX11(void);

=======
//========================================================================
// GLFW 3.3 X11 - www.glfw.org
//------------------------------------------------------------------------
// Copyright (c) 2002-2006 Marcus Geelnard
// Copyright (c) 2006-2019 Camilla Löwy <elmindreda@glfw.org>
//
// This software is provided 'as-is', without any express or implied
// warranty. In no event will the authors be held liable for any damages
// arising from the use of this software.
//
// Permission is granted to anyone to use this software for any purpose,
// including commercial applications, and to alter it and redistribute it
// freely, subject to the following restrictions:
//
// 1. The origin of this software must not be misrepresented; you must not
//    claim that you wrote the original software. If you use this software
//    in a product, an acknowledgment in the product documentation would
//    be appreciated but is not required.
//
// 2. Altered source versions must be plainly marked as such, and must not
//    be misrepresented as being the original software.
//
// 3. This notice may not be removed or altered from any source
//    distribution.
//
//========================================================================

#include <unistd.h>
#include <signal.h>
#include <stdint.h>
#include <dlfcn.h>

#include <X11/Xlib.h>
#include <X11/keysym.h>
#include <X11/Xatom.h>
#include <X11/Xcursor/Xcursor.h>

// The XRandR extension provides mode setting and gamma control
#include <X11/extensions/Xrandr.h>

// The Xkb extension provides improved keyboard support
#include <X11/XKBlib.h>

// The Xinerama extension provides legacy monitor indices
#include <X11/extensions/Xinerama.h>

// The XInput extension provides raw mouse motion input
#include <X11/extensions/XInput2.h>

typedef XRRCrtcGamma* (* PFN_XRRAllocGamma)(int);
typedef void (* PFN_XRRFreeCrtcInfo)(XRRCrtcInfo*);
typedef void (* PFN_XRRFreeGamma)(XRRCrtcGamma*);
typedef void (* PFN_XRRFreeOutputInfo)(XRROutputInfo*);
typedef void (* PFN_XRRFreeScreenResources)(XRRScreenResources*);
typedef XRRCrtcGamma* (* PFN_XRRGetCrtcGamma)(Display*,RRCrtc);
typedef int (* PFN_XRRGetCrtcGammaSize)(Display*,RRCrtc);
typedef XRRCrtcInfo* (* PFN_XRRGetCrtcInfo) (Display*,XRRScreenResources*,RRCrtc);
typedef XRROutputInfo* (* PFN_XRRGetOutputInfo)(Display*,XRRScreenResources*,RROutput);
typedef RROutput (* PFN_XRRGetOutputPrimary)(Display*,Window);
typedef XRRScreenResources* (* PFN_XRRGetScreenResourcesCurrent)(Display*,Window);
typedef Bool (* PFN_XRRQueryExtension)(Display*,int*,int*);
typedef Status (* PFN_XRRQueryVersion)(Display*,int*,int*);
typedef void (* PFN_XRRSelectInput)(Display*,Window,int);
typedef Status (* PFN_XRRSetCrtcConfig)(Display*,XRRScreenResources*,RRCrtc,Time,int,int,RRMode,Rotation,RROutput*,int);
typedef void (* PFN_XRRSetCrtcGamma)(Display*,RRCrtc,XRRCrtcGamma*);
typedef int (* PFN_XRRUpdateConfiguration)(XEvent*);
#define XRRAllocGamma _glfw.x11.randr.AllocGamma
#define XRRFreeCrtcInfo _glfw.x11.randr.FreeCrtcInfo
#define XRRFreeGamma _glfw.x11.randr.FreeGamma
#define XRRFreeOutputInfo _glfw.x11.randr.FreeOutputInfo
#define XRRFreeScreenResources _glfw.x11.randr.FreeScreenResources
#define XRRGetCrtcGamma _glfw.x11.randr.GetCrtcGamma
#define XRRGetCrtcGammaSize _glfw.x11.randr.GetCrtcGammaSize
#define XRRGetCrtcInfo _glfw.x11.randr.GetCrtcInfo
#define XRRGetOutputInfo _glfw.x11.randr.GetOutputInfo
#define XRRGetOutputPrimary _glfw.x11.randr.GetOutputPrimary
#define XRRGetScreenResourcesCurrent _glfw.x11.randr.GetScreenResourcesCurrent
#define XRRQueryExtension _glfw.x11.randr.QueryExtension
#define XRRQueryVersion _glfw.x11.randr.QueryVersion
#define XRRSelectInput _glfw.x11.randr.SelectInput
#define XRRSetCrtcConfig _glfw.x11.randr.SetCrtcConfig
#define XRRSetCrtcGamma _glfw.x11.randr.SetCrtcGamma
#define XRRUpdateConfiguration _glfw.x11.randr.UpdateConfiguration

typedef XcursorImage* (* PFN_XcursorImageCreate)(int,int);
typedef void (* PFN_XcursorImageDestroy)(XcursorImage*);
typedef Cursor (* PFN_XcursorImageLoadCursor)(Display*,const XcursorImage*);
#define XcursorImageCreate _glfw.x11.xcursor.ImageCreate
#define XcursorImageDestroy _glfw.x11.xcursor.ImageDestroy
#define XcursorImageLoadCursor _glfw.x11.xcursor.ImageLoadCursor

typedef Bool (* PFN_XineramaIsActive)(Display*);
typedef Bool (* PFN_XineramaQueryExtension)(Display*,int*,int*);
typedef XineramaScreenInfo* (* PFN_XineramaQueryScreens)(Display*,int*);
#define XineramaIsActive _glfw.x11.xinerama.IsActive
#define XineramaQueryExtension _glfw.x11.xinerama.QueryExtension
#define XineramaQueryScreens _glfw.x11.xinerama.QueryScreens

typedef XID xcb_window_t;
typedef XID xcb_visualid_t;
typedef struct xcb_connection_t xcb_connection_t;
typedef xcb_connection_t* (* PFN_XGetXCBConnection)(Display*);
#define XGetXCBConnection _glfw.x11.x11xcb.GetXCBConnection

typedef Bool (* PFN_XF86VidModeQueryExtension)(Display*,int*,int*);
typedef Bool (* PFN_XF86VidModeGetGammaRamp)(Display*,int,int,unsigned short*,unsigned short*,unsigned short*);
typedef Bool (* PFN_XF86VidModeSetGammaRamp)(Display*,int,int,unsigned short*,unsigned short*,unsigned short*);
typedef Bool (* PFN_XF86VidModeGetGammaRampSize)(Display*,int,int*);
#define XF86VidModeQueryExtension _glfw.x11.vidmode.QueryExtension
#define XF86VidModeGetGammaRamp _glfw.x11.vidmode.GetGammaRamp
#define XF86VidModeSetGammaRamp _glfw.x11.vidmode.SetGammaRamp
#define XF86VidModeGetGammaRampSize _glfw.x11.vidmode.GetGammaRampSize

typedef Status (* PFN_XIQueryVersion)(Display*,int*,int*);
typedef int (* PFN_XISelectEvents)(Display*,Window,XIEventMask*,int);
#define XIQueryVersion _glfw.x11.xi.QueryVersion
#define XISelectEvents _glfw.x11.xi.SelectEvents

typedef Bool (* PFN_XRenderQueryExtension)(Display*,int*,int*);
typedef Status (* PFN_XRenderQueryVersion)(Display*dpy,int*,int*);
typedef XRenderPictFormat* (* PFN_XRenderFindVisualFormat)(Display*,Visual const*);
#define XRenderQueryExtension _glfw.x11.xrender.QueryExtension
#define XRenderQueryVersion _glfw.x11.xrender.QueryVersion
#define XRenderFindVisualFormat _glfw.x11.xrender.FindVisualFormat

typedef VkFlags VkXlibSurfaceCreateFlagsKHR;
typedef VkFlags VkXcbSurfaceCreateFlagsKHR;

typedef struct VkXlibSurfaceCreateInfoKHR
{
    VkStructureType             sType;
    const void*                 pNext;
    VkXlibSurfaceCreateFlagsKHR flags;
    Display*                    dpy;
    Window                      window;
} VkXlibSurfaceCreateInfoKHR;

typedef struct VkXcbSurfaceCreateInfoKHR
{
    VkStructureType             sType;
    const void*                 pNext;
    VkXcbSurfaceCreateFlagsKHR  flags;
    xcb_connection_t*           connection;
    xcb_window_t                window;
} VkXcbSurfaceCreateInfoKHR;

typedef VkResult (APIENTRY *PFN_vkCreateXlibSurfaceKHR)(VkInstance,const VkXlibSurfaceCreateInfoKHR*,const VkAllocationCallbacks*,VkSurfaceKHR*);
typedef VkBool32 (APIENTRY *PFN_vkGetPhysicalDeviceXlibPresentationSupportKHR)(VkPhysicalDevice,uint32_t,Display*,VisualID);
typedef VkResult (APIENTRY *PFN_vkCreateXcbSurfaceKHR)(VkInstance,const VkXcbSurfaceCreateInfoKHR*,const VkAllocationCallbacks*,VkSurfaceKHR*);
typedef VkBool32 (APIENTRY *PFN_vkGetPhysicalDeviceXcbPresentationSupportKHR)(VkPhysicalDevice,uint32_t,xcb_connection_t*,xcb_visualid_t);

#include "posix_thread.h"
#include "posix_time.h"
#include "xkb_unicode.h"
#include "glx_context.h"
#include "egl_context.h"
#include "osmesa_context.h"
#if defined(__linux__)
#include "linux_joystick.h"
#else
#include "null_joystick.h"
#endif

#define _glfw_dlopen(name) dlopen(name, RTLD_LAZY | RTLD_LOCAL)
#define _glfw_dlclose(handle) dlclose(handle)
#define _glfw_dlsym(handle, name) dlsym(handle, name)

#define _GLFW_EGL_NATIVE_WINDOW  ((EGLNativeWindowType) window->x11.handle)
#define _GLFW_EGL_NATIVE_DISPLAY ((EGLNativeDisplayType) _glfw.x11.display)

#define _GLFW_PLATFORM_WINDOW_STATE         _GLFWwindowX11  x11
#define _GLFW_PLATFORM_LIBRARY_WINDOW_STATE _GLFWlibraryX11 x11
#define _GLFW_PLATFORM_MONITOR_STATE        _GLFWmonitorX11 x11
#define _GLFW_PLATFORM_CURSOR_STATE         _GLFWcursorX11  x11


// X11-specific per-window data
//
typedef struct _GLFWwindowX11
{
    Colormap        colormap;
    Window          handle;
    XIC             ic;

    GLFWbool        overrideRedirect;
    GLFWbool        iconified;
    GLFWbool        maximized;

    // Whether the visual supports framebuffer transparency
    GLFWbool        transparent;

    // Cached position and size used to filter out duplicate events
    int             width, height;
    int             xpos, ypos;

    // The last received cursor position, regardless of source
    int             lastCursorPosX, lastCursorPosY;
    // The last position the cursor was warped to by GLFW
    int             warpCursorPosX, warpCursorPosY;

    // The time of the last KeyPress event
    Time            lastKeyTime;

} _GLFWwindowX11;

// X11-specific global data
//
typedef struct _GLFWlibraryX11
{
    Display*        display;
    int             screen;
    Window          root;

    // System content scale
    float           contentScaleX, contentScaleY;
    // Helper window for IPC
    Window          helperWindowHandle;
    // Invisible cursor for hidden cursor mode
    Cursor          hiddenCursorHandle;
    // Context for mapping window XIDs to _GLFWwindow pointers
    XContext        context;
    // XIM input method
    XIM             im;
    // Most recent error code received by X error handler
    int             errorCode;
    // Primary selection string (while the primary selection is owned)
    char*           primarySelectionString;
    // Clipboard string (while the selection is owned)
    char*           clipboardString;
    // Key name string
    char            keyName[5];
    // X11 keycode to GLFW key LUT
    short int       keycodes[256];
    // GLFW key to X11 keycode LUT
    short int       scancodes[GLFW_KEY_LAST + 1];
    // Where to place the cursor when re-enabled
    double          restoreCursorPosX, restoreCursorPosY;
    // The window whose disabled cursor mode is active
    _GLFWwindow*    disabledCursorWindow;

    // Window manager atoms
    Atom            WM_PROTOCOLS;
    Atom            WM_STATE;
    Atom            WM_DELETE_WINDOW;
    Atom            NET_WM_NAME;
    Atom            NET_WM_ICON_NAME;
    Atom            NET_WM_ICON;
    Atom            NET_WM_PID;
    Atom            NET_WM_PING;
    Atom            NET_WM_WINDOW_TYPE;
    Atom            NET_WM_WINDOW_TYPE_NORMAL;
    Atom            NET_WM_STATE;
    Atom            NET_WM_STATE_ABOVE;
    Atom            NET_WM_STATE_FULLSCREEN;
    Atom            NET_WM_STATE_MAXIMIZED_VERT;
    Atom            NET_WM_STATE_MAXIMIZED_HORZ;
    Atom            NET_WM_STATE_DEMANDS_ATTENTION;
    Atom            NET_WM_BYPASS_COMPOSITOR;
    Atom            NET_WM_FULLSCREEN_MONITORS;
    Atom            NET_WM_WINDOW_OPACITY;
    Atom            NET_WM_CM_Sx;
    Atom            NET_WORKAREA;
    Atom            NET_CURRENT_DESKTOP;
    Atom            NET_ACTIVE_WINDOW;
    Atom            NET_FRAME_EXTENTS;
    Atom            NET_REQUEST_FRAME_EXTENTS;
    Atom            MOTIF_WM_HINTS;

    // Xdnd (drag and drop) atoms
    Atom            XdndAware;
    Atom            XdndEnter;
    Atom            XdndPosition;
    Atom            XdndStatus;
    Atom            XdndActionCopy;
    Atom            XdndDrop;
    Atom            XdndFinished;
    Atom            XdndSelection;
    Atom            XdndTypeList;
    Atom            text_uri_list;

    // Selection (clipboard) atoms
    Atom            TARGETS;
    Atom            MULTIPLE;
    Atom            INCR;
    Atom            CLIPBOARD;
    Atom            PRIMARY;
    Atom            CLIPBOARD_MANAGER;
    Atom            SAVE_TARGETS;
    Atom            NULL_;
    Atom            UTF8_STRING;
    Atom            COMPOUND_STRING;
    Atom            ATOM_PAIR;
    Atom            GLFW_SELECTION;

    struct {
        GLFWbool    available;
        void*       handle;
        int         eventBase;
        int         errorBase;
        int         major;
        int         minor;
        GLFWbool    gammaBroken;
        GLFWbool    monitorBroken;
        PFN_XRRAllocGamma AllocGamma;
        PFN_XRRFreeCrtcInfo FreeCrtcInfo;
        PFN_XRRFreeGamma FreeGamma;
        PFN_XRRFreeOutputInfo FreeOutputInfo;
        PFN_XRRFreeScreenResources FreeScreenResources;
        PFN_XRRGetCrtcGamma GetCrtcGamma;
        PFN_XRRGetCrtcGammaSize GetCrtcGammaSize;
        PFN_XRRGetCrtcInfo GetCrtcInfo;
        PFN_XRRGetOutputInfo GetOutputInfo;
        PFN_XRRGetOutputPrimary GetOutputPrimary;
        PFN_XRRGetScreenResourcesCurrent GetScreenResourcesCurrent;
        PFN_XRRQueryExtension QueryExtension;
        PFN_XRRQueryVersion QueryVersion;
        PFN_XRRSelectInput SelectInput;
        PFN_XRRSetCrtcConfig SetCrtcConfig;
        PFN_XRRSetCrtcGamma SetCrtcGamma;
        PFN_XRRUpdateConfiguration UpdateConfiguration;
    } randr;

    struct {
        GLFWbool    available;
        GLFWbool    detectable;
        int         majorOpcode;
        int         eventBase;
        int         errorBase;
        int         major;
        int         minor;
    } xkb;

    struct {
        int         count;
        int         timeout;
        int         interval;
        int         blanking;
        int         exposure;
    } saver;

    struct {
        int         version;
        Window      source;
        Atom        format;
    } xdnd;

    struct {
        void*       handle;
        PFN_XcursorImageCreate ImageCreate;
        PFN_XcursorImageDestroy ImageDestroy;
        PFN_XcursorImageLoadCursor ImageLoadCursor;
    } xcursor;

    struct {
        GLFWbool    available;
        void*       handle;
        int         major;
        int         minor;
        PFN_XineramaIsActive IsActive;
        PFN_XineramaQueryExtension QueryExtension;
        PFN_XineramaQueryScreens QueryScreens;
    } xinerama;

    struct {
        void*       handle;
        PFN_XGetXCBConnection GetXCBConnection;
    } x11xcb;

    struct {
        GLFWbool    available;
        void*       handle;
        int         eventBase;
        int         errorBase;
        PFN_XF86VidModeQueryExtension QueryExtension;
        PFN_XF86VidModeGetGammaRamp GetGammaRamp;
        PFN_XF86VidModeSetGammaRamp SetGammaRamp;
        PFN_XF86VidModeGetGammaRampSize GetGammaRampSize;
    } vidmode;

    struct {
        GLFWbool    available;
        void*       handle;
        int         majorOpcode;
        int         eventBase;
        int         errorBase;
        int         major;
        int         minor;
        PFN_XIQueryVersion QueryVersion;
        PFN_XISelectEvents SelectEvents;
    } xi;

    struct {
        GLFWbool    available;
        void*       handle;
        int         major;
        int         minor;
        int         eventBase;
        int         errorBase;
        PFN_XRenderQueryExtension QueryExtension;
        PFN_XRenderQueryVersion QueryVersion;
        PFN_XRenderFindVisualFormat FindVisualFormat;
    } xrender;

} _GLFWlibraryX11;

// X11-specific per-monitor data
//
typedef struct _GLFWmonitorX11
{
    RROutput        output;
    RRCrtc          crtc;
    RRMode          oldMode;

    // Index of corresponding Xinerama screen,
    // for EWMH full screen window placement
    int             index;

} _GLFWmonitorX11;

// X11-specific per-cursor data
//
typedef struct _GLFWcursorX11
{
    Cursor handle;

} _GLFWcursorX11;


void _glfwPollMonitorsX11(void);
void _glfwSetVideoModeX11(_GLFWmonitor* monitor, const GLFWvidmode* desired);
void _glfwRestoreVideoModeX11(_GLFWmonitor* monitor);

Cursor _glfwCreateCursorX11(const GLFWimage* image, int xhot, int yhot);

unsigned long _glfwGetWindowPropertyX11(Window window,
                                        Atom property,
                                        Atom type,
                                        unsigned char** value);
GLFWbool _glfwIsVisualTransparentX11(Visual* visual);

void _glfwGrabErrorHandlerX11(void);
void _glfwReleaseErrorHandlerX11(void);
void _glfwInputErrorX11(int error, const char* message);

void _glfwPushSelectionToManagerX11(void);
>>>>>>> 468adaa7
<|MERGE_RESOLUTION|>--- conflicted
+++ resolved
@@ -1,9 +1,8 @@
-<<<<<<< HEAD
 //========================================================================
 // GLFW 3.3 X11 - www.glfw.org
 //------------------------------------------------------------------------
 // Copyright (c) 2002-2006 Marcus Geelnard
-// Copyright (c) 2006-2016 Camilla Löwy <elmindreda@glfw.org>
+// Copyright (c) 2006-2019 Camilla Löwy <elmindreda@glfw.org>
 //
 // This software is provided 'as-is', without any express or implied
 // warranty. In no event will the authors be held liable for any damages
@@ -260,6 +259,8 @@
     Atom            NET_WM_FULLSCREEN_MONITORS;
     Atom            NET_WM_WINDOW_OPACITY;
     Atom            NET_WM_CM_Sx;
+    Atom            NET_WORKAREA;
+    Atom            NET_CURRENT_DESKTOP;
     Atom            NET_ACTIVE_WINDOW;
     Atom            NET_FRAME_EXTENTS;
     Atom            NET_REQUEST_FRAME_EXTENTS;
@@ -442,451 +443,3 @@
 void _glfwInputErrorX11(int error, const char* message);
 
 void _glfwPushSelectionToManagerX11(void);
-
-=======
-//========================================================================
-// GLFW 3.3 X11 - www.glfw.org
-//------------------------------------------------------------------------
-// Copyright (c) 2002-2006 Marcus Geelnard
-// Copyright (c) 2006-2019 Camilla Löwy <elmindreda@glfw.org>
-//
-// This software is provided 'as-is', without any express or implied
-// warranty. In no event will the authors be held liable for any damages
-// arising from the use of this software.
-//
-// Permission is granted to anyone to use this software for any purpose,
-// including commercial applications, and to alter it and redistribute it
-// freely, subject to the following restrictions:
-//
-// 1. The origin of this software must not be misrepresented; you must not
-//    claim that you wrote the original software. If you use this software
-//    in a product, an acknowledgment in the product documentation would
-//    be appreciated but is not required.
-//
-// 2. Altered source versions must be plainly marked as such, and must not
-//    be misrepresented as being the original software.
-//
-// 3. This notice may not be removed or altered from any source
-//    distribution.
-//
-//========================================================================
-
-#include <unistd.h>
-#include <signal.h>
-#include <stdint.h>
-#include <dlfcn.h>
-
-#include <X11/Xlib.h>
-#include <X11/keysym.h>
-#include <X11/Xatom.h>
-#include <X11/Xcursor/Xcursor.h>
-
-// The XRandR extension provides mode setting and gamma control
-#include <X11/extensions/Xrandr.h>
-
-// The Xkb extension provides improved keyboard support
-#include <X11/XKBlib.h>
-
-// The Xinerama extension provides legacy monitor indices
-#include <X11/extensions/Xinerama.h>
-
-// The XInput extension provides raw mouse motion input
-#include <X11/extensions/XInput2.h>
-
-typedef XRRCrtcGamma* (* PFN_XRRAllocGamma)(int);
-typedef void (* PFN_XRRFreeCrtcInfo)(XRRCrtcInfo*);
-typedef void (* PFN_XRRFreeGamma)(XRRCrtcGamma*);
-typedef void (* PFN_XRRFreeOutputInfo)(XRROutputInfo*);
-typedef void (* PFN_XRRFreeScreenResources)(XRRScreenResources*);
-typedef XRRCrtcGamma* (* PFN_XRRGetCrtcGamma)(Display*,RRCrtc);
-typedef int (* PFN_XRRGetCrtcGammaSize)(Display*,RRCrtc);
-typedef XRRCrtcInfo* (* PFN_XRRGetCrtcInfo) (Display*,XRRScreenResources*,RRCrtc);
-typedef XRROutputInfo* (* PFN_XRRGetOutputInfo)(Display*,XRRScreenResources*,RROutput);
-typedef RROutput (* PFN_XRRGetOutputPrimary)(Display*,Window);
-typedef XRRScreenResources* (* PFN_XRRGetScreenResourcesCurrent)(Display*,Window);
-typedef Bool (* PFN_XRRQueryExtension)(Display*,int*,int*);
-typedef Status (* PFN_XRRQueryVersion)(Display*,int*,int*);
-typedef void (* PFN_XRRSelectInput)(Display*,Window,int);
-typedef Status (* PFN_XRRSetCrtcConfig)(Display*,XRRScreenResources*,RRCrtc,Time,int,int,RRMode,Rotation,RROutput*,int);
-typedef void (* PFN_XRRSetCrtcGamma)(Display*,RRCrtc,XRRCrtcGamma*);
-typedef int (* PFN_XRRUpdateConfiguration)(XEvent*);
-#define XRRAllocGamma _glfw.x11.randr.AllocGamma
-#define XRRFreeCrtcInfo _glfw.x11.randr.FreeCrtcInfo
-#define XRRFreeGamma _glfw.x11.randr.FreeGamma
-#define XRRFreeOutputInfo _glfw.x11.randr.FreeOutputInfo
-#define XRRFreeScreenResources _glfw.x11.randr.FreeScreenResources
-#define XRRGetCrtcGamma _glfw.x11.randr.GetCrtcGamma
-#define XRRGetCrtcGammaSize _glfw.x11.randr.GetCrtcGammaSize
-#define XRRGetCrtcInfo _glfw.x11.randr.GetCrtcInfo
-#define XRRGetOutputInfo _glfw.x11.randr.GetOutputInfo
-#define XRRGetOutputPrimary _glfw.x11.randr.GetOutputPrimary
-#define XRRGetScreenResourcesCurrent _glfw.x11.randr.GetScreenResourcesCurrent
-#define XRRQueryExtension _glfw.x11.randr.QueryExtension
-#define XRRQueryVersion _glfw.x11.randr.QueryVersion
-#define XRRSelectInput _glfw.x11.randr.SelectInput
-#define XRRSetCrtcConfig _glfw.x11.randr.SetCrtcConfig
-#define XRRSetCrtcGamma _glfw.x11.randr.SetCrtcGamma
-#define XRRUpdateConfiguration _glfw.x11.randr.UpdateConfiguration
-
-typedef XcursorImage* (* PFN_XcursorImageCreate)(int,int);
-typedef void (* PFN_XcursorImageDestroy)(XcursorImage*);
-typedef Cursor (* PFN_XcursorImageLoadCursor)(Display*,const XcursorImage*);
-#define XcursorImageCreate _glfw.x11.xcursor.ImageCreate
-#define XcursorImageDestroy _glfw.x11.xcursor.ImageDestroy
-#define XcursorImageLoadCursor _glfw.x11.xcursor.ImageLoadCursor
-
-typedef Bool (* PFN_XineramaIsActive)(Display*);
-typedef Bool (* PFN_XineramaQueryExtension)(Display*,int*,int*);
-typedef XineramaScreenInfo* (* PFN_XineramaQueryScreens)(Display*,int*);
-#define XineramaIsActive _glfw.x11.xinerama.IsActive
-#define XineramaQueryExtension _glfw.x11.xinerama.QueryExtension
-#define XineramaQueryScreens _glfw.x11.xinerama.QueryScreens
-
-typedef XID xcb_window_t;
-typedef XID xcb_visualid_t;
-typedef struct xcb_connection_t xcb_connection_t;
-typedef xcb_connection_t* (* PFN_XGetXCBConnection)(Display*);
-#define XGetXCBConnection _glfw.x11.x11xcb.GetXCBConnection
-
-typedef Bool (* PFN_XF86VidModeQueryExtension)(Display*,int*,int*);
-typedef Bool (* PFN_XF86VidModeGetGammaRamp)(Display*,int,int,unsigned short*,unsigned short*,unsigned short*);
-typedef Bool (* PFN_XF86VidModeSetGammaRamp)(Display*,int,int,unsigned short*,unsigned short*,unsigned short*);
-typedef Bool (* PFN_XF86VidModeGetGammaRampSize)(Display*,int,int*);
-#define XF86VidModeQueryExtension _glfw.x11.vidmode.QueryExtension
-#define XF86VidModeGetGammaRamp _glfw.x11.vidmode.GetGammaRamp
-#define XF86VidModeSetGammaRamp _glfw.x11.vidmode.SetGammaRamp
-#define XF86VidModeGetGammaRampSize _glfw.x11.vidmode.GetGammaRampSize
-
-typedef Status (* PFN_XIQueryVersion)(Display*,int*,int*);
-typedef int (* PFN_XISelectEvents)(Display*,Window,XIEventMask*,int);
-#define XIQueryVersion _glfw.x11.xi.QueryVersion
-#define XISelectEvents _glfw.x11.xi.SelectEvents
-
-typedef Bool (* PFN_XRenderQueryExtension)(Display*,int*,int*);
-typedef Status (* PFN_XRenderQueryVersion)(Display*dpy,int*,int*);
-typedef XRenderPictFormat* (* PFN_XRenderFindVisualFormat)(Display*,Visual const*);
-#define XRenderQueryExtension _glfw.x11.xrender.QueryExtension
-#define XRenderQueryVersion _glfw.x11.xrender.QueryVersion
-#define XRenderFindVisualFormat _glfw.x11.xrender.FindVisualFormat
-
-typedef VkFlags VkXlibSurfaceCreateFlagsKHR;
-typedef VkFlags VkXcbSurfaceCreateFlagsKHR;
-
-typedef struct VkXlibSurfaceCreateInfoKHR
-{
-    VkStructureType             sType;
-    const void*                 pNext;
-    VkXlibSurfaceCreateFlagsKHR flags;
-    Display*                    dpy;
-    Window                      window;
-} VkXlibSurfaceCreateInfoKHR;
-
-typedef struct VkXcbSurfaceCreateInfoKHR
-{
-    VkStructureType             sType;
-    const void*                 pNext;
-    VkXcbSurfaceCreateFlagsKHR  flags;
-    xcb_connection_t*           connection;
-    xcb_window_t                window;
-} VkXcbSurfaceCreateInfoKHR;
-
-typedef VkResult (APIENTRY *PFN_vkCreateXlibSurfaceKHR)(VkInstance,const VkXlibSurfaceCreateInfoKHR*,const VkAllocationCallbacks*,VkSurfaceKHR*);
-typedef VkBool32 (APIENTRY *PFN_vkGetPhysicalDeviceXlibPresentationSupportKHR)(VkPhysicalDevice,uint32_t,Display*,VisualID);
-typedef VkResult (APIENTRY *PFN_vkCreateXcbSurfaceKHR)(VkInstance,const VkXcbSurfaceCreateInfoKHR*,const VkAllocationCallbacks*,VkSurfaceKHR*);
-typedef VkBool32 (APIENTRY *PFN_vkGetPhysicalDeviceXcbPresentationSupportKHR)(VkPhysicalDevice,uint32_t,xcb_connection_t*,xcb_visualid_t);
-
-#include "posix_thread.h"
-#include "posix_time.h"
-#include "xkb_unicode.h"
-#include "glx_context.h"
-#include "egl_context.h"
-#include "osmesa_context.h"
-#if defined(__linux__)
-#include "linux_joystick.h"
-#else
-#include "null_joystick.h"
-#endif
-
-#define _glfw_dlopen(name) dlopen(name, RTLD_LAZY | RTLD_LOCAL)
-#define _glfw_dlclose(handle) dlclose(handle)
-#define _glfw_dlsym(handle, name) dlsym(handle, name)
-
-#define _GLFW_EGL_NATIVE_WINDOW  ((EGLNativeWindowType) window->x11.handle)
-#define _GLFW_EGL_NATIVE_DISPLAY ((EGLNativeDisplayType) _glfw.x11.display)
-
-#define _GLFW_PLATFORM_WINDOW_STATE         _GLFWwindowX11  x11
-#define _GLFW_PLATFORM_LIBRARY_WINDOW_STATE _GLFWlibraryX11 x11
-#define _GLFW_PLATFORM_MONITOR_STATE        _GLFWmonitorX11 x11
-#define _GLFW_PLATFORM_CURSOR_STATE         _GLFWcursorX11  x11
-
-
-// X11-specific per-window data
-//
-typedef struct _GLFWwindowX11
-{
-    Colormap        colormap;
-    Window          handle;
-    XIC             ic;
-
-    GLFWbool        overrideRedirect;
-    GLFWbool        iconified;
-    GLFWbool        maximized;
-
-    // Whether the visual supports framebuffer transparency
-    GLFWbool        transparent;
-
-    // Cached position and size used to filter out duplicate events
-    int             width, height;
-    int             xpos, ypos;
-
-    // The last received cursor position, regardless of source
-    int             lastCursorPosX, lastCursorPosY;
-    // The last position the cursor was warped to by GLFW
-    int             warpCursorPosX, warpCursorPosY;
-
-    // The time of the last KeyPress event
-    Time            lastKeyTime;
-
-} _GLFWwindowX11;
-
-// X11-specific global data
-//
-typedef struct _GLFWlibraryX11
-{
-    Display*        display;
-    int             screen;
-    Window          root;
-
-    // System content scale
-    float           contentScaleX, contentScaleY;
-    // Helper window for IPC
-    Window          helperWindowHandle;
-    // Invisible cursor for hidden cursor mode
-    Cursor          hiddenCursorHandle;
-    // Context for mapping window XIDs to _GLFWwindow pointers
-    XContext        context;
-    // XIM input method
-    XIM             im;
-    // Most recent error code received by X error handler
-    int             errorCode;
-    // Primary selection string (while the primary selection is owned)
-    char*           primarySelectionString;
-    // Clipboard string (while the selection is owned)
-    char*           clipboardString;
-    // Key name string
-    char            keyName[5];
-    // X11 keycode to GLFW key LUT
-    short int       keycodes[256];
-    // GLFW key to X11 keycode LUT
-    short int       scancodes[GLFW_KEY_LAST + 1];
-    // Where to place the cursor when re-enabled
-    double          restoreCursorPosX, restoreCursorPosY;
-    // The window whose disabled cursor mode is active
-    _GLFWwindow*    disabledCursorWindow;
-
-    // Window manager atoms
-    Atom            WM_PROTOCOLS;
-    Atom            WM_STATE;
-    Atom            WM_DELETE_WINDOW;
-    Atom            NET_WM_NAME;
-    Atom            NET_WM_ICON_NAME;
-    Atom            NET_WM_ICON;
-    Atom            NET_WM_PID;
-    Atom            NET_WM_PING;
-    Atom            NET_WM_WINDOW_TYPE;
-    Atom            NET_WM_WINDOW_TYPE_NORMAL;
-    Atom            NET_WM_STATE;
-    Atom            NET_WM_STATE_ABOVE;
-    Atom            NET_WM_STATE_FULLSCREEN;
-    Atom            NET_WM_STATE_MAXIMIZED_VERT;
-    Atom            NET_WM_STATE_MAXIMIZED_HORZ;
-    Atom            NET_WM_STATE_DEMANDS_ATTENTION;
-    Atom            NET_WM_BYPASS_COMPOSITOR;
-    Atom            NET_WM_FULLSCREEN_MONITORS;
-    Atom            NET_WM_WINDOW_OPACITY;
-    Atom            NET_WM_CM_Sx;
-    Atom            NET_WORKAREA;
-    Atom            NET_CURRENT_DESKTOP;
-    Atom            NET_ACTIVE_WINDOW;
-    Atom            NET_FRAME_EXTENTS;
-    Atom            NET_REQUEST_FRAME_EXTENTS;
-    Atom            MOTIF_WM_HINTS;
-
-    // Xdnd (drag and drop) atoms
-    Atom            XdndAware;
-    Atom            XdndEnter;
-    Atom            XdndPosition;
-    Atom            XdndStatus;
-    Atom            XdndActionCopy;
-    Atom            XdndDrop;
-    Atom            XdndFinished;
-    Atom            XdndSelection;
-    Atom            XdndTypeList;
-    Atom            text_uri_list;
-
-    // Selection (clipboard) atoms
-    Atom            TARGETS;
-    Atom            MULTIPLE;
-    Atom            INCR;
-    Atom            CLIPBOARD;
-    Atom            PRIMARY;
-    Atom            CLIPBOARD_MANAGER;
-    Atom            SAVE_TARGETS;
-    Atom            NULL_;
-    Atom            UTF8_STRING;
-    Atom            COMPOUND_STRING;
-    Atom            ATOM_PAIR;
-    Atom            GLFW_SELECTION;
-
-    struct {
-        GLFWbool    available;
-        void*       handle;
-        int         eventBase;
-        int         errorBase;
-        int         major;
-        int         minor;
-        GLFWbool    gammaBroken;
-        GLFWbool    monitorBroken;
-        PFN_XRRAllocGamma AllocGamma;
-        PFN_XRRFreeCrtcInfo FreeCrtcInfo;
-        PFN_XRRFreeGamma FreeGamma;
-        PFN_XRRFreeOutputInfo FreeOutputInfo;
-        PFN_XRRFreeScreenResources FreeScreenResources;
-        PFN_XRRGetCrtcGamma GetCrtcGamma;
-        PFN_XRRGetCrtcGammaSize GetCrtcGammaSize;
-        PFN_XRRGetCrtcInfo GetCrtcInfo;
-        PFN_XRRGetOutputInfo GetOutputInfo;
-        PFN_XRRGetOutputPrimary GetOutputPrimary;
-        PFN_XRRGetScreenResourcesCurrent GetScreenResourcesCurrent;
-        PFN_XRRQueryExtension QueryExtension;
-        PFN_XRRQueryVersion QueryVersion;
-        PFN_XRRSelectInput SelectInput;
-        PFN_XRRSetCrtcConfig SetCrtcConfig;
-        PFN_XRRSetCrtcGamma SetCrtcGamma;
-        PFN_XRRUpdateConfiguration UpdateConfiguration;
-    } randr;
-
-    struct {
-        GLFWbool    available;
-        GLFWbool    detectable;
-        int         majorOpcode;
-        int         eventBase;
-        int         errorBase;
-        int         major;
-        int         minor;
-    } xkb;
-
-    struct {
-        int         count;
-        int         timeout;
-        int         interval;
-        int         blanking;
-        int         exposure;
-    } saver;
-
-    struct {
-        int         version;
-        Window      source;
-        Atom        format;
-    } xdnd;
-
-    struct {
-        void*       handle;
-        PFN_XcursorImageCreate ImageCreate;
-        PFN_XcursorImageDestroy ImageDestroy;
-        PFN_XcursorImageLoadCursor ImageLoadCursor;
-    } xcursor;
-
-    struct {
-        GLFWbool    available;
-        void*       handle;
-        int         major;
-        int         minor;
-        PFN_XineramaIsActive IsActive;
-        PFN_XineramaQueryExtension QueryExtension;
-        PFN_XineramaQueryScreens QueryScreens;
-    } xinerama;
-
-    struct {
-        void*       handle;
-        PFN_XGetXCBConnection GetXCBConnection;
-    } x11xcb;
-
-    struct {
-        GLFWbool    available;
-        void*       handle;
-        int         eventBase;
-        int         errorBase;
-        PFN_XF86VidModeQueryExtension QueryExtension;
-        PFN_XF86VidModeGetGammaRamp GetGammaRamp;
-        PFN_XF86VidModeSetGammaRamp SetGammaRamp;
-        PFN_XF86VidModeGetGammaRampSize GetGammaRampSize;
-    } vidmode;
-
-    struct {
-        GLFWbool    available;
-        void*       handle;
-        int         majorOpcode;
-        int         eventBase;
-        int         errorBase;
-        int         major;
-        int         minor;
-        PFN_XIQueryVersion QueryVersion;
-        PFN_XISelectEvents SelectEvents;
-    } xi;
-
-    struct {
-        GLFWbool    available;
-        void*       handle;
-        int         major;
-        int         minor;
-        int         eventBase;
-        int         errorBase;
-        PFN_XRenderQueryExtension QueryExtension;
-        PFN_XRenderQueryVersion QueryVersion;
-        PFN_XRenderFindVisualFormat FindVisualFormat;
-    } xrender;
-
-} _GLFWlibraryX11;
-
-// X11-specific per-monitor data
-//
-typedef struct _GLFWmonitorX11
-{
-    RROutput        output;
-    RRCrtc          crtc;
-    RRMode          oldMode;
-
-    // Index of corresponding Xinerama screen,
-    // for EWMH full screen window placement
-    int             index;
-
-} _GLFWmonitorX11;
-
-// X11-specific per-cursor data
-//
-typedef struct _GLFWcursorX11
-{
-    Cursor handle;
-
-} _GLFWcursorX11;
-
-
-void _glfwPollMonitorsX11(void);
-void _glfwSetVideoModeX11(_GLFWmonitor* monitor, const GLFWvidmode* desired);
-void _glfwRestoreVideoModeX11(_GLFWmonitor* monitor);
-
-Cursor _glfwCreateCursorX11(const GLFWimage* image, int xhot, int yhot);
-
-unsigned long _glfwGetWindowPropertyX11(Window window,
-                                        Atom property,
-                                        Atom type,
-                                        unsigned char** value);
-GLFWbool _glfwIsVisualTransparentX11(Visual* visual);
-
-void _glfwGrabErrorHandlerX11(void);
-void _glfwReleaseErrorHandlerX11(void);
-void _glfwInputErrorX11(int error, const char* message);
-
-void _glfwPushSelectionToManagerX11(void);
->>>>>>> 468adaa7
