--- conflicted
+++ resolved
@@ -1,9 +1,8 @@
-<<<<<<< HEAD
 //========================================================================
 // GLFW 3.3 - www.glfw.org
 //------------------------------------------------------------------------
 // Copyright (c) 2016 Google Inc.
-// Copyright (c) 2006-2016 Camilla Löwy <elmindreda@glfw.org>
+// Copyright (c) 2016-2019 Camilla Löwy <elmindreda@glfw.org>
 //
 // This software is provided 'as-is', without any express or implied
 // warranty. In no event will the authors be held liable for any damages
@@ -197,6 +196,15 @@
 {
 }
 
+void _glfwPlatformSetRawMouseMotion(_GLFWwindow *window, GLFWbool enabled)
+{
+}
+
+GLFWbool _glfwPlatformRawMouseMotionSupported(void)
+{
+    return GLFW_FALSE;
+}
+
 void _glfwPlatformShowWindow(_GLFWwindow* window)
 {
 }
@@ -319,335 +327,3 @@
     // This seems like the most appropriate error to return here
     return VK_ERROR_INITIALIZATION_FAILED;
 }
-
-=======
-//========================================================================
-// GLFW 3.3 - www.glfw.org
-//------------------------------------------------------------------------
-// Copyright (c) 2016 Google Inc.
-// Copyright (c) 2016-2019 Camilla Löwy <elmindreda@glfw.org>
-//
-// This software is provided 'as-is', without any express or implied
-// warranty. In no event will the authors be held liable for any damages
-// arising from the use of this software.
-//
-// Permission is granted to anyone to use this software for any purpose,
-// including commercial applications, and to alter it and redistribute it
-// freely, subject to the following restrictions:
-//
-// 1. The origin of this software must not be misrepresented; you must not
-//    claim that you wrote the original software. If you use this software
-//    in a product, an acknowledgment in the product documentation would
-//    be appreciated but is not required.
-//
-// 2. Altered source versions must be plainly marked as such, and must not
-//    be misrepresented as being the original software.
-//
-// 3. This notice may not be removed or altered from any source
-//    distribution.
-//
-//========================================================================
-
-#include "internal.h"
-
-
-static int createNativeWindow(_GLFWwindow* window,
-                              const _GLFWwndconfig* wndconfig)
-{
-    window->null.width = wndconfig->width;
-    window->null.height = wndconfig->height;
-
-    return GLFW_TRUE;
-}
-
-
-//////////////////////////////////////////////////////////////////////////
-//////                       GLFW platform API                      //////
-//////////////////////////////////////////////////////////////////////////
-
-int _glfwPlatformCreateWindow(_GLFWwindow* window,
-                              const _GLFWwndconfig* wndconfig,
-                              const _GLFWctxconfig* ctxconfig,
-                              const _GLFWfbconfig* fbconfig)
-{
-    if (!createNativeWindow(window, wndconfig))
-        return GLFW_FALSE;
-
-    if (ctxconfig->client != GLFW_NO_API)
-    {
-        if (ctxconfig->source == GLFW_NATIVE_CONTEXT_API ||
-            ctxconfig->source == GLFW_OSMESA_CONTEXT_API)
-        {
-            if (!_glfwInitOSMesa())
-                return GLFW_FALSE;
-            if (!_glfwCreateContextOSMesa(window, ctxconfig, fbconfig))
-                return GLFW_FALSE;
-        }
-        else
-        {
-            _glfwInputError(GLFW_API_UNAVAILABLE, "Null: EGL not available");
-            return GLFW_FALSE;
-        }
-    }
-
-    return GLFW_TRUE;
-}
-
-void _glfwPlatformDestroyWindow(_GLFWwindow* window)
-{
-    if (window->context.destroy)
-        window->context.destroy(window);
-}
-
-void _glfwPlatformSetWindowTitle(_GLFWwindow* window, const char* title)
-{
-}
-
-void _glfwPlatformSetWindowIcon(_GLFWwindow* window, int count,
-                                const GLFWimage* images)
-{
-}
-
-void _glfwPlatformSetWindowMonitor(_GLFWwindow* window,
-                                   _GLFWmonitor* monitor,
-                                   int xpos, int ypos,
-                                   int width, int height,
-                                   int refreshRate)
-{
-}
-
-void _glfwPlatformGetWindowPos(_GLFWwindow* window, int* xpos, int* ypos)
-{
-}
-
-void _glfwPlatformSetWindowPos(_GLFWwindow* window, int xpos, int ypos)
-{
-}
-
-void _glfwPlatformGetWindowSize(_GLFWwindow* window, int* width, int* height)
-{
-    if (width)
-        *width = window->null.width;
-    if (height)
-        *height = window->null.height;
-}
-
-void _glfwPlatformSetWindowSize(_GLFWwindow* window, int width, int height)
-{
-    window->null.width = width;
-    window->null.height = height;
-}
-
-void _glfwPlatformSetWindowSizeLimits(_GLFWwindow* window,
-                                      int minwidth, int minheight,
-                                      int maxwidth, int maxheight)
-{
-}
-
-void _glfwPlatformSetWindowAspectRatio(_GLFWwindow* window, int n, int d)
-{
-}
-
-void _glfwPlatformGetFramebufferSize(_GLFWwindow* window, int* width, int* height)
-{
-    if (width)
-        *width = window->null.width;
-    if (height)
-        *height = window->null.height;
-}
-
-void _glfwPlatformGetWindowFrameSize(_GLFWwindow* window,
-                                     int* left, int* top,
-                                     int* right, int* bottom)
-{
-}
-
-void _glfwPlatformGetWindowContentScale(_GLFWwindow* window,
-                                        float* xscale, float* yscale)
-{
-    if (xscale)
-        *xscale = 1.f;
-    if (yscale)
-        *yscale = 1.f;
-}
-
-void _glfwPlatformIconifyWindow(_GLFWwindow* window)
-{
-}
-
-void _glfwPlatformRestoreWindow(_GLFWwindow* window)
-{
-}
-
-void _glfwPlatformMaximizeWindow(_GLFWwindow* window)
-{
-}
-
-int _glfwPlatformWindowMaximized(_GLFWwindow* window)
-{
-    return GLFW_FALSE;
-}
-
-int _glfwPlatformWindowHovered(_GLFWwindow* window)
-{
-    return GLFW_FALSE;
-}
-
-int _glfwPlatformFramebufferTransparent(_GLFWwindow* window)
-{
-    return GLFW_FALSE;
-}
-
-void _glfwPlatformSetWindowResizable(_GLFWwindow* window, GLFWbool enabled)
-{
-}
-
-void _glfwPlatformSetWindowDecorated(_GLFWwindow* window, GLFWbool enabled)
-{
-}
-
-void _glfwPlatformSetWindowFloating(_GLFWwindow* window, GLFWbool enabled)
-{
-}
-
-float _glfwPlatformGetWindowOpacity(_GLFWwindow* window)
-{
-    return 1.f;
-}
-
-void _glfwPlatformSetWindowOpacity(_GLFWwindow* window, float opacity)
-{
-}
-
-void _glfwPlatformSetRawMouseMotion(_GLFWwindow *window, GLFWbool enabled)
-{
-}
-
-GLFWbool _glfwPlatformRawMouseMotionSupported(void)
-{
-    return GLFW_FALSE;
-}
-
-void _glfwPlatformShowWindow(_GLFWwindow* window)
-{
-}
-
-
-void _glfwPlatformRequestWindowAttention(_GLFWwindow* window)
-{
-}
-
-void _glfwPlatformUnhideWindow(_GLFWwindow* window)
-{
-}
-
-void _glfwPlatformHideWindow(_GLFWwindow* window)
-{
-}
-
-void _glfwPlatformFocusWindow(_GLFWwindow* window)
-{
-}
-
-int _glfwPlatformWindowFocused(_GLFWwindow* window)
-{
-    return GLFW_FALSE;
-}
-
-int _glfwPlatformWindowIconified(_GLFWwindow* window)
-{
-    return GLFW_FALSE;
-}
-
-int _glfwPlatformWindowVisible(_GLFWwindow* window)
-{
-    return GLFW_FALSE;
-}
-
-void _glfwPlatformPollEvents(void)
-{
-}
-
-void _glfwPlatformWaitEvents(void)
-{
-}
-
-void _glfwPlatformWaitEventsTimeout(double timeout)
-{
-}
-
-void _glfwPlatformPostEmptyEvent(void)
-{
-}
-
-void _glfwPlatformGetCursorPos(_GLFWwindow* window, double* xpos, double* ypos)
-{
-}
-
-void _glfwPlatformSetCursorPos(_GLFWwindow* window, double x, double y)
-{
-}
-
-void _glfwPlatformSetCursorMode(_GLFWwindow* window, int mode)
-{
-}
-
-int _glfwPlatformCreateCursor(_GLFWcursor* cursor,
-                              const GLFWimage* image,
-                              int xhot, int yhot)
-{
-    return GLFW_TRUE;
-}
-
-int _glfwPlatformCreateStandardCursor(_GLFWcursor* cursor, int shape)
-{
-    return GLFW_TRUE;
-}
-
-void _glfwPlatformDestroyCursor(_GLFWcursor* cursor)
-{
-}
-
-void _glfwPlatformSetCursor(_GLFWwindow* window, _GLFWcursor* cursor)
-{
-}
-
-void _glfwPlatformSetClipboardString(const char* string)
-{
-}
-
-const char* _glfwPlatformGetClipboardString(void)
-{
-    return NULL;
-}
-
-const char* _glfwPlatformGetScancodeName(int scancode)
-{
-    return "";
-}
-
-int _glfwPlatformGetKeyScancode(int key)
-{
-    return -1;
-}
-
-void _glfwPlatformGetRequiredInstanceExtensions(char** extensions)
-{
-}
-
-int _glfwPlatformGetPhysicalDevicePresentationSupport(VkInstance instance,
-                                                      VkPhysicalDevice device,
-                                                      uint32_t queuefamily)
-{
-    return GLFW_FALSE;
-}
-
-VkResult _glfwPlatformCreateWindowSurface(VkInstance instance,
-                                          _GLFWwindow* window,
-                                          const VkAllocationCallbacks* allocator,
-                                          VkSurfaceKHR* surface)
-{
-    // This seems like the most appropriate error to return here
-    return VK_ERROR_INITIALIZATION_FAILED;
-}
->>>>>>> 468adaa7
