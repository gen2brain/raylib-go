--- conflicted
+++ resolved
@@ -1,9 +1,8 @@
-<<<<<<< HEAD
 //========================================================================
 // GLFW 3.3 OSMesa - www.glfw.org
 //------------------------------------------------------------------------
 // Copyright (c) 2016 Google Inc.
-// Copyright (c) 2006-2016 Camilla Löwy <elmindreda@glfw.org>
+// Copyright (c) 2016-2017 Camilla Löwy <elmindreda@glfw.org>
 //
 // This software is provided 'as-is', without any express or implied
 // warranty. In no event will the authors be held liable for any damages
@@ -48,7 +47,7 @@
             free(window->context.osmesa.buffer);
 
             // Allocate the new buffer (width * height * 8-bit RGBA)
-            window->context.osmesa.buffer = calloc(4, width * height);
+            window->context.osmesa.buffer = calloc(4, (size_t) width * height);
             window->context.osmesa.width  = width;
             window->context.osmesa.height = height;
         }
@@ -189,7 +188,7 @@
 
 #define setAttrib(a, v) \
 { \
-    assert((size_t) (index + 1) < sizeof(attribs) / sizeof(attribs[0])); \
+    assert(((size_t) index + 1) < sizeof(attribs) / sizeof(attribs[0])); \
     attribs[index++] = a; \
     attribs[index++] = v; \
 }
@@ -241,7 +240,7 @@
         if (ctxconfig->forward)
         {
             _glfwInputError(GLFW_VERSION_UNAVAILABLE,
-                            "OSMesa: Foward-compatible contexts not supported");
+                            "OSMesa: Forward-compatible contexts not supported");
             return GLFW_FALSE;
         }
 
@@ -368,375 +367,3 @@
 
     return window->context.osmesa.handle;
 }
-
-=======
-//========================================================================
-// GLFW 3.3 OSMesa - www.glfw.org
-//------------------------------------------------------------------------
-// Copyright (c) 2016 Google Inc.
-// Copyright (c) 2016-2017 Camilla Löwy <elmindreda@glfw.org>
-//
-// This software is provided 'as-is', without any express or implied
-// warranty. In no event will the authors be held liable for any damages
-// arising from the use of this software.
-//
-// Permission is granted to anyone to use this software for any purpose,
-// including commercial applications, and to alter it and redistribute it
-// freely, subject to the following restrictions:
-//
-// 1. The origin of this software must not be misrepresented; you must not
-//    claim that you wrote the original software. If you use this software
-//    in a product, an acknowledgment in the product documentation would
-//    be appreciated but is not required.
-//
-// 2. Altered source versions must be plainly marked as such, and must not
-//    be misrepresented as being the original software.
-//
-// 3. This notice may not be removed or altered from any source
-//    distribution.
-//
-//========================================================================
-
-#include <stdlib.h>
-#include <string.h>
-#include <assert.h>
-
-#include "internal.h"
-
-
-static void makeContextCurrentOSMesa(_GLFWwindow* window)
-{
-    if (window)
-    {
-        int width, height;
-        _glfwPlatformGetFramebufferSize(window, &width, &height);
-
-        // Check to see if we need to allocate a new buffer
-        if ((window->context.osmesa.buffer == NULL) ||
-            (width != window->context.osmesa.width) ||
-            (height != window->context.osmesa.height))
-        {
-            free(window->context.osmesa.buffer);
-
-            // Allocate the new buffer (width * height * 8-bit RGBA)
-            window->context.osmesa.buffer = calloc(4, (size_t) width * height);
-            window->context.osmesa.width  = width;
-            window->context.osmesa.height = height;
-        }
-
-        if (!OSMesaMakeCurrent(window->context.osmesa.handle,
-                               window->context.osmesa.buffer,
-                               GL_UNSIGNED_BYTE,
-                               width, height))
-        {
-            _glfwInputError(GLFW_PLATFORM_ERROR,
-                            "OSMesa: Failed to make context current");
-            return;
-        }
-    }
-
-    _glfwPlatformSetTls(&_glfw.contextSlot, window);
-}
-
-static GLFWglproc getProcAddressOSMesa(const char* procname)
-{
-    return (GLFWglproc) OSMesaGetProcAddress(procname);
-}
-
-static void destroyContextOSMesa(_GLFWwindow* window)
-{
-    if (window->context.osmesa.handle)
-    {
-        OSMesaDestroyContext(window->context.osmesa.handle);
-        window->context.osmesa.handle = NULL;
-    }
-
-    if (window->context.osmesa.buffer)
-    {
-        free(window->context.osmesa.buffer);
-        window->context.osmesa.width = 0;
-        window->context.osmesa.height = 0;
-    }
-}
-
-static void swapBuffersOSMesa(_GLFWwindow* window)
-{
-    // No double buffering on OSMesa
-}
-
-static void swapIntervalOSMesa(int interval)
-{
-    // No swap interval on OSMesa
-}
-
-static int extensionSupportedOSMesa(const char* extension)
-{
-    // OSMesa does not have extensions
-    return GLFW_FALSE;
-}
-
-
-//////////////////////////////////////////////////////////////////////////
-//////                       GLFW internal API                      //////
-//////////////////////////////////////////////////////////////////////////
-
-GLFWbool _glfwInitOSMesa(void)
-{
-    int i;
-    const char* sonames[] =
-    {
-#if defined(_GLFW_OSMESA_LIBRARY)
-        _GLFW_OSMESA_LIBRARY,
-#elif defined(_WIN32)
-        "libOSMesa.dll",
-        "OSMesa.dll",
-#elif defined(__APPLE__)
-        "libOSMesa.8.dylib",
-#elif defined(__CYGWIN__)
-        "libOSMesa-8.so",
-#else
-        "libOSMesa.so.8",
-        "libOSMesa.so.6",
-#endif
-        NULL
-    };
-
-    if (_glfw.osmesa.handle)
-        return GLFW_TRUE;
-
-    for (i = 0;  sonames[i];  i++)
-    {
-        _glfw.osmesa.handle = _glfw_dlopen(sonames[i]);
-        if (_glfw.osmesa.handle)
-            break;
-    }
-
-    if (!_glfw.osmesa.handle)
-    {
-        _glfwInputError(GLFW_API_UNAVAILABLE, "OSMesa: Library not found");
-        return GLFW_FALSE;
-    }
-
-    _glfw.osmesa.CreateContextExt = (PFN_OSMesaCreateContextExt)
-        _glfw_dlsym(_glfw.osmesa.handle, "OSMesaCreateContextExt");
-    _glfw.osmesa.CreateContextAttribs = (PFN_OSMesaCreateContextAttribs)
-        _glfw_dlsym(_glfw.osmesa.handle, "OSMesaCreateContextAttribs");
-    _glfw.osmesa.DestroyContext = (PFN_OSMesaDestroyContext)
-        _glfw_dlsym(_glfw.osmesa.handle, "OSMesaDestroyContext");
-    _glfw.osmesa.MakeCurrent = (PFN_OSMesaMakeCurrent)
-        _glfw_dlsym(_glfw.osmesa.handle, "OSMesaMakeCurrent");
-    _glfw.osmesa.GetColorBuffer = (PFN_OSMesaGetColorBuffer)
-        _glfw_dlsym(_glfw.osmesa.handle, "OSMesaGetColorBuffer");
-    _glfw.osmesa.GetDepthBuffer = (PFN_OSMesaGetDepthBuffer)
-        _glfw_dlsym(_glfw.osmesa.handle, "OSMesaGetDepthBuffer");
-    _glfw.osmesa.GetProcAddress = (PFN_OSMesaGetProcAddress)
-        _glfw_dlsym(_glfw.osmesa.handle, "OSMesaGetProcAddress");
-
-    if (!_glfw.osmesa.CreateContextExt ||
-        !_glfw.osmesa.DestroyContext ||
-        !_glfw.osmesa.MakeCurrent ||
-        !_glfw.osmesa.GetColorBuffer ||
-        !_glfw.osmesa.GetDepthBuffer ||
-        !_glfw.osmesa.GetProcAddress)
-    {
-        _glfwInputError(GLFW_PLATFORM_ERROR,
-                        "OSMesa: Failed to load required entry points");
-
-        _glfwTerminateOSMesa();
-        return GLFW_FALSE;
-    }
-
-    return GLFW_TRUE;
-}
-
-void _glfwTerminateOSMesa(void)
-{
-    if (_glfw.osmesa.handle)
-    {
-        _glfw_dlclose(_glfw.osmesa.handle);
-        _glfw.osmesa.handle = NULL;
-    }
-}
-
-#define setAttrib(a, v) \
-{ \
-    assert(((size_t) index + 1) < sizeof(attribs) / sizeof(attribs[0])); \
-    attribs[index++] = a; \
-    attribs[index++] = v; \
-}
-
-GLFWbool _glfwCreateContextOSMesa(_GLFWwindow* window,
-                                  const _GLFWctxconfig* ctxconfig,
-                                  const _GLFWfbconfig* fbconfig)
-{
-    OSMesaContext share = NULL;
-    const int accumBits = fbconfig->accumRedBits +
-                          fbconfig->accumGreenBits +
-                          fbconfig->accumBlueBits +
-                          fbconfig->accumAlphaBits;
-
-    if (ctxconfig->client == GLFW_OPENGL_ES_API)
-    {
-        _glfwInputError(GLFW_API_UNAVAILABLE,
-                        "OSMesa: OpenGL ES is not available on OSMesa");
-        return GLFW_FALSE;
-    }
-
-    if (ctxconfig->share)
-        share = ctxconfig->share->context.osmesa.handle;
-
-    if (OSMesaCreateContextAttribs)
-    {
-        int index = 0, attribs[40];
-
-        setAttrib(OSMESA_FORMAT, OSMESA_RGBA);
-        setAttrib(OSMESA_DEPTH_BITS, fbconfig->depthBits);
-        setAttrib(OSMESA_STENCIL_BITS, fbconfig->stencilBits);
-        setAttrib(OSMESA_ACCUM_BITS, accumBits);
-
-        if (ctxconfig->profile == GLFW_OPENGL_CORE_PROFILE)
-        {
-            setAttrib(OSMESA_PROFILE, OSMESA_CORE_PROFILE);
-        }
-        else if (ctxconfig->profile == GLFW_OPENGL_COMPAT_PROFILE)
-        {
-            setAttrib(OSMESA_PROFILE, OSMESA_COMPAT_PROFILE);
-        }
-
-        if (ctxconfig->major != 1 || ctxconfig->minor != 0)
-        {
-            setAttrib(OSMESA_CONTEXT_MAJOR_VERSION, ctxconfig->major);
-            setAttrib(OSMESA_CONTEXT_MINOR_VERSION, ctxconfig->minor);
-        }
-
-        if (ctxconfig->forward)
-        {
-            _glfwInputError(GLFW_VERSION_UNAVAILABLE,
-                            "OSMesa: Forward-compatible contexts not supported");
-            return GLFW_FALSE;
-        }
-
-        setAttrib(0, 0);
-
-        window->context.osmesa.handle =
-            OSMesaCreateContextAttribs(attribs, share);
-    }
-    else
-    {
-        if (ctxconfig->profile)
-        {
-            _glfwInputError(GLFW_VERSION_UNAVAILABLE,
-                            "OSMesa: OpenGL profiles unavailable");
-            return GLFW_FALSE;
-        }
-
-        window->context.osmesa.handle =
-            OSMesaCreateContextExt(OSMESA_RGBA,
-                                   fbconfig->depthBits,
-                                   fbconfig->stencilBits,
-                                   accumBits,
-                                   share);
-    }
-
-    if (window->context.osmesa.handle == NULL)
-    {
-        _glfwInputError(GLFW_VERSION_UNAVAILABLE,
-                        "OSMesa: Failed to create context");
-        return GLFW_FALSE;
-    }
-
-    window->context.makeCurrent = makeContextCurrentOSMesa;
-    window->context.swapBuffers = swapBuffersOSMesa;
-    window->context.swapInterval = swapIntervalOSMesa;
-    window->context.extensionSupported = extensionSupportedOSMesa;
-    window->context.getProcAddress = getProcAddressOSMesa;
-    window->context.destroy = destroyContextOSMesa;
-
-    return GLFW_TRUE;
-}
-
-#undef setAttrib
-
-
-//////////////////////////////////////////////////////////////////////////
-//////                        GLFW native API                       //////
-//////////////////////////////////////////////////////////////////////////
-
-GLFWAPI int glfwGetOSMesaColorBuffer(GLFWwindow* handle, int* width,
-                                     int* height, int* format, void** buffer)
-{
-    void* mesaBuffer;
-    GLint mesaWidth, mesaHeight, mesaFormat;
-    _GLFWwindow* window = (_GLFWwindow*) handle;
-    assert(window != NULL);
-
-    _GLFW_REQUIRE_INIT_OR_RETURN(GLFW_FALSE);
-
-    if (!OSMesaGetColorBuffer(window->context.osmesa.handle,
-                              &mesaWidth, &mesaHeight,
-                              &mesaFormat, &mesaBuffer))
-    {
-        _glfwInputError(GLFW_PLATFORM_ERROR,
-                        "OSMesa: Failed to retrieve color buffer");
-        return GLFW_FALSE;
-    }
-
-    if (width)
-        *width = mesaWidth;
-    if (height)
-        *height = mesaHeight;
-    if (format)
-        *format = mesaFormat;
-    if (buffer)
-        *buffer = mesaBuffer;
-
-    return GLFW_TRUE;
-}
-
-GLFWAPI int glfwGetOSMesaDepthBuffer(GLFWwindow* handle,
-                                     int* width, int* height,
-                                     int* bytesPerValue,
-                                     void** buffer)
-{
-    void* mesaBuffer;
-    GLint mesaWidth, mesaHeight, mesaBytes;
-    _GLFWwindow* window = (_GLFWwindow*) handle;
-    assert(window != NULL);
-
-    _GLFW_REQUIRE_INIT_OR_RETURN(GLFW_FALSE);
-
-    if (!OSMesaGetDepthBuffer(window->context.osmesa.handle,
-                              &mesaWidth, &mesaHeight,
-                              &mesaBytes, &mesaBuffer))
-    {
-        _glfwInputError(GLFW_PLATFORM_ERROR,
-                        "OSMesa: Failed to retrieve depth buffer");
-        return GLFW_FALSE;
-    }
-
-    if (width)
-        *width = mesaWidth;
-    if (height)
-        *height = mesaHeight;
-    if (bytesPerValue)
-        *bytesPerValue = mesaBytes;
-    if (buffer)
-        *buffer = mesaBuffer;
-
-    return GLFW_TRUE;
-}
-
-GLFWAPI OSMesaContext glfwGetOSMesaContext(GLFWwindow* handle)
-{
-    _GLFWwindow* window = (_GLFWwindow*) handle;
-    _GLFW_REQUIRE_INIT_OR_RETURN(NULL);
-
-    if (window->context.client == GLFW_NO_API)
-    {
-        _glfwInputError(GLFW_NO_WINDOW_CONTEXT, NULL);
-        return NULL;
-    }
-
-    return window->context.osmesa.handle;
-}
->>>>>>> 468adaa7
