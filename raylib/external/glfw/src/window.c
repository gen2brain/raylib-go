--- conflicted
+++ resolved
@@ -1,9 +1,8 @@
-<<<<<<< HEAD
 //========================================================================
 // GLFW 3.3 - www.glfw.org
 //------------------------------------------------------------------------
 // Copyright (c) 2002-2006 Marcus Geelnard
-// Copyright (c) 2006-2016 Camilla Löwy <elmindreda@glfw.org>
+// Copyright (c) 2006-2019 Camilla Löwy <elmindreda@glfw.org>
 // Copyright (c) 2012 Torsten Walluhn <tw@mad-cad.net>
 //
 // This software is provided 'as-is', without any express or implied
@@ -68,7 +67,7 @@
 }
 
 // Notifies shared code that a window has moved
-// The position is specified in client-area relative screen coordinates
+// The position is specified in content area relative screen coordinates
 //
 void _glfwInputWindowPos(_GLFWwindow* window, int x, int y)
 {
@@ -143,7 +142,6 @@
 {
     window->monitor = monitor;
 }
-
 
 //////////////////////////////////////////////////////////////////////////
 //////                        GLFW public API                       //////
@@ -231,11 +229,7 @@
     if (window->monitor)
     {
         if (wndconfig.centerCursor)
-        {
-            int width, height;
-            _glfwPlatformGetWindowSize(window, &width, &height);
-            _glfwPlatformSetCursorPos(window, width / 2.0, height / 2.0);
-        }
+            _glfwCenterCursorInContentArea(window);
     }
     else
     {
@@ -369,6 +363,9 @@
             return;
         case GLFW_COCOA_GRAPHICS_SWITCHING:
             _glfw.hints.context.nsgl.offline = value ? GLFW_TRUE : GLFW_FALSE;
+            return;
+        case GLFW_SCALE_TO_MONITOR:
+            _glfw.hints.window.scaleToMonitor = value ? GLFW_TRUE : GLFW_FALSE;
             return;
         case GLFW_CENTER_CURSOR:
             _glfw.hints.window.centerCursor = value ? GLFW_TRUE : GLFW_FALSE;
@@ -1076,10 +1073,6 @@
 GLFWAPI void glfwWaitEvents(void)
 {
     _GLFW_REQUIRE_INIT();
-
-    if (!_glfw.windowListHead)
-        return;
-
     _glfwPlatformWaitEvents();
 }
 
@@ -1102,1111 +1095,5 @@
 GLFWAPI void glfwPostEmptyEvent(void)
 {
     _GLFW_REQUIRE_INIT();
-
-    if (!_glfw.windowListHead)
-        return;
-
     _glfwPlatformPostEmptyEvent();
-}
-
-=======
-//========================================================================
-// GLFW 3.3 - www.glfw.org
-//------------------------------------------------------------------------
-// Copyright (c) 2002-2006 Marcus Geelnard
-// Copyright (c) 2006-2019 Camilla Löwy <elmindreda@glfw.org>
-// Copyright (c) 2012 Torsten Walluhn <tw@mad-cad.net>
-//
-// This software is provided 'as-is', without any express or implied
-// warranty. In no event will the authors be held liable for any damages
-// arising from the use of this software.
-//
-// Permission is granted to anyone to use this software for any purpose,
-// including commercial applications, and to alter it and redistribute it
-// freely, subject to the following restrictions:
-//
-// 1. The origin of this software must not be misrepresented; you must not
-//    claim that you wrote the original software. If you use this software
-//    in a product, an acknowledgment in the product documentation would
-//    be appreciated but is not required.
-//
-// 2. Altered source versions must be plainly marked as such, and must not
-//    be misrepresented as being the original software.
-//
-// 3. This notice may not be removed or altered from any source
-//    distribution.
-//
-//========================================================================
-
-#include "internal.h"
-
-#include <assert.h>
-#include <string.h>
-#include <stdlib.h>
-#include <float.h>
-
-
-//////////////////////////////////////////////////////////////////////////
-//////                         GLFW event API                       //////
-//////////////////////////////////////////////////////////////////////////
-
-// Notifies shared code that a window has lost or received input focus
-//
-void _glfwInputWindowFocus(_GLFWwindow* window, GLFWbool focused)
-{
-    if (window->callbacks.focus)
-        window->callbacks.focus((GLFWwindow*) window, focused);
-
-    if (!focused)
-    {
-        int key, button;
-
-        for (key = 0;  key <= GLFW_KEY_LAST;  key++)
-        {
-            if (window->keys[key] == GLFW_PRESS)
-            {
-                const int scancode = _glfwPlatformGetKeyScancode(key);
-                _glfwInputKey(window, key, scancode, GLFW_RELEASE, 0);
-            }
-        }
-
-        for (button = 0;  button <= GLFW_MOUSE_BUTTON_LAST;  button++)
-        {
-            if (window->mouseButtons[button] == GLFW_PRESS)
-                _glfwInputMouseClick(window, button, GLFW_RELEASE, 0);
-        }
-    }
-}
-
-// Notifies shared code that a window has moved
-// The position is specified in content area relative screen coordinates
-//
-void _glfwInputWindowPos(_GLFWwindow* window, int x, int y)
-{
-    if (window->callbacks.pos)
-        window->callbacks.pos((GLFWwindow*) window, x, y);
-}
-
-// Notifies shared code that a window has been resized
-// The size is specified in screen coordinates
-//
-void _glfwInputWindowSize(_GLFWwindow* window, int width, int height)
-{
-    if (window->callbacks.size)
-        window->callbacks.size((GLFWwindow*) window, width, height);
-}
-
-// Notifies shared code that a window has been iconified or restored
-//
-void _glfwInputWindowIconify(_GLFWwindow* window, GLFWbool iconified)
-{
-    if (window->callbacks.iconify)
-        window->callbacks.iconify((GLFWwindow*) window, iconified);
-}
-
-// Notifies shared code that a window has been maximized or restored
-//
-void _glfwInputWindowMaximize(_GLFWwindow* window, GLFWbool maximized)
-{
-    if (window->callbacks.maximize)
-        window->callbacks.maximize((GLFWwindow*) window, maximized);
-}
-
-// Notifies shared code that a window framebuffer has been resized
-// The size is specified in pixels
-//
-void _glfwInputFramebufferSize(_GLFWwindow* window, int width, int height)
-{
-    if (window->callbacks.fbsize)
-        window->callbacks.fbsize((GLFWwindow*) window, width, height);
-}
-
-// Notifies shared code that a window content scale has changed
-// The scale is specified as the ratio between the current and default DPI
-//
-void _glfwInputWindowContentScale(_GLFWwindow* window, float xscale, float yscale)
-{
-    if (window->callbacks.scale)
-        window->callbacks.scale((GLFWwindow*) window, xscale, yscale);
-}
-
-// Notifies shared code that the window contents needs updating
-//
-void _glfwInputWindowDamage(_GLFWwindow* window)
-{
-    if (window->callbacks.refresh)
-        window->callbacks.refresh((GLFWwindow*) window);
-}
-
-// Notifies shared code that the user wishes to close a window
-//
-void _glfwInputWindowCloseRequest(_GLFWwindow* window)
-{
-    window->shouldClose = GLFW_TRUE;
-
-    if (window->callbacks.close)
-        window->callbacks.close((GLFWwindow*) window);
-}
-
-// Notifies shared code that a window has changed its desired monitor
-//
-void _glfwInputWindowMonitor(_GLFWwindow* window, _GLFWmonitor* monitor)
-{
-    window->monitor = monitor;
-}
-
-//////////////////////////////////////////////////////////////////////////
-//////                        GLFW public API                       //////
-//////////////////////////////////////////////////////////////////////////
-
-GLFWAPI GLFWwindow* glfwCreateWindow(int width, int height,
-                                     const char* title,
-                                     GLFWmonitor* monitor,
-                                     GLFWwindow* share)
-{
-    _GLFWfbconfig fbconfig;
-    _GLFWctxconfig ctxconfig;
-    _GLFWwndconfig wndconfig;
-    _GLFWwindow* window;
-
-    assert(title != NULL);
-    assert(width >= 0);
-    assert(height >= 0);
-
-    _GLFW_REQUIRE_INIT_OR_RETURN(NULL);
-
-    if (width <= 0 || height <= 0)
-    {
-        _glfwInputError(GLFW_INVALID_VALUE,
-                        "Invalid window size %ix%i",
-                        width, height);
-
-        return NULL;
-    }
-
-    fbconfig  = _glfw.hints.framebuffer;
-    ctxconfig = _glfw.hints.context;
-    wndconfig = _glfw.hints.window;
-
-    wndconfig.width   = width;
-    wndconfig.height  = height;
-    wndconfig.title   = title;
-    ctxconfig.share   = (_GLFWwindow*) share;
-
-    if (!_glfwIsValidContextConfig(&ctxconfig))
-        return NULL;
-
-    window = calloc(1, sizeof(_GLFWwindow));
-    window->next = _glfw.windowListHead;
-    _glfw.windowListHead = window;
-
-    window->videoMode.width       = width;
-    window->videoMode.height      = height;
-    window->videoMode.redBits     = fbconfig.redBits;
-    window->videoMode.greenBits   = fbconfig.greenBits;
-    window->videoMode.blueBits    = fbconfig.blueBits;
-    window->videoMode.refreshRate = _glfw.hints.refreshRate;
-
-    window->monitor     = (_GLFWmonitor*) monitor;
-    window->resizable   = wndconfig.resizable;
-    window->decorated   = wndconfig.decorated;
-    window->autoIconify = wndconfig.autoIconify;
-    window->floating    = wndconfig.floating;
-    window->focusOnShow = wndconfig.focusOnShow;
-    window->cursorMode  = GLFW_CURSOR_NORMAL;
-
-    window->minwidth    = GLFW_DONT_CARE;
-    window->minheight   = GLFW_DONT_CARE;
-    window->maxwidth    = GLFW_DONT_CARE;
-    window->maxheight   = GLFW_DONT_CARE;
-    window->numer       = GLFW_DONT_CARE;
-    window->denom       = GLFW_DONT_CARE;
-
-    // Open the actual window and create its context
-    if (!_glfwPlatformCreateWindow(window, &wndconfig, &ctxconfig, &fbconfig))
-    {
-        glfwDestroyWindow((GLFWwindow*) window);
-        return NULL;
-    }
-
-    if (ctxconfig.client != GLFW_NO_API)
-    {
-        if (!_glfwRefreshContextAttribs(window, &ctxconfig))
-        {
-            glfwDestroyWindow((GLFWwindow*) window);
-            return NULL;
-        }
-    }
-
-    if (window->monitor)
-    {
-        if (wndconfig.centerCursor)
-            _glfwCenterCursorInContentArea(window);
-    }
-    else
-    {
-        if (wndconfig.visible)
-        {
-            _glfwPlatformShowWindow(window);
-            if (wndconfig.focused)
-                _glfwPlatformFocusWindow(window);
-        }
-    }
-
-    return (GLFWwindow*) window;
-}
-
-void glfwDefaultWindowHints(void)
-{
-    _GLFW_REQUIRE_INIT();
-
-    // The default is OpenGL with minimum version 1.0
-    memset(&_glfw.hints.context, 0, sizeof(_glfw.hints.context));
-    _glfw.hints.context.client = GLFW_OPENGL_API;
-    _glfw.hints.context.source = GLFW_NATIVE_CONTEXT_API;
-    _glfw.hints.context.major  = 1;
-    _glfw.hints.context.minor  = 0;
-
-    // The default is a focused, visible, resizable window with decorations
-    memset(&_glfw.hints.window, 0, sizeof(_glfw.hints.window));
-    _glfw.hints.window.resizable    = GLFW_TRUE;
-    _glfw.hints.window.visible      = GLFW_TRUE;
-    _glfw.hints.window.decorated    = GLFW_TRUE;
-    _glfw.hints.window.focused      = GLFW_TRUE;
-    _glfw.hints.window.autoIconify  = GLFW_TRUE;
-    _glfw.hints.window.centerCursor = GLFW_TRUE;
-    _glfw.hints.window.focusOnShow  = GLFW_TRUE;
-
-    // The default is 24 bits of color, 24 bits of depth and 8 bits of stencil,
-    // double buffered
-    memset(&_glfw.hints.framebuffer, 0, sizeof(_glfw.hints.framebuffer));
-    _glfw.hints.framebuffer.redBits      = 8;
-    _glfw.hints.framebuffer.greenBits    = 8;
-    _glfw.hints.framebuffer.blueBits     = 8;
-    _glfw.hints.framebuffer.alphaBits    = 8;
-    _glfw.hints.framebuffer.depthBits    = 24;
-    _glfw.hints.framebuffer.stencilBits  = 8;
-    _glfw.hints.framebuffer.doublebuffer = GLFW_TRUE;
-
-    // The default is to select the highest available refresh rate
-    _glfw.hints.refreshRate = GLFW_DONT_CARE;
-
-    // The default is to use full Retina resolution framebuffers
-    _glfw.hints.window.ns.retina = GLFW_TRUE;
-}
-
-GLFWAPI void glfwWindowHint(int hint, int value)
-{
-    _GLFW_REQUIRE_INIT();
-
-    switch (hint)
-    {
-        case GLFW_RED_BITS:
-            _glfw.hints.framebuffer.redBits = value;
-            return;
-        case GLFW_GREEN_BITS:
-            _glfw.hints.framebuffer.greenBits = value;
-            return;
-        case GLFW_BLUE_BITS:
-            _glfw.hints.framebuffer.blueBits = value;
-            return;
-        case GLFW_ALPHA_BITS:
-            _glfw.hints.framebuffer.alphaBits = value;
-            return;
-        case GLFW_DEPTH_BITS:
-            _glfw.hints.framebuffer.depthBits = value;
-            return;
-        case GLFW_STENCIL_BITS:
-            _glfw.hints.framebuffer.stencilBits = value;
-            return;
-        case GLFW_ACCUM_RED_BITS:
-            _glfw.hints.framebuffer.accumRedBits = value;
-            return;
-        case GLFW_ACCUM_GREEN_BITS:
-            _glfw.hints.framebuffer.accumGreenBits = value;
-            return;
-        case GLFW_ACCUM_BLUE_BITS:
-            _glfw.hints.framebuffer.accumBlueBits = value;
-            return;
-        case GLFW_ACCUM_ALPHA_BITS:
-            _glfw.hints.framebuffer.accumAlphaBits = value;
-            return;
-        case GLFW_AUX_BUFFERS:
-            _glfw.hints.framebuffer.auxBuffers = value;
-            return;
-        case GLFW_STEREO:
-            _glfw.hints.framebuffer.stereo = value ? GLFW_TRUE : GLFW_FALSE;
-            return;
-        case GLFW_DOUBLEBUFFER:
-            _glfw.hints.framebuffer.doublebuffer = value ? GLFW_TRUE : GLFW_FALSE;
-            return;
-        case GLFW_TRANSPARENT_FRAMEBUFFER:
-            _glfw.hints.framebuffer.transparent = value ? GLFW_TRUE : GLFW_FALSE;
-            return;
-        case GLFW_SAMPLES:
-            _glfw.hints.framebuffer.samples = value;
-            return;
-        case GLFW_SRGB_CAPABLE:
-            _glfw.hints.framebuffer.sRGB = value ? GLFW_TRUE : GLFW_FALSE;
-            return;
-        case GLFW_RESIZABLE:
-            _glfw.hints.window.resizable = value ? GLFW_TRUE : GLFW_FALSE;
-            return;
-        case GLFW_DECORATED:
-            _glfw.hints.window.decorated = value ? GLFW_TRUE : GLFW_FALSE;
-            return;
-        case GLFW_FOCUSED:
-            _glfw.hints.window.focused = value ? GLFW_TRUE : GLFW_FALSE;
-            return;
-        case GLFW_AUTO_ICONIFY:
-            _glfw.hints.window.autoIconify = value ? GLFW_TRUE : GLFW_FALSE;
-            return;
-        case GLFW_FLOATING:
-            _glfw.hints.window.floating = value ? GLFW_TRUE : GLFW_FALSE;
-            return;
-        case GLFW_MAXIMIZED:
-            _glfw.hints.window.maximized = value ? GLFW_TRUE : GLFW_FALSE;
-            return;
-        case GLFW_VISIBLE:
-            _glfw.hints.window.visible = value ? GLFW_TRUE : GLFW_FALSE;
-            return;
-        case GLFW_COCOA_RETINA_FRAMEBUFFER:
-            _glfw.hints.window.ns.retina = value ? GLFW_TRUE : GLFW_FALSE;
-            return;
-        case GLFW_COCOA_GRAPHICS_SWITCHING:
-            _glfw.hints.context.nsgl.offline = value ? GLFW_TRUE : GLFW_FALSE;
-            return;
-        case GLFW_SCALE_TO_MONITOR:
-            _glfw.hints.window.scaleToMonitor = value ? GLFW_TRUE : GLFW_FALSE;
-            return;
-        case GLFW_CENTER_CURSOR:
-            _glfw.hints.window.centerCursor = value ? GLFW_TRUE : GLFW_FALSE;
-            return;
-        case GLFW_FOCUS_ON_SHOW:
-            _glfw.hints.window.focusOnShow = value ? GLFW_TRUE : GLFW_FALSE;
-            return;
-        case GLFW_CLIENT_API:
-            _glfw.hints.context.client = value;
-            return;
-        case GLFW_CONTEXT_CREATION_API:
-            _glfw.hints.context.source = value;
-            return;
-        case GLFW_CONTEXT_VERSION_MAJOR:
-            _glfw.hints.context.major = value;
-            return;
-        case GLFW_CONTEXT_VERSION_MINOR:
-            _glfw.hints.context.minor = value;
-            return;
-        case GLFW_CONTEXT_ROBUSTNESS:
-            _glfw.hints.context.robustness = value;
-            return;
-        case GLFW_OPENGL_FORWARD_COMPAT:
-            _glfw.hints.context.forward = value ? GLFW_TRUE : GLFW_FALSE;
-            return;
-        case GLFW_OPENGL_DEBUG_CONTEXT:
-            _glfw.hints.context.debug = value ? GLFW_TRUE : GLFW_FALSE;
-            return;
-        case GLFW_CONTEXT_NO_ERROR:
-            _glfw.hints.context.noerror = value ? GLFW_TRUE : GLFW_FALSE;
-            return;
-        case GLFW_OPENGL_PROFILE:
-            _glfw.hints.context.profile = value;
-            return;
-        case GLFW_CONTEXT_RELEASE_BEHAVIOR:
-            _glfw.hints.context.release = value;
-            return;
-        case GLFW_REFRESH_RATE:
-            _glfw.hints.refreshRate = value;
-            return;
-    }
-
-    _glfwInputError(GLFW_INVALID_ENUM, "Invalid window hint 0x%08X", hint);
-}
-
-GLFWAPI void glfwWindowHintString(int hint, const char* value)
-{
-    assert(value != NULL);
-
-    _GLFW_REQUIRE_INIT();
-
-    switch (hint)
-    {
-        case GLFW_COCOA_FRAME_NAME:
-            strncpy(_glfw.hints.window.ns.frameName, value,
-                    sizeof(_glfw.hints.window.ns.frameName) - 1);
-            return;
-        case GLFW_X11_CLASS_NAME:
-            strncpy(_glfw.hints.window.x11.className, value,
-                    sizeof(_glfw.hints.window.x11.className) - 1);
-            return;
-        case GLFW_X11_INSTANCE_NAME:
-            strncpy(_glfw.hints.window.x11.instanceName, value,
-                    sizeof(_glfw.hints.window.x11.instanceName) - 1);
-            return;
-    }
-
-    _glfwInputError(GLFW_INVALID_ENUM, "Invalid window hint string 0x%08X", hint);
-}
-
-GLFWAPI void glfwDestroyWindow(GLFWwindow* handle)
-{
-    _GLFWwindow* window = (_GLFWwindow*) handle;
-
-    _GLFW_REQUIRE_INIT();
-
-    // Allow closing of NULL (to match the behavior of free)
-    if (window == NULL)
-        return;
-
-    // Clear all callbacks to avoid exposing a half torn-down window object
-    memset(&window->callbacks, 0, sizeof(window->callbacks));
-
-    // The window's context must not be current on another thread when the
-    // window is destroyed
-    if (window == _glfwPlatformGetTls(&_glfw.contextSlot))
-        glfwMakeContextCurrent(NULL);
-
-    _glfwPlatformDestroyWindow(window);
-
-    // Unlink window from global linked list
-    {
-        _GLFWwindow** prev = &_glfw.windowListHead;
-
-        while (*prev != window)
-            prev = &((*prev)->next);
-
-        *prev = window->next;
-    }
-
-    free(window);
-}
-
-GLFWAPI int glfwWindowShouldClose(GLFWwindow* handle)
-{
-    _GLFWwindow* window = (_GLFWwindow*) handle;
-    assert(window != NULL);
-
-    _GLFW_REQUIRE_INIT_OR_RETURN(0);
-    return window->shouldClose;
-}
-
-GLFWAPI void glfwSetWindowShouldClose(GLFWwindow* handle, int value)
-{
-    _GLFWwindow* window = (_GLFWwindow*) handle;
-    assert(window != NULL);
-
-    _GLFW_REQUIRE_INIT();
-    window->shouldClose = value;
-}
-
-GLFWAPI void glfwSetWindowTitle(GLFWwindow* handle, const char* title)
-{
-    _GLFWwindow* window = (_GLFWwindow*) handle;
-    assert(window != NULL);
-    assert(title != NULL);
-
-    _GLFW_REQUIRE_INIT();
-    _glfwPlatformSetWindowTitle(window, title);
-}
-
-GLFWAPI void glfwSetWindowIcon(GLFWwindow* handle,
-                               int count, const GLFWimage* images)
-{
-    _GLFWwindow* window = (_GLFWwindow*) handle;
-    assert(window != NULL);
-    assert(count >= 0);
-    assert(count == 0 || images != NULL);
-
-    _GLFW_REQUIRE_INIT();
-    _glfwPlatformSetWindowIcon(window, count, images);
-}
-
-GLFWAPI void glfwGetWindowPos(GLFWwindow* handle, int* xpos, int* ypos)
-{
-    _GLFWwindow* window = (_GLFWwindow*) handle;
-    assert(window != NULL);
-
-    if (xpos)
-        *xpos = 0;
-    if (ypos)
-        *ypos = 0;
-
-    _GLFW_REQUIRE_INIT();
-    _glfwPlatformGetWindowPos(window, xpos, ypos);
-}
-
-GLFWAPI void glfwSetWindowPos(GLFWwindow* handle, int xpos, int ypos)
-{
-    _GLFWwindow* window = (_GLFWwindow*) handle;
-    assert(window != NULL);
-
-    _GLFW_REQUIRE_INIT();
-
-    if (window->monitor)
-        return;
-
-    _glfwPlatformSetWindowPos(window, xpos, ypos);
-}
-
-GLFWAPI void glfwGetWindowSize(GLFWwindow* handle, int* width, int* height)
-{
-    _GLFWwindow* window = (_GLFWwindow*) handle;
-    assert(window != NULL);
-
-    if (width)
-        *width = 0;
-    if (height)
-        *height = 0;
-
-    _GLFW_REQUIRE_INIT();
-    _glfwPlatformGetWindowSize(window, width, height);
-}
-
-GLFWAPI void glfwSetWindowSize(GLFWwindow* handle, int width, int height)
-{
-    _GLFWwindow* window = (_GLFWwindow*) handle;
-    assert(window != NULL);
-    assert(width >= 0);
-    assert(height >= 0);
-
-    _GLFW_REQUIRE_INIT();
-
-    window->videoMode.width  = width;
-    window->videoMode.height = height;
-
-    _glfwPlatformSetWindowSize(window, width, height);
-}
-
-GLFWAPI void glfwSetWindowSizeLimits(GLFWwindow* handle,
-                                     int minwidth, int minheight,
-                                     int maxwidth, int maxheight)
-{
-    _GLFWwindow* window = (_GLFWwindow*) handle;
-    assert(window != NULL);
-
-    _GLFW_REQUIRE_INIT();
-
-    if (minwidth != GLFW_DONT_CARE && minheight != GLFW_DONT_CARE)
-    {
-        if (minwidth < 0 || minheight < 0)
-        {
-            _glfwInputError(GLFW_INVALID_VALUE,
-                            "Invalid window minimum size %ix%i",
-                            minwidth, minheight);
-            return;
-        }
-    }
-
-    if (maxwidth != GLFW_DONT_CARE && maxheight != GLFW_DONT_CARE)
-    {
-        if (maxwidth < 0 || maxheight < 0 ||
-            maxwidth < minwidth || maxheight < minheight)
-        {
-            _glfwInputError(GLFW_INVALID_VALUE,
-                            "Invalid window maximum size %ix%i",
-                            maxwidth, maxheight);
-            return;
-        }
-    }
-
-    window->minwidth  = minwidth;
-    window->minheight = minheight;
-    window->maxwidth  = maxwidth;
-    window->maxheight = maxheight;
-
-    if (window->monitor || !window->resizable)
-        return;
-
-    _glfwPlatformSetWindowSizeLimits(window,
-                                     minwidth, minheight,
-                                     maxwidth, maxheight);
-}
-
-GLFWAPI void glfwSetWindowAspectRatio(GLFWwindow* handle, int numer, int denom)
-{
-    _GLFWwindow* window = (_GLFWwindow*) handle;
-    assert(window != NULL);
-    assert(numer != 0);
-    assert(denom != 0);
-
-    _GLFW_REQUIRE_INIT();
-
-    if (numer != GLFW_DONT_CARE && denom != GLFW_DONT_CARE)
-    {
-        if (numer <= 0 || denom <= 0)
-        {
-            _glfwInputError(GLFW_INVALID_VALUE,
-                            "Invalid window aspect ratio %i:%i",
-                            numer, denom);
-            return;
-        }
-    }
-
-    window->numer = numer;
-    window->denom = denom;
-
-    if (window->monitor || !window->resizable)
-        return;
-
-    _glfwPlatformSetWindowAspectRatio(window, numer, denom);
-}
-
-GLFWAPI void glfwGetFramebufferSize(GLFWwindow* handle, int* width, int* height)
-{
-    _GLFWwindow* window = (_GLFWwindow*) handle;
-    assert(window != NULL);
-
-    if (width)
-        *width = 0;
-    if (height)
-        *height = 0;
-
-    _GLFW_REQUIRE_INIT();
-    _glfwPlatformGetFramebufferSize(window, width, height);
-}
-
-GLFWAPI void glfwGetWindowFrameSize(GLFWwindow* handle,
-                                    int* left, int* top,
-                                    int* right, int* bottom)
-{
-    _GLFWwindow* window = (_GLFWwindow*) handle;
-    assert(window != NULL);
-
-    if (left)
-        *left = 0;
-    if (top)
-        *top = 0;
-    if (right)
-        *right = 0;
-    if (bottom)
-        *bottom = 0;
-
-    _GLFW_REQUIRE_INIT();
-    _glfwPlatformGetWindowFrameSize(window, left, top, right, bottom);
-}
-
-GLFWAPI void glfwGetWindowContentScale(GLFWwindow* handle,
-                                       float* xscale, float* yscale)
-{
-    _GLFWwindow* window = (_GLFWwindow*) handle;
-    assert(window != NULL);
-
-    if (xscale)
-        *xscale = 0.f;
-    if (yscale)
-        *yscale = 0.f;
-
-    _GLFW_REQUIRE_INIT();
-    _glfwPlatformGetWindowContentScale(window, xscale, yscale);
-}
-
-GLFWAPI float glfwGetWindowOpacity(GLFWwindow* handle)
-{
-    _GLFWwindow* window = (_GLFWwindow*) handle;
-    assert(window != NULL);
-
-    _GLFW_REQUIRE_INIT_OR_RETURN(1.f);
-    return _glfwPlatformGetWindowOpacity(window);
-}
-
-GLFWAPI void glfwSetWindowOpacity(GLFWwindow* handle, float opacity)
-{
-    _GLFWwindow* window = (_GLFWwindow*) handle;
-    assert(window != NULL);
-    assert(opacity == opacity);
-    assert(opacity >= 0.f);
-    assert(opacity <= 1.f);
-
-    _GLFW_REQUIRE_INIT();
-
-    if (opacity != opacity || opacity < 0.f || opacity > 1.f)
-    {
-        _glfwInputError(GLFW_INVALID_VALUE, "Invalid window opacity %f", opacity);
-        return;
-    }
-
-    _glfwPlatformSetWindowOpacity(window, opacity);
-}
-
-GLFWAPI void glfwIconifyWindow(GLFWwindow* handle)
-{
-    _GLFWwindow* window = (_GLFWwindow*) handle;
-    assert(window != NULL);
-
-    _GLFW_REQUIRE_INIT();
-    _glfwPlatformIconifyWindow(window);
-}
-
-GLFWAPI void glfwRestoreWindow(GLFWwindow* handle)
-{
-    _GLFWwindow* window = (_GLFWwindow*) handle;
-    assert(window != NULL);
-
-    _GLFW_REQUIRE_INIT();
-    _glfwPlatformRestoreWindow(window);
-}
-
-GLFWAPI void glfwMaximizeWindow(GLFWwindow* handle)
-{
-    _GLFWwindow* window = (_GLFWwindow*) handle;
-    assert(window != NULL);
-
-    _GLFW_REQUIRE_INIT();
-
-    if (window->monitor)
-        return;
-
-    _glfwPlatformMaximizeWindow(window);
-}
-
-GLFWAPI void glfwShowWindow(GLFWwindow* handle)
-{
-    _GLFWwindow* window = (_GLFWwindow*) handle;
-    assert(window != NULL);
-
-    _GLFW_REQUIRE_INIT();
-
-    if (window->monitor)
-        return;
-
-    _glfwPlatformShowWindow(window);
-
-    if (window->focusOnShow)
-        _glfwPlatformFocusWindow(window);
-}
-
-GLFWAPI void glfwRequestWindowAttention(GLFWwindow* handle)
-{
-    _GLFWwindow* window = (_GLFWwindow*) handle;
-    assert(window != NULL);
-
-    _GLFW_REQUIRE_INIT();
-
-    _glfwPlatformRequestWindowAttention(window);
-}
-
-GLFWAPI void glfwHideWindow(GLFWwindow* handle)
-{
-    _GLFWwindow* window = (_GLFWwindow*) handle;
-    assert(window != NULL);
-
-    _GLFW_REQUIRE_INIT();
-
-    if (window->monitor)
-        return;
-
-    _glfwPlatformHideWindow(window);
-}
-
-GLFWAPI void glfwFocusWindow(GLFWwindow* handle)
-{
-    _GLFWwindow* window = (_GLFWwindow*) handle;
-    assert(window != NULL);
-
-    _GLFW_REQUIRE_INIT();
-
-    _glfwPlatformFocusWindow(window);
-}
-
-GLFWAPI int glfwGetWindowAttrib(GLFWwindow* handle, int attrib)
-{
-    _GLFWwindow* window = (_GLFWwindow*) handle;
-    assert(window != NULL);
-
-    _GLFW_REQUIRE_INIT_OR_RETURN(0);
-
-    switch (attrib)
-    {
-        case GLFW_FOCUSED:
-            return _glfwPlatformWindowFocused(window);
-        case GLFW_ICONIFIED:
-            return _glfwPlatformWindowIconified(window);
-        case GLFW_VISIBLE:
-            return _glfwPlatformWindowVisible(window);
-        case GLFW_MAXIMIZED:
-            return _glfwPlatformWindowMaximized(window);
-        case GLFW_HOVERED:
-            return _glfwPlatformWindowHovered(window);
-        case GLFW_FOCUS_ON_SHOW:
-            return window->focusOnShow;
-        case GLFW_TRANSPARENT_FRAMEBUFFER:
-            return _glfwPlatformFramebufferTransparent(window);
-        case GLFW_RESIZABLE:
-            return window->resizable;
-        case GLFW_DECORATED:
-            return window->decorated;
-        case GLFW_FLOATING:
-            return window->floating;
-        case GLFW_AUTO_ICONIFY:
-            return window->autoIconify;
-        case GLFW_CLIENT_API:
-            return window->context.client;
-        case GLFW_CONTEXT_CREATION_API:
-            return window->context.source;
-        case GLFW_CONTEXT_VERSION_MAJOR:
-            return window->context.major;
-        case GLFW_CONTEXT_VERSION_MINOR:
-            return window->context.minor;
-        case GLFW_CONTEXT_REVISION:
-            return window->context.revision;
-        case GLFW_CONTEXT_ROBUSTNESS:
-            return window->context.robustness;
-        case GLFW_OPENGL_FORWARD_COMPAT:
-            return window->context.forward;
-        case GLFW_OPENGL_DEBUG_CONTEXT:
-            return window->context.debug;
-        case GLFW_OPENGL_PROFILE:
-            return window->context.profile;
-        case GLFW_CONTEXT_RELEASE_BEHAVIOR:
-            return window->context.release;
-        case GLFW_CONTEXT_NO_ERROR:
-            return window->context.noerror;
-    }
-
-    _glfwInputError(GLFW_INVALID_ENUM, "Invalid window attribute 0x%08X", attrib);
-    return 0;
-}
-
-GLFWAPI void glfwSetWindowAttrib(GLFWwindow* handle, int attrib, int value)
-{
-    _GLFWwindow* window = (_GLFWwindow*) handle;
-    assert(window != NULL);
-
-    _GLFW_REQUIRE_INIT();
-
-    value = value ? GLFW_TRUE : GLFW_FALSE;
-
-    if (attrib == GLFW_AUTO_ICONIFY)
-        window->autoIconify = value;
-    else if (attrib == GLFW_RESIZABLE)
-    {
-        if (window->resizable == value)
-            return;
-
-        window->resizable = value;
-        if (!window->monitor)
-            _glfwPlatformSetWindowResizable(window, value);
-    }
-    else if (attrib == GLFW_DECORATED)
-    {
-        if (window->decorated == value)
-            return;
-
-        window->decorated = value;
-        if (!window->monitor)
-            _glfwPlatformSetWindowDecorated(window, value);
-    }
-    else if (attrib == GLFW_FLOATING)
-    {
-        if (window->floating == value)
-            return;
-
-        window->floating = value;
-        if (!window->monitor)
-            _glfwPlatformSetWindowFloating(window, value);
-    }
-    else if (attrib == GLFW_FOCUS_ON_SHOW)
-        window->focusOnShow = value;
-    else
-        _glfwInputError(GLFW_INVALID_ENUM, "Invalid window attribute 0x%08X", attrib);
-}
-
-GLFWAPI GLFWmonitor* glfwGetWindowMonitor(GLFWwindow* handle)
-{
-    _GLFWwindow* window = (_GLFWwindow*) handle;
-    assert(window != NULL);
-
-    _GLFW_REQUIRE_INIT_OR_RETURN(NULL);
-    return (GLFWmonitor*) window->monitor;
-}
-
-GLFWAPI void glfwSetWindowMonitor(GLFWwindow* wh,
-                                  GLFWmonitor* mh,
-                                  int xpos, int ypos,
-                                  int width, int height,
-                                  int refreshRate)
-{
-    _GLFWwindow* window = (_GLFWwindow*) wh;
-    _GLFWmonitor* monitor = (_GLFWmonitor*) mh;
-    assert(window != NULL);
-    assert(width >= 0);
-    assert(height >= 0);
-
-    _GLFW_REQUIRE_INIT();
-
-    if (width <= 0 || height <= 0)
-    {
-        _glfwInputError(GLFW_INVALID_VALUE,
-                        "Invalid window size %ix%i",
-                        width, height);
-        return;
-    }
-
-    if (refreshRate < 0 && refreshRate != GLFW_DONT_CARE)
-    {
-        _glfwInputError(GLFW_INVALID_VALUE,
-                        "Invalid refresh rate %i",
-                        refreshRate);
-        return;
-    }
-
-    window->videoMode.width       = width;
-    window->videoMode.height      = height;
-    window->videoMode.refreshRate = refreshRate;
-
-    _glfwPlatformSetWindowMonitor(window, monitor,
-                                  xpos, ypos, width, height,
-                                  refreshRate);
-}
-
-GLFWAPI void glfwSetWindowUserPointer(GLFWwindow* handle, void* pointer)
-{
-    _GLFWwindow* window = (_GLFWwindow*) handle;
-    assert(window != NULL);
-
-    _GLFW_REQUIRE_INIT();
-    window->userPointer = pointer;
-}
-
-GLFWAPI void* glfwGetWindowUserPointer(GLFWwindow* handle)
-{
-    _GLFWwindow* window = (_GLFWwindow*) handle;
-    assert(window != NULL);
-
-    _GLFW_REQUIRE_INIT_OR_RETURN(NULL);
-    return window->userPointer;
-}
-
-GLFWAPI GLFWwindowposfun glfwSetWindowPosCallback(GLFWwindow* handle,
-                                                  GLFWwindowposfun cbfun)
-{
-    _GLFWwindow* window = (_GLFWwindow*) handle;
-    assert(window != NULL);
-
-    _GLFW_REQUIRE_INIT_OR_RETURN(NULL);
-    _GLFW_SWAP_POINTERS(window->callbacks.pos, cbfun);
-    return cbfun;
-}
-
-GLFWAPI GLFWwindowsizefun glfwSetWindowSizeCallback(GLFWwindow* handle,
-                                                    GLFWwindowsizefun cbfun)
-{
-    _GLFWwindow* window = (_GLFWwindow*) handle;
-    assert(window != NULL);
-
-    _GLFW_REQUIRE_INIT_OR_RETURN(NULL);
-    _GLFW_SWAP_POINTERS(window->callbacks.size, cbfun);
-    return cbfun;
-}
-
-GLFWAPI GLFWwindowclosefun glfwSetWindowCloseCallback(GLFWwindow* handle,
-                                                      GLFWwindowclosefun cbfun)
-{
-    _GLFWwindow* window = (_GLFWwindow*) handle;
-    assert(window != NULL);
-
-    _GLFW_REQUIRE_INIT_OR_RETURN(NULL);
-    _GLFW_SWAP_POINTERS(window->callbacks.close, cbfun);
-    return cbfun;
-}
-
-GLFWAPI GLFWwindowrefreshfun glfwSetWindowRefreshCallback(GLFWwindow* handle,
-                                                          GLFWwindowrefreshfun cbfun)
-{
-    _GLFWwindow* window = (_GLFWwindow*) handle;
-    assert(window != NULL);
-
-    _GLFW_REQUIRE_INIT_OR_RETURN(NULL);
-    _GLFW_SWAP_POINTERS(window->callbacks.refresh, cbfun);
-    return cbfun;
-}
-
-GLFWAPI GLFWwindowfocusfun glfwSetWindowFocusCallback(GLFWwindow* handle,
-                                                      GLFWwindowfocusfun cbfun)
-{
-    _GLFWwindow* window = (_GLFWwindow*) handle;
-    assert(window != NULL);
-
-    _GLFW_REQUIRE_INIT_OR_RETURN(NULL);
-    _GLFW_SWAP_POINTERS(window->callbacks.focus, cbfun);
-    return cbfun;
-}
-
-GLFWAPI GLFWwindowiconifyfun glfwSetWindowIconifyCallback(GLFWwindow* handle,
-                                                          GLFWwindowiconifyfun cbfun)
-{
-    _GLFWwindow* window = (_GLFWwindow*) handle;
-    assert(window != NULL);
-
-    _GLFW_REQUIRE_INIT_OR_RETURN(NULL);
-    _GLFW_SWAP_POINTERS(window->callbacks.iconify, cbfun);
-    return cbfun;
-}
-
-GLFWAPI GLFWwindowmaximizefun glfwSetWindowMaximizeCallback(GLFWwindow* handle,
-                                                            GLFWwindowmaximizefun cbfun)
-{
-    _GLFWwindow* window = (_GLFWwindow*) handle;
-    assert(window != NULL);
-
-    _GLFW_REQUIRE_INIT_OR_RETURN(NULL);
-    _GLFW_SWAP_POINTERS(window->callbacks.maximize, cbfun);
-    return cbfun;
-}
-
-GLFWAPI GLFWframebuffersizefun glfwSetFramebufferSizeCallback(GLFWwindow* handle,
-                                                              GLFWframebuffersizefun cbfun)
-{
-    _GLFWwindow* window = (_GLFWwindow*) handle;
-    assert(window != NULL);
-
-    _GLFW_REQUIRE_INIT_OR_RETURN(NULL);
-    _GLFW_SWAP_POINTERS(window->callbacks.fbsize, cbfun);
-    return cbfun;
-}
-
-GLFWAPI GLFWwindowcontentscalefun glfwSetWindowContentScaleCallback(GLFWwindow* handle,
-                                                                    GLFWwindowcontentscalefun cbfun)
-{
-    _GLFWwindow* window = (_GLFWwindow*) handle;
-    assert(window != NULL);
-
-    _GLFW_REQUIRE_INIT_OR_RETURN(NULL);
-    _GLFW_SWAP_POINTERS(window->callbacks.scale, cbfun);
-    return cbfun;
-}
-
-GLFWAPI void glfwPollEvents(void)
-{
-    _GLFW_REQUIRE_INIT();
-    _glfwPlatformPollEvents();
-}
-
-GLFWAPI void glfwWaitEvents(void)
-{
-    _GLFW_REQUIRE_INIT();
-    _glfwPlatformWaitEvents();
-}
-
-GLFWAPI void glfwWaitEventsTimeout(double timeout)
-{
-    _GLFW_REQUIRE_INIT();
-    assert(timeout == timeout);
-    assert(timeout >= 0.0);
-    assert(timeout <= DBL_MAX);
-
-    if (timeout != timeout || timeout < 0.0 || timeout > DBL_MAX)
-    {
-        _glfwInputError(GLFW_INVALID_VALUE, "Invalid time %f", timeout);
-        return;
-    }
-
-    _glfwPlatformWaitEventsTimeout(timeout);
-}
-
-GLFWAPI void glfwPostEmptyEvent(void)
-{
-    _GLFW_REQUIRE_INIT();
-    _glfwPlatformPostEmptyEvent();
-}
->>>>>>> 468adaa7
+}