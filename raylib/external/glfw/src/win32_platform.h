--- conflicted
+++ resolved
@@ -1,413 +1,3 @@
-<<<<<<< HEAD
-//========================================================================
-// GLFW 3.3 Win32 - www.glfw.org
-//------------------------------------------------------------------------
-// Copyright (c) 2002-2006 Marcus Geelnard
-// Copyright (c) 2006-2016 Camilla Löwy <elmindreda@glfw.org>
-//
-// This software is provided 'as-is', without any express or implied
-// warranty. In no event will the authors be held liable for any damages
-// arising from the use of this software.
-//
-// Permission is granted to anyone to use this software for any purpose,
-// including commercial applications, and to alter it and redistribute it
-// freely, subject to the following restrictions:
-//
-// 1. The origin of this software must not be misrepresented; you must not
-//    claim that you wrote the original software. If you use this software
-//    in a product, an acknowledgment in the product documentation would
-//    be appreciated but is not required.
-//
-// 2. Altered source versions must be plainly marked as such, and must not
-//    be misrepresented as being the original software.
-//
-// 3. This notice may not be removed or altered from any source
-//    distribution.
-//
-//========================================================================
-
-// We don't need all the fancy stuff
-#ifndef NOMINMAX
- #define NOMINMAX
-#endif
-
-#ifndef VC_EXTRALEAN
- #define VC_EXTRALEAN
-#endif
-
-#ifndef WIN32_LEAN_AND_MEAN
- #define WIN32_LEAN_AND_MEAN
-#endif
-
-// This is a workaround for the fact that glfw3.h needs to export APIENTRY (for
-// example to allow applications to correctly declare a GL_ARB_debug_output
-// callback) but windows.h assumes no one will define APIENTRY before it does
-#undef APIENTRY
-
-// GLFW on Windows is Unicode only and does not work in MBCS mode
-#ifndef UNICODE
- #define UNICODE
-#endif
-
-// GLFW requires Windows XP or later
-#if WINVER < 0x0501
- #undef WINVER
- #define WINVER 0x0501
-#endif
-#if _WIN32_WINNT < 0x0501
- #undef _WIN32_WINNT
- #define _WIN32_WINNT 0x0501
-#endif
-
-// GLFW uses DirectInput8 interfaces
-#define DIRECTINPUT_VERSION 0x0800
-
-#include <wctype.h>
-#include <windows.h>
-#include <dinput.h>
-#include <xinput.h>
-#include <dbt.h>
-
-// HACK: Define macros that some windows.h variants don't
-#ifndef WM_MOUSEHWHEEL
- #define WM_MOUSEHWHEEL 0x020E
-#endif
-#ifndef WM_DWMCOMPOSITIONCHANGED
- #define WM_DWMCOMPOSITIONCHANGED 0x031E
-#endif
-#ifndef WM_COPYGLOBALDATA
- #define WM_COPYGLOBALDATA 0x0049
-#endif
-#ifndef WM_UNICHAR
- #define WM_UNICHAR 0x0109
-#endif
-#ifndef UNICODE_NOCHAR
- #define UNICODE_NOCHAR 0xFFFF
-#endif
-#ifndef WM_DPICHANGED
- #define WM_DPICHANGED 0x02E0
-#endif
-#ifndef GET_XBUTTON_WPARAM
- #define GET_XBUTTON_WPARAM(w) (HIWORD(w))
-#endif
-#ifndef EDS_ROTATEDMODE
- #define EDS_ROTATEDMODE 0x00000004
-#endif
-#ifndef DISPLAY_DEVICE_ACTIVE
- #define DISPLAY_DEVICE_ACTIVE 0x00000001
-#endif
-#ifndef _WIN32_WINNT_WINBLUE
- #define _WIN32_WINNT_WINBLUE 0x0602
-#endif
-
-#if WINVER < 0x0601
-typedef struct
-{
-    DWORD cbSize;
-    DWORD ExtStatus;
-} CHANGEFILTERSTRUCT;
-#ifndef MSGFLT_ALLOW
- #define MSGFLT_ALLOW 1
-#endif
-#endif /*Windows 7*/
-
-#if WINVER < 0x0600
-#define DWM_BB_ENABLE 0x00000001
-#define DWM_BB_BLURREGION 0x00000002
-typedef struct
-{
-    DWORD dwFlags;
-    BOOL fEnable;
-    HRGN hRgnBlur;
-    BOOL fTransitionOnMaximized;
-} DWM_BLURBEHIND;
-#else
- #include <dwmapi.h>
-#endif /*Windows Vista*/
-
-#ifndef DPI_ENUMS_DECLARED
-typedef enum
-{
-    PROCESS_DPI_UNAWARE = 0,
-    PROCESS_SYSTEM_DPI_AWARE = 1,
-    PROCESS_PER_MONITOR_DPI_AWARE = 2
-} PROCESS_DPI_AWARENESS;
-typedef enum
-{
-    MDT_EFFECTIVE_DPI = 0,
-    MDT_ANGULAR_DPI = 1,
-    MDT_RAW_DPI = 2,
-    MDT_DEFAULT = MDT_EFFECTIVE_DPI
-} MONITOR_DPI_TYPE;
-#endif /*DPI_ENUMS_DECLARED*/
-
-// HACK: Define versionhelpers.h functions manually as MinGW lacks the header
-BOOL IsWindowsVersionOrGreater(WORD major, WORD minor, WORD sp);
-#define IsWindowsVistaOrGreater()                              \
-    IsWindowsVersionOrGreater(HIBYTE(_WIN32_WINNT_VISTA),      \
-                              LOBYTE(_WIN32_WINNT_VISTA), 0)
-#define IsWindows7OrGreater()                                  \
-    IsWindowsVersionOrGreater(HIBYTE(_WIN32_WINNT_WIN7),       \
-                              LOBYTE(_WIN32_WINNT_WIN7), 0)
-#define IsWindows8OrGreater()                                  \
-    IsWindowsVersionOrGreater(HIBYTE(_WIN32_WINNT_WIN8),       \
-                              LOBYTE(_WIN32_WINNT_WIN8), 0)
-#define IsWindows8Point1OrGreater()                            \
-    IsWindowsVersionOrGreater(HIBYTE(_WIN32_WINNT_WINBLUE),    \
-                              LOBYTE(_WIN32_WINNT_WINBLUE), 0)
-
-// HACK: Define macros that some xinput.h variants don't
-#ifndef XINPUT_CAPS_WIRELESS
- #define XINPUT_CAPS_WIRELESS 0x0002
-#endif
-#ifndef XINPUT_DEVSUBTYPE_WHEEL
- #define XINPUT_DEVSUBTYPE_WHEEL 0x02
-#endif
-#ifndef XINPUT_DEVSUBTYPE_ARCADE_STICK
- #define XINPUT_DEVSUBTYPE_ARCADE_STICK 0x03
-#endif
-#ifndef XINPUT_DEVSUBTYPE_FLIGHT_STICK
- #define XINPUT_DEVSUBTYPE_FLIGHT_STICK 0x04
-#endif
-#ifndef XINPUT_DEVSUBTYPE_DANCE_PAD
- #define XINPUT_DEVSUBTYPE_DANCE_PAD 0x05
-#endif
-#ifndef XINPUT_DEVSUBTYPE_GUITAR
- #define XINPUT_DEVSUBTYPE_GUITAR 0x06
-#endif
-#ifndef XINPUT_DEVSUBTYPE_DRUM_KIT
- #define XINPUT_DEVSUBTYPE_DRUM_KIT 0x08
-#endif
-#ifndef XINPUT_DEVSUBTYPE_ARCADE_PAD
- #define XINPUT_DEVSUBTYPE_ARCADE_PAD 0x13
-#endif
-#ifndef XUSER_MAX_COUNT
- #define XUSER_MAX_COUNT 4
-#endif
-
-// HACK: Define macros that some dinput.h variants don't
-#ifndef DIDFT_OPTIONAL
- #define DIDFT_OPTIONAL	0x80000000
-#endif
-
-// winmm.dll function pointer typedefs
-typedef DWORD (WINAPI * PFN_timeGetTime)(void);
-#define timeGetTime _glfw.win32.winmm.GetTime
-
-// xinput.dll function pointer typedefs
-typedef DWORD (WINAPI * PFN_XInputGetCapabilities)(DWORD,DWORD,XINPUT_CAPABILITIES*);
-typedef DWORD (WINAPI * PFN_XInputGetState)(DWORD,XINPUT_STATE*);
-#define XInputGetCapabilities _glfw.win32.xinput.GetCapabilities
-#define XInputGetState _glfw.win32.xinput.GetState
-
-// dinput8.dll function pointer typedefs
-typedef HRESULT (WINAPI * PFN_DirectInput8Create)(HINSTANCE,DWORD,REFIID,LPVOID*,LPUNKNOWN);
-#define DirectInput8Create _glfw.win32.dinput8.Create
-
-// user32.dll function pointer typedefs
-typedef BOOL (WINAPI * PFN_SetProcessDPIAware)(void);
-typedef BOOL (WINAPI * PFN_ChangeWindowMessageFilterEx)(HWND,UINT,DWORD,CHANGEFILTERSTRUCT*);
-#define SetProcessDPIAware _glfw.win32.user32.SetProcessDPIAware_
-#define ChangeWindowMessageFilterEx _glfw.win32.user32.ChangeWindowMessageFilterEx_
-
-// dwmapi.dll function pointer typedefs
-typedef HRESULT (WINAPI * PFN_DwmIsCompositionEnabled)(BOOL*);
-typedef HRESULT (WINAPI * PFN_DwmFlush)(VOID);
-typedef HRESULT(WINAPI * PFN_DwmEnableBlurBehindWindow)(HWND,const DWM_BLURBEHIND*);
-#define DwmIsCompositionEnabled _glfw.win32.dwmapi.IsCompositionEnabled
-#define DwmFlush _glfw.win32.dwmapi.Flush
-#define DwmEnableBlurBehindWindow _glfw.win32.dwmapi.EnableBlurBehindWindow
-
-// shcore.dll function pointer typedefs
-typedef HRESULT (WINAPI * PFN_SetProcessDpiAwareness)(PROCESS_DPI_AWARENESS);
-typedef HRESULT (WINAPI * PFN_GetDpiForMonitor)(HMONITOR,MONITOR_DPI_TYPE,UINT*,UINT*);
-#define SetProcessDpiAwareness _glfw.win32.shcore.SetProcessDpiAwareness_
-#define GetDpiForMonitor _glfw.win32.shcore.GetDpiForMonitor_
-
-typedef VkFlags VkWin32SurfaceCreateFlagsKHR;
-
-typedef struct VkWin32SurfaceCreateInfoKHR
-{
-    VkStructureType                 sType;
-    const void*                     pNext;
-    VkWin32SurfaceCreateFlagsKHR    flags;
-    HINSTANCE                       hinstance;
-    HWND                            hwnd;
-} VkWin32SurfaceCreateInfoKHR;
-
-typedef VkResult (APIENTRY *PFN_vkCreateWin32SurfaceKHR)(VkInstance,const VkWin32SurfaceCreateInfoKHR*,const VkAllocationCallbacks*,VkSurfaceKHR*);
-typedef VkBool32 (APIENTRY *PFN_vkGetPhysicalDeviceWin32PresentationSupportKHR)(VkPhysicalDevice,uint32_t);
-
-#include "win32_joystick.h"
-#include "wgl_context.h"
-#include "egl_context.h"
-#include "osmesa_context.h"
-
-#if !defined(_GLFW_WNDCLASSNAME)
- #define _GLFW_WNDCLASSNAME L"GLFW30"
-#endif
-
-#define _glfw_dlopen(name) LoadLibraryA(name)
-#define _glfw_dlclose(handle) FreeLibrary((HMODULE) handle)
-#define _glfw_dlsym(handle, name) GetProcAddress((HMODULE) handle, name)
-
-#define _GLFW_EGL_NATIVE_WINDOW  ((EGLNativeWindowType) window->win32.handle)
-#define _GLFW_EGL_NATIVE_DISPLAY EGL_DEFAULT_DISPLAY
-
-#define _GLFW_PLATFORM_WINDOW_STATE         _GLFWwindowWin32  win32
-#define _GLFW_PLATFORM_LIBRARY_WINDOW_STATE _GLFWlibraryWin32 win32
-#define _GLFW_PLATFORM_LIBRARY_TIMER_STATE  _GLFWtimerWin32   win32
-#define _GLFW_PLATFORM_MONITOR_STATE        _GLFWmonitorWin32 win32
-#define _GLFW_PLATFORM_CURSOR_STATE         _GLFWcursorWin32  win32
-#define _GLFW_PLATFORM_TLS_STATE            _GLFWtlsWin32     win32
-#define _GLFW_PLATFORM_MUTEX_STATE          _GLFWmutexWin32   win32
-
-
-// Win32-specific per-window data
-//
-typedef struct _GLFWwindowWin32
-{
-    HWND                handle;
-    HICON               bigIcon;
-    HICON               smallIcon;
-
-    GLFWbool            cursorTracked;
-    GLFWbool            frameAction;
-    GLFWbool            iconified;
-    GLFWbool            maximized;
-    // Whether to enable framebuffer transparency on DWM
-    GLFWbool            transparent;
-
-    // The last received cursor position, regardless of source
-    int                 lastCursorPosX, lastCursorPosY;
-
-} _GLFWwindowWin32;
-
-// Win32-specific global data
-//
-typedef struct _GLFWlibraryWin32
-{
-    HWND                helperWindowHandle;
-    HDEVNOTIFY          deviceNotificationHandle;
-    DWORD               foregroundLockTimeout;
-    int                 acquiredMonitorCount;
-    char*               clipboardString;
-    short int           keycodes[512];
-    short int           scancodes[GLFW_KEY_LAST + 1];
-    char                keynames[GLFW_KEY_LAST + 1][5];
-    // Where to place the cursor when re-enabled
-    double              restoreCursorPosX, restoreCursorPosY;
-    // The window whose disabled cursor mode is active
-    _GLFWwindow*        disabledCursorWindow;
-    RAWINPUT*           rawInput;
-    int                 rawInputSize;
-
-    struct {
-        HINSTANCE                       instance;
-        PFN_timeGetTime                 GetTime;
-    } winmm;
-
-    struct {
-        HINSTANCE                       instance;
-        PFN_DirectInput8Create          Create;
-        IDirectInput8W*                 api;
-    } dinput8;
-
-    struct {
-        HINSTANCE                       instance;
-        PFN_XInputGetCapabilities       GetCapabilities;
-        PFN_XInputGetState              GetState;
-    } xinput;
-
-    struct {
-        HINSTANCE                       instance;
-        PFN_SetProcessDPIAware          SetProcessDPIAware_;
-        PFN_ChangeWindowMessageFilterEx ChangeWindowMessageFilterEx_;
-    } user32;
-
-    struct {
-        HINSTANCE                       instance;
-        PFN_DwmIsCompositionEnabled     IsCompositionEnabled;
-        PFN_DwmFlush                    Flush;
-        PFN_DwmEnableBlurBehindWindow   EnableBlurBehindWindow;
-    } dwmapi;
-
-    struct {
-        HINSTANCE                       instance;
-        PFN_SetProcessDpiAwareness      SetProcessDpiAwareness_;
-        PFN_GetDpiForMonitor            GetDpiForMonitor_;
-    } shcore;
-
-} _GLFWlibraryWin32;
-
-// Win32-specific per-monitor data
-//
-typedef struct _GLFWmonitorWin32
-{
-    HMONITOR            handle;
-    // This size matches the static size of DISPLAY_DEVICE.DeviceName
-    WCHAR               adapterName[32];
-    WCHAR               displayName[32];
-    char                publicAdapterName[32];
-    char                publicDisplayName[32];
-    GLFWbool            modesPruned;
-    GLFWbool            modeChanged;
-
-} _GLFWmonitorWin32;
-
-// Win32-specific per-cursor data
-//
-typedef struct _GLFWcursorWin32
-{
-    HCURSOR             handle;
-
-} _GLFWcursorWin32;
-
-// Win32-specific global timer data
-//
-typedef struct _GLFWtimerWin32
-{
-    GLFWbool            hasPC;
-    uint64_t            frequency;
-
-} _GLFWtimerWin32;
-
-// Win32-specific thread local storage data
-//
-typedef struct _GLFWtlsWin32
-{
-    GLFWbool            allocated;
-    DWORD               index;
-
-} _GLFWtlsWin32;
-
-// Win32-specific mutex data
-//
-typedef struct _GLFWmutexWin32
-{
-    GLFWbool            allocated;
-    CRITICAL_SECTION    section;
-
-} _GLFWmutexWin32;
-
-
-GLFWbool _glfwRegisterWindowClassWin32(void);
-void _glfwUnregisterWindowClassWin32(void);
-GLFWbool _glfwIsCompositionEnabledWin32(void);
-
-WCHAR* _glfwCreateWideStringFromUTF8Win32(const char* source);
-char* _glfwCreateUTF8FromWideStringWin32(const WCHAR* source);
-void _glfwInputErrorWin32(int error, const char* description);
-void _glfwUpdateKeyNamesWin32(void);
-
-void _glfwInitTimerWin32(void);
-
-void _glfwPollMonitorsWin32(void);
-void _glfwSetVideoModeWin32(_GLFWmonitor* monitor, const GLFWvidmode* desired);
-void _glfwRestoreVideoModeWin32(_GLFWmonitor* monitor);
-void _glfwGetMonitorContentScaleWin32(HMONITOR handle, float* xscale, float* yscale);
-
-=======
 //========================================================================
 // GLFW 3.3 Win32 - www.glfw.org
 //------------------------------------------------------------------------
@@ -865,4 +455,3 @@
 void _glfwSetVideoModeWin32(_GLFWmonitor* monitor, const GLFWvidmode* desired);
 void _glfwRestoreVideoModeWin32(_GLFWmonitor* monitor);
 void _glfwGetMonitorContentScaleWin32(HMONITOR handle, float* xscale, float* yscale);
->>>>>>> 468adaa7
