--- conflicted
+++ resolved
@@ -1,73 +1,3 @@
-<<<<<<< HEAD
-//========================================================================
-// GLFW 3.3 - www.glfw.org
-//------------------------------------------------------------------------
-// Copyright (c) 2016 Google Inc.
-// Copyright (c) 2006-2016 Camilla Löwy <elmindreda@glfw.org>
-//
-// This software is provided 'as-is', without any express or implied
-// warranty. In no event will the authors be held liable for any damages
-// arising from the use of this software.
-//
-// Permission is granted to anyone to use this software for any purpose,
-// including commercial applications, and to alter it and redistribute it
-// freely, subject to the following restrictions:
-//
-// 1. The origin of this software must not be misrepresented; you must not
-//    claim that you wrote the original software. If you use this software
-//    in a product, an acknowledgment in the product documentation would
-//    be appreciated but is not required.
-//
-// 2. Altered source versions must be plainly marked as such, and must not
-//    be misrepresented as being the original software.
-//
-// 3. This notice may not be removed or altered from any source
-//    distribution.
-//
-//========================================================================
-
-#include "internal.h"
-
-
-//////////////////////////////////////////////////////////////////////////
-//////                       GLFW platform API                      //////
-//////////////////////////////////////////////////////////////////////////
-
-void _glfwPlatformFreeMonitor(_GLFWmonitor* monitor)
-{
-}
-
-void _glfwPlatformGetMonitorPos(_GLFWmonitor* monitor, int* xpos, int* ypos)
-{
-}
-
-void _glfwPlatformGetMonitorContentScale(_GLFWmonitor* monitor,
-                                         float* xscale, float* yscale)
-{
-    if (xscale)
-        *xscale = 1.f;
-    if (yscale)
-        *yscale = 1.f;
-}
-
-GLFWvidmode* _glfwPlatformGetVideoModes(_GLFWmonitor* monitor, int* found)
-{
-    return NULL;
-}
-
-void _glfwPlatformGetVideoMode(_GLFWmonitor* monitor, GLFWvidmode* mode)
-{
-}
-
-void _glfwPlatformGetGammaRamp(_GLFWmonitor* monitor, GLFWgammaramp* ramp)
-{
-}
-
-void _glfwPlatformSetGammaRamp(_GLFWmonitor* monitor, const GLFWgammaramp* ramp)
-{
-}
-
-=======
 //========================================================================
 // GLFW 3.3 - www.glfw.org
 //------------------------------------------------------------------------
@@ -142,4 +72,3 @@
 void _glfwPlatformSetGammaRamp(_GLFWmonitor* monitor, const GLFWgammaramp* ramp)
 {
 }
->>>>>>> 468adaa7
