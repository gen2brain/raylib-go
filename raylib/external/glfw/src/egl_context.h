<<<<<<< HEAD
//========================================================================
// GLFW 3.3 EGL - www.glfw.org
//------------------------------------------------------------------------
// Copyright (c) 2002-2006 Marcus Geelnard
// Copyright (c) 2006-2016 Camilla Löwy <elmindreda@glfw.org>
//
// This software is provided 'as-is', without any express or implied
// warranty. In no event will the authors be held liable for any damages
// arising from the use of this software.
//
// Permission is granted to anyone to use this software for any purpose,
// including commercial applications, and to alter it and redistribute it
// freely, subject to the following restrictions:
//
// 1. The origin of this software must not be misrepresented; you must not
//    claim that you wrote the original software. If you use this software
//    in a product, an acknowledgment in the product documentation would
//    be appreciated but is not required.
//
// 2. Altered source versions must be plainly marked as such, and must not
//    be misrepresented as being the original software.
//
// 3. This notice may not be removed or altered from any source
//    distribution.
//
//========================================================================

#if defined(_GLFW_USE_EGLPLATFORM_H)
 #include <EGL/eglplatform.h>
#elif defined(_GLFW_WIN32)
 #define EGLAPIENTRY __stdcall
typedef HDC EGLNativeDisplayType;
typedef HWND EGLNativeWindowType;
#elif defined(_GLFW_COCOA)
 #define EGLAPIENTRY
typedef void* EGLNativeDisplayType;
typedef id EGLNativeWindowType;
#elif defined(_GLFW_X11)
 #define EGLAPIENTRY
typedef Display* EGLNativeDisplayType;
typedef Window EGLNativeWindowType;
#elif defined(_GLFW_WAYLAND)
 #define EGLAPIENTRY
typedef struct wl_display* EGLNativeDisplayType;
typedef struct wl_egl_window* EGLNativeWindowType;
#elif defined(_GLFW_MIR)
 #define EGLAPIENTRY
typedef MirEGLNativeDisplayType EGLNativeDisplayType;
typedef MirEGLNativeWindowType EGLNativeWindowType;
#else
 #error "No supported EGL platform selected"
#endif

#define EGL_SUCCESS	0x3000
#define EGL_NOT_INITIALIZED	0x3001
#define EGL_BAD_ACCESS 0x3002
#define EGL_BAD_ALLOC 0x3003
#define EGL_BAD_ATTRIBUTE 0x3004
#define EGL_BAD_CONFIG 0x3005
#define EGL_BAD_CONTEXT	0x3006
#define EGL_BAD_CURRENT_SURFACE	0x3007
#define EGL_BAD_DISPLAY	0x3008
#define EGL_BAD_MATCH 0x3009
#define EGL_BAD_NATIVE_PIXMAP 0x300a
#define EGL_BAD_NATIVE_WINDOW 0x300b
#define EGL_BAD_PARAMETER 0x300c
#define EGL_BAD_SURFACE	0x300d
#define EGL_CONTEXT_LOST 0x300e
#define EGL_COLOR_BUFFER_TYPE 0x303f
#define EGL_RGB_BUFFER 0x308e
#define EGL_SURFACE_TYPE 0x3033
#define EGL_WINDOW_BIT 0x0004
#define EGL_RENDERABLE_TYPE	0x3040
#define EGL_OPENGL_ES_BIT 0x0001
#define EGL_OPENGL_ES2_BIT 0x0004
#define EGL_OPENGL_BIT 0x0008
#define EGL_ALPHA_SIZE 0x3021
#define EGL_BLUE_SIZE 0x3022
#define EGL_GREEN_SIZE 0x3023
#define EGL_RED_SIZE 0x3024
#define EGL_DEPTH_SIZE 0x3025
#define EGL_STENCIL_SIZE 0x3026
#define EGL_SAMPLES	0x3031
#define EGL_OPENGL_ES_API 0x30a0
#define EGL_OPENGL_API 0x30a2
#define EGL_NONE 0x3038
#define EGL_EXTENSIONS 0x3055
#define EGL_CONTEXT_CLIENT_VERSION 0x3098
#define EGL_NATIVE_VISUAL_ID 0x302e
#define EGL_NO_SURFACE ((EGLSurface) 0)
#define EGL_NO_DISPLAY ((EGLDisplay) 0)
#define EGL_NO_CONTEXT ((EGLContext) 0)
#define EGL_DEFAULT_DISPLAY ((EGLNativeDisplayType) 0)

#define EGL_CONTEXT_OPENGL_FORWARD_COMPATIBLE_BIT_KHR 0x00000002
#define EGL_CONTEXT_OPENGL_CORE_PROFILE_BIT_KHR 0x00000001
#define EGL_CONTEXT_OPENGL_COMPATIBILITY_PROFILE_BIT_KHR 0x00000002
#define EGL_CONTEXT_OPENGL_DEBUG_BIT_KHR 0x00000001
#define EGL_CONTEXT_OPENGL_RESET_NOTIFICATION_STRATEGY_KHR 0x31bd
#define EGL_NO_RESET_NOTIFICATION_KHR 0x31be
#define EGL_LOSE_CONTEXT_ON_RESET_KHR 0x31bf
#define EGL_CONTEXT_OPENGL_ROBUST_ACCESS_BIT_KHR 0x00000004
#define EGL_CONTEXT_MAJOR_VERSION_KHR 0x3098
#define EGL_CONTEXT_MINOR_VERSION_KHR 0x30fb
#define EGL_CONTEXT_OPENGL_PROFILE_MASK_KHR 0x30fd
#define EGL_CONTEXT_FLAGS_KHR 0x30fc
#define EGL_CONTEXT_OPENGL_NO_ERROR_KHR 0x31b3
#define EGL_GL_COLORSPACE_KHR 0x309d
#define EGL_GL_COLORSPACE_SRGB_KHR 0x3089
#define EGL_CONTEXT_RELEASE_BEHAVIOR_KHR 0x2097
#define EGL_CONTEXT_RELEASE_BEHAVIOR_NONE_KHR 0
#define EGL_CONTEXT_RELEASE_BEHAVIOR_FLUSH_KHR 0x2098

typedef int EGLint;
typedef unsigned int EGLBoolean;
typedef unsigned int EGLenum;
typedef void* EGLConfig;
typedef void* EGLContext;
typedef void* EGLDisplay;
typedef void* EGLSurface;

// EGL function pointer typedefs
typedef EGLBoolean (EGLAPIENTRY * PFN_eglGetConfigAttrib)(EGLDisplay,EGLConfig,EGLint,EGLint*);
typedef EGLBoolean (EGLAPIENTRY * PFN_eglGetConfigs)(EGLDisplay,EGLConfig*,EGLint,EGLint*);
typedef EGLDisplay (EGLAPIENTRY * PFN_eglGetDisplay)(EGLNativeDisplayType);
typedef EGLint (EGLAPIENTRY * PFN_eglGetError)(void);
typedef EGLBoolean (EGLAPIENTRY * PFN_eglInitialize)(EGLDisplay,EGLint*,EGLint*);
typedef EGLBoolean (EGLAPIENTRY * PFN_eglTerminate)(EGLDisplay);
typedef EGLBoolean (EGLAPIENTRY * PFN_eglBindAPI)(EGLenum);
typedef EGLContext (EGLAPIENTRY * PFN_eglCreateContext)(EGLDisplay,EGLConfig,EGLContext,const EGLint*);
typedef EGLBoolean (EGLAPIENTRY * PFN_eglDestroySurface)(EGLDisplay,EGLSurface);
typedef EGLBoolean (EGLAPIENTRY * PFN_eglDestroyContext)(EGLDisplay,EGLContext);
typedef EGLSurface (EGLAPIENTRY * PFN_eglCreateWindowSurface)(EGLDisplay,EGLConfig,EGLNativeWindowType,const EGLint*);
typedef EGLBoolean (EGLAPIENTRY * PFN_eglMakeCurrent)(EGLDisplay,EGLSurface,EGLSurface,EGLContext);
typedef EGLBoolean (EGLAPIENTRY * PFN_eglSwapBuffers)(EGLDisplay,EGLSurface);
typedef EGLBoolean (EGLAPIENTRY * PFN_eglSwapInterval)(EGLDisplay,EGLint);
typedef const char* (EGLAPIENTRY * PFN_eglQueryString)(EGLDisplay,EGLint);
typedef GLFWglproc (EGLAPIENTRY * PFN_eglGetProcAddress)(const char*);
#define eglGetConfigAttrib _glfw.egl.GetConfigAttrib
#define eglGetConfigs _glfw.egl.GetConfigs
#define eglGetDisplay _glfw.egl.GetDisplay
#define eglGetError _glfw.egl.GetError
#define eglInitialize _glfw.egl.Initialize
#define eglTerminate _glfw.egl.Terminate
#define eglBindAPI _glfw.egl.BindAPI
#define eglCreateContext _glfw.egl.CreateContext
#define eglDestroySurface _glfw.egl.DestroySurface
#define eglDestroyContext _glfw.egl.DestroyContext
#define eglCreateWindowSurface _glfw.egl.CreateWindowSurface
#define eglMakeCurrent _glfw.egl.MakeCurrent
#define eglSwapBuffers _glfw.egl.SwapBuffers
#define eglSwapInterval _glfw.egl.SwapInterval
#define eglQueryString _glfw.egl.QueryString
#define eglGetProcAddress _glfw.egl.GetProcAddress

#define _GLFW_EGL_CONTEXT_STATE            _GLFWcontextEGL egl
#define _GLFW_EGL_LIBRARY_CONTEXT_STATE    _GLFWlibraryEGL egl


// EGL-specific per-context data
//
typedef struct _GLFWcontextEGL
{
   EGLConfig        config;
   EGLContext       handle;
   EGLSurface       surface;

   void*            client;

} _GLFWcontextEGL;

// EGL-specific global data
//
typedef struct _GLFWlibraryEGL
{
    EGLDisplay      display;
    EGLint          major, minor;
    GLFWbool        prefix;

    GLFWbool        KHR_create_context;
    GLFWbool        KHR_create_context_no_error;
    GLFWbool        KHR_gl_colorspace;
    GLFWbool        KHR_get_all_proc_addresses;
    GLFWbool        KHR_context_flush_control;

    void*           handle;

    PFN_eglGetConfigAttrib      GetConfigAttrib;
    PFN_eglGetConfigs           GetConfigs;
    PFN_eglGetDisplay           GetDisplay;
    PFN_eglGetError             GetError;
    PFN_eglInitialize           Initialize;
    PFN_eglTerminate            Terminate;
    PFN_eglBindAPI              BindAPI;
    PFN_eglCreateContext        CreateContext;
    PFN_eglDestroySurface       DestroySurface;
    PFN_eglDestroyContext       DestroyContext;
    PFN_eglCreateWindowSurface  CreateWindowSurface;
    PFN_eglMakeCurrent          MakeCurrent;
    PFN_eglSwapBuffers          SwapBuffers;
    PFN_eglSwapInterval         SwapInterval;
    PFN_eglQueryString          QueryString;
    PFN_eglGetProcAddress       GetProcAddress;

} _GLFWlibraryEGL;


GLFWbool _glfwInitEGL(void);
void _glfwTerminateEGL(void);
GLFWbool _glfwCreateContextEGL(_GLFWwindow* window,
                               const _GLFWctxconfig* ctxconfig,
                               const _GLFWfbconfig* fbconfig);
#if defined(_GLFW_X11)
GLFWbool _glfwChooseVisualEGL(const _GLFWwndconfig* wndconfig,
                              const _GLFWctxconfig* ctxconfig,
                              const _GLFWfbconfig* fbconfig,
                              Visual** visual, int* depth);
#endif /*_GLFW_X11*/

=======
//========================================================================
// GLFW 3.3 EGL - www.glfw.org
//------------------------------------------------------------------------
// Copyright (c) 2002-2006 Marcus Geelnard
// Copyright (c) 2006-2017 Camilla Löwy <elmindreda@glfw.org>
//
// This software is provided 'as-is', without any express or implied
// warranty. In no event will the authors be held liable for any damages
// arising from the use of this software.
//
// Permission is granted to anyone to use this software for any purpose,
// including commercial applications, and to alter it and redistribute it
// freely, subject to the following restrictions:
//
// 1. The origin of this software must not be misrepresented; you must not
//    claim that you wrote the original software. If you use this software
//    in a product, an acknowledgment in the product documentation would
//    be appreciated but is not required.
//
// 2. Altered source versions must be plainly marked as such, and must not
//    be misrepresented as being the original software.
//
// 3. This notice may not be removed or altered from any source
//    distribution.
//
//========================================================================

#if defined(_GLFW_USE_EGLPLATFORM_H)
 #include <EGL/eglplatform.h>
#elif defined(_GLFW_WIN32)
 #define EGLAPIENTRY __stdcall
typedef HDC EGLNativeDisplayType;
typedef HWND EGLNativeWindowType;
#elif defined(_GLFW_COCOA)
 #define EGLAPIENTRY
typedef void* EGLNativeDisplayType;
typedef id EGLNativeWindowType;
#elif defined(_GLFW_X11)
 #define EGLAPIENTRY
typedef Display* EGLNativeDisplayType;
typedef Window EGLNativeWindowType;
#elif defined(_GLFW_WAYLAND)
 #define EGLAPIENTRY
typedef struct wl_display* EGLNativeDisplayType;
typedef struct wl_egl_window* EGLNativeWindowType;
#else
 #error "No supported EGL platform selected"
#endif

#define EGL_SUCCESS	0x3000
#define EGL_NOT_INITIALIZED	0x3001
#define EGL_BAD_ACCESS 0x3002
#define EGL_BAD_ALLOC 0x3003
#define EGL_BAD_ATTRIBUTE 0x3004
#define EGL_BAD_CONFIG 0x3005
#define EGL_BAD_CONTEXT	0x3006
#define EGL_BAD_CURRENT_SURFACE	0x3007
#define EGL_BAD_DISPLAY	0x3008
#define EGL_BAD_MATCH 0x3009
#define EGL_BAD_NATIVE_PIXMAP 0x300a
#define EGL_BAD_NATIVE_WINDOW 0x300b
#define EGL_BAD_PARAMETER 0x300c
#define EGL_BAD_SURFACE	0x300d
#define EGL_CONTEXT_LOST 0x300e
#define EGL_COLOR_BUFFER_TYPE 0x303f
#define EGL_RGB_BUFFER 0x308e
#define EGL_SURFACE_TYPE 0x3033
#define EGL_WINDOW_BIT 0x0004
#define EGL_RENDERABLE_TYPE	0x3040
#define EGL_OPENGL_ES_BIT 0x0001
#define EGL_OPENGL_ES2_BIT 0x0004
#define EGL_OPENGL_BIT 0x0008
#define EGL_ALPHA_SIZE 0x3021
#define EGL_BLUE_SIZE 0x3022
#define EGL_GREEN_SIZE 0x3023
#define EGL_RED_SIZE 0x3024
#define EGL_DEPTH_SIZE 0x3025
#define EGL_STENCIL_SIZE 0x3026
#define EGL_SAMPLES	0x3031
#define EGL_OPENGL_ES_API 0x30a0
#define EGL_OPENGL_API 0x30a2
#define EGL_NONE 0x3038
#define EGL_EXTENSIONS 0x3055
#define EGL_CONTEXT_CLIENT_VERSION 0x3098
#define EGL_NATIVE_VISUAL_ID 0x302e
#define EGL_NO_SURFACE ((EGLSurface) 0)
#define EGL_NO_DISPLAY ((EGLDisplay) 0)
#define EGL_NO_CONTEXT ((EGLContext) 0)
#define EGL_DEFAULT_DISPLAY ((EGLNativeDisplayType) 0)

#define EGL_CONTEXT_OPENGL_FORWARD_COMPATIBLE_BIT_KHR 0x00000002
#define EGL_CONTEXT_OPENGL_CORE_PROFILE_BIT_KHR 0x00000001
#define EGL_CONTEXT_OPENGL_COMPATIBILITY_PROFILE_BIT_KHR 0x00000002
#define EGL_CONTEXT_OPENGL_DEBUG_BIT_KHR 0x00000001
#define EGL_CONTEXT_OPENGL_RESET_NOTIFICATION_STRATEGY_KHR 0x31bd
#define EGL_NO_RESET_NOTIFICATION_KHR 0x31be
#define EGL_LOSE_CONTEXT_ON_RESET_KHR 0x31bf
#define EGL_CONTEXT_OPENGL_ROBUST_ACCESS_BIT_KHR 0x00000004
#define EGL_CONTEXT_MAJOR_VERSION_KHR 0x3098
#define EGL_CONTEXT_MINOR_VERSION_KHR 0x30fb
#define EGL_CONTEXT_OPENGL_PROFILE_MASK_KHR 0x30fd
#define EGL_CONTEXT_FLAGS_KHR 0x30fc
#define EGL_CONTEXT_OPENGL_NO_ERROR_KHR 0x31b3
#define EGL_GL_COLORSPACE_KHR 0x309d
#define EGL_GL_COLORSPACE_SRGB_KHR 0x3089
#define EGL_CONTEXT_RELEASE_BEHAVIOR_KHR 0x2097
#define EGL_CONTEXT_RELEASE_BEHAVIOR_NONE_KHR 0
#define EGL_CONTEXT_RELEASE_BEHAVIOR_FLUSH_KHR 0x2098

typedef int EGLint;
typedef unsigned int EGLBoolean;
typedef unsigned int EGLenum;
typedef void* EGLConfig;
typedef void* EGLContext;
typedef void* EGLDisplay;
typedef void* EGLSurface;

// EGL function pointer typedefs
typedef EGLBoolean (EGLAPIENTRY * PFN_eglGetConfigAttrib)(EGLDisplay,EGLConfig,EGLint,EGLint*);
typedef EGLBoolean (EGLAPIENTRY * PFN_eglGetConfigs)(EGLDisplay,EGLConfig*,EGLint,EGLint*);
typedef EGLDisplay (EGLAPIENTRY * PFN_eglGetDisplay)(EGLNativeDisplayType);
typedef EGLint (EGLAPIENTRY * PFN_eglGetError)(void);
typedef EGLBoolean (EGLAPIENTRY * PFN_eglInitialize)(EGLDisplay,EGLint*,EGLint*);
typedef EGLBoolean (EGLAPIENTRY * PFN_eglTerminate)(EGLDisplay);
typedef EGLBoolean (EGLAPIENTRY * PFN_eglBindAPI)(EGLenum);
typedef EGLContext (EGLAPIENTRY * PFN_eglCreateContext)(EGLDisplay,EGLConfig,EGLContext,const EGLint*);
typedef EGLBoolean (EGLAPIENTRY * PFN_eglDestroySurface)(EGLDisplay,EGLSurface);
typedef EGLBoolean (EGLAPIENTRY * PFN_eglDestroyContext)(EGLDisplay,EGLContext);
typedef EGLSurface (EGLAPIENTRY * PFN_eglCreateWindowSurface)(EGLDisplay,EGLConfig,EGLNativeWindowType,const EGLint*);
typedef EGLBoolean (EGLAPIENTRY * PFN_eglMakeCurrent)(EGLDisplay,EGLSurface,EGLSurface,EGLContext);
typedef EGLBoolean (EGLAPIENTRY * PFN_eglSwapBuffers)(EGLDisplay,EGLSurface);
typedef EGLBoolean (EGLAPIENTRY * PFN_eglSwapInterval)(EGLDisplay,EGLint);
typedef const char* (EGLAPIENTRY * PFN_eglQueryString)(EGLDisplay,EGLint);
typedef GLFWglproc (EGLAPIENTRY * PFN_eglGetProcAddress)(const char*);
#define eglGetConfigAttrib _glfw.egl.GetConfigAttrib
#define eglGetConfigs _glfw.egl.GetConfigs
#define eglGetDisplay _glfw.egl.GetDisplay
#define eglGetError _glfw.egl.GetError
#define eglInitialize _glfw.egl.Initialize
#define eglTerminate _glfw.egl.Terminate
#define eglBindAPI _glfw.egl.BindAPI
#define eglCreateContext _glfw.egl.CreateContext
#define eglDestroySurface _glfw.egl.DestroySurface
#define eglDestroyContext _glfw.egl.DestroyContext
#define eglCreateWindowSurface _glfw.egl.CreateWindowSurface
#define eglMakeCurrent _glfw.egl.MakeCurrent
#define eglSwapBuffers _glfw.egl.SwapBuffers
#define eglSwapInterval _glfw.egl.SwapInterval
#define eglQueryString _glfw.egl.QueryString
#define eglGetProcAddress _glfw.egl.GetProcAddress

#define _GLFW_EGL_CONTEXT_STATE            _GLFWcontextEGL egl
#define _GLFW_EGL_LIBRARY_CONTEXT_STATE    _GLFWlibraryEGL egl


// EGL-specific per-context data
//
typedef struct _GLFWcontextEGL
{
   EGLConfig        config;
   EGLContext       handle;
   EGLSurface       surface;

   void*            client;

} _GLFWcontextEGL;

// EGL-specific global data
//
typedef struct _GLFWlibraryEGL
{
    EGLDisplay      display;
    EGLint          major, minor;
    GLFWbool        prefix;

    GLFWbool        KHR_create_context;
    GLFWbool        KHR_create_context_no_error;
    GLFWbool        KHR_gl_colorspace;
    GLFWbool        KHR_get_all_proc_addresses;
    GLFWbool        KHR_context_flush_control;

    void*           handle;

    PFN_eglGetConfigAttrib      GetConfigAttrib;
    PFN_eglGetConfigs           GetConfigs;
    PFN_eglGetDisplay           GetDisplay;
    PFN_eglGetError             GetError;
    PFN_eglInitialize           Initialize;
    PFN_eglTerminate            Terminate;
    PFN_eglBindAPI              BindAPI;
    PFN_eglCreateContext        CreateContext;
    PFN_eglDestroySurface       DestroySurface;
    PFN_eglDestroyContext       DestroyContext;
    PFN_eglCreateWindowSurface  CreateWindowSurface;
    PFN_eglMakeCurrent          MakeCurrent;
    PFN_eglSwapBuffers          SwapBuffers;
    PFN_eglSwapInterval         SwapInterval;
    PFN_eglQueryString          QueryString;
    PFN_eglGetProcAddress       GetProcAddress;

} _GLFWlibraryEGL;


GLFWbool _glfwInitEGL(void);
void _glfwTerminateEGL(void);
GLFWbool _glfwCreateContextEGL(_GLFWwindow* window,
                               const _GLFWctxconfig* ctxconfig,
                               const _GLFWfbconfig* fbconfig);
#if defined(_GLFW_X11)
GLFWbool _glfwChooseVisualEGL(const _GLFWwndconfig* wndconfig,
                              const _GLFWctxconfig* ctxconfig,
                              const _GLFWfbconfig* fbconfig,
                              Visual** visual, int* depth);
#endif /*_GLFW_X11*/
>>>>>>> 468adaa7
<|MERGE_RESOLUTION|>--- conflicted
+++ resolved
@@ -1,9 +1,8 @@
-<<<<<<< HEAD
 //========================================================================
 // GLFW 3.3 EGL - www.glfw.org
 //------------------------------------------------------------------------
 // Copyright (c) 2002-2006 Marcus Geelnard
-// Copyright (c) 2006-2016 Camilla Löwy <elmindreda@glfw.org>
+// Copyright (c) 2006-2017 Camilla Löwy <elmindreda@glfw.org>
 //
 // This software is provided 'as-is', without any express or implied
 // warranty. In no event will the authors be held liable for any damages
@@ -44,10 +43,6 @@
  #define EGLAPIENTRY
 typedef struct wl_display* EGLNativeDisplayType;
 typedef struct wl_egl_window* EGLNativeWindowType;
-#elif defined(_GLFW_MIR)
- #define EGLAPIENTRY
-typedef MirEGLNativeDisplayType EGLNativeDisplayType;
-typedef MirEGLNativeWindowType EGLNativeWindowType;
 #else
  #error "No supported EGL platform selected"
 #endif
@@ -217,220 +212,3 @@
                               const _GLFWfbconfig* fbconfig,
                               Visual** visual, int* depth);
 #endif /*_GLFW_X11*/
-
-=======
-//========================================================================
-// GLFW 3.3 EGL - www.glfw.org
-//------------------------------------------------------------------------
-// Copyright (c) 2002-2006 Marcus Geelnard
-// Copyright (c) 2006-2017 Camilla Löwy <elmindreda@glfw.org>
-//
-// This software is provided 'as-is', without any express or implied
-// warranty. In no event will the authors be held liable for any damages
-// arising from the use of this software.
-//
-// Permission is granted to anyone to use this software for any purpose,
-// including commercial applications, and to alter it and redistribute it
-// freely, subject to the following restrictions:
-//
-// 1. The origin of this software must not be misrepresented; you must not
-//    claim that you wrote the original software. If you use this software
-//    in a product, an acknowledgment in the product documentation would
-//    be appreciated but is not required.
-//
-// 2. Altered source versions must be plainly marked as such, and must not
-//    be misrepresented as being the original software.
-//
-// 3. This notice may not be removed or altered from any source
-//    distribution.
-//
-//========================================================================
-
-#if defined(_GLFW_USE_EGLPLATFORM_H)
- #include <EGL/eglplatform.h>
-#elif defined(_GLFW_WIN32)
- #define EGLAPIENTRY __stdcall
-typedef HDC EGLNativeDisplayType;
-typedef HWND EGLNativeWindowType;
-#elif defined(_GLFW_COCOA)
- #define EGLAPIENTRY
-typedef void* EGLNativeDisplayType;
-typedef id EGLNativeWindowType;
-#elif defined(_GLFW_X11)
- #define EGLAPIENTRY
-typedef Display* EGLNativeDisplayType;
-typedef Window EGLNativeWindowType;
-#elif defined(_GLFW_WAYLAND)
- #define EGLAPIENTRY
-typedef struct wl_display* EGLNativeDisplayType;
-typedef struct wl_egl_window* EGLNativeWindowType;
-#else
- #error "No supported EGL platform selected"
-#endif
-
-#define EGL_SUCCESS	0x3000
-#define EGL_NOT_INITIALIZED	0x3001
-#define EGL_BAD_ACCESS 0x3002
-#define EGL_BAD_ALLOC 0x3003
-#define EGL_BAD_ATTRIBUTE 0x3004
-#define EGL_BAD_CONFIG 0x3005
-#define EGL_BAD_CONTEXT	0x3006
-#define EGL_BAD_CURRENT_SURFACE	0x3007
-#define EGL_BAD_DISPLAY	0x3008
-#define EGL_BAD_MATCH 0x3009
-#define EGL_BAD_NATIVE_PIXMAP 0x300a
-#define EGL_BAD_NATIVE_WINDOW 0x300b
-#define EGL_BAD_PARAMETER 0x300c
-#define EGL_BAD_SURFACE	0x300d
-#define EGL_CONTEXT_LOST 0x300e
-#define EGL_COLOR_BUFFER_TYPE 0x303f
-#define EGL_RGB_BUFFER 0x308e
-#define EGL_SURFACE_TYPE 0x3033
-#define EGL_WINDOW_BIT 0x0004
-#define EGL_RENDERABLE_TYPE	0x3040
-#define EGL_OPENGL_ES_BIT 0x0001
-#define EGL_OPENGL_ES2_BIT 0x0004
-#define EGL_OPENGL_BIT 0x0008
-#define EGL_ALPHA_SIZE 0x3021
-#define EGL_BLUE_SIZE 0x3022
-#define EGL_GREEN_SIZE 0x3023
-#define EGL_RED_SIZE 0x3024
-#define EGL_DEPTH_SIZE 0x3025
-#define EGL_STENCIL_SIZE 0x3026
-#define EGL_SAMPLES	0x3031
-#define EGL_OPENGL_ES_API 0x30a0
-#define EGL_OPENGL_API 0x30a2
-#define EGL_NONE 0x3038
-#define EGL_EXTENSIONS 0x3055
-#define EGL_CONTEXT_CLIENT_VERSION 0x3098
-#define EGL_NATIVE_VISUAL_ID 0x302e
-#define EGL_NO_SURFACE ((EGLSurface) 0)
-#define EGL_NO_DISPLAY ((EGLDisplay) 0)
-#define EGL_NO_CONTEXT ((EGLContext) 0)
-#define EGL_DEFAULT_DISPLAY ((EGLNativeDisplayType) 0)
-
-#define EGL_CONTEXT_OPENGL_FORWARD_COMPATIBLE_BIT_KHR 0x00000002
-#define EGL_CONTEXT_OPENGL_CORE_PROFILE_BIT_KHR 0x00000001
-#define EGL_CONTEXT_OPENGL_COMPATIBILITY_PROFILE_BIT_KHR 0x00000002
-#define EGL_CONTEXT_OPENGL_DEBUG_BIT_KHR 0x00000001
-#define EGL_CONTEXT_OPENGL_RESET_NOTIFICATION_STRATEGY_KHR 0x31bd
-#define EGL_NO_RESET_NOTIFICATION_KHR 0x31be
-#define EGL_LOSE_CONTEXT_ON_RESET_KHR 0x31bf
-#define EGL_CONTEXT_OPENGL_ROBUST_ACCESS_BIT_KHR 0x00000004
-#define EGL_CONTEXT_MAJOR_VERSION_KHR 0x3098
-#define EGL_CONTEXT_MINOR_VERSION_KHR 0x30fb
-#define EGL_CONTEXT_OPENGL_PROFILE_MASK_KHR 0x30fd
-#define EGL_CONTEXT_FLAGS_KHR 0x30fc
-#define EGL_CONTEXT_OPENGL_NO_ERROR_KHR 0x31b3
-#define EGL_GL_COLORSPACE_KHR 0x309d
-#define EGL_GL_COLORSPACE_SRGB_KHR 0x3089
-#define EGL_CONTEXT_RELEASE_BEHAVIOR_KHR 0x2097
-#define EGL_CONTEXT_RELEASE_BEHAVIOR_NONE_KHR 0
-#define EGL_CONTEXT_RELEASE_BEHAVIOR_FLUSH_KHR 0x2098
-
-typedef int EGLint;
-typedef unsigned int EGLBoolean;
-typedef unsigned int EGLenum;
-typedef void* EGLConfig;
-typedef void* EGLContext;
-typedef void* EGLDisplay;
-typedef void* EGLSurface;
-
-// EGL function pointer typedefs
-typedef EGLBoolean (EGLAPIENTRY * PFN_eglGetConfigAttrib)(EGLDisplay,EGLConfig,EGLint,EGLint*);
-typedef EGLBoolean (EGLAPIENTRY * PFN_eglGetConfigs)(EGLDisplay,EGLConfig*,EGLint,EGLint*);
-typedef EGLDisplay (EGLAPIENTRY * PFN_eglGetDisplay)(EGLNativeDisplayType);
-typedef EGLint (EGLAPIENTRY * PFN_eglGetError)(void);
-typedef EGLBoolean (EGLAPIENTRY * PFN_eglInitialize)(EGLDisplay,EGLint*,EGLint*);
-typedef EGLBoolean (EGLAPIENTRY * PFN_eglTerminate)(EGLDisplay);
-typedef EGLBoolean (EGLAPIENTRY * PFN_eglBindAPI)(EGLenum);
-typedef EGLContext (EGLAPIENTRY * PFN_eglCreateContext)(EGLDisplay,EGLConfig,EGLContext,const EGLint*);
-typedef EGLBoolean (EGLAPIENTRY * PFN_eglDestroySurface)(EGLDisplay,EGLSurface);
-typedef EGLBoolean (EGLAPIENTRY * PFN_eglDestroyContext)(EGLDisplay,EGLContext);
-typedef EGLSurface (EGLAPIENTRY * PFN_eglCreateWindowSurface)(EGLDisplay,EGLConfig,EGLNativeWindowType,const EGLint*);
-typedef EGLBoolean (EGLAPIENTRY * PFN_eglMakeCurrent)(EGLDisplay,EGLSurface,EGLSurface,EGLContext);
-typedef EGLBoolean (EGLAPIENTRY * PFN_eglSwapBuffers)(EGLDisplay,EGLSurface);
-typedef EGLBoolean (EGLAPIENTRY * PFN_eglSwapInterval)(EGLDisplay,EGLint);
-typedef const char* (EGLAPIENTRY * PFN_eglQueryString)(EGLDisplay,EGLint);
-typedef GLFWglproc (EGLAPIENTRY * PFN_eglGetProcAddress)(const char*);
-#define eglGetConfigAttrib _glfw.egl.GetConfigAttrib
-#define eglGetConfigs _glfw.egl.GetConfigs
-#define eglGetDisplay _glfw.egl.GetDisplay
-#define eglGetError _glfw.egl.GetError
-#define eglInitialize _glfw.egl.Initialize
-#define eglTerminate _glfw.egl.Terminate
-#define eglBindAPI _glfw.egl.BindAPI
-#define eglCreateContext _glfw.egl.CreateContext
-#define eglDestroySurface _glfw.egl.DestroySurface
-#define eglDestroyContext _glfw.egl.DestroyContext
-#define eglCreateWindowSurface _glfw.egl.CreateWindowSurface
-#define eglMakeCurrent _glfw.egl.MakeCurrent
-#define eglSwapBuffers _glfw.egl.SwapBuffers
-#define eglSwapInterval _glfw.egl.SwapInterval
-#define eglQueryString _glfw.egl.QueryString
-#define eglGetProcAddress _glfw.egl.GetProcAddress
-
-#define _GLFW_EGL_CONTEXT_STATE            _GLFWcontextEGL egl
-#define _GLFW_EGL_LIBRARY_CONTEXT_STATE    _GLFWlibraryEGL egl
-
-
-// EGL-specific per-context data
-//
-typedef struct _GLFWcontextEGL
-{
-   EGLConfig        config;
-   EGLContext       handle;
-   EGLSurface       surface;
-
-   void*            client;
-
-} _GLFWcontextEGL;
-
-// EGL-specific global data
-//
-typedef struct _GLFWlibraryEGL
-{
-    EGLDisplay      display;
-    EGLint          major, minor;
-    GLFWbool        prefix;
-
-    GLFWbool        KHR_create_context;
-    GLFWbool        KHR_create_context_no_error;
-    GLFWbool        KHR_gl_colorspace;
-    GLFWbool        KHR_get_all_proc_addresses;
-    GLFWbool        KHR_context_flush_control;
-
-    void*           handle;
-
-    PFN_eglGetConfigAttrib      GetConfigAttrib;
-    PFN_eglGetConfigs           GetConfigs;
-    PFN_eglGetDisplay           GetDisplay;
-    PFN_eglGetError             GetError;
-    PFN_eglInitialize           Initialize;
-    PFN_eglTerminate            Terminate;
-    PFN_eglBindAPI              BindAPI;
-    PFN_eglCreateContext        CreateContext;
-    PFN_eglDestroySurface       DestroySurface;
-    PFN_eglDestroyContext       DestroyContext;
-    PFN_eglCreateWindowSurface  CreateWindowSurface;
-    PFN_eglMakeCurrent          MakeCurrent;
-    PFN_eglSwapBuffers          SwapBuffers;
-    PFN_eglSwapInterval         SwapInterval;
-    PFN_eglQueryString          QueryString;
-    PFN_eglGetProcAddress       GetProcAddress;
-
-} _GLFWlibraryEGL;
-
-
-GLFWbool _glfwInitEGL(void);
-void _glfwTerminateEGL(void);
-GLFWbool _glfwCreateContextEGL(_GLFWwindow* window,
-                               const _GLFWctxconfig* ctxconfig,
-                               const _GLFWfbconfig* fbconfig);
-#if defined(_GLFW_X11)
-GLFWbool _glfwChooseVisualEGL(const _GLFWwndconfig* wndconfig,
-                              const _GLFWctxconfig* ctxconfig,
-                              const _GLFWfbconfig* fbconfig,
-                              Visual** visual, int* depth);
-#endif /*_GLFW_X11*/
->>>>>>> 468adaa7
