--- conflicted
+++ resolved
@@ -1,79 +1,3 @@
-<<<<<<< HEAD
-//========================================================================
-// GLFW 3.3 Win32 - www.glfw.org
-//------------------------------------------------------------------------
-// Copyright (c) 2002-2006 Marcus Geelnard
-// Copyright (c) 2006-2016 Camilla Löwy <elmindreda@glfw.org>
-//
-// This software is provided 'as-is', without any express or implied
-// warranty. In no event will the authors be held liable for any damages
-// arising from the use of this software.
-//
-// Permission is granted to anyone to use this software for any purpose,
-// including commercial applications, and to alter it and redistribute it
-// freely, subject to the following restrictions:
-//
-// 1. The origin of this software must not be misrepresented; you must not
-//    claim that you wrote the original software. If you use this software
-//    in a product, an acknowledgment in the product documentation would
-//    be appreciated but is not required.
-//
-// 2. Altered source versions must be plainly marked as such, and must not
-//    be misrepresented as being the original software.
-//
-// 3. This notice may not be removed or altered from any source
-//    distribution.
-//
-//========================================================================
-
-#include "internal.h"
-
-
-//////////////////////////////////////////////////////////////////////////
-//////                       GLFW internal API                      //////
-//////////////////////////////////////////////////////////////////////////
-
-// Initialise timer
-//
-void _glfwInitTimerWin32(void)
-{
-    uint64_t frequency;
-
-    if (QueryPerformanceFrequency((LARGE_INTEGER*) &frequency))
-    {
-        _glfw.timer.win32.hasPC = GLFW_TRUE;
-        _glfw.timer.win32.frequency = frequency;
-    }
-    else
-    {
-        _glfw.timer.win32.hasPC = GLFW_FALSE;
-        _glfw.timer.win32.frequency = 1000;
-    }
-}
-
-
-//////////////////////////////////////////////////////////////////////////
-//////                       GLFW platform API                      //////
-//////////////////////////////////////////////////////////////////////////
-
-uint64_t _glfwPlatformGetTimerValue(void)
-{
-    if (_glfw.timer.win32.hasPC)
-    {
-        uint64_t value;
-        QueryPerformanceCounter((LARGE_INTEGER*) &value);
-        return value;
-    }
-    else
-        return (uint64_t) timeGetTime();
-}
-
-uint64_t _glfwPlatformGetTimerFrequency(void)
-{
-    return _glfw.timer.win32.frequency;
-}
-
-=======
 //========================================================================
 // GLFW 3.3 Win32 - www.glfw.org
 //------------------------------------------------------------------------
@@ -147,4 +71,3 @@
 {
     return _glfw.timer.win32.frequency;
 }
->>>>>>> 468adaa7
