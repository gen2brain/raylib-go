<<<<<<< HEAD
//========================================================================
// GLFW 3.3 - www.glfw.org
//------------------------------------------------------------------------
// Copyright (c) 2016 Google Inc.
// Copyright (c) 2006-2016 Camilla Löwy <elmindreda@glfw.org>
//
// This software is provided 'as-is', without any express or implied
// warranty. In no event will the authors be held liable for any damages
// arising from the use of this software.
//
// Permission is granted to anyone to use this software for any purpose,
// including commercial applications, and to alter it and redistribute it
// freely, subject to the following restrictions:
//
// 1. The origin of this software must not be misrepresented; you must not
//    claim that you wrote the original software. If you use this software
//    in a product, an acknowledgment in the product documentation would
//    be appreciated but is not required.
//
// 2. Altered source versions must be plainly marked as such, and must not
//    be misrepresented as being the original software.
//
// 3. This notice may not be removed or altered from any source
//    distribution.
//
//========================================================================

#include <dlfcn.h>

#define _GLFW_PLATFORM_WINDOW_STATE _GLFWwindowNull null

#define _GLFW_PLATFORM_CONTEXT_STATE
#define _GLFW_PLATFORM_MONITOR_STATE
#define _GLFW_PLATFORM_CURSOR_STATE
#define _GLFW_PLATFORM_LIBRARY_WINDOW_STATE
#define _GLFW_PLATFORM_LIBRARY_CONTEXT_STATE
#define _GLFW_EGL_CONTEXT_STATE
#define _GLFW_EGL_LIBRARY_CONTEXT_STATE

#include "osmesa_context.h"
#include "posix_time.h"
#include "posix_thread.h"
#include "null_joystick.h"

#if defined(_GLFW_WIN32)
 #define _glfw_dlopen(name) LoadLibraryA(name)
 #define _glfw_dlclose(handle) FreeLibrary((HMODULE) handle)
 #define _glfw_dlsym(handle, name) GetProcAddress((HMODULE) handle, name)
#else
 #define _glfw_dlopen(name) dlopen(name, RTLD_LAZY | RTLD_LOCAL)
 #define _glfw_dlclose(handle) dlclose(handle)
 #define _glfw_dlsym(handle, name) dlsym(handle, name)
#endif

// Null-specific per-window data
//
typedef struct _GLFWwindowNull
{
    int width;
    int height;
} _GLFWwindowNull;

=======
//========================================================================
// GLFW 3.3 - www.glfw.org
//------------------------------------------------------------------------
// Copyright (c) 2016 Google Inc.
// Copyright (c) 2016-2017 Camilla Löwy <elmindreda@glfw.org>
//
// This software is provided 'as-is', without any express or implied
// warranty. In no event will the authors be held liable for any damages
// arising from the use of this software.
//
// Permission is granted to anyone to use this software for any purpose,
// including commercial applications, and to alter it and redistribute it
// freely, subject to the following restrictions:
//
// 1. The origin of this software must not be misrepresented; you must not
//    claim that you wrote the original software. If you use this software
//    in a product, an acknowledgment in the product documentation would
//    be appreciated but is not required.
//
// 2. Altered source versions must be plainly marked as such, and must not
//    be misrepresented as being the original software.
//
// 3. This notice may not be removed or altered from any source
//    distribution.
//
//========================================================================

#include <dlfcn.h>

#define _GLFW_PLATFORM_WINDOW_STATE _GLFWwindowNull null

#define _GLFW_PLATFORM_CONTEXT_STATE
#define _GLFW_PLATFORM_MONITOR_STATE
#define _GLFW_PLATFORM_CURSOR_STATE
#define _GLFW_PLATFORM_LIBRARY_WINDOW_STATE
#define _GLFW_PLATFORM_LIBRARY_CONTEXT_STATE
#define _GLFW_EGL_CONTEXT_STATE
#define _GLFW_EGL_LIBRARY_CONTEXT_STATE

#include "osmesa_context.h"
#include "posix_time.h"
#include "posix_thread.h"
#include "null_joystick.h"

#if defined(_GLFW_WIN32)
 #define _glfw_dlopen(name) LoadLibraryA(name)
 #define _glfw_dlclose(handle) FreeLibrary((HMODULE) handle)
 #define _glfw_dlsym(handle, name) GetProcAddress((HMODULE) handle, name)
#else
 #define _glfw_dlopen(name) dlopen(name, RTLD_LAZY | RTLD_LOCAL)
 #define _glfw_dlclose(handle) dlclose(handle)
 #define _glfw_dlsym(handle, name) dlsym(handle, name)
#endif

// Null-specific per-window data
//
typedef struct _GLFWwindowNull
{
    int width;
    int height;
} _GLFWwindowNull;
>>>>>>> 468adaa7
<|MERGE_RESOLUTION|>--- conflicted
+++ resolved
@@ -1,67 +1,3 @@
-<<<<<<< HEAD
-//========================================================================
-// GLFW 3.3 - www.glfw.org
-//------------------------------------------------------------------------
-// Copyright (c) 2016 Google Inc.
-// Copyright (c) 2006-2016 Camilla Löwy <elmindreda@glfw.org>
-//
-// This software is provided 'as-is', without any express or implied
-// warranty. In no event will the authors be held liable for any damages
-// arising from the use of this software.
-//
-// Permission is granted to anyone to use this software for any purpose,
-// including commercial applications, and to alter it and redistribute it
-// freely, subject to the following restrictions:
-//
-// 1. The origin of this software must not be misrepresented; you must not
-//    claim that you wrote the original software. If you use this software
-//    in a product, an acknowledgment in the product documentation would
-//    be appreciated but is not required.
-//
-// 2. Altered source versions must be plainly marked as such, and must not
-//    be misrepresented as being the original software.
-//
-// 3. This notice may not be removed or altered from any source
-//    distribution.
-//
-//========================================================================
-
-#include <dlfcn.h>
-
-#define _GLFW_PLATFORM_WINDOW_STATE _GLFWwindowNull null
-
-#define _GLFW_PLATFORM_CONTEXT_STATE
-#define _GLFW_PLATFORM_MONITOR_STATE
-#define _GLFW_PLATFORM_CURSOR_STATE
-#define _GLFW_PLATFORM_LIBRARY_WINDOW_STATE
-#define _GLFW_PLATFORM_LIBRARY_CONTEXT_STATE
-#define _GLFW_EGL_CONTEXT_STATE
-#define _GLFW_EGL_LIBRARY_CONTEXT_STATE
-
-#include "osmesa_context.h"
-#include "posix_time.h"
-#include "posix_thread.h"
-#include "null_joystick.h"
-
-#if defined(_GLFW_WIN32)
- #define _glfw_dlopen(name) LoadLibraryA(name)
- #define _glfw_dlclose(handle) FreeLibrary((HMODULE) handle)
- #define _glfw_dlsym(handle, name) GetProcAddress((HMODULE) handle, name)
-#else
- #define _glfw_dlopen(name) dlopen(name, RTLD_LAZY | RTLD_LOCAL)
- #define _glfw_dlclose(handle) dlclose(handle)
- #define _glfw_dlsym(handle, name) dlsym(handle, name)
-#endif
-
-// Null-specific per-window data
-//
-typedef struct _GLFWwindowNull
-{
-    int width;
-    int height;
-} _GLFWwindowNull;
-
-=======
 //========================================================================
 // GLFW 3.3 - www.glfw.org
 //------------------------------------------------------------------------
@@ -123,4 +59,3 @@
     int width;
     int height;
 } _GLFWwindowNull;
->>>>>>> 468adaa7
