--- conflicted
+++ resolved
@@ -1,90 +1,3 @@
-<<<<<<< HEAD
-//========================================================================
-// GLFW 3.3 POSIX - www.glfw.org
-//------------------------------------------------------------------------
-// Copyright (c) 2002-2006 Marcus Geelnard
-// Copyright (c) 2006-2016 Camilla Löwy <elmindreda@glfw.org>
-//
-// This software is provided 'as-is', without any express or implied
-// warranty. In no event will the authors be held liable for any damages
-// arising from the use of this software.
-//
-// Permission is granted to anyone to use this software for any purpose,
-// including commercial applications, and to alter it and redistribute it
-// freely, subject to the following restrictions:
-//
-// 1. The origin of this software must not be misrepresented; you must not
-//    claim that you wrote the original software. If you use this software
-//    in a product, an acknowledgment in the product documentation would
-//    be appreciated but is not required.
-//
-// 2. Altered source versions must be plainly marked as such, and must not
-//    be misrepresented as being the original software.
-//
-// 3. This notice may not be removed or altered from any source
-//    distribution.
-//
-//========================================================================
-
-#include "internal.h"
-
-#include <sys/time.h>
-#include <time.h>
-
-
-//////////////////////////////////////////////////////////////////////////
-//////                       GLFW internal API                      //////
-//////////////////////////////////////////////////////////////////////////
-
-// Initialise timer
-//
-void _glfwInitTimerPOSIX(void)
-{
-#if defined(CLOCK_MONOTONIC)
-    struct timespec ts;
-
-    if (clock_gettime(CLOCK_MONOTONIC, &ts) == 0)
-    {
-        _glfw.timer.posix.monotonic = GLFW_TRUE;
-        _glfw.timer.posix.frequency = 1000000000;
-    }
-    else
-#endif
-    {
-        _glfw.timer.posix.monotonic = GLFW_FALSE;
-        _glfw.timer.posix.frequency = 1000000;
-    }
-}
-
-
-//////////////////////////////////////////////////////////////////////////
-//////                       GLFW platform API                      //////
-//////////////////////////////////////////////////////////////////////////
-
-uint64_t _glfwPlatformGetTimerValue(void)
-{
-#if defined(CLOCK_MONOTONIC)
-    if (_glfw.timer.posix.monotonic)
-    {
-        struct timespec ts;
-        clock_gettime(CLOCK_MONOTONIC, &ts);
-        return (uint64_t) ts.tv_sec * (uint64_t) 1000000000 + (uint64_t) ts.tv_nsec;
-    }
-    else
-#endif
-    {
-        struct timeval tv;
-        gettimeofday(&tv, NULL);
-        return (uint64_t) tv.tv_sec * (uint64_t) 1000000 + (uint64_t) tv.tv_usec;
-    }
-}
-
-uint64_t _glfwPlatformGetTimerFrequency(void)
-{
-    return _glfw.timer.posix.frequency;
-}
-
-=======
 //========================================================================
 // GLFW 3.3 POSIX - www.glfw.org
 //------------------------------------------------------------------------
@@ -169,4 +82,3 @@
 {
     return _glfw.timer.posix.frequency;
 }
->>>>>>> 468adaa7
