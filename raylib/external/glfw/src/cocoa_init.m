--- conflicted
+++ resolved
@@ -1,8 +1,7 @@
-<<<<<<< HEAD
 //========================================================================
 // GLFW 3.3 macOS - www.glfw.org
 //------------------------------------------------------------------------
-// Copyright (c) 2009-2016 Camilla Löwy <elmindreda@glfw.org>
+// Copyright (c) 2009-2019 Camilla Löwy <elmindreda@glfw.org>
 //
 // This software is provided 'as-is', without any express or implied
 // warranty. In no event will the authors be held liable for any damages
@@ -28,6 +27,8 @@
 #include "internal.h"
 #include <sys/param.h> // For MAXPATHLEN
 
+// Needed for _NSGetProgname
+#include <crt_externs.h>
 
 // Change to our application bundle's resources directory, if present
 //
@@ -63,6 +64,111 @@
     CFRelease(resourcesURL);
 
     chdir(resourcesPath);
+}
+
+// Set up the menu bar (manually)
+// This is nasty, nasty stuff -- calls to undocumented semi-private APIs that
+// could go away at any moment, lots of stuff that really should be
+// localize(d|able), etc.  Add a nib to save us this horror.
+//
+static void createMenuBar(void)
+{
+    size_t i;
+    NSString* appName = nil;
+    NSDictionary* bundleInfo = [[NSBundle mainBundle] infoDictionary];
+    NSString* nameKeys[] =
+    {
+        @"CFBundleDisplayName",
+        @"CFBundleName",
+        @"CFBundleExecutable",
+    };
+
+    // Try to figure out what the calling application is called
+
+    for (i = 0;  i < sizeof(nameKeys) / sizeof(nameKeys[0]);  i++)
+    {
+        id name = bundleInfo[nameKeys[i]];
+        if (name &&
+            [name isKindOfClass:[NSString class]] &&
+            ![name isEqualToString:@""])
+        {
+            appName = name;
+            break;
+        }
+    }
+
+    if (!appName)
+    {
+        char** progname = _NSGetProgname();
+        if (progname && *progname)
+            appName = @(*progname);
+        else
+            appName = @"GLFW Application";
+    }
+
+    NSMenu* bar = [[NSMenu alloc] init];
+    [NSApp setMainMenu:bar];
+
+    NSMenuItem* appMenuItem =
+        [bar addItemWithTitle:@"" action:NULL keyEquivalent:@""];
+    NSMenu* appMenu = [[NSMenu alloc] init];
+    [appMenuItem setSubmenu:appMenu];
+
+    [appMenu addItemWithTitle:[NSString stringWithFormat:@"About %@", appName]
+                       action:@selector(orderFrontStandardAboutPanel:)
+                keyEquivalent:@""];
+    [appMenu addItem:[NSMenuItem separatorItem]];
+    NSMenu* servicesMenu = [[NSMenu alloc] init];
+    [NSApp setServicesMenu:servicesMenu];
+    [[appMenu addItemWithTitle:@"Services"
+                       action:NULL
+                keyEquivalent:@""] setSubmenu:servicesMenu];
+    [servicesMenu release];
+    [appMenu addItem:[NSMenuItem separatorItem]];
+    [appMenu addItemWithTitle:[NSString stringWithFormat:@"Hide %@", appName]
+                       action:@selector(hide:)
+                keyEquivalent:@"h"];
+    [[appMenu addItemWithTitle:@"Hide Others"
+                       action:@selector(hideOtherApplications:)
+                keyEquivalent:@"h"]
+        setKeyEquivalentModifierMask:NSEventModifierFlagOption | NSEventModifierFlagCommand];
+    [appMenu addItemWithTitle:@"Show All"
+                       action:@selector(unhideAllApplications:)
+                keyEquivalent:@""];
+    [appMenu addItem:[NSMenuItem separatorItem]];
+    [appMenu addItemWithTitle:[NSString stringWithFormat:@"Quit %@", appName]
+                       action:@selector(terminate:)
+                keyEquivalent:@"q"];
+
+    NSMenuItem* windowMenuItem =
+        [bar addItemWithTitle:@"" action:NULL keyEquivalent:@""];
+    [bar release];
+    NSMenu* windowMenu = [[NSMenu alloc] initWithTitle:@"Window"];
+    [NSApp setWindowsMenu:windowMenu];
+    [windowMenuItem setSubmenu:windowMenu];
+
+    [windowMenu addItemWithTitle:@"Minimize"
+                          action:@selector(performMiniaturize:)
+                   keyEquivalent:@"m"];
+    [windowMenu addItemWithTitle:@"Zoom"
+                          action:@selector(performZoom:)
+                   keyEquivalent:@""];
+    [windowMenu addItem:[NSMenuItem separatorItem]];
+    [windowMenu addItemWithTitle:@"Bring All to Front"
+                          action:@selector(arrangeInFront:)
+                   keyEquivalent:@""];
+
+    // TODO: Make this appear at the bottom of the menu (for consistency)
+    [windowMenu addItem:[NSMenuItem separatorItem]];
+    [[windowMenu addItemWithTitle:@"Enter Full Screen"
+                           action:@selector(toggleFullScreen:)
+                    keyEquivalent:@"f"]
+     setKeyEquivalentModifierMask:NSEventModifierFlagControl | NSEventModifierFlagCommand];
+
+    // Prior to Snow Leopard, we need to use this oddly-named semi-private API
+    // to get the application menu working properly.
+    SEL setAppleMenuSelector = NSSelectorFromString(@"setAppleMenu:");
+    [NSApp performSelector:setAppleMenuSelector withObject:appMenu];
 }
 
 // Create key code translation tables
@@ -272,488 +378,6 @@
     return updateUnicodeDataNS();
 }
 
-@interface GLFWLayoutListener : NSObject
-@end
-
-@implementation GLFWLayoutListener
-
-- (void)selectedKeyboardInputSourceChanged:(NSObject* )object
-{
-    updateUnicodeDataNS();
-}
-
-@end
-
-
-//////////////////////////////////////////////////////////////////////////
-//////                       GLFW platform API                      //////
-//////////////////////////////////////////////////////////////////////////
-
-int _glfwPlatformInit(void)
-{
-    _glfw.ns.autoreleasePool = [[NSAutoreleasePool alloc] init];
-
-    if (_glfw.hints.init.ns.chdir)
-        changeToResourcesDirectory();
-
-    _glfw.ns.listener = [[GLFWLayoutListener alloc] init];
-    [[NSNotificationCenter defaultCenter]
-        addObserver:_glfw.ns.listener
-           selector:@selector(selectedKeyboardInputSourceChanged:)
-               name:NSTextInputContextKeyboardSelectionDidChangeNotification
-             object:nil];
-
-    createKeyTables();
-
-    _glfw.ns.eventSource = CGEventSourceCreate(kCGEventSourceStateHIDSystemState);
-    if (!_glfw.ns.eventSource)
-        return GLFW_FALSE;
-
-    CGEventSourceSetLocalEventsSuppressionInterval(_glfw.ns.eventSource, 0.0);
-
-    if (!initializeTIS())
-        return GLFW_FALSE;
-
-    _glfwInitTimerNS();
-    _glfwInitJoysticksNS();
-
-    _glfwPollMonitorsNS();
-    return GLFW_TRUE;
-}
-
-void _glfwPlatformTerminate(void)
-{
-    if (_glfw.ns.inputSource)
-    {
-        CFRelease(_glfw.ns.inputSource);
-        _glfw.ns.inputSource = NULL;
-        _glfw.ns.unicodeData = nil;
-    }
-
-    if (_glfw.ns.eventSource)
-    {
-        CFRelease(_glfw.ns.eventSource);
-        _glfw.ns.eventSource = NULL;
-    }
-
-    if (_glfw.ns.delegate)
-    {
-        [NSApp setDelegate:nil];
-        [_glfw.ns.delegate release];
-        _glfw.ns.delegate = nil;
-    }
-
-    if (_glfw.ns.listener)
-    {
-        [[NSNotificationCenter defaultCenter]
-            removeObserver:_glfw.ns.listener
-                      name:NSTextInputContextKeyboardSelectionDidChangeNotification
-                    object:nil];
-        [[NSNotificationCenter defaultCenter]
-            removeObserver:_glfw.ns.listener];
-        [_glfw.ns.listener release];
-        _glfw.ns.listener = nil;
-    }
-
-    free(_glfw.ns.clipboardString);
-
-    _glfwTerminateNSGL();
-    _glfwTerminateJoysticksNS();
-
-    [_glfw.ns.autoreleasePool release];
-    _glfw.ns.autoreleasePool = nil;
-}
-
-const char* _glfwPlatformGetVersionString(void)
-{
-    return _GLFW_VERSION_NUMBER " Cocoa NSGL"
-#if defined(_GLFW_BUILD_DLL)
-        " dynamic"
-#endif
-        ;
-}
-
-=======
-//========================================================================
-// GLFW 3.3 macOS - www.glfw.org
-//------------------------------------------------------------------------
-// Copyright (c) 2009-2019 Camilla Löwy <elmindreda@glfw.org>
-//
-// This software is provided 'as-is', without any express or implied
-// warranty. In no event will the authors be held liable for any damages
-// arising from the use of this software.
-//
-// Permission is granted to anyone to use this software for any purpose,
-// including commercial applications, and to alter it and redistribute it
-// freely, subject to the following restrictions:
-//
-// 1. The origin of this software must not be misrepresented; you must not
-//    claim that you wrote the original software. If you use this software
-//    in a product, an acknowledgment in the product documentation would
-//    be appreciated but is not required.
-//
-// 2. Altered source versions must be plainly marked as such, and must not
-//    be misrepresented as being the original software.
-//
-// 3. This notice may not be removed or altered from any source
-//    distribution.
-//
-//========================================================================
-
-#include "internal.h"
-#include <sys/param.h> // For MAXPATHLEN
-
-// Needed for _NSGetProgname
-#include <crt_externs.h>
-
-// Change to our application bundle's resources directory, if present
-//
-static void changeToResourcesDirectory(void)
-{
-    char resourcesPath[MAXPATHLEN];
-
-    CFBundleRef bundle = CFBundleGetMainBundle();
-    if (!bundle)
-        return;
-
-    CFURLRef resourcesURL = CFBundleCopyResourcesDirectoryURL(bundle);
-
-    CFStringRef last = CFURLCopyLastPathComponent(resourcesURL);
-    if (CFStringCompare(CFSTR("Resources"), last, 0) != kCFCompareEqualTo)
-    {
-        CFRelease(last);
-        CFRelease(resourcesURL);
-        return;
-    }
-
-    CFRelease(last);
-
-    if (!CFURLGetFileSystemRepresentation(resourcesURL,
-                                          true,
-                                          (UInt8*) resourcesPath,
-                                          MAXPATHLEN))
-    {
-        CFRelease(resourcesURL);
-        return;
-    }
-
-    CFRelease(resourcesURL);
-
-    chdir(resourcesPath);
-}
-
-// Set up the menu bar (manually)
-// This is nasty, nasty stuff -- calls to undocumented semi-private APIs that
-// could go away at any moment, lots of stuff that really should be
-// localize(d|able), etc.  Add a nib to save us this horror.
-//
-static void createMenuBar(void)
-{
-    size_t i;
-    NSString* appName = nil;
-    NSDictionary* bundleInfo = [[NSBundle mainBundle] infoDictionary];
-    NSString* nameKeys[] =
-    {
-        @"CFBundleDisplayName",
-        @"CFBundleName",
-        @"CFBundleExecutable",
-    };
-
-    // Try to figure out what the calling application is called
-
-    for (i = 0;  i < sizeof(nameKeys) / sizeof(nameKeys[0]);  i++)
-    {
-        id name = bundleInfo[nameKeys[i]];
-        if (name &&
-            [name isKindOfClass:[NSString class]] &&
-            ![name isEqualToString:@""])
-        {
-            appName = name;
-            break;
-        }
-    }
-
-    if (!appName)
-    {
-        char** progname = _NSGetProgname();
-        if (progname && *progname)
-            appName = @(*progname);
-        else
-            appName = @"GLFW Application";
-    }
-
-    NSMenu* bar = [[NSMenu alloc] init];
-    [NSApp setMainMenu:bar];
-
-    NSMenuItem* appMenuItem =
-        [bar addItemWithTitle:@"" action:NULL keyEquivalent:@""];
-    NSMenu* appMenu = [[NSMenu alloc] init];
-    [appMenuItem setSubmenu:appMenu];
-
-    [appMenu addItemWithTitle:[NSString stringWithFormat:@"About %@", appName]
-                       action:@selector(orderFrontStandardAboutPanel:)
-                keyEquivalent:@""];
-    [appMenu addItem:[NSMenuItem separatorItem]];
-    NSMenu* servicesMenu = [[NSMenu alloc] init];
-    [NSApp setServicesMenu:servicesMenu];
-    [[appMenu addItemWithTitle:@"Services"
-                       action:NULL
-                keyEquivalent:@""] setSubmenu:servicesMenu];
-    [servicesMenu release];
-    [appMenu addItem:[NSMenuItem separatorItem]];
-    [appMenu addItemWithTitle:[NSString stringWithFormat:@"Hide %@", appName]
-                       action:@selector(hide:)
-                keyEquivalent:@"h"];
-    [[appMenu addItemWithTitle:@"Hide Others"
-                       action:@selector(hideOtherApplications:)
-                keyEquivalent:@"h"]
-        setKeyEquivalentModifierMask:NSEventModifierFlagOption | NSEventModifierFlagCommand];
-    [appMenu addItemWithTitle:@"Show All"
-                       action:@selector(unhideAllApplications:)
-                keyEquivalent:@""];
-    [appMenu addItem:[NSMenuItem separatorItem]];
-    [appMenu addItemWithTitle:[NSString stringWithFormat:@"Quit %@", appName]
-                       action:@selector(terminate:)
-                keyEquivalent:@"q"];
-
-    NSMenuItem* windowMenuItem =
-        [bar addItemWithTitle:@"" action:NULL keyEquivalent:@""];
-    [bar release];
-    NSMenu* windowMenu = [[NSMenu alloc] initWithTitle:@"Window"];
-    [NSApp setWindowsMenu:windowMenu];
-    [windowMenuItem setSubmenu:windowMenu];
-
-    [windowMenu addItemWithTitle:@"Minimize"
-                          action:@selector(performMiniaturize:)
-                   keyEquivalent:@"m"];
-    [windowMenu addItemWithTitle:@"Zoom"
-                          action:@selector(performZoom:)
-                   keyEquivalent:@""];
-    [windowMenu addItem:[NSMenuItem separatorItem]];
-    [windowMenu addItemWithTitle:@"Bring All to Front"
-                          action:@selector(arrangeInFront:)
-                   keyEquivalent:@""];
-
-    // TODO: Make this appear at the bottom of the menu (for consistency)
-    [windowMenu addItem:[NSMenuItem separatorItem]];
-    [[windowMenu addItemWithTitle:@"Enter Full Screen"
-                           action:@selector(toggleFullScreen:)
-                    keyEquivalent:@"f"]
-     setKeyEquivalentModifierMask:NSEventModifierFlagControl | NSEventModifierFlagCommand];
-
-    // Prior to Snow Leopard, we need to use this oddly-named semi-private API
-    // to get the application menu working properly.
-    SEL setAppleMenuSelector = NSSelectorFromString(@"setAppleMenu:");
-    [NSApp performSelector:setAppleMenuSelector withObject:appMenu];
-}
-
-// Create key code translation tables
-//
-static void createKeyTables(void)
-{
-    int scancode;
-
-    memset(_glfw.ns.keycodes, -1, sizeof(_glfw.ns.keycodes));
-    memset(_glfw.ns.scancodes, -1, sizeof(_glfw.ns.scancodes));
-
-    _glfw.ns.keycodes[0x1D] = GLFW_KEY_0;
-    _glfw.ns.keycodes[0x12] = GLFW_KEY_1;
-    _glfw.ns.keycodes[0x13] = GLFW_KEY_2;
-    _glfw.ns.keycodes[0x14] = GLFW_KEY_3;
-    _glfw.ns.keycodes[0x15] = GLFW_KEY_4;
-    _glfw.ns.keycodes[0x17] = GLFW_KEY_5;
-    _glfw.ns.keycodes[0x16] = GLFW_KEY_6;
-    _glfw.ns.keycodes[0x1A] = GLFW_KEY_7;
-    _glfw.ns.keycodes[0x1C] = GLFW_KEY_8;
-    _glfw.ns.keycodes[0x19] = GLFW_KEY_9;
-    _glfw.ns.keycodes[0x00] = GLFW_KEY_A;
-    _glfw.ns.keycodes[0x0B] = GLFW_KEY_B;
-    _glfw.ns.keycodes[0x08] = GLFW_KEY_C;
-    _glfw.ns.keycodes[0x02] = GLFW_KEY_D;
-    _glfw.ns.keycodes[0x0E] = GLFW_KEY_E;
-    _glfw.ns.keycodes[0x03] = GLFW_KEY_F;
-    _glfw.ns.keycodes[0x05] = GLFW_KEY_G;
-    _glfw.ns.keycodes[0x04] = GLFW_KEY_H;
-    _glfw.ns.keycodes[0x22] = GLFW_KEY_I;
-    _glfw.ns.keycodes[0x26] = GLFW_KEY_J;
-    _glfw.ns.keycodes[0x28] = GLFW_KEY_K;
-    _glfw.ns.keycodes[0x25] = GLFW_KEY_L;
-    _glfw.ns.keycodes[0x2E] = GLFW_KEY_M;
-    _glfw.ns.keycodes[0x2D] = GLFW_KEY_N;
-    _glfw.ns.keycodes[0x1F] = GLFW_KEY_O;
-    _glfw.ns.keycodes[0x23] = GLFW_KEY_P;
-    _glfw.ns.keycodes[0x0C] = GLFW_KEY_Q;
-    _glfw.ns.keycodes[0x0F] = GLFW_KEY_R;
-    _glfw.ns.keycodes[0x01] = GLFW_KEY_S;
-    _glfw.ns.keycodes[0x11] = GLFW_KEY_T;
-    _glfw.ns.keycodes[0x20] = GLFW_KEY_U;
-    _glfw.ns.keycodes[0x09] = GLFW_KEY_V;
-    _glfw.ns.keycodes[0x0D] = GLFW_KEY_W;
-    _glfw.ns.keycodes[0x07] = GLFW_KEY_X;
-    _glfw.ns.keycodes[0x10] = GLFW_KEY_Y;
-    _glfw.ns.keycodes[0x06] = GLFW_KEY_Z;
-
-    _glfw.ns.keycodes[0x27] = GLFW_KEY_APOSTROPHE;
-    _glfw.ns.keycodes[0x2A] = GLFW_KEY_BACKSLASH;
-    _glfw.ns.keycodes[0x2B] = GLFW_KEY_COMMA;
-    _glfw.ns.keycodes[0x18] = GLFW_KEY_EQUAL;
-    _glfw.ns.keycodes[0x32] = GLFW_KEY_GRAVE_ACCENT;
-    _glfw.ns.keycodes[0x21] = GLFW_KEY_LEFT_BRACKET;
-    _glfw.ns.keycodes[0x1B] = GLFW_KEY_MINUS;
-    _glfw.ns.keycodes[0x2F] = GLFW_KEY_PERIOD;
-    _glfw.ns.keycodes[0x1E] = GLFW_KEY_RIGHT_BRACKET;
-    _glfw.ns.keycodes[0x29] = GLFW_KEY_SEMICOLON;
-    _glfw.ns.keycodes[0x2C] = GLFW_KEY_SLASH;
-    _glfw.ns.keycodes[0x0A] = GLFW_KEY_WORLD_1;
-
-    _glfw.ns.keycodes[0x33] = GLFW_KEY_BACKSPACE;
-    _glfw.ns.keycodes[0x39] = GLFW_KEY_CAPS_LOCK;
-    _glfw.ns.keycodes[0x75] = GLFW_KEY_DELETE;
-    _glfw.ns.keycodes[0x7D] = GLFW_KEY_DOWN;
-    _glfw.ns.keycodes[0x77] = GLFW_KEY_END;
-    _glfw.ns.keycodes[0x24] = GLFW_KEY_ENTER;
-    _glfw.ns.keycodes[0x35] = GLFW_KEY_ESCAPE;
-    _glfw.ns.keycodes[0x7A] = GLFW_KEY_F1;
-    _glfw.ns.keycodes[0x78] = GLFW_KEY_F2;
-    _glfw.ns.keycodes[0x63] = GLFW_KEY_F3;
-    _glfw.ns.keycodes[0x76] = GLFW_KEY_F4;
-    _glfw.ns.keycodes[0x60] = GLFW_KEY_F5;
-    _glfw.ns.keycodes[0x61] = GLFW_KEY_F6;
-    _glfw.ns.keycodes[0x62] = GLFW_KEY_F7;
-    _glfw.ns.keycodes[0x64] = GLFW_KEY_F8;
-    _glfw.ns.keycodes[0x65] = GLFW_KEY_F9;
-    _glfw.ns.keycodes[0x6D] = GLFW_KEY_F10;
-    _glfw.ns.keycodes[0x67] = GLFW_KEY_F11;
-    _glfw.ns.keycodes[0x6F] = GLFW_KEY_F12;
-    _glfw.ns.keycodes[0x69] = GLFW_KEY_F13;
-    _glfw.ns.keycodes[0x6B] = GLFW_KEY_F14;
-    _glfw.ns.keycodes[0x71] = GLFW_KEY_F15;
-    _glfw.ns.keycodes[0x6A] = GLFW_KEY_F16;
-    _glfw.ns.keycodes[0x40] = GLFW_KEY_F17;
-    _glfw.ns.keycodes[0x4F] = GLFW_KEY_F18;
-    _glfw.ns.keycodes[0x50] = GLFW_KEY_F19;
-    _glfw.ns.keycodes[0x5A] = GLFW_KEY_F20;
-    _glfw.ns.keycodes[0x73] = GLFW_KEY_HOME;
-    _glfw.ns.keycodes[0x72] = GLFW_KEY_INSERT;
-    _glfw.ns.keycodes[0x7B] = GLFW_KEY_LEFT;
-    _glfw.ns.keycodes[0x3A] = GLFW_KEY_LEFT_ALT;
-    _glfw.ns.keycodes[0x3B] = GLFW_KEY_LEFT_CONTROL;
-    _glfw.ns.keycodes[0x38] = GLFW_KEY_LEFT_SHIFT;
-    _glfw.ns.keycodes[0x37] = GLFW_KEY_LEFT_SUPER;
-    _glfw.ns.keycodes[0x6E] = GLFW_KEY_MENU;
-    _glfw.ns.keycodes[0x47] = GLFW_KEY_NUM_LOCK;
-    _glfw.ns.keycodes[0x79] = GLFW_KEY_PAGE_DOWN;
-    _glfw.ns.keycodes[0x74] = GLFW_KEY_PAGE_UP;
-    _glfw.ns.keycodes[0x7C] = GLFW_KEY_RIGHT;
-    _glfw.ns.keycodes[0x3D] = GLFW_KEY_RIGHT_ALT;
-    _glfw.ns.keycodes[0x3E] = GLFW_KEY_RIGHT_CONTROL;
-    _glfw.ns.keycodes[0x3C] = GLFW_KEY_RIGHT_SHIFT;
-    _glfw.ns.keycodes[0x36] = GLFW_KEY_RIGHT_SUPER;
-    _glfw.ns.keycodes[0x31] = GLFW_KEY_SPACE;
-    _glfw.ns.keycodes[0x30] = GLFW_KEY_TAB;
-    _glfw.ns.keycodes[0x7E] = GLFW_KEY_UP;
-
-    _glfw.ns.keycodes[0x52] = GLFW_KEY_KP_0;
-    _glfw.ns.keycodes[0x53] = GLFW_KEY_KP_1;
-    _glfw.ns.keycodes[0x54] = GLFW_KEY_KP_2;
-    _glfw.ns.keycodes[0x55] = GLFW_KEY_KP_3;
-    _glfw.ns.keycodes[0x56] = GLFW_KEY_KP_4;
-    _glfw.ns.keycodes[0x57] = GLFW_KEY_KP_5;
-    _glfw.ns.keycodes[0x58] = GLFW_KEY_KP_6;
-    _glfw.ns.keycodes[0x59] = GLFW_KEY_KP_7;
-    _glfw.ns.keycodes[0x5B] = GLFW_KEY_KP_8;
-    _glfw.ns.keycodes[0x5C] = GLFW_KEY_KP_9;
-    _glfw.ns.keycodes[0x45] = GLFW_KEY_KP_ADD;
-    _glfw.ns.keycodes[0x41] = GLFW_KEY_KP_DECIMAL;
-    _glfw.ns.keycodes[0x4B] = GLFW_KEY_KP_DIVIDE;
-    _glfw.ns.keycodes[0x4C] = GLFW_KEY_KP_ENTER;
-    _glfw.ns.keycodes[0x51] = GLFW_KEY_KP_EQUAL;
-    _glfw.ns.keycodes[0x43] = GLFW_KEY_KP_MULTIPLY;
-    _glfw.ns.keycodes[0x4E] = GLFW_KEY_KP_SUBTRACT;
-
-    for (scancode = 0;  scancode < 256;  scancode++)
-    {
-        // Store the reverse translation for faster key name lookup
-        if (_glfw.ns.keycodes[scancode] >= 0)
-            _glfw.ns.scancodes[_glfw.ns.keycodes[scancode]] = scancode;
-    }
-}
-
-// Retrieve Unicode data for the current keyboard layout
-//
-static GLFWbool updateUnicodeDataNS(void)
-{
-    if (_glfw.ns.inputSource)
-    {
-        CFRelease(_glfw.ns.inputSource);
-        _glfw.ns.inputSource = NULL;
-        _glfw.ns.unicodeData = nil;
-    }
-
-    _glfw.ns.inputSource = TISCopyCurrentKeyboardLayoutInputSource();
-    if (!_glfw.ns.inputSource)
-    {
-        _glfwInputError(GLFW_PLATFORM_ERROR,
-                        "Cocoa: Failed to retrieve keyboard layout input source");
-        return GLFW_FALSE;
-    }
-
-    _glfw.ns.unicodeData =
-        TISGetInputSourceProperty(_glfw.ns.inputSource,
-                                  kTISPropertyUnicodeKeyLayoutData);
-    if (!_glfw.ns.unicodeData)
-    {
-        _glfwInputError(GLFW_PLATFORM_ERROR,
-                        "Cocoa: Failed to retrieve keyboard layout Unicode data");
-        return GLFW_FALSE;
-    }
-
-    return GLFW_TRUE;
-}
-
-// Load HIToolbox.framework and the TIS symbols we need from it
-//
-static GLFWbool initializeTIS(void)
-{
-    // This works only because Cocoa has already loaded it properly
-    _glfw.ns.tis.bundle =
-        CFBundleGetBundleWithIdentifier(CFSTR("com.apple.HIToolbox"));
-    if (!_glfw.ns.tis.bundle)
-    {
-        _glfwInputError(GLFW_PLATFORM_ERROR,
-                        "Cocoa: Failed to load HIToolbox.framework");
-        return GLFW_FALSE;
-    }
-
-    CFStringRef* kPropertyUnicodeKeyLayoutData =
-        CFBundleGetDataPointerForName(_glfw.ns.tis.bundle,
-                                      CFSTR("kTISPropertyUnicodeKeyLayoutData"));
-    _glfw.ns.tis.CopyCurrentKeyboardLayoutInputSource =
-        CFBundleGetFunctionPointerForName(_glfw.ns.tis.bundle,
-                                          CFSTR("TISCopyCurrentKeyboardLayoutInputSource"));
-    _glfw.ns.tis.GetInputSourceProperty =
-        CFBundleGetFunctionPointerForName(_glfw.ns.tis.bundle,
-                                          CFSTR("TISGetInputSourceProperty"));
-    _glfw.ns.tis.GetKbdType =
-        CFBundleGetFunctionPointerForName(_glfw.ns.tis.bundle,
-                                          CFSTR("LMGetKbdType"));
-
-    if (!kPropertyUnicodeKeyLayoutData ||
-        !TISCopyCurrentKeyboardLayoutInputSource ||
-        !TISGetInputSourceProperty ||
-        !LMGetKbdType)
-    {
-        _glfwInputError(GLFW_PLATFORM_ERROR,
-                        "Cocoa: Failed to load TIS API symbols");
-        return GLFW_FALSE;
-    }
-
-    _glfw.ns.tis.kPropertyUnicodeKeyLayoutData =
-        *kPropertyUnicodeKeyLayoutData;
-
-    return updateUnicodeDataNS();
-}
-
 @interface GLFWHelper : NSObject
 @end
 
@@ -967,4 +591,3 @@
 #endif
         ;
 }
->>>>>>> 468adaa7
