--- conflicted
+++ resolved
@@ -1,4 +1,3 @@
-<<<<<<< HEAD
 //========================================================================
 // GLFW 3.3 - www.glfw.org
 //------------------------------------------------------------------------
@@ -359,7 +358,7 @@
     window->context.source = ctxconfig->source;
     window->context.client = GLFW_OPENGL_API;
 
-    previous = _glfwPlatformGetTls(&_glfw.contextSlot);;
+    previous = _glfwPlatformGetTls(&_glfw.contextSlot);
     glfwMakeContextCurrent((GLFWwindow*) window);
 
     window->context.GetIntegerv = (PFNGLGETINTEGERVPROC)
@@ -756,763 +755,3 @@
 
     return window->context.getProcAddress(procname);
 }
-
-=======
-//========================================================================
-// GLFW 3.3 - www.glfw.org
-//------------------------------------------------------------------------
-// Copyright (c) 2002-2006 Marcus Geelnard
-// Copyright (c) 2006-2016 Camilla Löwy <elmindreda@glfw.org>
-//
-// This software is provided 'as-is', without any express or implied
-// warranty. In no event will the authors be held liable for any damages
-// arising from the use of this software.
-//
-// Permission is granted to anyone to use this software for any purpose,
-// including commercial applications, and to alter it and redistribute it
-// freely, subject to the following restrictions:
-//
-// 1. The origin of this software must not be misrepresented; you must not
-//    claim that you wrote the original software. If you use this software
-//    in a product, an acknowledgment in the product documentation would
-//    be appreciated but is not required.
-//
-// 2. Altered source versions must be plainly marked as such, and must not
-//    be misrepresented as being the original software.
-//
-// 3. This notice may not be removed or altered from any source
-//    distribution.
-//
-//========================================================================
-
-#include "internal.h"
-
-#include <assert.h>
-#include <stdio.h>
-#include <string.h>
-#include <limits.h>
-#include <stdio.h>
-
-
-//////////////////////////////////////////////////////////////////////////
-//////                       GLFW internal API                      //////
-//////////////////////////////////////////////////////////////////////////
-
-// Checks whether the desired context attributes are valid
-//
-// This function checks things like whether the specified client API version
-// exists and whether all relevant options have supported and non-conflicting
-// values
-//
-GLFWbool _glfwIsValidContextConfig(const _GLFWctxconfig* ctxconfig)
-{
-    if (ctxconfig->share)
-    {
-        if (ctxconfig->client == GLFW_NO_API ||
-            ctxconfig->share->context.client == GLFW_NO_API)
-        {
-            _glfwInputError(GLFW_NO_WINDOW_CONTEXT, NULL);
-            return GLFW_FALSE;
-        }
-    }
-
-    if (ctxconfig->source != GLFW_NATIVE_CONTEXT_API &&
-        ctxconfig->source != GLFW_EGL_CONTEXT_API &&
-        ctxconfig->source != GLFW_OSMESA_CONTEXT_API)
-    {
-        _glfwInputError(GLFW_INVALID_ENUM,
-                        "Invalid context creation API 0x%08X",
-                        ctxconfig->source);
-        return GLFW_FALSE;
-    }
-
-    if (ctxconfig->client != GLFW_NO_API &&
-        ctxconfig->client != GLFW_OPENGL_API &&
-        ctxconfig->client != GLFW_OPENGL_ES_API)
-    {
-        _glfwInputError(GLFW_INVALID_ENUM,
-                        "Invalid client API 0x%08X",
-                        ctxconfig->client);
-        return GLFW_FALSE;
-    }
-
-    if (ctxconfig->client == GLFW_OPENGL_API)
-    {
-        if ((ctxconfig->major < 1 || ctxconfig->minor < 0) ||
-            (ctxconfig->major == 1 && ctxconfig->minor > 5) ||
-            (ctxconfig->major == 2 && ctxconfig->minor > 1) ||
-            (ctxconfig->major == 3 && ctxconfig->minor > 3))
-        {
-            // OpenGL 1.0 is the smallest valid version
-            // OpenGL 1.x series ended with version 1.5
-            // OpenGL 2.x series ended with version 2.1
-            // OpenGL 3.x series ended with version 3.3
-            // For now, let everything else through
-
-            _glfwInputError(GLFW_INVALID_VALUE,
-                            "Invalid OpenGL version %i.%i",
-                            ctxconfig->major, ctxconfig->minor);
-            return GLFW_FALSE;
-        }
-
-        if (ctxconfig->profile)
-        {
-            if (ctxconfig->profile != GLFW_OPENGL_CORE_PROFILE &&
-                ctxconfig->profile != GLFW_OPENGL_COMPAT_PROFILE)
-            {
-                _glfwInputError(GLFW_INVALID_ENUM,
-                                "Invalid OpenGL profile 0x%08X",
-                                ctxconfig->profile);
-                return GLFW_FALSE;
-            }
-
-            if (ctxconfig->major <= 2 ||
-                (ctxconfig->major == 3 && ctxconfig->minor < 2))
-            {
-                // Desktop OpenGL context profiles are only defined for version 3.2
-                // and above
-
-                _glfwInputError(GLFW_INVALID_VALUE,
-                                "Context profiles are only defined for OpenGL version 3.2 and above");
-                return GLFW_FALSE;
-            }
-        }
-
-        if (ctxconfig->forward && ctxconfig->major <= 2)
-        {
-            // Forward-compatible contexts are only defined for OpenGL version 3.0 and above
-            _glfwInputError(GLFW_INVALID_VALUE,
-                            "Forward-compatibility is only defined for OpenGL version 3.0 and above");
-            return GLFW_FALSE;
-        }
-    }
-    else if (ctxconfig->client == GLFW_OPENGL_ES_API)
-    {
-        if (ctxconfig->major < 1 || ctxconfig->minor < 0 ||
-            (ctxconfig->major == 1 && ctxconfig->minor > 1) ||
-            (ctxconfig->major == 2 && ctxconfig->minor > 0))
-        {
-            // OpenGL ES 1.0 is the smallest valid version
-            // OpenGL ES 1.x series ended with version 1.1
-            // OpenGL ES 2.x series ended with version 2.0
-            // For now, let everything else through
-
-            _glfwInputError(GLFW_INVALID_VALUE,
-                            "Invalid OpenGL ES version %i.%i",
-                            ctxconfig->major, ctxconfig->minor);
-            return GLFW_FALSE;
-        }
-    }
-
-    if (ctxconfig->robustness)
-    {
-        if (ctxconfig->robustness != GLFW_NO_RESET_NOTIFICATION &&
-            ctxconfig->robustness != GLFW_LOSE_CONTEXT_ON_RESET)
-        {
-            _glfwInputError(GLFW_INVALID_ENUM,
-                            "Invalid context robustness mode 0x%08X",
-                            ctxconfig->robustness);
-            return GLFW_FALSE;
-        }
-    }
-
-    if (ctxconfig->release)
-    {
-        if (ctxconfig->release != GLFW_RELEASE_BEHAVIOR_NONE &&
-            ctxconfig->release != GLFW_RELEASE_BEHAVIOR_FLUSH)
-        {
-            _glfwInputError(GLFW_INVALID_ENUM,
-                            "Invalid context release behavior 0x%08X",
-                            ctxconfig->release);
-            return GLFW_FALSE;
-        }
-    }
-
-    return GLFW_TRUE;
-}
-
-// Chooses the framebuffer config that best matches the desired one
-//
-const _GLFWfbconfig* _glfwChooseFBConfig(const _GLFWfbconfig* desired,
-                                         const _GLFWfbconfig* alternatives,
-                                         unsigned int count)
-{
-    unsigned int i;
-    unsigned int missing, leastMissing = UINT_MAX;
-    unsigned int colorDiff, leastColorDiff = UINT_MAX;
-    unsigned int extraDiff, leastExtraDiff = UINT_MAX;
-    const _GLFWfbconfig* current;
-    const _GLFWfbconfig* closest = NULL;
-
-    for (i = 0;  i < count;  i++)
-    {
-        current = alternatives + i;
-
-        if (desired->stereo > 0 && current->stereo == 0)
-        {
-            // Stereo is a hard constraint
-            continue;
-        }
-
-        if (desired->doublebuffer != current->doublebuffer)
-        {
-            // Double buffering is a hard constraint
-            continue;
-        }
-
-        // Count number of missing buffers
-        {
-            missing = 0;
-
-            if (desired->alphaBits > 0 && current->alphaBits == 0)
-                missing++;
-
-            if (desired->depthBits > 0 && current->depthBits == 0)
-                missing++;
-
-            if (desired->stencilBits > 0 && current->stencilBits == 0)
-                missing++;
-
-            if (desired->auxBuffers > 0 &&
-                current->auxBuffers < desired->auxBuffers)
-            {
-                missing += desired->auxBuffers - current->auxBuffers;
-            }
-
-            if (desired->samples > 0 && current->samples == 0)
-            {
-                // Technically, several multisampling buffers could be
-                // involved, but that's a lower level implementation detail and
-                // not important to us here, so we count them as one
-                missing++;
-            }
-
-            if (desired->transparent != current->transparent)
-                missing++;
-        }
-
-        // These polynomials make many small channel size differences matter
-        // less than one large channel size difference
-
-        // Calculate color channel size difference value
-        {
-            colorDiff = 0;
-
-            if (desired->redBits != GLFW_DONT_CARE)
-            {
-                colorDiff += (desired->redBits - current->redBits) *
-                             (desired->redBits - current->redBits);
-            }
-
-            if (desired->greenBits != GLFW_DONT_CARE)
-            {
-                colorDiff += (desired->greenBits - current->greenBits) *
-                             (desired->greenBits - current->greenBits);
-            }
-
-            if (desired->blueBits != GLFW_DONT_CARE)
-            {
-                colorDiff += (desired->blueBits - current->blueBits) *
-                             (desired->blueBits - current->blueBits);
-            }
-        }
-
-        // Calculate non-color channel size difference value
-        {
-            extraDiff = 0;
-
-            if (desired->alphaBits != GLFW_DONT_CARE)
-            {
-                extraDiff += (desired->alphaBits - current->alphaBits) *
-                             (desired->alphaBits - current->alphaBits);
-            }
-
-            if (desired->depthBits != GLFW_DONT_CARE)
-            {
-                extraDiff += (desired->depthBits - current->depthBits) *
-                             (desired->depthBits - current->depthBits);
-            }
-
-            if (desired->stencilBits != GLFW_DONT_CARE)
-            {
-                extraDiff += (desired->stencilBits - current->stencilBits) *
-                             (desired->stencilBits - current->stencilBits);
-            }
-
-            if (desired->accumRedBits != GLFW_DONT_CARE)
-            {
-                extraDiff += (desired->accumRedBits - current->accumRedBits) *
-                             (desired->accumRedBits - current->accumRedBits);
-            }
-
-            if (desired->accumGreenBits != GLFW_DONT_CARE)
-            {
-                extraDiff += (desired->accumGreenBits - current->accumGreenBits) *
-                             (desired->accumGreenBits - current->accumGreenBits);
-            }
-
-            if (desired->accumBlueBits != GLFW_DONT_CARE)
-            {
-                extraDiff += (desired->accumBlueBits - current->accumBlueBits) *
-                             (desired->accumBlueBits - current->accumBlueBits);
-            }
-
-            if (desired->accumAlphaBits != GLFW_DONT_CARE)
-            {
-                extraDiff += (desired->accumAlphaBits - current->accumAlphaBits) *
-                             (desired->accumAlphaBits - current->accumAlphaBits);
-            }
-
-            if (desired->samples != GLFW_DONT_CARE)
-            {
-                extraDiff += (desired->samples - current->samples) *
-                             (desired->samples - current->samples);
-            }
-
-            if (desired->sRGB && !current->sRGB)
-                extraDiff++;
-        }
-
-        // Figure out if the current one is better than the best one found so far
-        // Least number of missing buffers is the most important heuristic,
-        // then color buffer size match and lastly size match for other buffers
-
-        if (missing < leastMissing)
-            closest = current;
-        else if (missing == leastMissing)
-        {
-            if ((colorDiff < leastColorDiff) ||
-                (colorDiff == leastColorDiff && extraDiff < leastExtraDiff))
-            {
-                closest = current;
-            }
-        }
-
-        if (current == closest)
-        {
-            leastMissing = missing;
-            leastColorDiff = colorDiff;
-            leastExtraDiff = extraDiff;
-        }
-    }
-
-    return closest;
-}
-
-// Retrieves the attributes of the current context
-//
-GLFWbool _glfwRefreshContextAttribs(_GLFWwindow* window,
-                                    const _GLFWctxconfig* ctxconfig)
-{
-    int i;
-    _GLFWwindow* previous;
-    const char* version;
-    const char* prefixes[] =
-    {
-        "OpenGL ES-CM ",
-        "OpenGL ES-CL ",
-        "OpenGL ES ",
-        NULL
-    };
-
-    window->context.source = ctxconfig->source;
-    window->context.client = GLFW_OPENGL_API;
-
-    previous = _glfwPlatformGetTls(&_glfw.contextSlot);
-    glfwMakeContextCurrent((GLFWwindow*) window);
-
-    window->context.GetIntegerv = (PFNGLGETINTEGERVPROC)
-        window->context.getProcAddress("glGetIntegerv");
-    window->context.GetString = (PFNGLGETSTRINGPROC)
-        window->context.getProcAddress("glGetString");
-    if (!window->context.GetIntegerv || !window->context.GetString)
-    {
-        _glfwInputError(GLFW_PLATFORM_ERROR, "Entry point retrieval is broken");
-        glfwMakeContextCurrent((GLFWwindow*) previous);
-        return GLFW_FALSE;
-    }
-
-    version = (const char*) window->context.GetString(GL_VERSION);
-    if (!version)
-    {
-        if (ctxconfig->client == GLFW_OPENGL_API)
-        {
-            _glfwInputError(GLFW_PLATFORM_ERROR,
-                            "OpenGL version string retrieval is broken");
-        }
-        else
-        {
-            _glfwInputError(GLFW_PLATFORM_ERROR,
-                            "OpenGL ES version string retrieval is broken");
-        }
-
-        glfwMakeContextCurrent((GLFWwindow*) previous);
-        return GLFW_FALSE;
-    }
-
-    for (i = 0;  prefixes[i];  i++)
-    {
-        const size_t length = strlen(prefixes[i]);
-
-        if (strncmp(version, prefixes[i], length) == 0)
-        {
-            version += length;
-            window->context.client = GLFW_OPENGL_ES_API;
-            break;
-        }
-    }
-
-    if (!sscanf(version, "%d.%d.%d",
-                &window->context.major,
-                &window->context.minor,
-                &window->context.revision))
-    {
-        if (window->context.client == GLFW_OPENGL_API)
-        {
-            _glfwInputError(GLFW_PLATFORM_ERROR,
-                            "No version found in OpenGL version string");
-        }
-        else
-        {
-            _glfwInputError(GLFW_PLATFORM_ERROR,
-                            "No version found in OpenGL ES version string");
-        }
-
-        glfwMakeContextCurrent((GLFWwindow*) previous);
-        return GLFW_FALSE;
-    }
-
-    if (window->context.major < ctxconfig->major ||
-        (window->context.major == ctxconfig->major &&
-         window->context.minor < ctxconfig->minor))
-    {
-        // The desired OpenGL version is greater than the actual version
-        // This only happens if the machine lacks {GLX|WGL}_ARB_create_context
-        // /and/ the user has requested an OpenGL version greater than 1.0
-
-        // For API consistency, we emulate the behavior of the
-        // {GLX|WGL}_ARB_create_context extension and fail here
-
-        if (window->context.client == GLFW_OPENGL_API)
-        {
-            _glfwInputError(GLFW_VERSION_UNAVAILABLE,
-                            "Requested OpenGL version %i.%i, got version %i.%i",
-                            ctxconfig->major, ctxconfig->minor,
-                            window->context.major, window->context.minor);
-        }
-        else
-        {
-            _glfwInputError(GLFW_VERSION_UNAVAILABLE,
-                            "Requested OpenGL ES version %i.%i, got version %i.%i",
-                            ctxconfig->major, ctxconfig->minor,
-                            window->context.major, window->context.minor);
-        }
-
-        glfwMakeContextCurrent((GLFWwindow*) previous);
-        return GLFW_FALSE;
-    }
-
-    if (window->context.major >= 3)
-    {
-        // OpenGL 3.0+ uses a different function for extension string retrieval
-        // We cache it here instead of in glfwExtensionSupported mostly to alert
-        // users as early as possible that their build may be broken
-
-        window->context.GetStringi = (PFNGLGETSTRINGIPROC)
-            window->context.getProcAddress("glGetStringi");
-        if (!window->context.GetStringi)
-        {
-            _glfwInputError(GLFW_PLATFORM_ERROR,
-                            "Entry point retrieval is broken");
-            glfwMakeContextCurrent((GLFWwindow*) previous);
-            return GLFW_FALSE;
-        }
-    }
-
-    if (window->context.client == GLFW_OPENGL_API)
-    {
-        // Read back context flags (OpenGL 3.0 and above)
-        if (window->context.major >= 3)
-        {
-            GLint flags;
-            window->context.GetIntegerv(GL_CONTEXT_FLAGS, &flags);
-
-            if (flags & GL_CONTEXT_FLAG_FORWARD_COMPATIBLE_BIT)
-                window->context.forward = GLFW_TRUE;
-
-            if (flags & GL_CONTEXT_FLAG_DEBUG_BIT)
-                window->context.debug = GLFW_TRUE;
-            else if (glfwExtensionSupported("GL_ARB_debug_output") &&
-                     ctxconfig->debug)
-            {
-                // HACK: This is a workaround for older drivers (pre KHR_debug)
-                //       not setting the debug bit in the context flags for
-                //       debug contexts
-                window->context.debug = GLFW_TRUE;
-            }
-
-            if (flags & GL_CONTEXT_FLAG_NO_ERROR_BIT_KHR)
-                window->context.noerror = GLFW_TRUE;
-        }
-
-        // Read back OpenGL context profile (OpenGL 3.2 and above)
-        if (window->context.major >= 4 ||
-            (window->context.major == 3 && window->context.minor >= 2))
-        {
-            GLint mask;
-            window->context.GetIntegerv(GL_CONTEXT_PROFILE_MASK, &mask);
-
-            if (mask & GL_CONTEXT_COMPATIBILITY_PROFILE_BIT)
-                window->context.profile = GLFW_OPENGL_COMPAT_PROFILE;
-            else if (mask & GL_CONTEXT_CORE_PROFILE_BIT)
-                window->context.profile = GLFW_OPENGL_CORE_PROFILE;
-            else if (glfwExtensionSupported("GL_ARB_compatibility"))
-            {
-                // HACK: This is a workaround for the compatibility profile bit
-                //       not being set in the context flags if an OpenGL 3.2+
-                //       context was created without having requested a specific
-                //       version
-                window->context.profile = GLFW_OPENGL_COMPAT_PROFILE;
-            }
-        }
-
-        // Read back robustness strategy
-        if (glfwExtensionSupported("GL_ARB_robustness"))
-        {
-            // NOTE: We avoid using the context flags for detection, as they are
-            //       only present from 3.0 while the extension applies from 1.1
-
-            GLint strategy;
-            window->context.GetIntegerv(GL_RESET_NOTIFICATION_STRATEGY_ARB,
-                                        &strategy);
-
-            if (strategy == GL_LOSE_CONTEXT_ON_RESET_ARB)
-                window->context.robustness = GLFW_LOSE_CONTEXT_ON_RESET;
-            else if (strategy == GL_NO_RESET_NOTIFICATION_ARB)
-                window->context.robustness = GLFW_NO_RESET_NOTIFICATION;
-        }
-    }
-    else
-    {
-        // Read back robustness strategy
-        if (glfwExtensionSupported("GL_EXT_robustness"))
-        {
-            // NOTE: The values of these constants match those of the OpenGL ARB
-            //       one, so we can reuse them here
-
-            GLint strategy;
-            window->context.GetIntegerv(GL_RESET_NOTIFICATION_STRATEGY_ARB,
-                                        &strategy);
-
-            if (strategy == GL_LOSE_CONTEXT_ON_RESET_ARB)
-                window->context.robustness = GLFW_LOSE_CONTEXT_ON_RESET;
-            else if (strategy == GL_NO_RESET_NOTIFICATION_ARB)
-                window->context.robustness = GLFW_NO_RESET_NOTIFICATION;
-        }
-    }
-
-    if (glfwExtensionSupported("GL_KHR_context_flush_control"))
-    {
-        GLint behavior;
-        window->context.GetIntegerv(GL_CONTEXT_RELEASE_BEHAVIOR, &behavior);
-
-        if (behavior == GL_NONE)
-            window->context.release = GLFW_RELEASE_BEHAVIOR_NONE;
-        else if (behavior == GL_CONTEXT_RELEASE_BEHAVIOR_FLUSH)
-            window->context.release = GLFW_RELEASE_BEHAVIOR_FLUSH;
-    }
-
-    // Clearing the front buffer to black to avoid garbage pixels left over from
-    // previous uses of our bit of VRAM
-    {
-        PFNGLCLEARPROC glClear = (PFNGLCLEARPROC)
-            window->context.getProcAddress("glClear");
-        glClear(GL_COLOR_BUFFER_BIT);
-        window->context.swapBuffers(window);
-    }
-
-    glfwMakeContextCurrent((GLFWwindow*) previous);
-    return GLFW_TRUE;
-}
-
-// Searches an extension string for the specified extension
-//
-GLFWbool _glfwStringInExtensionString(const char* string, const char* extensions)
-{
-    const char* start = extensions;
-
-    for (;;)
-    {
-        const char* where;
-        const char* terminator;
-
-        where = strstr(start, string);
-        if (!where)
-            return GLFW_FALSE;
-
-        terminator = where + strlen(string);
-        if (where == start || *(where - 1) == ' ')
-        {
-            if (*terminator == ' ' || *terminator == '\0')
-                break;
-        }
-
-        start = terminator;
-    }
-
-    return GLFW_TRUE;
-}
-
-
-//////////////////////////////////////////////////////////////////////////
-//////                        GLFW public API                       //////
-//////////////////////////////////////////////////////////////////////////
-
-GLFWAPI void glfwMakeContextCurrent(GLFWwindow* handle)
-{
-    _GLFWwindow* window = (_GLFWwindow*) handle;
-    _GLFWwindow* previous = _glfwPlatformGetTls(&_glfw.contextSlot);
-
-    _GLFW_REQUIRE_INIT();
-
-    if (window && window->context.client == GLFW_NO_API)
-    {
-        _glfwInputError(GLFW_NO_WINDOW_CONTEXT,
-                        "Cannot make current with a window that has no OpenGL or OpenGL ES context");
-        return;
-    }
-
-    if (previous)
-    {
-        if (!window || window->context.source != previous->context.source)
-            previous->context.makeCurrent(NULL);
-    }
-
-    if (window)
-        window->context.makeCurrent(window);
-}
-
-GLFWAPI GLFWwindow* glfwGetCurrentContext(void)
-{
-    _GLFW_REQUIRE_INIT_OR_RETURN(NULL);
-    return _glfwPlatformGetTls(&_glfw.contextSlot);
-}
-
-GLFWAPI void glfwSwapBuffers(GLFWwindow* handle)
-{
-    _GLFWwindow* window = (_GLFWwindow*) handle;
-    assert(window != NULL);
-
-    _GLFW_REQUIRE_INIT();
-
-    if (window->context.client == GLFW_NO_API)
-    {
-        _glfwInputError(GLFW_NO_WINDOW_CONTEXT,
-                        "Cannot swap buffers of a window that has no OpenGL or OpenGL ES context");
-        return;
-    }
-
-    window->context.swapBuffers(window);
-}
-
-GLFWAPI void glfwSwapInterval(int interval)
-{
-    _GLFWwindow* window;
-
-    _GLFW_REQUIRE_INIT();
-
-    window = _glfwPlatformGetTls(&_glfw.contextSlot);
-    if (!window)
-    {
-        _glfwInputError(GLFW_NO_CURRENT_CONTEXT,
-                        "Cannot set swap interval without a current OpenGL or OpenGL ES context");
-        return;
-    }
-
-    window->context.swapInterval(interval);
-}
-
-GLFWAPI int glfwExtensionSupported(const char* extension)
-{
-    _GLFWwindow* window;
-    assert(extension != NULL);
-
-    _GLFW_REQUIRE_INIT_OR_RETURN(GLFW_FALSE);
-
-    window = _glfwPlatformGetTls(&_glfw.contextSlot);
-    if (!window)
-    {
-        _glfwInputError(GLFW_NO_CURRENT_CONTEXT,
-                        "Cannot query extension without a current OpenGL or OpenGL ES context");
-        return GLFW_FALSE;
-    }
-
-    if (*extension == '\0')
-    {
-        _glfwInputError(GLFW_INVALID_VALUE, "Extension name cannot be an empty string");
-        return GLFW_FALSE;
-    }
-
-    if (window->context.major >= 3)
-    {
-        int i;
-        GLint count;
-
-        // Check if extension is in the modern OpenGL extensions string list
-
-        window->context.GetIntegerv(GL_NUM_EXTENSIONS, &count);
-
-        for (i = 0;  i < count;  i++)
-        {
-            const char* en = (const char*)
-                window->context.GetStringi(GL_EXTENSIONS, i);
-            if (!en)
-            {
-                _glfwInputError(GLFW_PLATFORM_ERROR,
-                                "Extension string retrieval is broken");
-                return GLFW_FALSE;
-            }
-
-            if (strcmp(en, extension) == 0)
-                return GLFW_TRUE;
-        }
-    }
-    else
-    {
-        // Check if extension is in the old style OpenGL extensions string
-
-        const char* extensions = (const char*)
-            window->context.GetString(GL_EXTENSIONS);
-        if (!extensions)
-        {
-            _glfwInputError(GLFW_PLATFORM_ERROR,
-                            "Extension string retrieval is broken");
-            return GLFW_FALSE;
-        }
-
-        if (_glfwStringInExtensionString(extension, extensions))
-            return GLFW_TRUE;
-    }
-
-    // Check if extension is in the platform-specific string
-    return window->context.extensionSupported(extension);
-}
-
-GLFWAPI GLFWglproc glfwGetProcAddress(const char* procname)
-{
-    _GLFWwindow* window;
-    assert(procname != NULL);
-
-    _GLFW_REQUIRE_INIT_OR_RETURN(NULL);
-
-    window = _glfwPlatformGetTls(&_glfw.contextSlot);
-    if (!window)
-    {
-        _glfwInputError(GLFW_NO_CURRENT_CONTEXT,
-                        "Cannot query entry point without a current OpenGL or OpenGL ES context");
-        return NULL;
-    }
-
-    return window->context.getProcAddress(procname);
-}
->>>>>>> 468adaa7
