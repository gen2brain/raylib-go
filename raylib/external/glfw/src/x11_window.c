<<<<<<< HEAD
//========================================================================
// GLFW 3.3 X11 - www.glfw.org
//------------------------------------------------------------------------
// Copyright (c) 2002-2006 Marcus Geelnard
// Copyright (c) 2006-2016 Camilla Löwy <elmindreda@glfw.org>
//
// This software is provided 'as-is', without any express or implied
// warranty. In no event will the authors be held liable for any damages
// arising from the use of this software.
//
// Permission is granted to anyone to use this software for any purpose,
// including commercial applications, and to alter it and redistribute it
// freely, subject to the following restrictions:
//
// 1. The origin of this software must not be misrepresented; you must not
//    claim that you wrote the original software. If you use this software
//    in a product, an acknowledgment in the product documentation would
//    be appreciated but is not required.
//
// 2. Altered source versions must be plainly marked as such, and must not
//    be misrepresented as being the original software.
//
// 3. This notice may not be removed or altered from any source
//    distribution.
//
//========================================================================

#include "internal.h"

#include <X11/cursorfont.h>
#include <X11/Xmd.h>

#include <sys/select.h>

#include <string.h>
#include <stdio.h>
#include <stdlib.h>
#include <limits.h>
#include <errno.h>
#include <assert.h>

// Action for EWMH client messages
#define _NET_WM_STATE_REMOVE        0
#define _NET_WM_STATE_ADD           1
#define _NET_WM_STATE_TOGGLE        2

// Additional mouse button names for XButtonEvent
#define Button6            6
#define Button7            7

#define _GLFW_XDND_VERSION 5


// Wait for data to arrive using select
// This avoids blocking other threads via the per-display Xlib lock that also
// covers GLX functions
//
static GLFWbool waitForEvent(double* timeout)
{
    fd_set fds;
    const int fd = ConnectionNumber(_glfw.x11.display);
    int count = fd + 1;

#if defined(__linux__)
    if (_glfw.linjs.inotify > fd)
        count = _glfw.linjs.inotify + 1;
#endif
    for (;;)
    {
        FD_ZERO(&fds);
        FD_SET(fd, &fds);
#if defined(__linux__)
        if (_glfw.linjs.inotify > 0)
            FD_SET(_glfw.linjs.inotify, &fds);
#endif

        if (timeout)
        {
            const long seconds = (long) *timeout;
            const long microseconds = (long) ((*timeout - seconds) * 1e6);
            struct timeval tv = { seconds, microseconds };
            const uint64_t base = _glfwPlatformGetTimerValue();

            const int result = select(count, &fds, NULL, NULL, &tv);
            const int error = errno;

            *timeout -= (_glfwPlatformGetTimerValue() - base) /
                (double) _glfwPlatformGetTimerFrequency();

            if (result > 0)
                return GLFW_TRUE;
            if ((result == -1 && error == EINTR) || *timeout <= 0.0)
                return GLFW_FALSE;
        }
        else if (select(count, &fds, NULL, NULL, NULL) != -1 || errno != EINTR)
            return GLFW_TRUE;
    }
}

// Waits until a VisibilityNotify event arrives for the specified window or the
// timeout period elapses (ICCCM section 4.2.2)
//
static GLFWbool waitForVisibilityNotify(_GLFWwindow* window)
{
    XEvent dummy;
    double timeout = 0.1;

    while (!XCheckTypedWindowEvent(_glfw.x11.display,
                                   window->x11.handle,
                                   VisibilityNotify,
                                   &dummy))
    {
        if (!waitForEvent(&timeout))
            return GLFW_FALSE;
    }

    return GLFW_TRUE;
}

// Returns whether the window is iconified
//
static int getWindowState(_GLFWwindow* window)
{
    int result = WithdrawnState;
    struct {
        CARD32 state;
        Window icon;
    } *state = NULL;

    if (_glfwGetWindowPropertyX11(window->x11.handle,
                                  _glfw.x11.WM_STATE,
                                  _glfw.x11.WM_STATE,
                                  (unsigned char**) &state) >= 2)
    {
        result = state->state;
    }

    if (state)
        XFree(state);

    return result;
}

// Returns whether the event is a selection event
//
static Bool isSelectionEvent(Display* display, XEvent* event, XPointer pointer)
{
    if (event->xany.window != _glfw.x11.helperWindowHandle)
        return False;

    return event->type == SelectionRequest ||
           event->type == SelectionNotify ||
           event->type == SelectionClear;
}

// Returns whether it is a _NET_FRAME_EXTENTS event for the specified window
//
static Bool isFrameExtentsEvent(Display* display, XEvent* event, XPointer pointer)
{
    _GLFWwindow* window = (_GLFWwindow*) pointer;
    return event->type == PropertyNotify &&
           event->xproperty.state == PropertyNewValue &&
           event->xproperty.window == window->x11.handle &&
           event->xproperty.atom == _glfw.x11.NET_FRAME_EXTENTS;
}

// Returns whether it is a property event for the specified selection transfer
//
static Bool isSelPropNewValueNotify(Display* display, XEvent* event, XPointer pointer)
{
    XEvent* notification = (XEvent*) pointer;
    return event->type == PropertyNotify &&
           event->xproperty.state == PropertyNewValue &&
           event->xproperty.window == notification->xselection.requestor &&
           event->xproperty.atom == notification->xselection.property;
}

// Translates a GLFW standard cursor to a font cursor shape
//
static int translateCursorShape(int shape)
{
    switch (shape)
    {
        case GLFW_ARROW_CURSOR:
            return XC_left_ptr;
        case GLFW_IBEAM_CURSOR:
            return XC_xterm;
        case GLFW_CROSSHAIR_CURSOR:
            return XC_crosshair;
        case GLFW_HAND_CURSOR:
            return XC_hand1;
        case GLFW_HRESIZE_CURSOR:
            return XC_sb_h_double_arrow;
        case GLFW_VRESIZE_CURSOR:
            return XC_sb_v_double_arrow;
    }

    return 0;
}

// Translates an X event modifier state mask
//
static int translateState(int state)
{
    int mods = 0;

    if (state & ShiftMask)
        mods |= GLFW_MOD_SHIFT;
    if (state & ControlMask)
        mods |= GLFW_MOD_CONTROL;
    if (state & Mod1Mask)
        mods |= GLFW_MOD_ALT;
    if (state & Mod4Mask)
        mods |= GLFW_MOD_SUPER;
    if (state & LockMask)
        mods |= GLFW_MOD_CAPS_LOCK;
    if (state & Mod2Mask)
        mods |= GLFW_MOD_NUM_LOCK;

    return mods;
}

// Translates an X11 key code to a GLFW key token
//
static int translateKey(int scancode)
{
    // Use the pre-filled LUT (see createKeyTables() in x11_init.c)
    if (scancode < 0 || scancode > 255)
        return GLFW_KEY_UNKNOWN;

    return _glfw.x11.keycodes[scancode];
}

// Return the GLFW window corresponding to the specified X11 window
//
static _GLFWwindow* findWindowByHandle(Window handle)
{
    _GLFWwindow* window;

    if (XFindContext(_glfw.x11.display,
                     handle,
                     _glfw.x11.context,
                     (XPointer*) &window) != 0)
    {
        return NULL;
    }

    return window;
}

// Sends an EWMH or ICCCM event to the window manager
//
static void sendEventToWM(_GLFWwindow* window, Atom type,
                          long a, long b, long c, long d, long e)
{
    XEvent event;
    memset(&event, 0, sizeof(event));

    event.type = ClientMessage;
    event.xclient.window = window->x11.handle;
    event.xclient.format = 32; // Data is 32-bit longs
    event.xclient.message_type = type;
    event.xclient.data.l[0] = a;
    event.xclient.data.l[1] = b;
    event.xclient.data.l[2] = c;
    event.xclient.data.l[3] = d;
    event.xclient.data.l[4] = e;

    XSendEvent(_glfw.x11.display, _glfw.x11.root,
               False,
               SubstructureNotifyMask | SubstructureRedirectMask,
               &event);
}

// Updates the normal hints according to the window settings
//
static void updateNormalHints(_GLFWwindow* window, int width, int height)
{
    XSizeHints* hints = XAllocSizeHints();

    if (!window->monitor)
    {
        if (window->resizable)
        {
            if (window->minwidth != GLFW_DONT_CARE &&
                window->minheight != GLFW_DONT_CARE)
            {
                hints->flags |= PMinSize;
                hints->min_width = window->minwidth;
                hints->min_height = window->minheight;
            }

            if (window->maxwidth != GLFW_DONT_CARE &&
                window->maxheight != GLFW_DONT_CARE)
            {
                hints->flags |= PMaxSize;
                hints->max_width = window->maxwidth;
                hints->max_height = window->maxheight;
            }

            if (window->numer != GLFW_DONT_CARE &&
                window->denom != GLFW_DONT_CARE)
            {
                hints->flags |= PAspect;
                hints->min_aspect.x = hints->max_aspect.x = window->numer;
                hints->min_aspect.y = hints->max_aspect.y = window->denom;
            }
        }
        else
        {
            hints->flags |= (PMinSize | PMaxSize);
            hints->min_width  = hints->max_width  = width;
            hints->min_height = hints->max_height = height;
        }
    }

    hints->flags |= PWinGravity;
    hints->win_gravity = StaticGravity;

    XSetWMNormalHints(_glfw.x11.display, window->x11.handle, hints);
    XFree(hints);
}

// Updates the full screen status of the window
//
static void updateWindowMode(_GLFWwindow* window)
{
    if (window->monitor)
    {
        if (_glfw.x11.xinerama.available &&
            _glfw.x11.NET_WM_FULLSCREEN_MONITORS)
        {
            sendEventToWM(window,
                          _glfw.x11.NET_WM_FULLSCREEN_MONITORS,
                          window->monitor->x11.index,
                          window->monitor->x11.index,
                          window->monitor->x11.index,
                          window->monitor->x11.index,
                          0);
        }

        if (_glfw.x11.NET_WM_STATE && _glfw.x11.NET_WM_STATE_FULLSCREEN)
        {
            sendEventToWM(window,
                          _glfw.x11.NET_WM_STATE,
                          _NET_WM_STATE_ADD,
                          _glfw.x11.NET_WM_STATE_FULLSCREEN,
                          0, 1, 0);
        }
        else
        {
            // This is the butcher's way of removing window decorations
            // Setting the override-redirect attribute on a window makes the
            // window manager ignore the window completely (ICCCM, section 4)
            // The good thing is that this makes undecorated full screen windows
            // easy to do; the bad thing is that we have to do everything
            // manually and some things (like iconify/restore) won't work at
            // all, as those are tasks usually performed by the window manager

            XSetWindowAttributes attributes;
            attributes.override_redirect = True;
            XChangeWindowAttributes(_glfw.x11.display,
                                    window->x11.handle,
                                    CWOverrideRedirect,
                                    &attributes);

            window->x11.overrideRedirect = GLFW_TRUE;
        }

        // Enable compositor bypass
        if (!window->x11.transparent)
        {
            const unsigned long value = 1;

            XChangeProperty(_glfw.x11.display,  window->x11.handle,
                            _glfw.x11.NET_WM_BYPASS_COMPOSITOR, XA_CARDINAL, 32,
                            PropModeReplace, (unsigned char*) &value, 1);
        }
    }
    else
    {
        if (_glfw.x11.xinerama.available &&
            _glfw.x11.NET_WM_FULLSCREEN_MONITORS)
        {
            XDeleteProperty(_glfw.x11.display, window->x11.handle,
                            _glfw.x11.NET_WM_FULLSCREEN_MONITORS);
        }

        if (_glfw.x11.NET_WM_STATE && _glfw.x11.NET_WM_STATE_FULLSCREEN)
        {
            sendEventToWM(window,
                          _glfw.x11.NET_WM_STATE,
                          _NET_WM_STATE_REMOVE,
                          _glfw.x11.NET_WM_STATE_FULLSCREEN,
                          0, 1, 0);
        }
        else
        {
            XSetWindowAttributes attributes;
            attributes.override_redirect = False;
            XChangeWindowAttributes(_glfw.x11.display,
                                    window->x11.handle,
                                    CWOverrideRedirect,
                                    &attributes);

            window->x11.overrideRedirect = GLFW_FALSE;
        }

        // Disable compositor bypass
        if (!window->x11.transparent)
        {
            XDeleteProperty(_glfw.x11.display, window->x11.handle,
                            _glfw.x11.NET_WM_BYPASS_COMPOSITOR);
        }
    }
}

// Splits and translates a text/uri-list into separate file paths
// NOTE: This function destroys the provided string
//
static char** parseUriList(char* text, int* count)
{
    const char* prefix = "file://";
    char** paths = NULL;
    char* line;

    *count = 0;

    while ((line = strtok(text, "\r\n")))
    {
        text = NULL;

        if (line[0] == '#')
            continue;

        if (strncmp(line, prefix, strlen(prefix)) == 0)
        {
            line += strlen(prefix);
            // TODO: Validate hostname
            while (*line != '/')
                line++;
        }

        (*count)++;

        char* path = calloc(strlen(line) + 1, 1);
        paths = realloc(paths, *count * sizeof(char*));
        paths[*count - 1] = path;

        while (*line)
        {
            if (line[0] == '%' && line[1] && line[2])
            {
                const char digits[3] = { line[1], line[2], '\0' };
                *path = strtol(digits, NULL, 16);
                line += 2;
            }
            else
                *path = *line;

            path++;
            line++;
        }
    }

    return paths;
}

// Encode a Unicode code point to a UTF-8 stream
// Based on cutef8 by Jeff Bezanson (Public Domain)
//
static size_t encodeUTF8(char* s, unsigned int ch)
{
    size_t count = 0;

    if (ch < 0x80)
        s[count++] = (char) ch;
    else if (ch < 0x800)
    {
        s[count++] = (ch >> 6) | 0xc0;
        s[count++] = (ch & 0x3f) | 0x80;
    }
    else if (ch < 0x10000)
    {
        s[count++] = (ch >> 12) | 0xe0;
        s[count++] = ((ch >> 6) & 0x3f) | 0x80;
        s[count++] = (ch & 0x3f) | 0x80;
    }
    else if (ch < 0x110000)
    {
        s[count++] = (ch >> 18) | 0xf0;
        s[count++] = ((ch >> 12) & 0x3f) | 0x80;
        s[count++] = ((ch >> 6) & 0x3f) | 0x80;
        s[count++] = (ch & 0x3f) | 0x80;
    }

    return count;
}

// Decode a Unicode code point from a UTF-8 stream
// Based on cutef8 by Jeff Bezanson (Public Domain)
//
#if defined(X_HAVE_UTF8_STRING)
static unsigned int decodeUTF8(const char** s)
{
    unsigned int ch = 0, count = 0;
    static const unsigned int offsets[] =
    {
        0x00000000u, 0x00003080u, 0x000e2080u,
        0x03c82080u, 0xfa082080u, 0x82082080u
    };

    do
    {
        ch = (ch << 6) + (unsigned char) **s;
        (*s)++;
        count++;
    } while ((**s & 0xc0) == 0x80);

    assert(count <= 6);
    return ch - offsets[count - 1];
}
#endif /*X_HAVE_UTF8_STRING*/

// Convert the specified Latin-1 string to UTF-8
//
static char* convertLatin1toUTF8(const char* source)
{
    size_t size = 1;
    const char* sp;

    for (sp = source;  *sp;  sp++)
        size += (*sp & 0x80) ? 2 : 1;

    char* target = calloc(size, 1);
    char* tp = target;

    for (sp = source;  *sp;  sp++)
        tp += encodeUTF8(tp, *sp);

    return target;
}

// Centers the cursor over the window client area
//
static void centerCursor(_GLFWwindow* window)
{
    int width, height;
    _glfwPlatformGetWindowSize(window, &width, &height);
    _glfwPlatformSetCursorPos(window, width / 2.0, height / 2.0);
}

// Updates the cursor image according to its cursor mode
//
static void updateCursorImage(_GLFWwindow* window)
{
    if (window->cursorMode == GLFW_CURSOR_NORMAL)
    {
        if (window->cursor)
        {
            XDefineCursor(_glfw.x11.display, window->x11.handle,
                          window->cursor->x11.handle);
        }
        else
            XUndefineCursor(_glfw.x11.display, window->x11.handle);
    }
    else
    {
        XDefineCursor(_glfw.x11.display, window->x11.handle,
                      _glfw.x11.hiddenCursorHandle);
    }
}

// Apply disabled cursor mode to a focused window
//
static void disableCursor(_GLFWwindow* window)
{
    if (_glfw.x11.xi.available)
    {
        XIEventMask em;
        unsigned char mask[XIMaskLen(XI_RawMotion)] = { 0 };

        em.deviceid = XIAllMasterDevices;
        em.mask_len = sizeof(mask);
        em.mask = mask;
        XISetMask(mask, XI_RawMotion);

        XISelectEvents(_glfw.x11.display, _glfw.x11.root, &em, 1);
    }

    _glfw.x11.disabledCursorWindow = window;
    _glfwPlatformGetCursorPos(window,
                              &_glfw.x11.restoreCursorPosX,
                              &_glfw.x11.restoreCursorPosY);
    updateCursorImage(window);
    centerCursor(window);
    XGrabPointer(_glfw.x11.display, window->x11.handle, True,
                 ButtonPressMask | ButtonReleaseMask | PointerMotionMask,
                 GrabModeAsync, GrabModeAsync,
                 window->x11.handle,
                 _glfw.x11.hiddenCursorHandle,
                 CurrentTime);
}

// Exit disabled cursor mode for the specified window
//
static void enableCursor(_GLFWwindow* window)
{
    if (_glfw.x11.xi.available)
    {
        XIEventMask em;
        unsigned char mask[] = { 0 };

        em.deviceid = XIAllMasterDevices;
        em.mask_len = sizeof(mask);
        em.mask = mask;

        XISelectEvents(_glfw.x11.display, _glfw.x11.root, &em, 1);
    }

    _glfw.x11.disabledCursorWindow = NULL;
    XUngrabPointer(_glfw.x11.display, CurrentTime);
    _glfwPlatformSetCursorPos(window,
                              _glfw.x11.restoreCursorPosX,
                              _glfw.x11.restoreCursorPosY);
    updateCursorImage(window);
}

// Create the X11 window (and its colormap)
//
static GLFWbool createNativeWindow(_GLFWwindow* window,
                                   const _GLFWwndconfig* wndconfig,
                                   Visual* visual, int depth)
{
    // Create a colormap based on the visual used by the current context
    window->x11.colormap = XCreateColormap(_glfw.x11.display,
                                           _glfw.x11.root,
                                           visual,
                                           AllocNone);

    window->x11.transparent = _glfwIsVisualTransparentX11(visual);

    // Create the actual window
    {
        XSetWindowAttributes wa;
        const unsigned long wamask = CWBorderPixel | CWColormap | CWEventMask;

        wa.colormap = window->x11.colormap;
        wa.border_pixel = 0;
        wa.event_mask = StructureNotifyMask | KeyPressMask | KeyReleaseMask |
                        PointerMotionMask | ButtonPressMask | ButtonReleaseMask |
                        ExposureMask | FocusChangeMask | VisibilityChangeMask |
                        EnterWindowMask | LeaveWindowMask | PropertyChangeMask;

        _glfwGrabErrorHandlerX11();

        window->x11.handle = XCreateWindow(_glfw.x11.display,
                                           _glfw.x11.root,
                                           0, 0,
                                           wndconfig->width, wndconfig->height,
                                           0,      // Border width
                                           depth,  // Color depth
                                           InputOutput,
                                           visual,
                                           wamask,
                                           &wa);

        _glfwReleaseErrorHandlerX11();

        if (!window->x11.handle)
        {
            _glfwInputErrorX11(GLFW_PLATFORM_ERROR,
                               "X11: Failed to create window");
            return GLFW_FALSE;
        }

        XSaveContext(_glfw.x11.display,
                     window->x11.handle,
                     _glfw.x11.context,
                     (XPointer) window);
    }

    if (!wndconfig->decorated)
        _glfwPlatformSetWindowDecorated(window, GLFW_FALSE);

    if (_glfw.x11.NET_WM_STATE && !window->monitor)
    {
        Atom states[3];
        int count = 0;

        if (wndconfig->floating)
        {
            if (_glfw.x11.NET_WM_STATE_ABOVE)
                states[count++] = _glfw.x11.NET_WM_STATE_ABOVE;
        }

        if (wndconfig->maximized)
        {
            if (_glfw.x11.NET_WM_STATE_MAXIMIZED_VERT &&
                _glfw.x11.NET_WM_STATE_MAXIMIZED_HORZ)
            {
                states[count++] = _glfw.x11.NET_WM_STATE_MAXIMIZED_VERT;
                states[count++] = _glfw.x11.NET_WM_STATE_MAXIMIZED_HORZ;
                window->x11.maximized = GLFW_TRUE;
            }
        }

        if (count)
        {
            XChangeProperty(_glfw.x11.display, window->x11.handle,
                            _glfw.x11.NET_WM_STATE, XA_ATOM, 32,
                            PropModeReplace, (unsigned char*) &states, count);
        }
    }

    // Declare the WM protocols supported by GLFW
    {
        Atom protocols[] =
        {
            _glfw.x11.WM_DELETE_WINDOW,
            _glfw.x11.NET_WM_PING
        };

        XSetWMProtocols(_glfw.x11.display, window->x11.handle,
                        protocols, sizeof(protocols) / sizeof(Atom));
    }

    // Declare our PID
    {
        const long pid = getpid();

        XChangeProperty(_glfw.x11.display,  window->x11.handle,
                        _glfw.x11.NET_WM_PID, XA_CARDINAL, 32,
                        PropModeReplace,
                        (unsigned char*) &pid, 1);
    }

    if (_glfw.x11.NET_WM_WINDOW_TYPE && _glfw.x11.NET_WM_WINDOW_TYPE_NORMAL)
    {
        Atom type = _glfw.x11.NET_WM_WINDOW_TYPE_NORMAL;
        XChangeProperty(_glfw.x11.display,  window->x11.handle,
                        _glfw.x11.NET_WM_WINDOW_TYPE, XA_ATOM, 32,
                        PropModeReplace, (unsigned char*) &type, 1);
    }

    // Set ICCCM WM_HINTS property
    {
        XWMHints* hints = XAllocWMHints();
        if (!hints)
        {
            _glfwInputError(GLFW_OUT_OF_MEMORY,
                            "X11: Failed to allocate WM hints");
            return GLFW_FALSE;
        }

        hints->flags = StateHint;
        hints->initial_state = NormalState;

        XSetWMHints(_glfw.x11.display, window->x11.handle, hints);
        XFree(hints);
    }

    updateNormalHints(window, wndconfig->width, wndconfig->height);

    // Set ICCCM WM_CLASS property
    {
        XClassHint* hint = XAllocClassHint();

        if (strlen(wndconfig->x11.instanceName) &&
            strlen(wndconfig->x11.className))
        {
            hint->res_name = (char*) wndconfig->x11.instanceName;
            hint->res_class = (char*) wndconfig->x11.className;
        }
        else
        {
            const char* resourceName = getenv("RESOURCE_NAME");
            if (resourceName && strlen(resourceName))
                hint->res_name = (char*) resourceName;
            else if (strlen(wndconfig->title))
                hint->res_name = (char*) wndconfig->title;
            else
                hint->res_name = (char*) "glfw-application";

            if (strlen(wndconfig->title))
                hint->res_class = (char*) wndconfig->title;
            else
                hint->res_class = (char*) "GLFW-Application";
        }

        XSetClassHint(_glfw.x11.display, window->x11.handle, hint);
        XFree(hint);
    }

    // Announce support for Xdnd (drag and drop)
    {
        const Atom version = _GLFW_XDND_VERSION;
        XChangeProperty(_glfw.x11.display, window->x11.handle,
                        _glfw.x11.XdndAware, XA_ATOM, 32,
                        PropModeReplace, (unsigned char*) &version, 1);
    }

    _glfwPlatformSetWindowTitle(window, wndconfig->title);

    if (_glfw.x11.im)
    {
        window->x11.ic = XCreateIC(_glfw.x11.im,
                                   XNInputStyle,
                                   XIMPreeditNothing | XIMStatusNothing,
                                   XNClientWindow,
                                   window->x11.handle,
                                   XNFocusWindow,
                                   window->x11.handle,
                                   NULL);
    }

    _glfwPlatformGetWindowPos(window, &window->x11.xpos, &window->x11.ypos);
    _glfwPlatformGetWindowSize(window, &window->x11.width, &window->x11.height);

    return GLFW_TRUE;
}

// Set the specified property to the selection converted to the requested target
//
static Atom writeTargetToProperty(const XSelectionRequestEvent* request)
{
    int i;
    char* selectionString = NULL;
    const Atom formats[] = { _glfw.x11.UTF8_STRING, XA_STRING };
    const int formatCount = sizeof(formats) / sizeof(formats[0]);

    if (request->selection == _glfw.x11.PRIMARY)
        selectionString = _glfw.x11.primarySelectionString;
    else
        selectionString = _glfw.x11.clipboardString;

    if (request->property == None)
    {
        // The requester is a legacy client (ICCCM section 2.2)
        // We don't support legacy clients, so fail here
        return None;
    }

    if (request->target == _glfw.x11.TARGETS)
    {
        // The list of supported targets was requested

        const Atom targets[] = { _glfw.x11.TARGETS,
                                 _glfw.x11.MULTIPLE,
                                 _glfw.x11.UTF8_STRING,
                                 XA_STRING };

        XChangeProperty(_glfw.x11.display,
                        request->requestor,
                        request->property,
                        XA_ATOM,
                        32,
                        PropModeReplace,
                        (unsigned char*) targets,
                        sizeof(targets) / sizeof(targets[0]));

        return request->property;
    }

    if (request->target == _glfw.x11.MULTIPLE)
    {
        // Multiple conversions were requested

        Atom* targets;
        unsigned long i, count;

        count = _glfwGetWindowPropertyX11(request->requestor,
                                          request->property,
                                          _glfw.x11.ATOM_PAIR,
                                          (unsigned char**) &targets);

        for (i = 0;  i < count;  i += 2)
        {
            int j;

            for (j = 0;  j < formatCount;  j++)
            {
                if (targets[i] == formats[j])
                    break;
            }

            if (j < formatCount)
            {
                XChangeProperty(_glfw.x11.display,
                                request->requestor,
                                targets[i + 1],
                                targets[i],
                                8,
                                PropModeReplace,
                                (unsigned char *) selectionString,
                                strlen(selectionString));
            }
            else
                targets[i + 1] = None;
        }

        XChangeProperty(_glfw.x11.display,
                        request->requestor,
                        request->property,
                        _glfw.x11.ATOM_PAIR,
                        32,
                        PropModeReplace,
                        (unsigned char*) targets,
                        count);

        XFree(targets);

        return request->property;
    }

    if (request->target == _glfw.x11.SAVE_TARGETS)
    {
        // The request is a check whether we support SAVE_TARGETS
        // It should be handled as a no-op side effect target

        XChangeProperty(_glfw.x11.display,
                        request->requestor,
                        request->property,
                        _glfw.x11.NULL_,
                        32,
                        PropModeReplace,
                        NULL,
                        0);

        return request->property;
    }

    // Conversion to a data target was requested

    for (i = 0;  i < formatCount;  i++)
    {
        if (request->target == formats[i])
        {
            // The requested target is one we support

            XChangeProperty(_glfw.x11.display,
                            request->requestor,
                            request->property,
                            request->target,
                            8,
                            PropModeReplace,
                            (unsigned char *) selectionString,
                            strlen(selectionString));

            return request->property;
        }
    }

    // The requested target is not supported

    return None;
}

static void handleSelectionClear(XEvent* event)
{
    if (event->xselectionclear.selection == _glfw.x11.PRIMARY)
    {
        free(_glfw.x11.primarySelectionString);
        _glfw.x11.primarySelectionString = NULL;
    }
    else
    {
        free(_glfw.x11.clipboardString);
        _glfw.x11.clipboardString = NULL;
    }
}

static void handleSelectionRequest(XEvent* event)
{
    const XSelectionRequestEvent* request = &event->xselectionrequest;

    XEvent reply;
    memset(&reply, 0, sizeof(reply));

    reply.xselection.property = writeTargetToProperty(request);
    reply.xselection.type = SelectionNotify;
    reply.xselection.display = request->display;
    reply.xselection.requestor = request->requestor;
    reply.xselection.selection = request->selection;
    reply.xselection.target = request->target;
    reply.xselection.time = request->time;

    XSendEvent(_glfw.x11.display, request->requestor, False, 0, &reply);
}

static const char* getSelectionString(Atom selection)
{
    size_t i;
    char** selectionString = NULL;
    const Atom targets[] = { _glfw.x11.UTF8_STRING, XA_STRING };
    const size_t targetCount = sizeof(targets) / sizeof(targets[0]);

    if (selection == _glfw.x11.PRIMARY)
        selectionString = &_glfw.x11.primarySelectionString;
    else
        selectionString = &_glfw.x11.clipboardString;

    if (XGetSelectionOwner(_glfw.x11.display, selection) ==
        _glfw.x11.helperWindowHandle)
    {
        // Instead of doing a large number of X round-trips just to put this
        // string into a window property and then read it back, just return it
        return *selectionString;
    }

    free(*selectionString);
    *selectionString = NULL;

    for (i = 0;  i < targetCount;  i++)
    {
        char* data;
        Atom actualType;
        int actualFormat;
        unsigned long itemCount, bytesAfter;
        XEvent notification, dummy;

        XConvertSelection(_glfw.x11.display,
                          selection,
                          targets[i],
                          _glfw.x11.GLFW_SELECTION,
                          _glfw.x11.helperWindowHandle,
                          CurrentTime);

        while (!XCheckTypedWindowEvent(_glfw.x11.display,
                                       _glfw.x11.helperWindowHandle,
                                       SelectionNotify,
                                       &notification))
        {
            waitForEvent(NULL);
        }

        if (notification.xselection.property == None)
            continue;

        XCheckIfEvent(_glfw.x11.display,
                      &dummy,
                      isSelPropNewValueNotify,
                      (XPointer) &notification);

        XGetWindowProperty(_glfw.x11.display,
                           notification.xselection.requestor,
                           notification.xselection.property,
                           0,
                           LONG_MAX,
                           True,
                           AnyPropertyType,
                           &actualType,
                           &actualFormat,
                           &itemCount,
                           &bytesAfter,
                           (unsigned char**) &data);

        if (actualType == _glfw.x11.INCR)
        {
            size_t size = 1;
            char* string = NULL;

            for (;;)
            {
                while (!XCheckIfEvent(_glfw.x11.display,
                                      &dummy,
                                      isSelPropNewValueNotify,
                                      (XPointer) &notification))
                {
                    waitForEvent(NULL);
                }

                XFree(data);
                XGetWindowProperty(_glfw.x11.display,
                                   notification.xselection.requestor,
                                   notification.xselection.property,
                                   0,
                                   LONG_MAX,
                                   True,
                                   AnyPropertyType,
                                   &actualType,
                                   &actualFormat,
                                   &itemCount,
                                   &bytesAfter,
                                   (unsigned char**) &data);

                if (itemCount)
                {
                    size += itemCount;
                    string = realloc(string, size);
                    string[size - itemCount - 1] = '\0';
                    strcat(string, data);
                }

                if (!itemCount)
                {
                    if (targets[i] == XA_STRING)
                    {
                        *selectionString = convertLatin1toUTF8(string);
                        free(string);
                    }
                    else
                        *selectionString = string;

                    break;
                }
            }
        }
        else if (actualType == targets[i])
        {
            if (targets[i] == XA_STRING)
                *selectionString = convertLatin1toUTF8(data);
            else
                *selectionString = _glfw_strdup(data);
        }

        XFree(data);

        if (*selectionString)
            break;
    }

    if (!*selectionString)
    {
        _glfwInputError(GLFW_FORMAT_UNAVAILABLE,
                        "X11: Failed to convert selection to string");
    }

    return *selectionString;
}

// Make the specified window and its video mode active on its monitor
//
static void acquireMonitor(_GLFWwindow* window)
{
    if (_glfw.x11.saver.count == 0)
    {
        // Remember old screen saver settings
        XGetScreenSaver(_glfw.x11.display,
                        &_glfw.x11.saver.timeout,
                        &_glfw.x11.saver.interval,
                        &_glfw.x11.saver.blanking,
                        &_glfw.x11.saver.exposure);

        // Disable screen saver
        XSetScreenSaver(_glfw.x11.display, 0, 0, DontPreferBlanking,
                        DefaultExposures);
    }

    if (!window->monitor->window)
        _glfw.x11.saver.count++;

    _glfwSetVideoModeX11(window->monitor, &window->videoMode);

    if (window->x11.overrideRedirect)
    {
        int xpos, ypos;
        GLFWvidmode mode;

        // Manually position the window over its monitor
        _glfwPlatformGetMonitorPos(window->monitor, &xpos, &ypos);
        _glfwPlatformGetVideoMode(window->monitor, &mode);

        XMoveResizeWindow(_glfw.x11.display, window->x11.handle,
                          xpos, ypos, mode.width, mode.height);
    }

    _glfwInputMonitorWindow(window->monitor, window);
}

// Remove the window and restore the original video mode
//
static void releaseMonitor(_GLFWwindow* window)
{
    if (window->monitor->window != window)
        return;

    _glfwInputMonitorWindow(window->monitor, NULL);
    _glfwRestoreVideoModeX11(window->monitor);

    _glfw.x11.saver.count--;

    if (_glfw.x11.saver.count == 0)
    {
        // Restore old screen saver settings
        XSetScreenSaver(_glfw.x11.display,
                        _glfw.x11.saver.timeout,
                        _glfw.x11.saver.interval,
                        _glfw.x11.saver.blanking,
                        _glfw.x11.saver.exposure);
    }
}

// Process the specified X event
//
static void processEvent(XEvent *event)
{
    _GLFWwindow* window = NULL;
    int keycode = 0;
    Bool filtered = False;

    // HACK: Save scancode as some IMs clear the field in XFilterEvent
    if (event->type == KeyPress || event->type == KeyRelease)
        keycode = event->xkey.keycode;

    if (_glfw.x11.im)
        filtered = XFilterEvent(event, None);

    if (_glfw.x11.randr.available)
    {
        if (event->type == _glfw.x11.randr.eventBase + RRNotify)
        {
            XRRUpdateConfiguration(event);
            _glfwPollMonitorsX11();
            return;
        }
    }

    if (event->type == GenericEvent)
    {
        if (_glfw.x11.xi.available)
        {
            _GLFWwindow* window = _glfw.x11.disabledCursorWindow;

            if (window &&
                event->xcookie.extension == _glfw.x11.xi.majorOpcode &&
                XGetEventData(_glfw.x11.display, &event->xcookie) &&
                event->xcookie.evtype == XI_RawMotion)
            {
                XIRawEvent* re = event->xcookie.data;
                if (re->valuators.mask_len)
                {
                    const double* values = re->raw_values;
                    double xpos = window->virtualCursorPosX;
                    double ypos = window->virtualCursorPosY;

                    if (XIMaskIsSet(re->valuators.mask, 0))
                    {
                        xpos += *values;
                        values++;
                    }

                    if (XIMaskIsSet(re->valuators.mask, 1))
                        ypos += *values;

                    _glfwInputCursorPos(window, xpos, ypos);
                }
            }

            XFreeEventData(_glfw.x11.display, &event->xcookie);
        }

        return;
    }

    if (event->type == SelectionClear)
    {
        handleSelectionClear(event);
        return;
    }
    else if (event->type == SelectionRequest)
    {
        handleSelectionRequest(event);
        return;
    }

    window = findWindowByHandle(event->xany.window);
    if (window == NULL)
    {
        // This is an event for a window that has already been destroyed
        return;
    }

    switch (event->type)
    {
        case KeyPress:
        {
            const int key = translateKey(keycode);
            const int mods = translateState(event->xkey.state);
            const int plain = !(mods & (GLFW_MOD_CONTROL | GLFW_MOD_ALT));

            if (window->x11.ic)
            {
                // HACK: Ignore duplicate key press events generated by ibus
                //       These have the same timestamp as the original event
                //       Corresponding release events are filtered out
                //       implicitly by the GLFW key repeat logic
                if (window->x11.lastKeyTime < event->xkey.time)
                {
                    if (keycode)
                        _glfwInputKey(window, key, keycode, GLFW_PRESS, mods);

                    window->x11.lastKeyTime = event->xkey.time;
                }

                if (!filtered)
                {
                    int count;
                    Status status;
#if defined(X_HAVE_UTF8_STRING)
                    char buffer[100];
                    char* chars = buffer;

                    count = Xutf8LookupString(window->x11.ic,
                                              &event->xkey,
                                              buffer, sizeof(buffer) - 1,
                                              NULL, &status);

                    if (status == XBufferOverflow)
                    {
                        chars = calloc(count + 1, 1);
                        count = Xutf8LookupString(window->x11.ic,
                                                  &event->xkey,
                                                  chars, count,
                                                  NULL, &status);
                    }

                    if (status == XLookupChars || status == XLookupBoth)
                    {
                        const char* c = chars;
                        chars[count] = '\0';
                        while (c - chars < count)
                            _glfwInputChar(window, decodeUTF8(&c), mods, plain);
                    }
#else /*X_HAVE_UTF8_STRING*/
                    wchar_t buffer[16];
                    wchar_t* chars = buffer;

                    count = XwcLookupString(window->x11.ic,
                                            &event->xkey,
                                            buffer,
                                            sizeof(buffer) / sizeof(wchar_t),
                                            NULL,
                                            &status);

                    if (status == XBufferOverflow)
                    {
                        chars = calloc(count, sizeof(wchar_t));
                        count = XwcLookupString(window->x11.ic,
                                                &event->xkey,
                                                chars, count,
                                                NULL, &status);
                    }

                    if (status == XLookupChars || status == XLookupBoth)
                    {
                        int i;
                        for (i = 0;  i < count;  i++)
                            _glfwInputChar(window, chars[i], mods, plain);
                    }
#endif /*X_HAVE_UTF8_STRING*/

                    if (chars != buffer)
                        free(chars);
                }
            }
            else
            {
                KeySym keysym;
                XLookupString(&event->xkey, NULL, 0, &keysym, NULL);

                _glfwInputKey(window, key, keycode, GLFW_PRESS, mods);

                const long character = _glfwKeySym2Unicode(keysym);
                if (character != -1)
                    _glfwInputChar(window, character, mods, plain);
            }

            return;
        }

        case KeyRelease:
        {
            const int key = translateKey(keycode);
            const int mods = translateState(event->xkey.state);

            if (!_glfw.x11.xkb.detectable)
            {
                // HACK: Key repeat events will arrive as KeyRelease/KeyPress
                //       pairs with similar or identical time stamps
                //       The key repeat logic in _glfwInputKey expects only key
                //       presses to repeat, so detect and discard release events
                if (XEventsQueued(_glfw.x11.display, QueuedAfterReading))
                {
                    XEvent next;
                    XPeekEvent(_glfw.x11.display, &next);

                    if (next.type == KeyPress &&
                        next.xkey.window == event->xkey.window &&
                        next.xkey.keycode == keycode)
                    {
                        // HACK: The time of repeat events sometimes doesn't
                        //       match that of the press event, so add an
                        //       epsilon
                        //       Toshiyuki Takahashi can press a button
                        //       16 times per second so it's fairly safe to
                        //       assume that no human is pressing the key 50
                        //       times per second (value is ms)
                        if ((next.xkey.time - event->xkey.time) < 20)
                        {
                            // This is very likely a server-generated key repeat
                            // event, so ignore it
                            return;
                        }
                    }
                }
            }

            _glfwInputKey(window, key, keycode, GLFW_RELEASE, mods);
            return;
        }

        case ButtonPress:
        {
            const int mods = translateState(event->xbutton.state);

            if (event->xbutton.button == Button1)
                _glfwInputMouseClick(window, GLFW_MOUSE_BUTTON_LEFT, GLFW_PRESS, mods);
            else if (event->xbutton.button == Button2)
                _glfwInputMouseClick(window, GLFW_MOUSE_BUTTON_MIDDLE, GLFW_PRESS, mods);
            else if (event->xbutton.button == Button3)
                _glfwInputMouseClick(window, GLFW_MOUSE_BUTTON_RIGHT, GLFW_PRESS, mods);

            // Modern X provides scroll events as mouse button presses
            else if (event->xbutton.button == Button4)
                _glfwInputScroll(window, 0.0, 1.0);
            else if (event->xbutton.button == Button5)
                _glfwInputScroll(window, 0.0, -1.0);
            else if (event->xbutton.button == Button6)
                _glfwInputScroll(window, 1.0, 0.0);
            else if (event->xbutton.button == Button7)
                _glfwInputScroll(window, -1.0, 0.0);

            else
            {
                // Additional buttons after 7 are treated as regular buttons
                // We subtract 4 to fill the gap left by scroll input above
                _glfwInputMouseClick(window,
                                     event->xbutton.button - Button1 - 4,
                                     GLFW_PRESS,
                                     mods);
            }

            return;
        }

        case ButtonRelease:
        {
            const int mods = translateState(event->xbutton.state);

            if (event->xbutton.button == Button1)
            {
                _glfwInputMouseClick(window,
                                     GLFW_MOUSE_BUTTON_LEFT,
                                     GLFW_RELEASE,
                                     mods);
            }
            else if (event->xbutton.button == Button2)
            {
                _glfwInputMouseClick(window,
                                     GLFW_MOUSE_BUTTON_MIDDLE,
                                     GLFW_RELEASE,
                                     mods);
            }
            else if (event->xbutton.button == Button3)
            {
                _glfwInputMouseClick(window,
                                     GLFW_MOUSE_BUTTON_RIGHT,
                                     GLFW_RELEASE,
                                     mods);
            }
            else if (event->xbutton.button > Button7)
            {
                // Additional buttons after 7 are treated as regular buttons
                // We subtract 4 to fill the gap left by scroll input above
                _glfwInputMouseClick(window,
                                     event->xbutton.button - Button1 - 4,
                                     GLFW_RELEASE,
                                     mods);
            }

            return;
        }

        case EnterNotify:
        {
            // HACK: This is a workaround for WMs (KWM, Fluxbox) that otherwise
            //       ignore the defined cursor for hidden cursor mode
            if (window->cursorMode == GLFW_CURSOR_HIDDEN)
                updateCursorImage(window);

            _glfwInputCursorEnter(window, GLFW_TRUE);
            return;
        }

        case LeaveNotify:
        {
            _glfwInputCursorEnter(window, GLFW_FALSE);
            return;
        }

        case MotionNotify:
        {
            const int x = event->xmotion.x;
            const int y = event->xmotion.y;

            if (x != window->x11.warpCursorPosX ||
                y != window->x11.warpCursorPosY)
            {
                // The cursor was moved by something other than GLFW

                if (window->cursorMode == GLFW_CURSOR_DISABLED)
                {
                    if (_glfw.x11.disabledCursorWindow != window)
                        return;
                    if (_glfw.x11.xi.available)
                        return;

                    const int dx = x - window->x11.lastCursorPosX;
                    const int dy = y - window->x11.lastCursorPosY;

                    _glfwInputCursorPos(window,
                                        window->virtualCursorPosX + dx,
                                        window->virtualCursorPosY + dy);
                }
                else
                    _glfwInputCursorPos(window, x, y);
            }

            window->x11.lastCursorPosX = x;
            window->x11.lastCursorPosY = y;
            return;
        }

        case ConfigureNotify:
        {
            if (event->xconfigure.width != window->x11.width ||
                event->xconfigure.height != window->x11.height)
            {
                _glfwInputFramebufferSize(window,
                                          event->xconfigure.width,
                                          event->xconfigure.height);

                _glfwInputWindowSize(window,
                                     event->xconfigure.width,
                                     event->xconfigure.height);

                window->x11.width = event->xconfigure.width;
                window->x11.height = event->xconfigure.height;
            }

            if (event->xconfigure.x != window->x11.xpos ||
                event->xconfigure.y != window->x11.ypos)
            {
                if (window->x11.overrideRedirect || event->xany.send_event)
                {
                    _glfwInputWindowPos(window,
                                        event->xconfigure.x,
                                        event->xconfigure.y);

                    window->x11.xpos = event->xconfigure.x;
                    window->x11.ypos = event->xconfigure.y;
                }
            }

            return;
        }

        case ClientMessage:
        {
            // Custom client message, probably from the window manager

            if (filtered)
                return;

            if (event->xclient.message_type == None)
                return;

            if (event->xclient.message_type == _glfw.x11.WM_PROTOCOLS)
            {
                const Atom protocol = event->xclient.data.l[0];
                if (protocol == None)
                    return;

                if (protocol == _glfw.x11.WM_DELETE_WINDOW)
                {
                    // The window manager was asked to close the window, for
                    // example by the user pressing a 'close' window decoration
                    // button
                    _glfwInputWindowCloseRequest(window);
                }
                else if (protocol == _glfw.x11.NET_WM_PING)
                {
                    // The window manager is pinging the application to ensure
                    // it's still responding to events

                    XEvent reply = *event;
                    reply.xclient.window = _glfw.x11.root;

                    XSendEvent(_glfw.x11.display, _glfw.x11.root,
                               False,
                               SubstructureNotifyMask | SubstructureRedirectMask,
                               &reply);
                }
            }
            else if (event->xclient.message_type == _glfw.x11.XdndEnter)
            {
                // A drag operation has entered the window
                unsigned long i, count;
                Atom* formats = NULL;
                const GLFWbool list = event->xclient.data.l[1] & 1;

                _glfw.x11.xdnd.source  = event->xclient.data.l[0];
                _glfw.x11.xdnd.version = event->xclient.data.l[1] >> 24;
                _glfw.x11.xdnd.format  = None;

                if (_glfw.x11.xdnd.version > _GLFW_XDND_VERSION)
                    return;

                if (list)
                {
                    count = _glfwGetWindowPropertyX11(_glfw.x11.xdnd.source,
                                                      _glfw.x11.XdndTypeList,
                                                      XA_ATOM,
                                                      (unsigned char**) &formats);
                }
                else
                {
                    count = 3;
                    formats = (Atom*) event->xclient.data.l + 2;
                }

                for (i = 0;  i < count;  i++)
                {
                    if (formats[i] == _glfw.x11.text_uri_list)
                    {
                        _glfw.x11.xdnd.format = _glfw.x11.text_uri_list;
                        break;
                    }
                }

                if (list && formats)
                    XFree(formats);
            }
            else if (event->xclient.message_type == _glfw.x11.XdndDrop)
            {
                // The drag operation has finished by dropping on the window
                Time time = CurrentTime;

                if (_glfw.x11.xdnd.version > _GLFW_XDND_VERSION)
                    return;

                if (_glfw.x11.xdnd.format)
                {
                    if (_glfw.x11.xdnd.version >= 1)
                        time = event->xclient.data.l[2];

                    // Request the chosen format from the source window
                    XConvertSelection(_glfw.x11.display,
                                      _glfw.x11.XdndSelection,
                                      _glfw.x11.xdnd.format,
                                      _glfw.x11.XdndSelection,
                                      window->x11.handle,
                                      time);
                }
                else if (_glfw.x11.xdnd.version >= 2)
                {
                    XEvent reply;
                    memset(&reply, 0, sizeof(reply));

                    reply.type = ClientMessage;
                    reply.xclient.window = _glfw.x11.xdnd.source;
                    reply.xclient.message_type = _glfw.x11.XdndFinished;
                    reply.xclient.format = 32;
                    reply.xclient.data.l[0] = window->x11.handle;
                    reply.xclient.data.l[1] = 0; // The drag was rejected
                    reply.xclient.data.l[2] = None;

                    XSendEvent(_glfw.x11.display, _glfw.x11.xdnd.source,
                               False, NoEventMask, &reply);
                    XFlush(_glfw.x11.display);
                }
            }
            else if (event->xclient.message_type == _glfw.x11.XdndPosition)
            {
                // The drag operation has moved over the window
                const int xabs = (event->xclient.data.l[2] >> 16) & 0xffff;
                const int yabs = (event->xclient.data.l[2]) & 0xffff;
                Window dummy;
                int xpos, ypos;

                if (_glfw.x11.xdnd.version > _GLFW_XDND_VERSION)
                    return;

                XTranslateCoordinates(_glfw.x11.display,
                                      _glfw.x11.root,
                                      window->x11.handle,
                                      xabs, yabs,
                                      &xpos, &ypos,
                                      &dummy);

                _glfwInputCursorPos(window, xpos, ypos);

                XEvent reply;
                memset(&reply, 0, sizeof(reply));

                reply.type = ClientMessage;
                reply.xclient.window = _glfw.x11.xdnd.source;
                reply.xclient.message_type = _glfw.x11.XdndStatus;
                reply.xclient.format = 32;
                reply.xclient.data.l[0] = window->x11.handle;
                reply.xclient.data.l[2] = 0; // Specify an empty rectangle
                reply.xclient.data.l[3] = 0;

                if (_glfw.x11.xdnd.format)
                {
                    // Reply that we are ready to copy the dragged data
                    reply.xclient.data.l[1] = 1; // Accept with no rectangle
                    if (_glfw.x11.xdnd.version >= 2)
                        reply.xclient.data.l[4] = _glfw.x11.XdndActionCopy;
                }

                XSendEvent(_glfw.x11.display, _glfw.x11.xdnd.source,
                           False, NoEventMask, &reply);
                XFlush(_glfw.x11.display);
            }

            return;
        }

        case SelectionNotify:
        {
            if (event->xselection.property == _glfw.x11.XdndSelection)
            {
                // The converted data from the drag operation has arrived
                char* data;
                const unsigned long result =
                    _glfwGetWindowPropertyX11(event->xselection.requestor,
                                              event->xselection.property,
                                              event->xselection.target,
                                              (unsigned char**) &data);

                if (result)
                {
                    int i, count;
                    char** paths = parseUriList(data, &count);

                    _glfwInputDrop(window, count, (const char**) paths);

                    for (i = 0;  i < count;  i++)
                        free(paths[i]);
                    free(paths);
                }

                if (data)
                    XFree(data);

                if (_glfw.x11.xdnd.version >= 2)
                {
                    XEvent reply;
                    memset(&reply, 0, sizeof(reply));

                    reply.type = ClientMessage;
                    reply.xclient.window = _glfw.x11.xdnd.source;
                    reply.xclient.message_type = _glfw.x11.XdndFinished;
                    reply.xclient.format = 32;
                    reply.xclient.data.l[0] = window->x11.handle;
                    reply.xclient.data.l[1] = result;
                    reply.xclient.data.l[2] = _glfw.x11.XdndActionCopy;

                    XSendEvent(_glfw.x11.display, _glfw.x11.xdnd.source,
                               False, NoEventMask, &reply);
                    XFlush(_glfw.x11.display);
                }
            }

            return;
        }

        case FocusIn:
        {
            if (window->cursorMode == GLFW_CURSOR_DISABLED)
                disableCursor(window);

            if (event->xfocus.mode == NotifyGrab ||
                event->xfocus.mode == NotifyUngrab)
            {
                // Ignore focus events from popup indicator windows, window menu
                // key chords and window dragging
                return;
            }

            if (window->x11.ic)
                XSetICFocus(window->x11.ic);

            _glfwInputWindowFocus(window, GLFW_TRUE);
            return;
        }

        case FocusOut:
        {
            if (window->cursorMode == GLFW_CURSOR_DISABLED)
                enableCursor(window);

            if (event->xfocus.mode == NotifyGrab ||
                event->xfocus.mode == NotifyUngrab)
            {
                // Ignore focus events from popup indicator windows, window menu
                // key chords and window dragging
                return;
            }

            if (window->x11.ic)
                XUnsetICFocus(window->x11.ic);

            if (window->monitor && window->autoIconify)
                _glfwPlatformIconifyWindow(window);

            _glfwInputWindowFocus(window, GLFW_FALSE);
            return;
        }

        case Expose:
        {
            _glfwInputWindowDamage(window);
            return;
        }

        case PropertyNotify:
        {
            if (event->xproperty.state != PropertyNewValue)
                return;

            if (event->xproperty.atom == _glfw.x11.WM_STATE)
            {
                const int state = getWindowState(window);
                if (state != IconicState && state != NormalState)
                    return;

                const GLFWbool iconified = (state == IconicState);
                if (window->x11.iconified != iconified)
                {
                    if (window->monitor)
                    {
                        if (iconified)
                            releaseMonitor(window);
                        else
                            acquireMonitor(window);
                    }

                    window->x11.iconified = iconified;
                    _glfwInputWindowIconify(window, iconified);
                }
            }
            else if (event->xproperty.atom == _glfw.x11.NET_WM_STATE)
            {
                const GLFWbool maximized = _glfwPlatformWindowMaximized(window);
                if (window->x11.maximized != maximized)
                {
                    window->x11.maximized = maximized;
                    _glfwInputWindowMaximize(window, maximized);
                }
            }

            return;
        }

        case DestroyNotify:
            return;
    }
}


//////////////////////////////////////////////////////////////////////////
//////                       GLFW internal API                      //////
//////////////////////////////////////////////////////////////////////////

// Retrieve a single window property of the specified type
// Inspired by fghGetWindowProperty from freeglut
//
unsigned long _glfwGetWindowPropertyX11(Window window,
                                        Atom property,
                                        Atom type,
                                        unsigned char** value)
{
    Atom actualType;
    int actualFormat;
    unsigned long itemCount, bytesAfter;

    XGetWindowProperty(_glfw.x11.display,
                       window,
                       property,
                       0,
                       LONG_MAX,
                       False,
                       type,
                       &actualType,
                       &actualFormat,
                       &itemCount,
                       &bytesAfter,
                       value);

    return itemCount;
}

GLFWbool _glfwIsVisualTransparentX11(Visual* visual)
{
    if (!_glfw.x11.xrender.available)
        return GLFW_FALSE;

    XRenderPictFormat* pf = XRenderFindVisualFormat(_glfw.x11.display, visual);
    return pf && pf->direct.alphaMask;
}

// Push contents of our selection to clipboard manager
//
void _glfwPushSelectionToManagerX11(void)
{
    XConvertSelection(_glfw.x11.display,
                      _glfw.x11.CLIPBOARD_MANAGER,
                      _glfw.x11.SAVE_TARGETS,
                      None,
                      _glfw.x11.helperWindowHandle,
                      CurrentTime);

    for (;;)
    {
        XEvent event;

        while (XCheckIfEvent(_glfw.x11.display, &event, isSelectionEvent, NULL))
        {
            switch (event.type)
            {
                case SelectionRequest:
                    handleSelectionRequest(&event);
                    break;

                case SelectionClear:
                    handleSelectionClear(&event);
                    break;

                case SelectionNotify:
                {
                    if (event.xselection.target == _glfw.x11.SAVE_TARGETS)
                    {
                        // This means one of two things; either the selection
                        // was not owned, which means there is no clipboard
                        // manager, or the transfer to the clipboard manager has
                        // completed
                        // In either case, it means we are done here
                        return;
                    }

                    break;
                }
            }
        }

        waitForEvent(NULL);
    }
}


//////////////////////////////////////////////////////////////////////////
//////                       GLFW platform API                      //////
//////////////////////////////////////////////////////////////////////////

int _glfwPlatformCreateWindow(_GLFWwindow* window,
                              const _GLFWwndconfig* wndconfig,
                              const _GLFWctxconfig* ctxconfig,
                              const _GLFWfbconfig* fbconfig)
{
    Visual* visual;
    int depth;

    if (ctxconfig->client != GLFW_NO_API)
    {
        if (ctxconfig->source == GLFW_NATIVE_CONTEXT_API)
        {
            if (!_glfwInitGLX())
                return GLFW_FALSE;
            if (!_glfwChooseVisualGLX(wndconfig, ctxconfig, fbconfig, &visual, &depth))
                return GLFW_FALSE;
        }
        else if (ctxconfig->source == GLFW_EGL_CONTEXT_API)
        {
            if (!_glfwInitEGL())
                return GLFW_FALSE;
            if (!_glfwChooseVisualEGL(wndconfig, ctxconfig, fbconfig, &visual, &depth))
                return GLFW_FALSE;
        }
        else if (ctxconfig->source == GLFW_OSMESA_CONTEXT_API)
        {
            if (!_glfwInitOSMesa())
                return GLFW_FALSE;
        }
    }

    if (ctxconfig->client == GLFW_NO_API ||
        ctxconfig->source == GLFW_OSMESA_CONTEXT_API)
    {
        visual = DefaultVisual(_glfw.x11.display, _glfw.x11.screen);
        depth = DefaultDepth(_glfw.x11.display, _glfw.x11.screen);
    }

    if (!createNativeWindow(window, wndconfig, visual, depth))
        return GLFW_FALSE;

    if (ctxconfig->client != GLFW_NO_API)
    {
        if (ctxconfig->source == GLFW_NATIVE_CONTEXT_API)
        {
            if (!_glfwCreateContextGLX(window, ctxconfig, fbconfig))
                return GLFW_FALSE;
        }
        else if (ctxconfig->source == GLFW_EGL_CONTEXT_API)
        {
            if (!_glfwCreateContextEGL(window, ctxconfig, fbconfig))
                return GLFW_FALSE;
        }
        else if (ctxconfig->source == GLFW_OSMESA_CONTEXT_API)
        {
            if (!_glfwCreateContextOSMesa(window, ctxconfig, fbconfig))
                return GLFW_FALSE;
        }
    }

    if (window->monitor)
    {
        _glfwPlatformShowWindow(window);
        updateWindowMode(window);
        acquireMonitor(window);
    }

    XFlush(_glfw.x11.display);
    return GLFW_TRUE;
}

void _glfwPlatformDestroyWindow(_GLFWwindow* window)
{
    if (_glfw.x11.disabledCursorWindow == window)
        _glfw.x11.disabledCursorWindow = NULL;

    if (window->monitor)
        releaseMonitor(window);

    if (window->x11.ic)
    {
        XDestroyIC(window->x11.ic);
        window->x11.ic = NULL;
    }

    if (window->context.destroy)
        window->context.destroy(window);

    if (window->x11.handle)
    {
        XDeleteContext(_glfw.x11.display, window->x11.handle, _glfw.x11.context);
        XUnmapWindow(_glfw.x11.display, window->x11.handle);
        XDestroyWindow(_glfw.x11.display, window->x11.handle);
        window->x11.handle = (Window) 0;
    }

    if (window->x11.colormap)
    {
        XFreeColormap(_glfw.x11.display, window->x11.colormap);
        window->x11.colormap = (Colormap) 0;
    }

    XFlush(_glfw.x11.display);
}

void _glfwPlatformSetWindowTitle(_GLFWwindow* window, const char* title)
{
#if defined(X_HAVE_UTF8_STRING)
    Xutf8SetWMProperties(_glfw.x11.display,
                         window->x11.handle,
                         title, title,
                         NULL, 0,
                         NULL, NULL, NULL);
#else
    // This may be a slightly better fallback than using XStoreName and
    // XSetIconName, which always store their arguments using STRING
    XmbSetWMProperties(_glfw.x11.display,
                       window->x11.handle,
                       title, title,
                       NULL, 0,
                       NULL, NULL, NULL);
#endif

    XChangeProperty(_glfw.x11.display,  window->x11.handle,
                    _glfw.x11.NET_WM_NAME, _glfw.x11.UTF8_STRING, 8,
                    PropModeReplace,
                    (unsigned char*) title, strlen(title));

    XChangeProperty(_glfw.x11.display,  window->x11.handle,
                    _glfw.x11.NET_WM_ICON_NAME, _glfw.x11.UTF8_STRING, 8,
                    PropModeReplace,
                    (unsigned char*) title, strlen(title));

    XFlush(_glfw.x11.display);
}

void _glfwPlatformSetWindowIcon(_GLFWwindow* window,
                                int count, const GLFWimage* images)
{
    if (count)
    {
        int i, j, longCount = 0;

        for (i = 0;  i < count;  i++)
            longCount += 2 + images[i].width * images[i].height;

        long* icon = calloc(longCount, sizeof(long));
        long* target = icon;

        for (i = 0;  i < count;  i++)
        {
            *target++ = images[i].width;
            *target++ = images[i].height;

            for (j = 0;  j < images[i].width * images[i].height;  j++)
            {
                *target++ = (images[i].pixels[j * 4 + 0] << 16) |
                            (images[i].pixels[j * 4 + 1] <<  8) |
                            (images[i].pixels[j * 4 + 2] <<  0) |
                            (images[i].pixels[j * 4 + 3] << 24);
            }
        }

        XChangeProperty(_glfw.x11.display, window->x11.handle,
                        _glfw.x11.NET_WM_ICON,
                        XA_CARDINAL, 32,
                        PropModeReplace,
                        (unsigned char*) icon,
                        longCount);

        free(icon);
    }
    else
    {
        XDeleteProperty(_glfw.x11.display, window->x11.handle,
                        _glfw.x11.NET_WM_ICON);
    }

    XFlush(_glfw.x11.display);
}

void _glfwPlatformGetWindowPos(_GLFWwindow* window, int* xpos, int* ypos)
{
    Window dummy;
    int x, y;

    XTranslateCoordinates(_glfw.x11.display, window->x11.handle, _glfw.x11.root,
                          0, 0, &x, &y, &dummy);

    if (xpos)
        *xpos = x;
    if (ypos)
        *ypos = y;
}

void _glfwPlatformSetWindowPos(_GLFWwindow* window, int xpos, int ypos)
{
    // HACK: Explicitly setting PPosition to any value causes some WMs, notably
    //       Compiz and Metacity, to honor the position of unmapped windows
    if (!_glfwPlatformWindowVisible(window))
    {
        long supplied;
        XSizeHints* hints = XAllocSizeHints();

        if (XGetWMNormalHints(_glfw.x11.display, window->x11.handle, hints, &supplied))
        {
            hints->flags |= PPosition;
            hints->x = hints->y = 0;

            XSetWMNormalHints(_glfw.x11.display, window->x11.handle, hints);
        }

        XFree(hints);
    }

    XMoveWindow(_glfw.x11.display, window->x11.handle, xpos, ypos);
    XFlush(_glfw.x11.display);
}

void _glfwPlatformGetWindowSize(_GLFWwindow* window, int* width, int* height)
{
    XWindowAttributes attribs;
    XGetWindowAttributes(_glfw.x11.display, window->x11.handle, &attribs);

    if (width)
        *width = attribs.width;
    if (height)
        *height = attribs.height;
}

void _glfwPlatformSetWindowSize(_GLFWwindow* window, int width, int height)
{
    if (window->monitor)
    {
        if (window->monitor->window == window)
            acquireMonitor(window);
    }
    else
    {
        if (!window->resizable)
            updateNormalHints(window, width, height);

        XResizeWindow(_glfw.x11.display, window->x11.handle, width, height);
    }

    XFlush(_glfw.x11.display);
}

void _glfwPlatformSetWindowSizeLimits(_GLFWwindow* window,
                                      int minwidth, int minheight,
                                      int maxwidth, int maxheight)
{
    int width, height;
    _glfwPlatformGetWindowSize(window, &width, &height);
    updateNormalHints(window, width, height);
    XFlush(_glfw.x11.display);
}

void _glfwPlatformSetWindowAspectRatio(_GLFWwindow* window, int numer, int denom)
{
    int width, height;
    _glfwPlatformGetWindowSize(window, &width, &height);
    updateNormalHints(window, width, height);
    XFlush(_glfw.x11.display);
}

void _glfwPlatformGetFramebufferSize(_GLFWwindow* window, int* width, int* height)
{
    _glfwPlatformGetWindowSize(window, width, height);
}

void _glfwPlatformGetWindowFrameSize(_GLFWwindow* window,
                                     int* left, int* top,
                                     int* right, int* bottom)
{
    long* extents = NULL;

    if (window->monitor || !window->decorated)
        return;

    if (_glfw.x11.NET_FRAME_EXTENTS == None)
        return;

    if (!_glfwPlatformWindowVisible(window) &&
        _glfw.x11.NET_REQUEST_FRAME_EXTENTS)
    {
        XEvent event;
        double timeout = 0.5;

        // Ensure _NET_FRAME_EXTENTS is set, allowing glfwGetWindowFrameSize to
        // function before the window is mapped
        sendEventToWM(window, _glfw.x11.NET_REQUEST_FRAME_EXTENTS,
                      0, 0, 0, 0, 0);

        // HACK: Use a timeout because earlier versions of some window managers
        //       (at least Unity, Fluxbox and Xfwm) failed to send the reply
        //       They have been fixed but broken versions are still in the wild
        //       If you are affected by this and your window manager is NOT
        //       listed above, PLEASE report it to their and our issue trackers
        while (!XCheckIfEvent(_glfw.x11.display,
                              &event,
                              isFrameExtentsEvent,
                              (XPointer) window))
        {
            if (!waitForEvent(&timeout))
            {
                _glfwInputError(GLFW_PLATFORM_ERROR,
                                "X11: The window manager has a broken _NET_REQUEST_FRAME_EXTENTS implementation; please report this issue");
                return;
            }
        }
    }

    if (_glfwGetWindowPropertyX11(window->x11.handle,
                                  _glfw.x11.NET_FRAME_EXTENTS,
                                  XA_CARDINAL,
                                  (unsigned char**) &extents) == 4)
    {
        if (left)
            *left = extents[0];
        if (top)
            *top = extents[2];
        if (right)
            *right = extents[1];
        if (bottom)
            *bottom = extents[3];
    }

    if (extents)
        XFree(extents);
}

void _glfwPlatformGetWindowContentScale(_GLFWwindow* window,
                                        float* xscale, float* yscale)
{
    if (xscale)
        *xscale = _glfw.x11.contentScaleX;
    if (yscale)
        *yscale = _glfw.x11.contentScaleY;
}

void _glfwPlatformIconifyWindow(_GLFWwindow* window)
{
    if (window->x11.overrideRedirect)
    {
        // Override-redirect windows cannot be iconified or restored, as those
        // tasks are performed by the window manager
        _glfwInputError(GLFW_PLATFORM_ERROR,
                        "X11: Iconification of full screen windows requires a WM that supports EWMH full screen");
        return;
    }

    XIconifyWindow(_glfw.x11.display, window->x11.handle, _glfw.x11.screen);
    XFlush(_glfw.x11.display);
}

void _glfwPlatformRestoreWindow(_GLFWwindow* window)
{
    if (window->x11.overrideRedirect)
    {
        // Override-redirect windows cannot be iconified or restored, as those
        // tasks are performed by the window manager
        _glfwInputError(GLFW_PLATFORM_ERROR,
                        "X11: Iconification of full screen windows requires a WM that supports EWMH full screen");
        return;
    }

    if (_glfwPlatformWindowIconified(window))
    {
        XMapWindow(_glfw.x11.display, window->x11.handle);
        waitForVisibilityNotify(window);
    }
    else if (_glfwPlatformWindowVisible(window))
    {
        if (_glfw.x11.NET_WM_STATE &&
            _glfw.x11.NET_WM_STATE_MAXIMIZED_VERT &&
            _glfw.x11.NET_WM_STATE_MAXIMIZED_HORZ)
        {
            sendEventToWM(window,
                          _glfw.x11.NET_WM_STATE,
                          _NET_WM_STATE_REMOVE,
                          _glfw.x11.NET_WM_STATE_MAXIMIZED_VERT,
                          _glfw.x11.NET_WM_STATE_MAXIMIZED_HORZ,
                          1, 0);
        }
    }

    XFlush(_glfw.x11.display);
}

void _glfwPlatformMaximizeWindow(_GLFWwindow* window)
{
    if (_glfw.x11.NET_WM_STATE &&
        _glfw.x11.NET_WM_STATE_MAXIMIZED_VERT &&
        _glfw.x11.NET_WM_STATE_MAXIMIZED_HORZ)
    {
        sendEventToWM(window,
                      _glfw.x11.NET_WM_STATE,
                      _NET_WM_STATE_ADD,
                      _glfw.x11.NET_WM_STATE_MAXIMIZED_VERT,
                      _glfw.x11.NET_WM_STATE_MAXIMIZED_HORZ,
                      1, 0);
        XFlush(_glfw.x11.display);
    }
}

void _glfwPlatformShowWindow(_GLFWwindow* window)
{
    if (_glfwPlatformWindowVisible(window))
        return;

    XMapWindow(_glfw.x11.display, window->x11.handle);
    waitForVisibilityNotify(window);
}

void _glfwPlatformHideWindow(_GLFWwindow* window)
{
    XUnmapWindow(_glfw.x11.display, window->x11.handle);
    XFlush(_glfw.x11.display);
}

void _glfwPlatformRequestWindowAttention(_GLFWwindow* window)
{
    sendEventToWM(window,
                  _glfw.x11.NET_WM_STATE,
                  _NET_WM_STATE_ADD,
                  _glfw.x11.NET_WM_STATE_DEMANDS_ATTENTION,
                  0, 1, 0);
}

void _glfwPlatformFocusWindow(_GLFWwindow* window)
{
    if (_glfw.x11.NET_ACTIVE_WINDOW)
        sendEventToWM(window, _glfw.x11.NET_ACTIVE_WINDOW, 1, 0, 0, 0, 0);
    else
    {
        XRaiseWindow(_glfw.x11.display, window->x11.handle);
        XSetInputFocus(_glfw.x11.display, window->x11.handle,
                       RevertToParent, CurrentTime);
    }

    XFlush(_glfw.x11.display);
}

void _glfwPlatformSetWindowMonitor(_GLFWwindow* window,
                                   _GLFWmonitor* monitor,
                                   int xpos, int ypos,
                                   int width, int height,
                                   int refreshRate)
{
    if (window->monitor == monitor)
    {
        if (monitor)
        {
            if (monitor->window == window)
                acquireMonitor(window);
        }
        else
        {
            XMoveResizeWindow(_glfw.x11.display, window->x11.handle,
                              xpos, ypos, width, height);
        }

        return;
    }

    if (window->monitor)
        releaseMonitor(window);

    _glfwInputWindowMonitor(window, monitor);
    updateNormalHints(window, width, height);
    updateWindowMode(window);

    if (window->monitor)
    {
        XMapRaised(_glfw.x11.display, window->x11.handle);
        if (waitForVisibilityNotify(window))
            acquireMonitor(window);
    }
    else
    {
        XMoveResizeWindow(_glfw.x11.display, window->x11.handle,
                          xpos, ypos, width, height);
    }

    XFlush(_glfw.x11.display);
}

int _glfwPlatformWindowFocused(_GLFWwindow* window)
{
    Window focused;
    int state;

    XGetInputFocus(_glfw.x11.display, &focused, &state);
    return window->x11.handle == focused;
}

int _glfwPlatformWindowIconified(_GLFWwindow* window)
{
    return getWindowState(window) == IconicState;
}

int _glfwPlatformWindowVisible(_GLFWwindow* window)
{
    XWindowAttributes wa;
    XGetWindowAttributes(_glfw.x11.display, window->x11.handle, &wa);
    return wa.map_state == IsViewable;
}

int _glfwPlatformWindowMaximized(_GLFWwindow* window)
{
    Atom* states;
    unsigned long i;
    GLFWbool maximized = GLFW_FALSE;
    const unsigned long count =
        _glfwGetWindowPropertyX11(window->x11.handle,
                                  _glfw.x11.NET_WM_STATE,
                                  XA_ATOM,
                                  (unsigned char**) &states);

    for (i = 0;  i < count;  i++)
    {
        if (states[i] == _glfw.x11.NET_WM_STATE_MAXIMIZED_VERT ||
            states[i] == _glfw.x11.NET_WM_STATE_MAXIMIZED_HORZ)
        {
            maximized = GLFW_TRUE;
            break;
        }
    }

    if (states)
        XFree(states);

    return maximized;
}

int _glfwPlatformWindowHovered(_GLFWwindow* window)
{
    Window w = _glfw.x11.root;
    while (w)
    {
        Window root;
        int rootX, rootY, childX, childY;
        unsigned int mask;

        if (!XQueryPointer(_glfw.x11.display, w,
                           &root, &w, &rootX, &rootY, &childX, &childY, &mask))
        {
            return GLFW_FALSE;
        }

        if (w == window->x11.handle)
            return GLFW_TRUE;
    }

    return GLFW_FALSE;
}

int _glfwPlatformFramebufferTransparent(_GLFWwindow* window)
{
    if (!window->x11.transparent)
        return GLFW_FALSE;

    return XGetSelectionOwner(_glfw.x11.display, _glfw.x11.NET_WM_CM_Sx) != None;
}

void _glfwPlatformSetWindowResizable(_GLFWwindow* window, GLFWbool enabled)
{
    int width, height;
    _glfwPlatformGetWindowSize(window, &width, &height);
    updateNormalHints(window, width, height);
}

void _glfwPlatformSetWindowDecorated(_GLFWwindow* window, GLFWbool enabled)
{
    if (enabled)
    {
        XDeleteProperty(_glfw.x11.display,
                        window->x11.handle,
                        _glfw.x11.MOTIF_WM_HINTS);
    }
    else
    {
        struct
        {
            unsigned long flags;
            unsigned long functions;
            unsigned long decorations;
            long input_mode;
            unsigned long status;
        } hints;

        hints.flags = 2;       // Set decorations
        hints.decorations = 0; // No decorations

        XChangeProperty(_glfw.x11.display, window->x11.handle,
                        _glfw.x11.MOTIF_WM_HINTS,
                        _glfw.x11.MOTIF_WM_HINTS, 32,
                        PropModeReplace,
                        (unsigned char*) &hints,
                        sizeof(hints) / sizeof(long));
    }
}

void _glfwPlatformSetWindowFloating(_GLFWwindow* window, GLFWbool enabled)
{
    if (!_glfw.x11.NET_WM_STATE || !_glfw.x11.NET_WM_STATE_ABOVE)
        return;

    if (_glfwPlatformWindowVisible(window))
    {
        const Atom action = enabled ? _NET_WM_STATE_ADD : _NET_WM_STATE_REMOVE;
        sendEventToWM(window,
                      _glfw.x11.NET_WM_STATE,
                      action,
                      _glfw.x11.NET_WM_STATE_ABOVE,
                      0, 1, 0);
    }
    else
    {
        Atom* states;
        unsigned long i, count;

        count = _glfwGetWindowPropertyX11(window->x11.handle,
                                          _glfw.x11.NET_WM_STATE,
                                          XA_ATOM,
                                          (unsigned char**) &states);
        if (!states)
            return;

        if (enabled)
        {
            for (i = 0;  i < count;  i++)
            {
                if (states[i] == _glfw.x11.NET_WM_STATE_ABOVE)
                    break;
            }

            if (i == count)
            {
                XChangeProperty(_glfw.x11.display, window->x11.handle,
                                _glfw.x11.NET_WM_STATE, XA_ATOM, 32,
                                PropModeAppend,
                                (unsigned char*) &_glfw.x11.NET_WM_STATE_ABOVE,
                                1);
            }
        }
        else
        {
            for (i = 0;  i < count;  i++)
            {
                if (states[i] == _glfw.x11.NET_WM_STATE_ABOVE)
                {
                    states[i] = states[count - 1];
                    count--;
                }
            }

            XChangeProperty(_glfw.x11.display, window->x11.handle,
                            _glfw.x11.NET_WM_STATE, XA_ATOM, 32,
                            PropModeReplace, (unsigned char*) &states, count);
        }

        XFree(states);
    }

    XFlush(_glfw.x11.display);
}

float _glfwPlatformGetWindowOpacity(_GLFWwindow* window)
{
    float opacity = 1.f;

    if (XGetSelectionOwner(_glfw.x11.display, _glfw.x11.NET_WM_CM_Sx))
    {
        CARD32* value = NULL;

        if (_glfwGetWindowPropertyX11(window->x11.handle,
                                      _glfw.x11.NET_WM_WINDOW_OPACITY,
                                      XA_CARDINAL,
                                      (unsigned char**) &value))
        {
            opacity = (float) (*value / (double) 0xffffffffu);
        }

        if (value)
            XFree(value);
    }

    return opacity;
}

void _glfwPlatformSetWindowOpacity(_GLFWwindow* window, float opacity)
{
    const CARD32 value = (CARD32) (0xffffffffu * (double) opacity);
    XChangeProperty(_glfw.x11.display, window->x11.handle,
                    _glfw.x11.NET_WM_WINDOW_OPACITY, XA_CARDINAL, 32,
                    PropModeReplace, (unsigned char*) &value, 1);
}

void _glfwPlatformPollEvents(void)
{
    _GLFWwindow* window;

#if defined(__linux__)
    _glfwDetectJoystickConnectionLinux();
#endif
    XPending(_glfw.x11.display);

    while (XQLength(_glfw.x11.display))
    {
        XEvent event;
        XNextEvent(_glfw.x11.display, &event);
        processEvent(&event);
    }

    window = _glfw.x11.disabledCursorWindow;
    if (window)
    {
        int width, height;
        _glfwPlatformGetWindowSize(window, &width, &height);

        // NOTE: Re-center the cursor only if it has moved since the last call,
        //       to avoid breaking glfwWaitEvents with MotionNotify
        if (window->x11.lastCursorPosX != width / 2 ||
            window->x11.lastCursorPosY != height / 2)
        {
            _glfwPlatformSetCursorPos(window, width / 2, height / 2);
        }
    }

    XFlush(_glfw.x11.display);
}

void _glfwPlatformWaitEvents(void)
{
    while (!XPending(_glfw.x11.display))
        waitForEvent(NULL);

    _glfwPlatformPollEvents();
}

void _glfwPlatformWaitEventsTimeout(double timeout)
{
    while (!XPending(_glfw.x11.display))
    {
        if (!waitForEvent(&timeout))
            break;
    }

    _glfwPlatformPollEvents();
}

void _glfwPlatformPostEmptyEvent(void)
{
    XEvent event;

    memset(&event, 0, sizeof(event));
    event.type = ClientMessage;
    event.xclient.window = _glfw.x11.helperWindowHandle;
    event.xclient.format = 32; // Data is 32-bit longs
    event.xclient.message_type = _glfw.x11.NULL_;

    XSendEvent(_glfw.x11.display, _glfw.x11.helperWindowHandle, False, 0, &event);
    XFlush(_glfw.x11.display);
}

void _glfwPlatformGetCursorPos(_GLFWwindow* window, double* xpos, double* ypos)
{
    Window root, child;
    int rootX, rootY, childX, childY;
    unsigned int mask;

    XQueryPointer(_glfw.x11.display, window->x11.handle,
                  &root, &child,
                  &rootX, &rootY, &childX, &childY,
                  &mask);

    if (xpos)
        *xpos = childX;
    if (ypos)
        *ypos = childY;
}

void _glfwPlatformSetCursorPos(_GLFWwindow* window, double x, double y)
{
    // Store the new position so it can be recognized later
    window->x11.warpCursorPosX = (int) x;
    window->x11.warpCursorPosY = (int) y;

    XWarpPointer(_glfw.x11.display, None, window->x11.handle,
                 0,0,0,0, (int) x, (int) y);
    XFlush(_glfw.x11.display);
}

void _glfwPlatformSetCursorMode(_GLFWwindow* window, int mode)
{
    if (mode == GLFW_CURSOR_DISABLED)
    {
        if (_glfwPlatformWindowFocused(window))
            disableCursor(window);
    }
    else if (_glfw.x11.disabledCursorWindow == window)
        enableCursor(window);
    else
        updateCursorImage(window);

    XFlush(_glfw.x11.display);
}

const char* _glfwPlatformGetScancodeName(int scancode)
{
    if (!_glfw.x11.xkb.available)
        return NULL;

    const KeySym keysym = XkbKeycodeToKeysym(_glfw.x11.display, scancode, 0, 0);
    if (keysym == NoSymbol)
        return NULL;

    const long ch = _glfwKeySym2Unicode(keysym);
    if (ch == -1)
        return NULL;

    const size_t count = encodeUTF8(_glfw.x11.keyName, (unsigned int) ch);
    if (count == 0)
        return NULL;

    _glfw.x11.keyName[count] = '\0';
    return _glfw.x11.keyName;
}

int _glfwPlatformGetKeyScancode(int key)
{
    return _glfw.x11.scancodes[key];
}

int _glfwPlatformCreateCursor(_GLFWcursor* cursor,
                              const GLFWimage* image,
                              int xhot, int yhot)
{
    cursor->x11.handle = _glfwCreateCursorX11(image, xhot, yhot);
    if (!cursor->x11.handle)
        return GLFW_FALSE;

    return GLFW_TRUE;
}

int _glfwPlatformCreateStandardCursor(_GLFWcursor* cursor, int shape)
{
    cursor->x11.handle = XCreateFontCursor(_glfw.x11.display,
                                           translateCursorShape(shape));
    if (!cursor->x11.handle)
    {
        _glfwInputError(GLFW_PLATFORM_ERROR,
                        "X11: Failed to create standard cursor");
        return GLFW_FALSE;
    }

    return GLFW_TRUE;
}

void _glfwPlatformDestroyCursor(_GLFWcursor* cursor)
{
    if (cursor->x11.handle)
        XFreeCursor(_glfw.x11.display, cursor->x11.handle);
}

void _glfwPlatformSetCursor(_GLFWwindow* window, _GLFWcursor* cursor)
{
    if (window->cursorMode == GLFW_CURSOR_NORMAL)
    {
        updateCursorImage(window);
        XFlush(_glfw.x11.display);
    }
}

void _glfwPlatformSetClipboardString(const char* string)
{
    free(_glfw.x11.clipboardString);
    _glfw.x11.clipboardString = _glfw_strdup(string);

    XSetSelectionOwner(_glfw.x11.display,
                       _glfw.x11.CLIPBOARD,
                       _glfw.x11.helperWindowHandle,
                       CurrentTime);

    if (XGetSelectionOwner(_glfw.x11.display, _glfw.x11.CLIPBOARD) !=
        _glfw.x11.helperWindowHandle)
    {
        _glfwInputError(GLFW_PLATFORM_ERROR,
                        "X11: Failed to become owner of clipboard selection");
    }
}

const char* _glfwPlatformGetClipboardString(void)
{
    return getSelectionString(_glfw.x11.CLIPBOARD);
}

void _glfwPlatformGetRequiredInstanceExtensions(char** extensions)
{
    if (!_glfw.vk.KHR_surface)
        return;

    if (!_glfw.vk.KHR_xcb_surface || !_glfw.x11.x11xcb.handle)
    {
        if (!_glfw.vk.KHR_xlib_surface)
            return;
    }

    extensions[0] = "VK_KHR_surface";

    // NOTE: VK_KHR_xcb_surface is preferred due to some early ICDs exposing but
    //       not correctly implementing VK_KHR_xlib_surface
    if (_glfw.vk.KHR_xcb_surface && _glfw.x11.x11xcb.handle)
        extensions[1] = "VK_KHR_xcb_surface";
    else
        extensions[1] = "VK_KHR_xlib_surface";
}

int _glfwPlatformGetPhysicalDevicePresentationSupport(VkInstance instance,
                                                      VkPhysicalDevice device,
                                                      uint32_t queuefamily)
{
    VisualID visualID = XVisualIDFromVisual(DefaultVisual(_glfw.x11.display,
                                                          _glfw.x11.screen));

    if (_glfw.vk.KHR_xcb_surface && _glfw.x11.x11xcb.handle)
    {
        PFN_vkGetPhysicalDeviceXcbPresentationSupportKHR
            vkGetPhysicalDeviceXcbPresentationSupportKHR =
            (PFN_vkGetPhysicalDeviceXcbPresentationSupportKHR)
            vkGetInstanceProcAddr(instance, "vkGetPhysicalDeviceXcbPresentationSupportKHR");
        if (!vkGetPhysicalDeviceXcbPresentationSupportKHR)
        {
            _glfwInputError(GLFW_API_UNAVAILABLE,
                            "X11: Vulkan instance missing VK_KHR_xcb_surface extension");
            return GLFW_FALSE;
        }

        xcb_connection_t* connection = XGetXCBConnection(_glfw.x11.display);
        if (!connection)
        {
            _glfwInputError(GLFW_PLATFORM_ERROR,
                            "X11: Failed to retrieve XCB connection");
            return GLFW_FALSE;
        }

        return vkGetPhysicalDeviceXcbPresentationSupportKHR(device,
                                                            queuefamily,
                                                            connection,
                                                            visualID);
    }
    else
    {
        PFN_vkGetPhysicalDeviceXlibPresentationSupportKHR
            vkGetPhysicalDeviceXlibPresentationSupportKHR =
            (PFN_vkGetPhysicalDeviceXlibPresentationSupportKHR)
            vkGetInstanceProcAddr(instance, "vkGetPhysicalDeviceXlibPresentationSupportKHR");
        if (!vkGetPhysicalDeviceXlibPresentationSupportKHR)
        {
            _glfwInputError(GLFW_API_UNAVAILABLE,
                            "X11: Vulkan instance missing VK_KHR_xlib_surface extension");
            return GLFW_FALSE;
        }

        return vkGetPhysicalDeviceXlibPresentationSupportKHR(device,
                                                             queuefamily,
                                                             _glfw.x11.display,
                                                             visualID);
    }
}

VkResult _glfwPlatformCreateWindowSurface(VkInstance instance,
                                          _GLFWwindow* window,
                                          const VkAllocationCallbacks* allocator,
                                          VkSurfaceKHR* surface)
{
    if (_glfw.vk.KHR_xcb_surface && _glfw.x11.x11xcb.handle)
    {
        VkResult err;
        VkXcbSurfaceCreateInfoKHR sci;
        PFN_vkCreateXcbSurfaceKHR vkCreateXcbSurfaceKHR;

        xcb_connection_t* connection = XGetXCBConnection(_glfw.x11.display);
        if (!connection)
        {
            _glfwInputError(GLFW_PLATFORM_ERROR,
                            "X11: Failed to retrieve XCB connection");
            return VK_ERROR_EXTENSION_NOT_PRESENT;
        }

        vkCreateXcbSurfaceKHR = (PFN_vkCreateXcbSurfaceKHR)
            vkGetInstanceProcAddr(instance, "vkCreateXcbSurfaceKHR");
        if (!vkCreateXcbSurfaceKHR)
        {
            _glfwInputError(GLFW_API_UNAVAILABLE,
                            "X11: Vulkan instance missing VK_KHR_xcb_surface extension");
            return VK_ERROR_EXTENSION_NOT_PRESENT;
        }

        memset(&sci, 0, sizeof(sci));
        sci.sType = VK_STRUCTURE_TYPE_XCB_SURFACE_CREATE_INFO_KHR;
        sci.connection = connection;
        sci.window = window->x11.handle;

        err = vkCreateXcbSurfaceKHR(instance, &sci, allocator, surface);
        if (err)
        {
            _glfwInputError(GLFW_PLATFORM_ERROR,
                            "X11: Failed to create Vulkan XCB surface: %s",
                            _glfwGetVulkanResultString(err));
        }

        return err;
    }
    else
    {
        VkResult err;
        VkXlibSurfaceCreateInfoKHR sci;
        PFN_vkCreateXlibSurfaceKHR vkCreateXlibSurfaceKHR;

        vkCreateXlibSurfaceKHR = (PFN_vkCreateXlibSurfaceKHR)
            vkGetInstanceProcAddr(instance, "vkCreateXlibSurfaceKHR");
        if (!vkCreateXlibSurfaceKHR)
        {
            _glfwInputError(GLFW_API_UNAVAILABLE,
                            "X11: Vulkan instance missing VK_KHR_xlib_surface extension");
            return VK_ERROR_EXTENSION_NOT_PRESENT;
        }

        memset(&sci, 0, sizeof(sci));
        sci.sType = VK_STRUCTURE_TYPE_XLIB_SURFACE_CREATE_INFO_KHR;
        sci.dpy = _glfw.x11.display;
        sci.window = window->x11.handle;

        err = vkCreateXlibSurfaceKHR(instance, &sci, allocator, surface);
        if (err)
        {
            _glfwInputError(GLFW_PLATFORM_ERROR,
                            "X11: Failed to create Vulkan X11 surface: %s",
                            _glfwGetVulkanResultString(err));
        }

        return err;
    }
}


//////////////////////////////////////////////////////////////////////////
//////                        GLFW native API                       //////
//////////////////////////////////////////////////////////////////////////

GLFWAPI Display* glfwGetX11Display(void)
{
    _GLFW_REQUIRE_INIT_OR_RETURN(NULL);
    return _glfw.x11.display;
}

GLFWAPI Window glfwGetX11Window(GLFWwindow* handle)
{
    _GLFWwindow* window = (_GLFWwindow*) handle;
    _GLFW_REQUIRE_INIT_OR_RETURN(None);
    return window->x11.handle;
}

GLFWAPI void glfwSetX11SelectionString(const char* string)
{
    _GLFW_REQUIRE_INIT();

    free(_glfw.x11.primarySelectionString);
    _glfw.x11.primarySelectionString = _glfw_strdup(string);

    XSetSelectionOwner(_glfw.x11.display,
                       _glfw.x11.PRIMARY,
                       _glfw.x11.helperWindowHandle,
                       CurrentTime);

    if (XGetSelectionOwner(_glfw.x11.display, _glfw.x11.PRIMARY) !=
        _glfw.x11.helperWindowHandle)
    {
        _glfwInputError(GLFW_PLATFORM_ERROR,
                        "X11: Failed to become owner of primary selection");
    }
}

GLFWAPI const char* glfwGetX11SelectionString(void)
{
    _GLFW_REQUIRE_INIT_OR_RETURN(NULL);
    return getSelectionString(_glfw.x11.PRIMARY);
}

=======
//========================================================================
// GLFW 3.3 X11 - www.glfw.org
//------------------------------------------------------------------------
// Copyright (c) 2002-2006 Marcus Geelnard
// Copyright (c) 2006-2019 Camilla Löwy <elmindreda@glfw.org>
//
// This software is provided 'as-is', without any express or implied
// warranty. In no event will the authors be held liable for any damages
// arising from the use of this software.
//
// Permission is granted to anyone to use this software for any purpose,
// including commercial applications, and to alter it and redistribute it
// freely, subject to the following restrictions:
//
// 1. The origin of this software must not be misrepresented; you must not
//    claim that you wrote the original software. If you use this software
//    in a product, an acknowledgment in the product documentation would
//    be appreciated but is not required.
//
// 2. Altered source versions must be plainly marked as such, and must not
//    be misrepresented as being the original software.
//
// 3. This notice may not be removed or altered from any source
//    distribution.
//
//========================================================================

#include "internal.h"

#include <X11/cursorfont.h>
#include <X11/Xmd.h>

#include <sys/select.h>

#include <string.h>
#include <stdio.h>
#include <stdlib.h>
#include <limits.h>
#include <errno.h>
#include <assert.h>

// Action for EWMH client messages
#define _NET_WM_STATE_REMOVE        0
#define _NET_WM_STATE_ADD           1
#define _NET_WM_STATE_TOGGLE        2

// Additional mouse button names for XButtonEvent
#define Button6            6
#define Button7            7

#define _GLFW_XDND_VERSION 5


// Wait for data to arrive using select
// This avoids blocking other threads via the per-display Xlib lock that also
// covers GLX functions
//
static GLFWbool waitForEvent(double* timeout)
{
    fd_set fds;
    const int fd = ConnectionNumber(_glfw.x11.display);
    int count = fd + 1;

#if defined(__linux__)
    if (_glfw.linjs.inotify > fd)
        count = _glfw.linjs.inotify + 1;
#endif
    for (;;)
    {
        FD_ZERO(&fds);
        FD_SET(fd, &fds);
#if defined(__linux__)
        if (_glfw.linjs.inotify > 0)
            FD_SET(_glfw.linjs.inotify, &fds);
#endif

        if (timeout)
        {
            const long seconds = (long) *timeout;
            const long microseconds = (long) ((*timeout - seconds) * 1e6);
            struct timeval tv = { seconds, microseconds };
            const uint64_t base = _glfwPlatformGetTimerValue();

            const int result = select(count, &fds, NULL, NULL, &tv);
            const int error = errno;

            *timeout -= (_glfwPlatformGetTimerValue() - base) /
                (double) _glfwPlatformGetTimerFrequency();

            if (result > 0)
                return GLFW_TRUE;
            if ((result == -1 && error == EINTR) || *timeout <= 0.0)
                return GLFW_FALSE;
        }
        else if (select(count, &fds, NULL, NULL, NULL) != -1 || errno != EINTR)
            return GLFW_TRUE;
    }
}

// Waits until a VisibilityNotify event arrives for the specified window or the
// timeout period elapses (ICCCM section 4.2.2)
//
static GLFWbool waitForVisibilityNotify(_GLFWwindow* window)
{
    XEvent dummy;
    double timeout = 0.1;

    while (!XCheckTypedWindowEvent(_glfw.x11.display,
                                   window->x11.handle,
                                   VisibilityNotify,
                                   &dummy))
    {
        if (!waitForEvent(&timeout))
            return GLFW_FALSE;
    }

    return GLFW_TRUE;
}

// Returns whether the window is iconified
//
static int getWindowState(_GLFWwindow* window)
{
    int result = WithdrawnState;
    struct {
        CARD32 state;
        Window icon;
    } *state = NULL;

    if (_glfwGetWindowPropertyX11(window->x11.handle,
                                  _glfw.x11.WM_STATE,
                                  _glfw.x11.WM_STATE,
                                  (unsigned char**) &state) >= 2)
    {
        result = state->state;
    }

    if (state)
        XFree(state);

    return result;
}

// Returns whether the event is a selection event
//
static Bool isSelectionEvent(Display* display, XEvent* event, XPointer pointer)
{
    if (event->xany.window != _glfw.x11.helperWindowHandle)
        return False;

    return event->type == SelectionRequest ||
           event->type == SelectionNotify ||
           event->type == SelectionClear;
}

// Returns whether it is a _NET_FRAME_EXTENTS event for the specified window
//
static Bool isFrameExtentsEvent(Display* display, XEvent* event, XPointer pointer)
{
    _GLFWwindow* window = (_GLFWwindow*) pointer;
    return event->type == PropertyNotify &&
           event->xproperty.state == PropertyNewValue &&
           event->xproperty.window == window->x11.handle &&
           event->xproperty.atom == _glfw.x11.NET_FRAME_EXTENTS;
}

// Returns whether it is a property event for the specified selection transfer
//
static Bool isSelPropNewValueNotify(Display* display, XEvent* event, XPointer pointer)
{
    XEvent* notification = (XEvent*) pointer;
    return event->type == PropertyNotify &&
           event->xproperty.state == PropertyNewValue &&
           event->xproperty.window == notification->xselection.requestor &&
           event->xproperty.atom == notification->xselection.property;
}

// Translates an X event modifier state mask
//
static int translateState(int state)
{
    int mods = 0;

    if (state & ShiftMask)
        mods |= GLFW_MOD_SHIFT;
    if (state & ControlMask)
        mods |= GLFW_MOD_CONTROL;
    if (state & Mod1Mask)
        mods |= GLFW_MOD_ALT;
    if (state & Mod4Mask)
        mods |= GLFW_MOD_SUPER;
    if (state & LockMask)
        mods |= GLFW_MOD_CAPS_LOCK;
    if (state & Mod2Mask)
        mods |= GLFW_MOD_NUM_LOCK;

    return mods;
}

// Translates an X11 key code to a GLFW key token
//
static int translateKey(int scancode)
{
    // Use the pre-filled LUT (see createKeyTables() in x11_init.c)
    if (scancode < 0 || scancode > 255)
        return GLFW_KEY_UNKNOWN;

    return _glfw.x11.keycodes[scancode];
}

// Sends an EWMH or ICCCM event to the window manager
//
static void sendEventToWM(_GLFWwindow* window, Atom type,
                          long a, long b, long c, long d, long e)
{
    XEvent event;
    memset(&event, 0, sizeof(event));

    event.type = ClientMessage;
    event.xclient.window = window->x11.handle;
    event.xclient.format = 32; // Data is 32-bit longs
    event.xclient.message_type = type;
    event.xclient.data.l[0] = a;
    event.xclient.data.l[1] = b;
    event.xclient.data.l[2] = c;
    event.xclient.data.l[3] = d;
    event.xclient.data.l[4] = e;

    XSendEvent(_glfw.x11.display, _glfw.x11.root,
               False,
               SubstructureNotifyMask | SubstructureRedirectMask,
               &event);
}

// Updates the normal hints according to the window settings
//
static void updateNormalHints(_GLFWwindow* window, int width, int height)
{
    XSizeHints* hints = XAllocSizeHints();

    if (!window->monitor)
    {
        if (window->resizable)
        {
            if (window->minwidth != GLFW_DONT_CARE &&
                window->minheight != GLFW_DONT_CARE)
            {
                hints->flags |= PMinSize;
                hints->min_width = window->minwidth;
                hints->min_height = window->minheight;
            }

            if (window->maxwidth != GLFW_DONT_CARE &&
                window->maxheight != GLFW_DONT_CARE)
            {
                hints->flags |= PMaxSize;
                hints->max_width = window->maxwidth;
                hints->max_height = window->maxheight;
            }

            if (window->numer != GLFW_DONT_CARE &&
                window->denom != GLFW_DONT_CARE)
            {
                hints->flags |= PAspect;
                hints->min_aspect.x = hints->max_aspect.x = window->numer;
                hints->min_aspect.y = hints->max_aspect.y = window->denom;
            }
        }
        else
        {
            hints->flags |= (PMinSize | PMaxSize);
            hints->min_width  = hints->max_width  = width;
            hints->min_height = hints->max_height = height;
        }
    }

    hints->flags |= PWinGravity;
    hints->win_gravity = StaticGravity;

    XSetWMNormalHints(_glfw.x11.display, window->x11.handle, hints);
    XFree(hints);
}

// Updates the full screen status of the window
//
static void updateWindowMode(_GLFWwindow* window)
{
    if (window->monitor)
    {
        if (_glfw.x11.xinerama.available &&
            _glfw.x11.NET_WM_FULLSCREEN_MONITORS)
        {
            sendEventToWM(window,
                          _glfw.x11.NET_WM_FULLSCREEN_MONITORS,
                          window->monitor->x11.index,
                          window->monitor->x11.index,
                          window->monitor->x11.index,
                          window->monitor->x11.index,
                          0);
        }

        if (_glfw.x11.NET_WM_STATE && _glfw.x11.NET_WM_STATE_FULLSCREEN)
        {
            sendEventToWM(window,
                          _glfw.x11.NET_WM_STATE,
                          _NET_WM_STATE_ADD,
                          _glfw.x11.NET_WM_STATE_FULLSCREEN,
                          0, 1, 0);
        }
        else
        {
            // This is the butcher's way of removing window decorations
            // Setting the override-redirect attribute on a window makes the
            // window manager ignore the window completely (ICCCM, section 4)
            // The good thing is that this makes undecorated full screen windows
            // easy to do; the bad thing is that we have to do everything
            // manually and some things (like iconify/restore) won't work at
            // all, as those are tasks usually performed by the window manager

            XSetWindowAttributes attributes;
            attributes.override_redirect = True;
            XChangeWindowAttributes(_glfw.x11.display,
                                    window->x11.handle,
                                    CWOverrideRedirect,
                                    &attributes);

            window->x11.overrideRedirect = GLFW_TRUE;
        }

        // Enable compositor bypass
        if (!window->x11.transparent)
        {
            const unsigned long value = 1;

            XChangeProperty(_glfw.x11.display,  window->x11.handle,
                            _glfw.x11.NET_WM_BYPASS_COMPOSITOR, XA_CARDINAL, 32,
                            PropModeReplace, (unsigned char*) &value, 1);
        }
    }
    else
    {
        if (_glfw.x11.xinerama.available &&
            _glfw.x11.NET_WM_FULLSCREEN_MONITORS)
        {
            XDeleteProperty(_glfw.x11.display, window->x11.handle,
                            _glfw.x11.NET_WM_FULLSCREEN_MONITORS);
        }

        if (_glfw.x11.NET_WM_STATE && _glfw.x11.NET_WM_STATE_FULLSCREEN)
        {
            sendEventToWM(window,
                          _glfw.x11.NET_WM_STATE,
                          _NET_WM_STATE_REMOVE,
                          _glfw.x11.NET_WM_STATE_FULLSCREEN,
                          0, 1, 0);
        }
        else
        {
            XSetWindowAttributes attributes;
            attributes.override_redirect = False;
            XChangeWindowAttributes(_glfw.x11.display,
                                    window->x11.handle,
                                    CWOverrideRedirect,
                                    &attributes);

            window->x11.overrideRedirect = GLFW_FALSE;
        }

        // Disable compositor bypass
        if (!window->x11.transparent)
        {
            XDeleteProperty(_glfw.x11.display, window->x11.handle,
                            _glfw.x11.NET_WM_BYPASS_COMPOSITOR);
        }
    }
}

// Splits and translates a text/uri-list into separate file paths
// NOTE: This function destroys the provided string
//
static char** parseUriList(char* text, int* count)
{
    const char* prefix = "file://";
    char** paths = NULL;
    char* line;

    *count = 0;

    while ((line = strtok(text, "\r\n")))
    {
        text = NULL;

        if (line[0] == '#')
            continue;

        if (strncmp(line, prefix, strlen(prefix)) == 0)
        {
            line += strlen(prefix);
            // TODO: Validate hostname
            while (*line != '/')
                line++;
        }

        (*count)++;

        char* path = calloc(strlen(line) + 1, 1);
        paths = realloc(paths, *count * sizeof(char*));
        paths[*count - 1] = path;

        while (*line)
        {
            if (line[0] == '%' && line[1] && line[2])
            {
                const char digits[3] = { line[1], line[2], '\0' };
                *path = strtol(digits, NULL, 16);
                line += 2;
            }
            else
                *path = *line;

            path++;
            line++;
        }
    }

    return paths;
}

// Encode a Unicode code point to a UTF-8 stream
// Based on cutef8 by Jeff Bezanson (Public Domain)
//
static size_t encodeUTF8(char* s, unsigned int ch)
{
    size_t count = 0;

    if (ch < 0x80)
        s[count++] = (char) ch;
    else if (ch < 0x800)
    {
        s[count++] = (ch >> 6) | 0xc0;
        s[count++] = (ch & 0x3f) | 0x80;
    }
    else if (ch < 0x10000)
    {
        s[count++] = (ch >> 12) | 0xe0;
        s[count++] = ((ch >> 6) & 0x3f) | 0x80;
        s[count++] = (ch & 0x3f) | 0x80;
    }
    else if (ch < 0x110000)
    {
        s[count++] = (ch >> 18) | 0xf0;
        s[count++] = ((ch >> 12) & 0x3f) | 0x80;
        s[count++] = ((ch >> 6) & 0x3f) | 0x80;
        s[count++] = (ch & 0x3f) | 0x80;
    }

    return count;
}

// Decode a Unicode code point from a UTF-8 stream
// Based on cutef8 by Jeff Bezanson (Public Domain)
//
#if defined(X_HAVE_UTF8_STRING)
static unsigned int decodeUTF8(const char** s)
{
    unsigned int ch = 0, count = 0;
    static const unsigned int offsets[] =
    {
        0x00000000u, 0x00003080u, 0x000e2080u,
        0x03c82080u, 0xfa082080u, 0x82082080u
    };

    do
    {
        ch = (ch << 6) + (unsigned char) **s;
        (*s)++;
        count++;
    } while ((**s & 0xc0) == 0x80);

    assert(count <= 6);
    return ch - offsets[count - 1];
}
#endif /*X_HAVE_UTF8_STRING*/

// Convert the specified Latin-1 string to UTF-8
//
static char* convertLatin1toUTF8(const char* source)
{
    size_t size = 1;
    const char* sp;

    for (sp = source;  *sp;  sp++)
        size += (*sp & 0x80) ? 2 : 1;

    char* target = calloc(size, 1);
    char* tp = target;

    for (sp = source;  *sp;  sp++)
        tp += encodeUTF8(tp, *sp);

    return target;
}

// Updates the cursor image according to its cursor mode
//
static void updateCursorImage(_GLFWwindow* window)
{
    if (window->cursorMode == GLFW_CURSOR_NORMAL)
    {
        if (window->cursor)
        {
            XDefineCursor(_glfw.x11.display, window->x11.handle,
                          window->cursor->x11.handle);
        }
        else
            XUndefineCursor(_glfw.x11.display, window->x11.handle);
    }
    else
    {
        XDefineCursor(_glfw.x11.display, window->x11.handle,
                      _glfw.x11.hiddenCursorHandle);
    }
}

// Enable XI2 raw mouse motion events
//
static void enableRawMouseMotion(_GLFWwindow* window)
{
    XIEventMask em;
    unsigned char mask[XIMaskLen(XI_RawMotion)] = { 0 };

    em.deviceid = XIAllMasterDevices;
    em.mask_len = sizeof(mask);
    em.mask = mask;
    XISetMask(mask, XI_RawMotion);

    XISelectEvents(_glfw.x11.display, _glfw.x11.root, &em, 1);
}

// Disable XI2 raw mouse motion events
//
static void disableRawMouseMotion(_GLFWwindow* window)
{
    XIEventMask em;
    unsigned char mask[] = { 0 };

    em.deviceid = XIAllMasterDevices;
    em.mask_len = sizeof(mask);
    em.mask = mask;

    XISelectEvents(_glfw.x11.display, _glfw.x11.root, &em, 1);
}

// Apply disabled cursor mode to a focused window
//
static void disableCursor(_GLFWwindow* window)
{
    if (window->rawMouseMotion)
        enableRawMouseMotion(window);

    _glfw.x11.disabledCursorWindow = window;
    _glfwPlatformGetCursorPos(window,
                              &_glfw.x11.restoreCursorPosX,
                              &_glfw.x11.restoreCursorPosY);
    updateCursorImage(window);
    _glfwCenterCursorInContentArea(window);
    XGrabPointer(_glfw.x11.display, window->x11.handle, True,
                 ButtonPressMask | ButtonReleaseMask | PointerMotionMask,
                 GrabModeAsync, GrabModeAsync,
                 window->x11.handle,
                 _glfw.x11.hiddenCursorHandle,
                 CurrentTime);
}

// Exit disabled cursor mode for the specified window
//
static void enableCursor(_GLFWwindow* window)
{
    if (window->rawMouseMotion)
        disableRawMouseMotion(window);

    _glfw.x11.disabledCursorWindow = NULL;
    XUngrabPointer(_glfw.x11.display, CurrentTime);
    _glfwPlatformSetCursorPos(window,
                              _glfw.x11.restoreCursorPosX,
                              _glfw.x11.restoreCursorPosY);
    updateCursorImage(window);
}

// Create the X11 window (and its colormap)
//
static GLFWbool createNativeWindow(_GLFWwindow* window,
                                   const _GLFWwndconfig* wndconfig,
                                   Visual* visual, int depth)
{
    int width = wndconfig->width;
    int height = wndconfig->height;

    if (wndconfig->scaleToMonitor)
    {
        width *= _glfw.x11.contentScaleX;
        height *= _glfw.x11.contentScaleY;
    }

    // Create a colormap based on the visual used by the current context
    window->x11.colormap = XCreateColormap(_glfw.x11.display,
                                           _glfw.x11.root,
                                           visual,
                                           AllocNone);

    window->x11.transparent = _glfwIsVisualTransparentX11(visual);

    // Create the actual window
    {
        XSetWindowAttributes wa;
        const unsigned long wamask = CWBorderPixel | CWColormap | CWEventMask;

        wa.colormap = window->x11.colormap;
        wa.border_pixel = 0;
        wa.event_mask = StructureNotifyMask | KeyPressMask | KeyReleaseMask |
                        PointerMotionMask | ButtonPressMask | ButtonReleaseMask |
                        ExposureMask | FocusChangeMask | VisibilityChangeMask |
                        EnterWindowMask | LeaveWindowMask | PropertyChangeMask;

        _glfwGrabErrorHandlerX11();

        window->x11.handle = XCreateWindow(_glfw.x11.display,
                                           _glfw.x11.root,
                                           0, 0,
                                           width, height,
                                           0,      // Border width
                                           depth,  // Color depth
                                           InputOutput,
                                           visual,
                                           wamask,
                                           &wa);

        _glfwReleaseErrorHandlerX11();

        if (!window->x11.handle)
        {
            _glfwInputErrorX11(GLFW_PLATFORM_ERROR,
                               "X11: Failed to create window");
            return GLFW_FALSE;
        }

        XSaveContext(_glfw.x11.display,
                     window->x11.handle,
                     _glfw.x11.context,
                     (XPointer) window);
    }

    if (!wndconfig->decorated)
        _glfwPlatformSetWindowDecorated(window, GLFW_FALSE);

    if (_glfw.x11.NET_WM_STATE && !window->monitor)
    {
        Atom states[3];
        int count = 0;

        if (wndconfig->floating)
        {
            if (_glfw.x11.NET_WM_STATE_ABOVE)
                states[count++] = _glfw.x11.NET_WM_STATE_ABOVE;
        }

        if (wndconfig->maximized)
        {
            if (_glfw.x11.NET_WM_STATE_MAXIMIZED_VERT &&
                _glfw.x11.NET_WM_STATE_MAXIMIZED_HORZ)
            {
                states[count++] = _glfw.x11.NET_WM_STATE_MAXIMIZED_VERT;
                states[count++] = _glfw.x11.NET_WM_STATE_MAXIMIZED_HORZ;
                window->x11.maximized = GLFW_TRUE;
            }
        }

        if (count)
        {
            XChangeProperty(_glfw.x11.display, window->x11.handle,
                            _glfw.x11.NET_WM_STATE, XA_ATOM, 32,
                            PropModeReplace, (unsigned char*) &states, count);
        }
    }

    // Declare the WM protocols supported by GLFW
    {
        Atom protocols[] =
        {
            _glfw.x11.WM_DELETE_WINDOW,
            _glfw.x11.NET_WM_PING
        };

        XSetWMProtocols(_glfw.x11.display, window->x11.handle,
                        protocols, sizeof(protocols) / sizeof(Atom));
    }

    // Declare our PID
    {
        const long pid = getpid();

        XChangeProperty(_glfw.x11.display,  window->x11.handle,
                        _glfw.x11.NET_WM_PID, XA_CARDINAL, 32,
                        PropModeReplace,
                        (unsigned char*) &pid, 1);
    }

    if (_glfw.x11.NET_WM_WINDOW_TYPE && _glfw.x11.NET_WM_WINDOW_TYPE_NORMAL)
    {
        Atom type = _glfw.x11.NET_WM_WINDOW_TYPE_NORMAL;
        XChangeProperty(_glfw.x11.display,  window->x11.handle,
                        _glfw.x11.NET_WM_WINDOW_TYPE, XA_ATOM, 32,
                        PropModeReplace, (unsigned char*) &type, 1);
    }

    // Set ICCCM WM_HINTS property
    {
        XWMHints* hints = XAllocWMHints();
        if (!hints)
        {
            _glfwInputError(GLFW_OUT_OF_MEMORY,
                            "X11: Failed to allocate WM hints");
            return GLFW_FALSE;
        }

        hints->flags = StateHint;
        hints->initial_state = NormalState;

        XSetWMHints(_glfw.x11.display, window->x11.handle, hints);
        XFree(hints);
    }

    updateNormalHints(window, width, height);

    // Set ICCCM WM_CLASS property
    {
        XClassHint* hint = XAllocClassHint();

        if (strlen(wndconfig->x11.instanceName) &&
            strlen(wndconfig->x11.className))
        {
            hint->res_name = (char*) wndconfig->x11.instanceName;
            hint->res_class = (char*) wndconfig->x11.className;
        }
        else
        {
            const char* resourceName = getenv("RESOURCE_NAME");
            if (resourceName && strlen(resourceName))
                hint->res_name = (char*) resourceName;
            else if (strlen(wndconfig->title))
                hint->res_name = (char*) wndconfig->title;
            else
                hint->res_name = (char*) "glfw-application";

            if (strlen(wndconfig->title))
                hint->res_class = (char*) wndconfig->title;
            else
                hint->res_class = (char*) "GLFW-Application";
        }

        XSetClassHint(_glfw.x11.display, window->x11.handle, hint);
        XFree(hint);
    }

    // Announce support for Xdnd (drag and drop)
    {
        const Atom version = _GLFW_XDND_VERSION;
        XChangeProperty(_glfw.x11.display, window->x11.handle,
                        _glfw.x11.XdndAware, XA_ATOM, 32,
                        PropModeReplace, (unsigned char*) &version, 1);
    }

    _glfwPlatformSetWindowTitle(window, wndconfig->title);

    if (_glfw.x11.im)
    {
        window->x11.ic = XCreateIC(_glfw.x11.im,
                                   XNInputStyle,
                                   XIMPreeditNothing | XIMStatusNothing,
                                   XNClientWindow,
                                   window->x11.handle,
                                   XNFocusWindow,
                                   window->x11.handle,
                                   NULL);
    }

    _glfwPlatformGetWindowPos(window, &window->x11.xpos, &window->x11.ypos);
    _glfwPlatformGetWindowSize(window, &window->x11.width, &window->x11.height);

    return GLFW_TRUE;
}

// Set the specified property to the selection converted to the requested target
//
static Atom writeTargetToProperty(const XSelectionRequestEvent* request)
{
    int i;
    char* selectionString = NULL;
    const Atom formats[] = { _glfw.x11.UTF8_STRING, XA_STRING };
    const int formatCount = sizeof(formats) / sizeof(formats[0]);

    if (request->selection == _glfw.x11.PRIMARY)
        selectionString = _glfw.x11.primarySelectionString;
    else
        selectionString = _glfw.x11.clipboardString;

    if (request->property == None)
    {
        // The requester is a legacy client (ICCCM section 2.2)
        // We don't support legacy clients, so fail here
        return None;
    }

    if (request->target == _glfw.x11.TARGETS)
    {
        // The list of supported targets was requested

        const Atom targets[] = { _glfw.x11.TARGETS,
                                 _glfw.x11.MULTIPLE,
                                 _glfw.x11.UTF8_STRING,
                                 XA_STRING };

        XChangeProperty(_glfw.x11.display,
                        request->requestor,
                        request->property,
                        XA_ATOM,
                        32,
                        PropModeReplace,
                        (unsigned char*) targets,
                        sizeof(targets) / sizeof(targets[0]));

        return request->property;
    }

    if (request->target == _glfw.x11.MULTIPLE)
    {
        // Multiple conversions were requested

        Atom* targets;
        unsigned long i, count;

        count = _glfwGetWindowPropertyX11(request->requestor,
                                          request->property,
                                          _glfw.x11.ATOM_PAIR,
                                          (unsigned char**) &targets);

        for (i = 0;  i < count;  i += 2)
        {
            int j;

            for (j = 0;  j < formatCount;  j++)
            {
                if (targets[i] == formats[j])
                    break;
            }

            if (j < formatCount)
            {
                XChangeProperty(_glfw.x11.display,
                                request->requestor,
                                targets[i + 1],
                                targets[i],
                                8,
                                PropModeReplace,
                                (unsigned char *) selectionString,
                                strlen(selectionString));
            }
            else
                targets[i + 1] = None;
        }

        XChangeProperty(_glfw.x11.display,
                        request->requestor,
                        request->property,
                        _glfw.x11.ATOM_PAIR,
                        32,
                        PropModeReplace,
                        (unsigned char*) targets,
                        count);

        XFree(targets);

        return request->property;
    }

    if (request->target == _glfw.x11.SAVE_TARGETS)
    {
        // The request is a check whether we support SAVE_TARGETS
        // It should be handled as a no-op side effect target

        XChangeProperty(_glfw.x11.display,
                        request->requestor,
                        request->property,
                        _glfw.x11.NULL_,
                        32,
                        PropModeReplace,
                        NULL,
                        0);

        return request->property;
    }

    // Conversion to a data target was requested

    for (i = 0;  i < formatCount;  i++)
    {
        if (request->target == formats[i])
        {
            // The requested target is one we support

            XChangeProperty(_glfw.x11.display,
                            request->requestor,
                            request->property,
                            request->target,
                            8,
                            PropModeReplace,
                            (unsigned char *) selectionString,
                            strlen(selectionString));

            return request->property;
        }
    }

    // The requested target is not supported

    return None;
}

static void handleSelectionClear(XEvent* event)
{
    if (event->xselectionclear.selection == _glfw.x11.PRIMARY)
    {
        free(_glfw.x11.primarySelectionString);
        _glfw.x11.primarySelectionString = NULL;
    }
    else
    {
        free(_glfw.x11.clipboardString);
        _glfw.x11.clipboardString = NULL;
    }
}

static void handleSelectionRequest(XEvent* event)
{
    const XSelectionRequestEvent* request = &event->xselectionrequest;

    XEvent reply;
    memset(&reply, 0, sizeof(reply));

    reply.xselection.property = writeTargetToProperty(request);
    reply.xselection.type = SelectionNotify;
    reply.xselection.display = request->display;
    reply.xselection.requestor = request->requestor;
    reply.xselection.selection = request->selection;
    reply.xselection.target = request->target;
    reply.xselection.time = request->time;

    XSendEvent(_glfw.x11.display, request->requestor, False, 0, &reply);
}

static const char* getSelectionString(Atom selection)
{
    size_t i;
    char** selectionString = NULL;
    const Atom targets[] = { _glfw.x11.UTF8_STRING, XA_STRING };
    const size_t targetCount = sizeof(targets) / sizeof(targets[0]);

    if (selection == _glfw.x11.PRIMARY)
        selectionString = &_glfw.x11.primarySelectionString;
    else
        selectionString = &_glfw.x11.clipboardString;

    if (XGetSelectionOwner(_glfw.x11.display, selection) ==
        _glfw.x11.helperWindowHandle)
    {
        // Instead of doing a large number of X round-trips just to put this
        // string into a window property and then read it back, just return it
        return *selectionString;
    }

    free(*selectionString);
    *selectionString = NULL;

    for (i = 0;  i < targetCount;  i++)
    {
        char* data;
        Atom actualType;
        int actualFormat;
        unsigned long itemCount, bytesAfter;
        XEvent notification, dummy;

        XConvertSelection(_glfw.x11.display,
                          selection,
                          targets[i],
                          _glfw.x11.GLFW_SELECTION,
                          _glfw.x11.helperWindowHandle,
                          CurrentTime);

        while (!XCheckTypedWindowEvent(_glfw.x11.display,
                                       _glfw.x11.helperWindowHandle,
                                       SelectionNotify,
                                       &notification))
        {
            waitForEvent(NULL);
        }

        if (notification.xselection.property == None)
            continue;

        XCheckIfEvent(_glfw.x11.display,
                      &dummy,
                      isSelPropNewValueNotify,
                      (XPointer) &notification);

        XGetWindowProperty(_glfw.x11.display,
                           notification.xselection.requestor,
                           notification.xselection.property,
                           0,
                           LONG_MAX,
                           True,
                           AnyPropertyType,
                           &actualType,
                           &actualFormat,
                           &itemCount,
                           &bytesAfter,
                           (unsigned char**) &data);

        if (actualType == _glfw.x11.INCR)
        {
            size_t size = 1;
            char* string = NULL;

            for (;;)
            {
                while (!XCheckIfEvent(_glfw.x11.display,
                                      &dummy,
                                      isSelPropNewValueNotify,
                                      (XPointer) &notification))
                {
                    waitForEvent(NULL);
                }

                XFree(data);
                XGetWindowProperty(_glfw.x11.display,
                                   notification.xselection.requestor,
                                   notification.xselection.property,
                                   0,
                                   LONG_MAX,
                                   True,
                                   AnyPropertyType,
                                   &actualType,
                                   &actualFormat,
                                   &itemCount,
                                   &bytesAfter,
                                   (unsigned char**) &data);

                if (itemCount)
                {
                    size += itemCount;
                    string = realloc(string, size);
                    string[size - itemCount - 1] = '\0';
                    strcat(string, data);
                }

                if (!itemCount)
                {
                    if (targets[i] == XA_STRING)
                    {
                        *selectionString = convertLatin1toUTF8(string);
                        free(string);
                    }
                    else
                        *selectionString = string;

                    break;
                }
            }
        }
        else if (actualType == targets[i])
        {
            if (targets[i] == XA_STRING)
                *selectionString = convertLatin1toUTF8(data);
            else
                *selectionString = _glfw_strdup(data);
        }

        XFree(data);

        if (*selectionString)
            break;
    }

    if (!*selectionString)
    {
        _glfwInputError(GLFW_FORMAT_UNAVAILABLE,
                        "X11: Failed to convert selection to string");
    }

    return *selectionString;
}

// Make the specified window and its video mode active on its monitor
//
static void acquireMonitor(_GLFWwindow* window)
{
    if (_glfw.x11.saver.count == 0)
    {
        // Remember old screen saver settings
        XGetScreenSaver(_glfw.x11.display,
                        &_glfw.x11.saver.timeout,
                        &_glfw.x11.saver.interval,
                        &_glfw.x11.saver.blanking,
                        &_glfw.x11.saver.exposure);

        // Disable screen saver
        XSetScreenSaver(_glfw.x11.display, 0, 0, DontPreferBlanking,
                        DefaultExposures);
    }

    if (!window->monitor->window)
        _glfw.x11.saver.count++;

    _glfwSetVideoModeX11(window->monitor, &window->videoMode);

    if (window->x11.overrideRedirect)
    {
        int xpos, ypos;
        GLFWvidmode mode;

        // Manually position the window over its monitor
        _glfwPlatformGetMonitorPos(window->monitor, &xpos, &ypos);
        _glfwPlatformGetVideoMode(window->monitor, &mode);

        XMoveResizeWindow(_glfw.x11.display, window->x11.handle,
                          xpos, ypos, mode.width, mode.height);
    }

    _glfwInputMonitorWindow(window->monitor, window);
}

// Remove the window and restore the original video mode
//
static void releaseMonitor(_GLFWwindow* window)
{
    if (window->monitor->window != window)
        return;

    _glfwInputMonitorWindow(window->monitor, NULL);
    _glfwRestoreVideoModeX11(window->monitor);

    _glfw.x11.saver.count--;

    if (_glfw.x11.saver.count == 0)
    {
        // Restore old screen saver settings
        XSetScreenSaver(_glfw.x11.display,
                        _glfw.x11.saver.timeout,
                        _glfw.x11.saver.interval,
                        _glfw.x11.saver.blanking,
                        _glfw.x11.saver.exposure);
    }
}

// Process the specified X event
//
static void processEvent(XEvent *event)
{
    _GLFWwindow* window = NULL;
    int keycode = 0;
    Bool filtered = False;

    // HACK: Save scancode as some IMs clear the field in XFilterEvent
    if (event->type == KeyPress || event->type == KeyRelease)
        keycode = event->xkey.keycode;

    if (_glfw.x11.im)
        filtered = XFilterEvent(event, None);

    if (_glfw.x11.randr.available)
    {
        if (event->type == _glfw.x11.randr.eventBase + RRNotify)
        {
            XRRUpdateConfiguration(event);
            _glfwPollMonitorsX11();
            return;
        }
    }

    if (event->type == GenericEvent)
    {
        if (_glfw.x11.xi.available)
        {
            _GLFWwindow* window = _glfw.x11.disabledCursorWindow;

            if (window &&
                window->rawMouseMotion &&
                event->xcookie.extension == _glfw.x11.xi.majorOpcode &&
                XGetEventData(_glfw.x11.display, &event->xcookie) &&
                event->xcookie.evtype == XI_RawMotion)
            {
                XIRawEvent* re = event->xcookie.data;
                if (re->valuators.mask_len)
                {
                    const double* values = re->raw_values;
                    double xpos = window->virtualCursorPosX;
                    double ypos = window->virtualCursorPosY;

                    if (XIMaskIsSet(re->valuators.mask, 0))
                    {
                        xpos += *values;
                        values++;
                    }

                    if (XIMaskIsSet(re->valuators.mask, 1))
                        ypos += *values;

                    _glfwInputCursorPos(window, xpos, ypos);
                }
            }

            XFreeEventData(_glfw.x11.display, &event->xcookie);
        }

        return;
    }

    if (event->type == SelectionClear)
    {
        handleSelectionClear(event);
        return;
    }
    else if (event->type == SelectionRequest)
    {
        handleSelectionRequest(event);
        return;
    }

    if (XFindContext(_glfw.x11.display,
                     event->xany.window,
                     _glfw.x11.context,
                     (XPointer*) &window) != 0)
    {
        // This is an event for a window that has already been destroyed
        return;
    }

    switch (event->type)
    {
        case KeyPress:
        {
            const int key = translateKey(keycode);
            const int mods = translateState(event->xkey.state);
            const int plain = !(mods & (GLFW_MOD_CONTROL | GLFW_MOD_ALT));

            if (window->x11.ic)
            {
                // HACK: Ignore duplicate key press events generated by ibus
                //       These have the same timestamp as the original event
                //       Corresponding release events are filtered out
                //       implicitly by the GLFW key repeat logic
                if (window->x11.lastKeyTime < event->xkey.time)
                {
                    if (keycode)
                        _glfwInputKey(window, key, keycode, GLFW_PRESS, mods);

                    window->x11.lastKeyTime = event->xkey.time;
                }

                if (!filtered)
                {
                    int count;
                    Status status;
#if defined(X_HAVE_UTF8_STRING)
                    char buffer[100];
                    char* chars = buffer;

                    count = Xutf8LookupString(window->x11.ic,
                                              &event->xkey,
                                              buffer, sizeof(buffer) - 1,
                                              NULL, &status);

                    if (status == XBufferOverflow)
                    {
                        chars = calloc(count + 1, 1);
                        count = Xutf8LookupString(window->x11.ic,
                                                  &event->xkey,
                                                  chars, count,
                                                  NULL, &status);
                    }

                    if (status == XLookupChars || status == XLookupBoth)
                    {
                        const char* c = chars;
                        chars[count] = '\0';
                        while (c - chars < count)
                            _glfwInputChar(window, decodeUTF8(&c), mods, plain);
                    }
#else /*X_HAVE_UTF8_STRING*/
                    wchar_t buffer[16];
                    wchar_t* chars = buffer;

                    count = XwcLookupString(window->x11.ic,
                                            &event->xkey,
                                            buffer,
                                            sizeof(buffer) / sizeof(wchar_t),
                                            NULL,
                                            &status);

                    if (status == XBufferOverflow)
                    {
                        chars = calloc(count, sizeof(wchar_t));
                        count = XwcLookupString(window->x11.ic,
                                                &event->xkey,
                                                chars, count,
                                                NULL, &status);
                    }

                    if (status == XLookupChars || status == XLookupBoth)
                    {
                        int i;
                        for (i = 0;  i < count;  i++)
                            _glfwInputChar(window, chars[i], mods, plain);
                    }
#endif /*X_HAVE_UTF8_STRING*/

                    if (chars != buffer)
                        free(chars);
                }
            }
            else
            {
                KeySym keysym;
                XLookupString(&event->xkey, NULL, 0, &keysym, NULL);

                _glfwInputKey(window, key, keycode, GLFW_PRESS, mods);

                const long character = _glfwKeySym2Unicode(keysym);
                if (character != -1)
                    _glfwInputChar(window, character, mods, plain);
            }

            return;
        }

        case KeyRelease:
        {
            const int key = translateKey(keycode);
            const int mods = translateState(event->xkey.state);

            if (!_glfw.x11.xkb.detectable)
            {
                // HACK: Key repeat events will arrive as KeyRelease/KeyPress
                //       pairs with similar or identical time stamps
                //       The key repeat logic in _glfwInputKey expects only key
                //       presses to repeat, so detect and discard release events
                if (XEventsQueued(_glfw.x11.display, QueuedAfterReading))
                {
                    XEvent next;
                    XPeekEvent(_glfw.x11.display, &next);

                    if (next.type == KeyPress &&
                        next.xkey.window == event->xkey.window &&
                        next.xkey.keycode == keycode)
                    {
                        // HACK: The time of repeat events sometimes doesn't
                        //       match that of the press event, so add an
                        //       epsilon
                        //       Toshiyuki Takahashi can press a button
                        //       16 times per second so it's fairly safe to
                        //       assume that no human is pressing the key 50
                        //       times per second (value is ms)
                        if ((next.xkey.time - event->xkey.time) < 20)
                        {
                            // This is very likely a server-generated key repeat
                            // event, so ignore it
                            return;
                        }
                    }
                }
            }

            _glfwInputKey(window, key, keycode, GLFW_RELEASE, mods);
            return;
        }

        case ButtonPress:
        {
            const int mods = translateState(event->xbutton.state);

            if (event->xbutton.button == Button1)
                _glfwInputMouseClick(window, GLFW_MOUSE_BUTTON_LEFT, GLFW_PRESS, mods);
            else if (event->xbutton.button == Button2)
                _glfwInputMouseClick(window, GLFW_MOUSE_BUTTON_MIDDLE, GLFW_PRESS, mods);
            else if (event->xbutton.button == Button3)
                _glfwInputMouseClick(window, GLFW_MOUSE_BUTTON_RIGHT, GLFW_PRESS, mods);

            // Modern X provides scroll events as mouse button presses
            else if (event->xbutton.button == Button4)
                _glfwInputScroll(window, 0.0, 1.0);
            else if (event->xbutton.button == Button5)
                _glfwInputScroll(window, 0.0, -1.0);
            else if (event->xbutton.button == Button6)
                _glfwInputScroll(window, 1.0, 0.0);
            else if (event->xbutton.button == Button7)
                _glfwInputScroll(window, -1.0, 0.0);

            else
            {
                // Additional buttons after 7 are treated as regular buttons
                // We subtract 4 to fill the gap left by scroll input above
                _glfwInputMouseClick(window,
                                     event->xbutton.button - Button1 - 4,
                                     GLFW_PRESS,
                                     mods);
            }

            return;
        }

        case ButtonRelease:
        {
            const int mods = translateState(event->xbutton.state);

            if (event->xbutton.button == Button1)
            {
                _glfwInputMouseClick(window,
                                     GLFW_MOUSE_BUTTON_LEFT,
                                     GLFW_RELEASE,
                                     mods);
            }
            else if (event->xbutton.button == Button2)
            {
                _glfwInputMouseClick(window,
                                     GLFW_MOUSE_BUTTON_MIDDLE,
                                     GLFW_RELEASE,
                                     mods);
            }
            else if (event->xbutton.button == Button3)
            {
                _glfwInputMouseClick(window,
                                     GLFW_MOUSE_BUTTON_RIGHT,
                                     GLFW_RELEASE,
                                     mods);
            }
            else if (event->xbutton.button > Button7)
            {
                // Additional buttons after 7 are treated as regular buttons
                // We subtract 4 to fill the gap left by scroll input above
                _glfwInputMouseClick(window,
                                     event->xbutton.button - Button1 - 4,
                                     GLFW_RELEASE,
                                     mods);
            }

            return;
        }

        case EnterNotify:
        {
            // XEnterWindowEvent is XCrossingEvent
            const int x = event->xcrossing.x;
            const int y = event->xcrossing.y;

            // HACK: This is a workaround for WMs (KWM, Fluxbox) that otherwise
            //       ignore the defined cursor for hidden cursor mode
            if (window->cursorMode == GLFW_CURSOR_HIDDEN)
                updateCursorImage(window);

            _glfwInputCursorEnter(window, GLFW_TRUE);
            _glfwInputCursorPos(window, x, y);

            window->x11.lastCursorPosX = x;
            window->x11.lastCursorPosY = y;
            return;
        }

        case LeaveNotify:
        {
            _glfwInputCursorEnter(window, GLFW_FALSE);
            return;
        }

        case MotionNotify:
        {
            const int x = event->xmotion.x;
            const int y = event->xmotion.y;

            if (x != window->x11.warpCursorPosX ||
                y != window->x11.warpCursorPosY)
            {
                // The cursor was moved by something other than GLFW

                if (window->cursorMode == GLFW_CURSOR_DISABLED)
                {
                    if (_glfw.x11.disabledCursorWindow != window)
                        return;
                    if (window->rawMouseMotion)
                        return;

                    const int dx = x - window->x11.lastCursorPosX;
                    const int dy = y - window->x11.lastCursorPosY;

                    _glfwInputCursorPos(window,
                                        window->virtualCursorPosX + dx,
                                        window->virtualCursorPosY + dy);
                }
                else
                    _glfwInputCursorPos(window, x, y);
            }

            window->x11.lastCursorPosX = x;
            window->x11.lastCursorPosY = y;
            return;
        }

        case ConfigureNotify:
        {
            if (event->xconfigure.width != window->x11.width ||
                event->xconfigure.height != window->x11.height)
            {
                _glfwInputFramebufferSize(window,
                                          event->xconfigure.width,
                                          event->xconfigure.height);

                _glfwInputWindowSize(window,
                                     event->xconfigure.width,
                                     event->xconfigure.height);

                window->x11.width = event->xconfigure.width;
                window->x11.height = event->xconfigure.height;
            }

            if (event->xconfigure.x != window->x11.xpos ||
                event->xconfigure.y != window->x11.ypos)
            {
                if (window->x11.overrideRedirect || event->xany.send_event)
                {
                    _glfwInputWindowPos(window,
                                        event->xconfigure.x,
                                        event->xconfigure.y);

                    window->x11.xpos = event->xconfigure.x;
                    window->x11.ypos = event->xconfigure.y;
                }
            }

            return;
        }

        case ClientMessage:
        {
            // Custom client message, probably from the window manager

            if (filtered)
                return;

            if (event->xclient.message_type == None)
                return;

            if (event->xclient.message_type == _glfw.x11.WM_PROTOCOLS)
            {
                const Atom protocol = event->xclient.data.l[0];
                if (protocol == None)
                    return;

                if (protocol == _glfw.x11.WM_DELETE_WINDOW)
                {
                    // The window manager was asked to close the window, for
                    // example by the user pressing a 'close' window decoration
                    // button
                    _glfwInputWindowCloseRequest(window);
                }
                else if (protocol == _glfw.x11.NET_WM_PING)
                {
                    // The window manager is pinging the application to ensure
                    // it's still responding to events

                    XEvent reply = *event;
                    reply.xclient.window = _glfw.x11.root;

                    XSendEvent(_glfw.x11.display, _glfw.x11.root,
                               False,
                               SubstructureNotifyMask | SubstructureRedirectMask,
                               &reply);
                }
            }
            else if (event->xclient.message_type == _glfw.x11.XdndEnter)
            {
                // A drag operation has entered the window
                unsigned long i, count;
                Atom* formats = NULL;
                const GLFWbool list = event->xclient.data.l[1] & 1;

                _glfw.x11.xdnd.source  = event->xclient.data.l[0];
                _glfw.x11.xdnd.version = event->xclient.data.l[1] >> 24;
                _glfw.x11.xdnd.format  = None;

                if (_glfw.x11.xdnd.version > _GLFW_XDND_VERSION)
                    return;

                if (list)
                {
                    count = _glfwGetWindowPropertyX11(_glfw.x11.xdnd.source,
                                                      _glfw.x11.XdndTypeList,
                                                      XA_ATOM,
                                                      (unsigned char**) &formats);
                }
                else
                {
                    count = 3;
                    formats = (Atom*) event->xclient.data.l + 2;
                }

                for (i = 0;  i < count;  i++)
                {
                    if (formats[i] == _glfw.x11.text_uri_list)
                    {
                        _glfw.x11.xdnd.format = _glfw.x11.text_uri_list;
                        break;
                    }
                }

                if (list && formats)
                    XFree(formats);
            }
            else if (event->xclient.message_type == _glfw.x11.XdndDrop)
            {
                // The drag operation has finished by dropping on the window
                Time time = CurrentTime;

                if (_glfw.x11.xdnd.version > _GLFW_XDND_VERSION)
                    return;

                if (_glfw.x11.xdnd.format)
                {
                    if (_glfw.x11.xdnd.version >= 1)
                        time = event->xclient.data.l[2];

                    // Request the chosen format from the source window
                    XConvertSelection(_glfw.x11.display,
                                      _glfw.x11.XdndSelection,
                                      _glfw.x11.xdnd.format,
                                      _glfw.x11.XdndSelection,
                                      window->x11.handle,
                                      time);
                }
                else if (_glfw.x11.xdnd.version >= 2)
                {
                    XEvent reply;
                    memset(&reply, 0, sizeof(reply));

                    reply.type = ClientMessage;
                    reply.xclient.window = _glfw.x11.xdnd.source;
                    reply.xclient.message_type = _glfw.x11.XdndFinished;
                    reply.xclient.format = 32;
                    reply.xclient.data.l[0] = window->x11.handle;
                    reply.xclient.data.l[1] = 0; // The drag was rejected
                    reply.xclient.data.l[2] = None;

                    XSendEvent(_glfw.x11.display, _glfw.x11.xdnd.source,
                               False, NoEventMask, &reply);
                    XFlush(_glfw.x11.display);
                }
            }
            else if (event->xclient.message_type == _glfw.x11.XdndPosition)
            {
                // The drag operation has moved over the window
                const int xabs = (event->xclient.data.l[2] >> 16) & 0xffff;
                const int yabs = (event->xclient.data.l[2]) & 0xffff;
                Window dummy;
                int xpos, ypos;

                if (_glfw.x11.xdnd.version > _GLFW_XDND_VERSION)
                    return;

                XTranslateCoordinates(_glfw.x11.display,
                                      _glfw.x11.root,
                                      window->x11.handle,
                                      xabs, yabs,
                                      &xpos, &ypos,
                                      &dummy);

                _glfwInputCursorPos(window, xpos, ypos);

                XEvent reply;
                memset(&reply, 0, sizeof(reply));

                reply.type = ClientMessage;
                reply.xclient.window = _glfw.x11.xdnd.source;
                reply.xclient.message_type = _glfw.x11.XdndStatus;
                reply.xclient.format = 32;
                reply.xclient.data.l[0] = window->x11.handle;
                reply.xclient.data.l[2] = 0; // Specify an empty rectangle
                reply.xclient.data.l[3] = 0;

                if (_glfw.x11.xdnd.format)
                {
                    // Reply that we are ready to copy the dragged data
                    reply.xclient.data.l[1] = 1; // Accept with no rectangle
                    if (_glfw.x11.xdnd.version >= 2)
                        reply.xclient.data.l[4] = _glfw.x11.XdndActionCopy;
                }

                XSendEvent(_glfw.x11.display, _glfw.x11.xdnd.source,
                           False, NoEventMask, &reply);
                XFlush(_glfw.x11.display);
            }

            return;
        }

        case SelectionNotify:
        {
            if (event->xselection.property == _glfw.x11.XdndSelection)
            {
                // The converted data from the drag operation has arrived
                char* data;
                const unsigned long result =
                    _glfwGetWindowPropertyX11(event->xselection.requestor,
                                              event->xselection.property,
                                              event->xselection.target,
                                              (unsigned char**) &data);

                if (result)
                {
                    int i, count;
                    char** paths = parseUriList(data, &count);

                    _glfwInputDrop(window, count, (const char**) paths);

                    for (i = 0;  i < count;  i++)
                        free(paths[i]);
                    free(paths);
                }

                if (data)
                    XFree(data);

                if (_glfw.x11.xdnd.version >= 2)
                {
                    XEvent reply;
                    memset(&reply, 0, sizeof(reply));

                    reply.type = ClientMessage;
                    reply.xclient.window = _glfw.x11.xdnd.source;
                    reply.xclient.message_type = _glfw.x11.XdndFinished;
                    reply.xclient.format = 32;
                    reply.xclient.data.l[0] = window->x11.handle;
                    reply.xclient.data.l[1] = result;
                    reply.xclient.data.l[2] = _glfw.x11.XdndActionCopy;

                    XSendEvent(_glfw.x11.display, _glfw.x11.xdnd.source,
                               False, NoEventMask, &reply);
                    XFlush(_glfw.x11.display);
                }
            }

            return;
        }

        case FocusIn:
        {
            if (window->cursorMode == GLFW_CURSOR_DISABLED)
                disableCursor(window);

            if (event->xfocus.mode == NotifyGrab ||
                event->xfocus.mode == NotifyUngrab)
            {
                // Ignore focus events from popup indicator windows, window menu
                // key chords and window dragging
                return;
            }

            if (window->x11.ic)
                XSetICFocus(window->x11.ic);

            _glfwInputWindowFocus(window, GLFW_TRUE);
            return;
        }

        case FocusOut:
        {
            if (window->cursorMode == GLFW_CURSOR_DISABLED)
                enableCursor(window);

            if (event->xfocus.mode == NotifyGrab ||
                event->xfocus.mode == NotifyUngrab)
            {
                // Ignore focus events from popup indicator windows, window menu
                // key chords and window dragging
                return;
            }

            if (window->x11.ic)
                XUnsetICFocus(window->x11.ic);

            if (window->monitor && window->autoIconify)
                _glfwPlatformIconifyWindow(window);

            _glfwInputWindowFocus(window, GLFW_FALSE);
            return;
        }

        case Expose:
        {
            _glfwInputWindowDamage(window);
            return;
        }

        case PropertyNotify:
        {
            if (event->xproperty.state != PropertyNewValue)
                return;

            if (event->xproperty.atom == _glfw.x11.WM_STATE)
            {
                const int state = getWindowState(window);
                if (state != IconicState && state != NormalState)
                    return;

                const GLFWbool iconified = (state == IconicState);
                if (window->x11.iconified != iconified)
                {
                    if (window->monitor)
                    {
                        if (iconified)
                            releaseMonitor(window);
                        else
                            acquireMonitor(window);
                    }

                    window->x11.iconified = iconified;
                    _glfwInputWindowIconify(window, iconified);
                }
            }
            else if (event->xproperty.atom == _glfw.x11.NET_WM_STATE)
            {
                const GLFWbool maximized = _glfwPlatformWindowMaximized(window);
                if (window->x11.maximized != maximized)
                {
                    window->x11.maximized = maximized;
                    _glfwInputWindowMaximize(window, maximized);
                }
            }

            return;
        }

        case DestroyNotify:
            return;
    }
}


//////////////////////////////////////////////////////////////////////////
//////                       GLFW internal API                      //////
//////////////////////////////////////////////////////////////////////////

// Retrieve a single window property of the specified type
// Inspired by fghGetWindowProperty from freeglut
//
unsigned long _glfwGetWindowPropertyX11(Window window,
                                        Atom property,
                                        Atom type,
                                        unsigned char** value)
{
    Atom actualType;
    int actualFormat;
    unsigned long itemCount, bytesAfter;

    XGetWindowProperty(_glfw.x11.display,
                       window,
                       property,
                       0,
                       LONG_MAX,
                       False,
                       type,
                       &actualType,
                       &actualFormat,
                       &itemCount,
                       &bytesAfter,
                       value);

    return itemCount;
}

GLFWbool _glfwIsVisualTransparentX11(Visual* visual)
{
    if (!_glfw.x11.xrender.available)
        return GLFW_FALSE;

    XRenderPictFormat* pf = XRenderFindVisualFormat(_glfw.x11.display, visual);
    return pf && pf->direct.alphaMask;
}

// Push contents of our selection to clipboard manager
//
void _glfwPushSelectionToManagerX11(void)
{
    XConvertSelection(_glfw.x11.display,
                      _glfw.x11.CLIPBOARD_MANAGER,
                      _glfw.x11.SAVE_TARGETS,
                      None,
                      _glfw.x11.helperWindowHandle,
                      CurrentTime);

    for (;;)
    {
        XEvent event;

        while (XCheckIfEvent(_glfw.x11.display, &event, isSelectionEvent, NULL))
        {
            switch (event.type)
            {
                case SelectionRequest:
                    handleSelectionRequest(&event);
                    break;

                case SelectionClear:
                    handleSelectionClear(&event);
                    break;

                case SelectionNotify:
                {
                    if (event.xselection.target == _glfw.x11.SAVE_TARGETS)
                    {
                        // This means one of two things; either the selection
                        // was not owned, which means there is no clipboard
                        // manager, or the transfer to the clipboard manager has
                        // completed
                        // In either case, it means we are done here
                        return;
                    }

                    break;
                }
            }
        }

        waitForEvent(NULL);
    }
}


//////////////////////////////////////////////////////////////////////////
//////                       GLFW platform API                      //////
//////////////////////////////////////////////////////////////////////////

int _glfwPlatformCreateWindow(_GLFWwindow* window,
                              const _GLFWwndconfig* wndconfig,
                              const _GLFWctxconfig* ctxconfig,
                              const _GLFWfbconfig* fbconfig)
{
    Visual* visual;
    int depth;

    if (ctxconfig->client != GLFW_NO_API)
    {
        if (ctxconfig->source == GLFW_NATIVE_CONTEXT_API)
        {
            if (!_glfwInitGLX())
                return GLFW_FALSE;
            if (!_glfwChooseVisualGLX(wndconfig, ctxconfig, fbconfig, &visual, &depth))
                return GLFW_FALSE;
        }
        else if (ctxconfig->source == GLFW_EGL_CONTEXT_API)
        {
            if (!_glfwInitEGL())
                return GLFW_FALSE;
            if (!_glfwChooseVisualEGL(wndconfig, ctxconfig, fbconfig, &visual, &depth))
                return GLFW_FALSE;
        }
        else if (ctxconfig->source == GLFW_OSMESA_CONTEXT_API)
        {
            if (!_glfwInitOSMesa())
                return GLFW_FALSE;
        }
    }

    if (ctxconfig->client == GLFW_NO_API ||
        ctxconfig->source == GLFW_OSMESA_CONTEXT_API)
    {
        visual = DefaultVisual(_glfw.x11.display, _glfw.x11.screen);
        depth = DefaultDepth(_glfw.x11.display, _glfw.x11.screen);
    }

    if (!createNativeWindow(window, wndconfig, visual, depth))
        return GLFW_FALSE;

    if (ctxconfig->client != GLFW_NO_API)
    {
        if (ctxconfig->source == GLFW_NATIVE_CONTEXT_API)
        {
            if (!_glfwCreateContextGLX(window, ctxconfig, fbconfig))
                return GLFW_FALSE;
        }
        else if (ctxconfig->source == GLFW_EGL_CONTEXT_API)
        {
            if (!_glfwCreateContextEGL(window, ctxconfig, fbconfig))
                return GLFW_FALSE;
        }
        else if (ctxconfig->source == GLFW_OSMESA_CONTEXT_API)
        {
            if (!_glfwCreateContextOSMesa(window, ctxconfig, fbconfig))
                return GLFW_FALSE;
        }
    }

    if (window->monitor)
    {
        _glfwPlatformShowWindow(window);
        updateWindowMode(window);
        acquireMonitor(window);
    }

    XFlush(_glfw.x11.display);
    return GLFW_TRUE;
}

void _glfwPlatformDestroyWindow(_GLFWwindow* window)
{
    if (_glfw.x11.disabledCursorWindow == window)
        _glfw.x11.disabledCursorWindow = NULL;

    if (window->monitor)
        releaseMonitor(window);

    if (window->x11.ic)
    {
        XDestroyIC(window->x11.ic);
        window->x11.ic = NULL;
    }

    if (window->context.destroy)
        window->context.destroy(window);

    if (window->x11.handle)
    {
        XDeleteContext(_glfw.x11.display, window->x11.handle, _glfw.x11.context);
        XUnmapWindow(_glfw.x11.display, window->x11.handle);
        XDestroyWindow(_glfw.x11.display, window->x11.handle);
        window->x11.handle = (Window) 0;
    }

    if (window->x11.colormap)
    {
        XFreeColormap(_glfw.x11.display, window->x11.colormap);
        window->x11.colormap = (Colormap) 0;
    }

    XFlush(_glfw.x11.display);
}

void _glfwPlatformSetWindowTitle(_GLFWwindow* window, const char* title)
{
#if defined(X_HAVE_UTF8_STRING)
    Xutf8SetWMProperties(_glfw.x11.display,
                         window->x11.handle,
                         title, title,
                         NULL, 0,
                         NULL, NULL, NULL);
#else
    // This may be a slightly better fallback than using XStoreName and
    // XSetIconName, which always store their arguments using STRING
    XmbSetWMProperties(_glfw.x11.display,
                       window->x11.handle,
                       title, title,
                       NULL, 0,
                       NULL, NULL, NULL);
#endif

    XChangeProperty(_glfw.x11.display,  window->x11.handle,
                    _glfw.x11.NET_WM_NAME, _glfw.x11.UTF8_STRING, 8,
                    PropModeReplace,
                    (unsigned char*) title, strlen(title));

    XChangeProperty(_glfw.x11.display,  window->x11.handle,
                    _glfw.x11.NET_WM_ICON_NAME, _glfw.x11.UTF8_STRING, 8,
                    PropModeReplace,
                    (unsigned char*) title, strlen(title));

    XFlush(_glfw.x11.display);
}

void _glfwPlatformSetWindowIcon(_GLFWwindow* window,
                                int count, const GLFWimage* images)
{
    if (count)
    {
        int i, j, longCount = 0;

        for (i = 0;  i < count;  i++)
            longCount += 2 + images[i].width * images[i].height;

        long* icon = calloc(longCount, sizeof(long));
        long* target = icon;

        for (i = 0;  i < count;  i++)
        {
            *target++ = images[i].width;
            *target++ = images[i].height;

            for (j = 0;  j < images[i].width * images[i].height;  j++)
            {
                *target++ = (images[i].pixels[j * 4 + 0] << 16) |
                            (images[i].pixels[j * 4 + 1] <<  8) |
                            (images[i].pixels[j * 4 + 2] <<  0) |
                            (images[i].pixels[j * 4 + 3] << 24);
            }
        }

        XChangeProperty(_glfw.x11.display, window->x11.handle,
                        _glfw.x11.NET_WM_ICON,
                        XA_CARDINAL, 32,
                        PropModeReplace,
                        (unsigned char*) icon,
                        longCount);

        free(icon);
    }
    else
    {
        XDeleteProperty(_glfw.x11.display, window->x11.handle,
                        _glfw.x11.NET_WM_ICON);
    }

    XFlush(_glfw.x11.display);
}

void _glfwPlatformGetWindowPos(_GLFWwindow* window, int* xpos, int* ypos)
{
    Window dummy;
    int x, y;

    XTranslateCoordinates(_glfw.x11.display, window->x11.handle, _glfw.x11.root,
                          0, 0, &x, &y, &dummy);

    if (xpos)
        *xpos = x;
    if (ypos)
        *ypos = y;
}

void _glfwPlatformSetWindowPos(_GLFWwindow* window, int xpos, int ypos)
{
    // HACK: Explicitly setting PPosition to any value causes some WMs, notably
    //       Compiz and Metacity, to honor the position of unmapped windows
    if (!_glfwPlatformWindowVisible(window))
    {
        long supplied;
        XSizeHints* hints = XAllocSizeHints();

        if (XGetWMNormalHints(_glfw.x11.display, window->x11.handle, hints, &supplied))
        {
            hints->flags |= PPosition;
            hints->x = hints->y = 0;

            XSetWMNormalHints(_glfw.x11.display, window->x11.handle, hints);
        }

        XFree(hints);
    }

    XMoveWindow(_glfw.x11.display, window->x11.handle, xpos, ypos);
    XFlush(_glfw.x11.display);
}

void _glfwPlatformGetWindowSize(_GLFWwindow* window, int* width, int* height)
{
    XWindowAttributes attribs;
    XGetWindowAttributes(_glfw.x11.display, window->x11.handle, &attribs);

    if (width)
        *width = attribs.width;
    if (height)
        *height = attribs.height;
}

void _glfwPlatformSetWindowSize(_GLFWwindow* window, int width, int height)
{
    if (window->monitor)
    {
        if (window->monitor->window == window)
            acquireMonitor(window);
    }
    else
    {
        if (!window->resizable)
            updateNormalHints(window, width, height);

        XResizeWindow(_glfw.x11.display, window->x11.handle, width, height);
    }

    XFlush(_glfw.x11.display);
}

void _glfwPlatformSetWindowSizeLimits(_GLFWwindow* window,
                                      int minwidth, int minheight,
                                      int maxwidth, int maxheight)
{
    int width, height;
    _glfwPlatformGetWindowSize(window, &width, &height);
    updateNormalHints(window, width, height);
    XFlush(_glfw.x11.display);
}

void _glfwPlatformSetWindowAspectRatio(_GLFWwindow* window, int numer, int denom)
{
    int width, height;
    _glfwPlatformGetWindowSize(window, &width, &height);
    updateNormalHints(window, width, height);
    XFlush(_glfw.x11.display);
}

void _glfwPlatformGetFramebufferSize(_GLFWwindow* window, int* width, int* height)
{
    _glfwPlatformGetWindowSize(window, width, height);
}

void _glfwPlatformGetWindowFrameSize(_GLFWwindow* window,
                                     int* left, int* top,
                                     int* right, int* bottom)
{
    long* extents = NULL;

    if (window->monitor || !window->decorated)
        return;

    if (_glfw.x11.NET_FRAME_EXTENTS == None)
        return;

    if (!_glfwPlatformWindowVisible(window) &&
        _glfw.x11.NET_REQUEST_FRAME_EXTENTS)
    {
        XEvent event;
        double timeout = 0.5;

        // Ensure _NET_FRAME_EXTENTS is set, allowing glfwGetWindowFrameSize to
        // function before the window is mapped
        sendEventToWM(window, _glfw.x11.NET_REQUEST_FRAME_EXTENTS,
                      0, 0, 0, 0, 0);

        // HACK: Use a timeout because earlier versions of some window managers
        //       (at least Unity, Fluxbox and Xfwm) failed to send the reply
        //       They have been fixed but broken versions are still in the wild
        //       If you are affected by this and your window manager is NOT
        //       listed above, PLEASE report it to their and our issue trackers
        while (!XCheckIfEvent(_glfw.x11.display,
                              &event,
                              isFrameExtentsEvent,
                              (XPointer) window))
        {
            if (!waitForEvent(&timeout))
            {
                _glfwInputError(GLFW_PLATFORM_ERROR,
                                "X11: The window manager has a broken _NET_REQUEST_FRAME_EXTENTS implementation; please report this issue");
                return;
            }
        }
    }

    if (_glfwGetWindowPropertyX11(window->x11.handle,
                                  _glfw.x11.NET_FRAME_EXTENTS,
                                  XA_CARDINAL,
                                  (unsigned char**) &extents) == 4)
    {
        if (left)
            *left = extents[0];
        if (top)
            *top = extents[2];
        if (right)
            *right = extents[1];
        if (bottom)
            *bottom = extents[3];
    }

    if (extents)
        XFree(extents);
}

void _glfwPlatformGetWindowContentScale(_GLFWwindow* window,
                                        float* xscale, float* yscale)
{
    if (xscale)
        *xscale = _glfw.x11.contentScaleX;
    if (yscale)
        *yscale = _glfw.x11.contentScaleY;
}

void _glfwPlatformIconifyWindow(_GLFWwindow* window)
{
    if (window->x11.overrideRedirect)
    {
        // Override-redirect windows cannot be iconified or restored, as those
        // tasks are performed by the window manager
        _glfwInputError(GLFW_PLATFORM_ERROR,
                        "X11: Iconification of full screen windows requires a WM that supports EWMH full screen");
        return;
    }

    XIconifyWindow(_glfw.x11.display, window->x11.handle, _glfw.x11.screen);
    XFlush(_glfw.x11.display);
}

void _glfwPlatformRestoreWindow(_GLFWwindow* window)
{
    if (window->x11.overrideRedirect)
    {
        // Override-redirect windows cannot be iconified or restored, as those
        // tasks are performed by the window manager
        _glfwInputError(GLFW_PLATFORM_ERROR,
                        "X11: Iconification of full screen windows requires a WM that supports EWMH full screen");
        return;
    }

    if (_glfwPlatformWindowIconified(window))
    {
        XMapWindow(_glfw.x11.display, window->x11.handle);
        waitForVisibilityNotify(window);
    }
    else if (_glfwPlatformWindowVisible(window))
    {
        if (_glfw.x11.NET_WM_STATE &&
            _glfw.x11.NET_WM_STATE_MAXIMIZED_VERT &&
            _glfw.x11.NET_WM_STATE_MAXIMIZED_HORZ)
        {
            sendEventToWM(window,
                          _glfw.x11.NET_WM_STATE,
                          _NET_WM_STATE_REMOVE,
                          _glfw.x11.NET_WM_STATE_MAXIMIZED_VERT,
                          _glfw.x11.NET_WM_STATE_MAXIMIZED_HORZ,
                          1, 0);
        }
    }

    XFlush(_glfw.x11.display);
}

void _glfwPlatformMaximizeWindow(_GLFWwindow* window)
{
    if (_glfw.x11.NET_WM_STATE &&
        _glfw.x11.NET_WM_STATE_MAXIMIZED_VERT &&
        _glfw.x11.NET_WM_STATE_MAXIMIZED_HORZ)
    {
        sendEventToWM(window,
                      _glfw.x11.NET_WM_STATE,
                      _NET_WM_STATE_ADD,
                      _glfw.x11.NET_WM_STATE_MAXIMIZED_VERT,
                      _glfw.x11.NET_WM_STATE_MAXIMIZED_HORZ,
                      1, 0);
        XFlush(_glfw.x11.display);
    }
}

void _glfwPlatformShowWindow(_GLFWwindow* window)
{
    if (_glfwPlatformWindowVisible(window))
        return;

    XMapWindow(_glfw.x11.display, window->x11.handle);
    waitForVisibilityNotify(window);
}

void _glfwPlatformHideWindow(_GLFWwindow* window)
{
    XUnmapWindow(_glfw.x11.display, window->x11.handle);
    XFlush(_glfw.x11.display);
}

void _glfwPlatformRequestWindowAttention(_GLFWwindow* window)
{
    sendEventToWM(window,
                  _glfw.x11.NET_WM_STATE,
                  _NET_WM_STATE_ADD,
                  _glfw.x11.NET_WM_STATE_DEMANDS_ATTENTION,
                  0, 1, 0);
}

void _glfwPlatformFocusWindow(_GLFWwindow* window)
{
    if (_glfw.x11.NET_ACTIVE_WINDOW)
        sendEventToWM(window, _glfw.x11.NET_ACTIVE_WINDOW, 1, 0, 0, 0, 0);
    else
    {
        XRaiseWindow(_glfw.x11.display, window->x11.handle);
        XSetInputFocus(_glfw.x11.display, window->x11.handle,
                       RevertToParent, CurrentTime);
    }

    XFlush(_glfw.x11.display);
}

void _glfwPlatformSetWindowMonitor(_GLFWwindow* window,
                                   _GLFWmonitor* monitor,
                                   int xpos, int ypos,
                                   int width, int height,
                                   int refreshRate)
{
    if (window->monitor == monitor)
    {
        if (monitor)
        {
            if (monitor->window == window)
                acquireMonitor(window);
        }
        else
        {
            if (!window->resizable)
                updateNormalHints(window, width, height);

            XMoveResizeWindow(_glfw.x11.display, window->x11.handle,
                              xpos, ypos, width, height);
        }

        XFlush(_glfw.x11.display);
        return;
    }

    if (window->monitor)
        releaseMonitor(window);

    _glfwInputWindowMonitor(window, monitor);
    updateNormalHints(window, width, height);

    if (window->monitor)
    {
        if (!_glfwPlatformWindowVisible(window))
        {
            XMapRaised(_glfw.x11.display, window->x11.handle);
            waitForVisibilityNotify(window);
        }

        updateWindowMode(window);
        acquireMonitor(window);
    }
    else
    {
        updateWindowMode(window);
        XMoveResizeWindow(_glfw.x11.display, window->x11.handle,
                          xpos, ypos, width, height);
    }

    XFlush(_glfw.x11.display);
}

int _glfwPlatformWindowFocused(_GLFWwindow* window)
{
    Window focused;
    int state;

    XGetInputFocus(_glfw.x11.display, &focused, &state);
    return window->x11.handle == focused;
}

int _glfwPlatformWindowIconified(_GLFWwindow* window)
{
    return getWindowState(window) == IconicState;
}

int _glfwPlatformWindowVisible(_GLFWwindow* window)
{
    XWindowAttributes wa;
    XGetWindowAttributes(_glfw.x11.display, window->x11.handle, &wa);
    return wa.map_state == IsViewable;
}

int _glfwPlatformWindowMaximized(_GLFWwindow* window)
{
    Atom* states;
    unsigned long i;
    GLFWbool maximized = GLFW_FALSE;

    if (!_glfw.x11.NET_WM_STATE ||
        !_glfw.x11.NET_WM_STATE_MAXIMIZED_VERT ||
        !_glfw.x11.NET_WM_STATE_MAXIMIZED_HORZ)
    {
        return maximized;
    }

    const unsigned long count =
        _glfwGetWindowPropertyX11(window->x11.handle,
                                  _glfw.x11.NET_WM_STATE,
                                  XA_ATOM,
                                  (unsigned char**) &states);

    for (i = 0;  i < count;  i++)
    {
        if (states[i] == _glfw.x11.NET_WM_STATE_MAXIMIZED_VERT ||
            states[i] == _glfw.x11.NET_WM_STATE_MAXIMIZED_HORZ)
        {
            maximized = GLFW_TRUE;
            break;
        }
    }

    if (states)
        XFree(states);

    return maximized;
}

int _glfwPlatformWindowHovered(_GLFWwindow* window)
{
    Window w = _glfw.x11.root;
    while (w)
    {
        Window root;
        int rootX, rootY, childX, childY;
        unsigned int mask;

        if (!XQueryPointer(_glfw.x11.display, w,
                           &root, &w, &rootX, &rootY, &childX, &childY, &mask))
        {
            return GLFW_FALSE;
        }

        if (w == window->x11.handle)
            return GLFW_TRUE;
    }

    return GLFW_FALSE;
}

int _glfwPlatformFramebufferTransparent(_GLFWwindow* window)
{
    if (!window->x11.transparent)
        return GLFW_FALSE;

    return XGetSelectionOwner(_glfw.x11.display, _glfw.x11.NET_WM_CM_Sx) != None;
}

void _glfwPlatformSetWindowResizable(_GLFWwindow* window, GLFWbool enabled)
{
    int width, height;
    _glfwPlatformGetWindowSize(window, &width, &height);
    updateNormalHints(window, width, height);
}

void _glfwPlatformSetWindowDecorated(_GLFWwindow* window, GLFWbool enabled)
{
    if (enabled)
    {
        XDeleteProperty(_glfw.x11.display,
                        window->x11.handle,
                        _glfw.x11.MOTIF_WM_HINTS);
    }
    else
    {
        struct
        {
            unsigned long flags;
            unsigned long functions;
            unsigned long decorations;
            long input_mode;
            unsigned long status;
        } hints;

        hints.flags = 2;       // Set decorations
        hints.decorations = 0; // No decorations

        XChangeProperty(_glfw.x11.display, window->x11.handle,
                        _glfw.x11.MOTIF_WM_HINTS,
                        _glfw.x11.MOTIF_WM_HINTS, 32,
                        PropModeReplace,
                        (unsigned char*) &hints,
                        sizeof(hints) / sizeof(long));
    }
}

void _glfwPlatformSetWindowFloating(_GLFWwindow* window, GLFWbool enabled)
{
    if (!_glfw.x11.NET_WM_STATE || !_glfw.x11.NET_WM_STATE_ABOVE)
        return;

    if (_glfwPlatformWindowVisible(window))
    {
        const Atom action = enabled ? _NET_WM_STATE_ADD : _NET_WM_STATE_REMOVE;
        sendEventToWM(window,
                      _glfw.x11.NET_WM_STATE,
                      action,
                      _glfw.x11.NET_WM_STATE_ABOVE,
                      0, 1, 0);
    }
    else
    {
        Atom* states;
        unsigned long i, count;

        count = _glfwGetWindowPropertyX11(window->x11.handle,
                                          _glfw.x11.NET_WM_STATE,
                                          XA_ATOM,
                                          (unsigned char**) &states);
        if (!states)
            return;

        if (enabled)
        {
            for (i = 0;  i < count;  i++)
            {
                if (states[i] == _glfw.x11.NET_WM_STATE_ABOVE)
                    break;
            }

            if (i == count)
            {
                XChangeProperty(_glfw.x11.display, window->x11.handle,
                                _glfw.x11.NET_WM_STATE, XA_ATOM, 32,
                                PropModeAppend,
                                (unsigned char*) &_glfw.x11.NET_WM_STATE_ABOVE,
                                1);
            }
        }
        else
        {
            for (i = 0;  i < count;  i++)
            {
                if (states[i] == _glfw.x11.NET_WM_STATE_ABOVE)
                {
                    states[i] = states[count - 1];
                    count--;
                }
            }

            XChangeProperty(_glfw.x11.display, window->x11.handle,
                            _glfw.x11.NET_WM_STATE, XA_ATOM, 32,
                            PropModeReplace, (unsigned char*) &states, count);
        }

        XFree(states);
    }

    XFlush(_glfw.x11.display);
}

float _glfwPlatformGetWindowOpacity(_GLFWwindow* window)
{
    float opacity = 1.f;

    if (XGetSelectionOwner(_glfw.x11.display, _glfw.x11.NET_WM_CM_Sx))
    {
        CARD32* value = NULL;

        if (_glfwGetWindowPropertyX11(window->x11.handle,
                                      _glfw.x11.NET_WM_WINDOW_OPACITY,
                                      XA_CARDINAL,
                                      (unsigned char**) &value))
        {
            opacity = (float) (*value / (double) 0xffffffffu);
        }

        if (value)
            XFree(value);
    }

    return opacity;
}

void _glfwPlatformSetWindowOpacity(_GLFWwindow* window, float opacity)
{
    const CARD32 value = (CARD32) (0xffffffffu * (double) opacity);
    XChangeProperty(_glfw.x11.display, window->x11.handle,
                    _glfw.x11.NET_WM_WINDOW_OPACITY, XA_CARDINAL, 32,
                    PropModeReplace, (unsigned char*) &value, 1);
}

void _glfwPlatformSetRawMouseMotion(_GLFWwindow *window, GLFWbool enabled)
{
    if (!_glfw.x11.xi.available)
        return;

    if (_glfw.x11.disabledCursorWindow != window)
        return;

    if (enabled)
        enableRawMouseMotion(window);
    else
        disableRawMouseMotion(window);
}

GLFWbool _glfwPlatformRawMouseMotionSupported(void)
{
    return _glfw.x11.xi.available;
}

void _glfwPlatformPollEvents(void)
{
    _GLFWwindow* window;

#if defined(__linux__)
    _glfwDetectJoystickConnectionLinux();
#endif
    XPending(_glfw.x11.display);

    while (XQLength(_glfw.x11.display))
    {
        XEvent event;
        XNextEvent(_glfw.x11.display, &event);
        processEvent(&event);
    }

    window = _glfw.x11.disabledCursorWindow;
    if (window)
    {
        int width, height;
        _glfwPlatformGetWindowSize(window, &width, &height);

        // NOTE: Re-center the cursor only if it has moved since the last call,
        //       to avoid breaking glfwWaitEvents with MotionNotify
        if (window->x11.lastCursorPosX != width / 2 ||
            window->x11.lastCursorPosY != height / 2)
        {
            _glfwPlatformSetCursorPos(window, width / 2, height / 2);
        }
    }

    XFlush(_glfw.x11.display);
}

void _glfwPlatformWaitEvents(void)
{
    while (!XPending(_glfw.x11.display))
        waitForEvent(NULL);

    _glfwPlatformPollEvents();
}

void _glfwPlatformWaitEventsTimeout(double timeout)
{
    while (!XPending(_glfw.x11.display))
    {
        if (!waitForEvent(&timeout))
            break;
    }

    _glfwPlatformPollEvents();
}

void _glfwPlatformPostEmptyEvent(void)
{
    XEvent event;

    memset(&event, 0, sizeof(event));
    event.type = ClientMessage;
    event.xclient.window = _glfw.x11.helperWindowHandle;
    event.xclient.format = 32; // Data is 32-bit longs
    event.xclient.message_type = _glfw.x11.NULL_;

    XSendEvent(_glfw.x11.display, _glfw.x11.helperWindowHandle, False, 0, &event);
    XFlush(_glfw.x11.display);
}

void _glfwPlatformGetCursorPos(_GLFWwindow* window, double* xpos, double* ypos)
{
    Window root, child;
    int rootX, rootY, childX, childY;
    unsigned int mask;

    XQueryPointer(_glfw.x11.display, window->x11.handle,
                  &root, &child,
                  &rootX, &rootY, &childX, &childY,
                  &mask);

    if (xpos)
        *xpos = childX;
    if (ypos)
        *ypos = childY;
}

void _glfwPlatformSetCursorPos(_GLFWwindow* window, double x, double y)
{
    // Store the new position so it can be recognized later
    window->x11.warpCursorPosX = (int) x;
    window->x11.warpCursorPosY = (int) y;

    XWarpPointer(_glfw.x11.display, None, window->x11.handle,
                 0,0,0,0, (int) x, (int) y);
    XFlush(_glfw.x11.display);
}

void _glfwPlatformSetCursorMode(_GLFWwindow* window, int mode)
{
    if (mode == GLFW_CURSOR_DISABLED)
    {
        if (_glfwPlatformWindowFocused(window))
            disableCursor(window);
    }
    else if (_glfw.x11.disabledCursorWindow == window)
        enableCursor(window);
    else
        updateCursorImage(window);

    XFlush(_glfw.x11.display);
}

const char* _glfwPlatformGetScancodeName(int scancode)
{
    if (!_glfw.x11.xkb.available)
        return NULL;

    const KeySym keysym = XkbKeycodeToKeysym(_glfw.x11.display, scancode, 0, 0);
    if (keysym == NoSymbol)
        return NULL;

    const long ch = _glfwKeySym2Unicode(keysym);
    if (ch == -1)
        return NULL;

    const size_t count = encodeUTF8(_glfw.x11.keyName, (unsigned int) ch);
    if (count == 0)
        return NULL;

    _glfw.x11.keyName[count] = '\0';
    return _glfw.x11.keyName;
}

int _glfwPlatformGetKeyScancode(int key)
{
    return _glfw.x11.scancodes[key];
}

int _glfwPlatformCreateCursor(_GLFWcursor* cursor,
                              const GLFWimage* image,
                              int xhot, int yhot)
{
    cursor->x11.handle = _glfwCreateCursorX11(image, xhot, yhot);
    if (!cursor->x11.handle)
        return GLFW_FALSE;

    return GLFW_TRUE;
}

int _glfwPlatformCreateStandardCursor(_GLFWcursor* cursor, int shape)
{
    int native = 0;

    if (shape == GLFW_ARROW_CURSOR)
        native = XC_left_ptr;
    else if (shape == GLFW_IBEAM_CURSOR)
        native = XC_xterm;
    else if (shape == GLFW_CROSSHAIR_CURSOR)
        native = XC_crosshair;
    else if (shape == GLFW_HAND_CURSOR)
        native = XC_hand2;
    else if (shape == GLFW_HRESIZE_CURSOR)
        native = XC_sb_h_double_arrow;
    else if (shape == GLFW_VRESIZE_CURSOR)
        native = XC_sb_v_double_arrow;
    else
        return GLFW_FALSE;

    cursor->x11.handle = XCreateFontCursor(_glfw.x11.display, native);
    if (!cursor->x11.handle)
    {
        _glfwInputError(GLFW_PLATFORM_ERROR,
                        "X11: Failed to create standard cursor");
        return GLFW_FALSE;
    }

    return GLFW_TRUE;
}

void _glfwPlatformDestroyCursor(_GLFWcursor* cursor)
{
    if (cursor->x11.handle)
        XFreeCursor(_glfw.x11.display, cursor->x11.handle);
}

void _glfwPlatformSetCursor(_GLFWwindow* window, _GLFWcursor* cursor)
{
    if (window->cursorMode == GLFW_CURSOR_NORMAL)
    {
        updateCursorImage(window);
        XFlush(_glfw.x11.display);
    }
}

void _glfwPlatformSetClipboardString(const char* string)
{
    free(_glfw.x11.clipboardString);
    _glfw.x11.clipboardString = _glfw_strdup(string);

    XSetSelectionOwner(_glfw.x11.display,
                       _glfw.x11.CLIPBOARD,
                       _glfw.x11.helperWindowHandle,
                       CurrentTime);

    if (XGetSelectionOwner(_glfw.x11.display, _glfw.x11.CLIPBOARD) !=
        _glfw.x11.helperWindowHandle)
    {
        _glfwInputError(GLFW_PLATFORM_ERROR,
                        "X11: Failed to become owner of clipboard selection");
    }
}

const char* _glfwPlatformGetClipboardString(void)
{
    return getSelectionString(_glfw.x11.CLIPBOARD);
}

void _glfwPlatformGetRequiredInstanceExtensions(char** extensions)
{
    if (!_glfw.vk.KHR_surface)
        return;

    if (!_glfw.vk.KHR_xcb_surface || !_glfw.x11.x11xcb.handle)
    {
        if (!_glfw.vk.KHR_xlib_surface)
            return;
    }

    extensions[0] = "VK_KHR_surface";

    // NOTE: VK_KHR_xcb_surface is preferred due to some early ICDs exposing but
    //       not correctly implementing VK_KHR_xlib_surface
    if (_glfw.vk.KHR_xcb_surface && _glfw.x11.x11xcb.handle)
        extensions[1] = "VK_KHR_xcb_surface";
    else
        extensions[1] = "VK_KHR_xlib_surface";
}

int _glfwPlatformGetPhysicalDevicePresentationSupport(VkInstance instance,
                                                      VkPhysicalDevice device,
                                                      uint32_t queuefamily)
{
    VisualID visualID = XVisualIDFromVisual(DefaultVisual(_glfw.x11.display,
                                                          _glfw.x11.screen));

    if (_glfw.vk.KHR_xcb_surface && _glfw.x11.x11xcb.handle)
    {
        PFN_vkGetPhysicalDeviceXcbPresentationSupportKHR
            vkGetPhysicalDeviceXcbPresentationSupportKHR =
            (PFN_vkGetPhysicalDeviceXcbPresentationSupportKHR)
            vkGetInstanceProcAddr(instance, "vkGetPhysicalDeviceXcbPresentationSupportKHR");
        if (!vkGetPhysicalDeviceXcbPresentationSupportKHR)
        {
            _glfwInputError(GLFW_API_UNAVAILABLE,
                            "X11: Vulkan instance missing VK_KHR_xcb_surface extension");
            return GLFW_FALSE;
        }

        xcb_connection_t* connection = XGetXCBConnection(_glfw.x11.display);
        if (!connection)
        {
            _glfwInputError(GLFW_PLATFORM_ERROR,
                            "X11: Failed to retrieve XCB connection");
            return GLFW_FALSE;
        }

        return vkGetPhysicalDeviceXcbPresentationSupportKHR(device,
                                                            queuefamily,
                                                            connection,
                                                            visualID);
    }
    else
    {
        PFN_vkGetPhysicalDeviceXlibPresentationSupportKHR
            vkGetPhysicalDeviceXlibPresentationSupportKHR =
            (PFN_vkGetPhysicalDeviceXlibPresentationSupportKHR)
            vkGetInstanceProcAddr(instance, "vkGetPhysicalDeviceXlibPresentationSupportKHR");
        if (!vkGetPhysicalDeviceXlibPresentationSupportKHR)
        {
            _glfwInputError(GLFW_API_UNAVAILABLE,
                            "X11: Vulkan instance missing VK_KHR_xlib_surface extension");
            return GLFW_FALSE;
        }

        return vkGetPhysicalDeviceXlibPresentationSupportKHR(device,
                                                             queuefamily,
                                                             _glfw.x11.display,
                                                             visualID);
    }
}

VkResult _glfwPlatformCreateWindowSurface(VkInstance instance,
                                          _GLFWwindow* window,
                                          const VkAllocationCallbacks* allocator,
                                          VkSurfaceKHR* surface)
{
    if (_glfw.vk.KHR_xcb_surface && _glfw.x11.x11xcb.handle)
    {
        VkResult err;
        VkXcbSurfaceCreateInfoKHR sci;
        PFN_vkCreateXcbSurfaceKHR vkCreateXcbSurfaceKHR;

        xcb_connection_t* connection = XGetXCBConnection(_glfw.x11.display);
        if (!connection)
        {
            _glfwInputError(GLFW_PLATFORM_ERROR,
                            "X11: Failed to retrieve XCB connection");
            return VK_ERROR_EXTENSION_NOT_PRESENT;
        }

        vkCreateXcbSurfaceKHR = (PFN_vkCreateXcbSurfaceKHR)
            vkGetInstanceProcAddr(instance, "vkCreateXcbSurfaceKHR");
        if (!vkCreateXcbSurfaceKHR)
        {
            _glfwInputError(GLFW_API_UNAVAILABLE,
                            "X11: Vulkan instance missing VK_KHR_xcb_surface extension");
            return VK_ERROR_EXTENSION_NOT_PRESENT;
        }

        memset(&sci, 0, sizeof(sci));
        sci.sType = VK_STRUCTURE_TYPE_XCB_SURFACE_CREATE_INFO_KHR;
        sci.connection = connection;
        sci.window = window->x11.handle;

        err = vkCreateXcbSurfaceKHR(instance, &sci, allocator, surface);
        if (err)
        {
            _glfwInputError(GLFW_PLATFORM_ERROR,
                            "X11: Failed to create Vulkan XCB surface: %s",
                            _glfwGetVulkanResultString(err));
        }

        return err;
    }
    else
    {
        VkResult err;
        VkXlibSurfaceCreateInfoKHR sci;
        PFN_vkCreateXlibSurfaceKHR vkCreateXlibSurfaceKHR;

        vkCreateXlibSurfaceKHR = (PFN_vkCreateXlibSurfaceKHR)
            vkGetInstanceProcAddr(instance, "vkCreateXlibSurfaceKHR");
        if (!vkCreateXlibSurfaceKHR)
        {
            _glfwInputError(GLFW_API_UNAVAILABLE,
                            "X11: Vulkan instance missing VK_KHR_xlib_surface extension");
            return VK_ERROR_EXTENSION_NOT_PRESENT;
        }

        memset(&sci, 0, sizeof(sci));
        sci.sType = VK_STRUCTURE_TYPE_XLIB_SURFACE_CREATE_INFO_KHR;
        sci.dpy = _glfw.x11.display;
        sci.window = window->x11.handle;

        err = vkCreateXlibSurfaceKHR(instance, &sci, allocator, surface);
        if (err)
        {
            _glfwInputError(GLFW_PLATFORM_ERROR,
                            "X11: Failed to create Vulkan X11 surface: %s",
                            _glfwGetVulkanResultString(err));
        }

        return err;
    }
}


//////////////////////////////////////////////////////////////////////////
//////                        GLFW native API                       //////
//////////////////////////////////////////////////////////////////////////

GLFWAPI Display* glfwGetX11Display(void)
{
    _GLFW_REQUIRE_INIT_OR_RETURN(NULL);
    return _glfw.x11.display;
}

GLFWAPI Window glfwGetX11Window(GLFWwindow* handle)
{
    _GLFWwindow* window = (_GLFWwindow*) handle;
    _GLFW_REQUIRE_INIT_OR_RETURN(None);
    return window->x11.handle;
}

GLFWAPI void glfwSetX11SelectionString(const char* string)
{
    _GLFW_REQUIRE_INIT();

    free(_glfw.x11.primarySelectionString);
    _glfw.x11.primarySelectionString = _glfw_strdup(string);

    XSetSelectionOwner(_glfw.x11.display,
                       _glfw.x11.PRIMARY,
                       _glfw.x11.helperWindowHandle,
                       CurrentTime);

    if (XGetSelectionOwner(_glfw.x11.display, _glfw.x11.PRIMARY) !=
        _glfw.x11.helperWindowHandle)
    {
        _glfwInputError(GLFW_PLATFORM_ERROR,
                        "X11: Failed to become owner of primary selection");
    }
}

GLFWAPI const char* glfwGetX11SelectionString(void)
{
    _GLFW_REQUIRE_INIT_OR_RETURN(NULL);
    return getSelectionString(_glfw.x11.PRIMARY);
}
>>>>>>> 468adaa7
<|MERGE_RESOLUTION|>--- conflicted
+++ resolved
@@ -1,9 +1,8 @@
-<<<<<<< HEAD
 //========================================================================
 // GLFW 3.3 X11 - www.glfw.org
 //------------------------------------------------------------------------
 // Copyright (c) 2002-2006 Marcus Geelnard
-// Copyright (c) 2006-2016 Camilla Löwy <elmindreda@glfw.org>
+// Copyright (c) 2006-2019 Camilla Löwy <elmindreda@glfw.org>
 //
 // This software is provided 'as-is', without any express or implied
 // warranty. In no event will the authors be held liable for any damages
@@ -174,29 +173,6 @@
            event->xproperty.state == PropertyNewValue &&
            event->xproperty.window == notification->xselection.requestor &&
            event->xproperty.atom == notification->xselection.property;
-}
-
-// Translates a GLFW standard cursor to a font cursor shape
-//
-static int translateCursorShape(int shape)
-{
-    switch (shape)
-    {
-        case GLFW_ARROW_CURSOR:
-            return XC_left_ptr;
-        case GLFW_IBEAM_CURSOR:
-            return XC_xterm;
-        case GLFW_CROSSHAIR_CURSOR:
-            return XC_crosshair;
-        case GLFW_HAND_CURSOR:
-            return XC_hand1;
-        case GLFW_HRESIZE_CURSOR:
-            return XC_sb_h_double_arrow;
-        case GLFW_VRESIZE_CURSOR:
-            return XC_sb_v_double_arrow;
-    }
-
-    return 0;
 }
 
 // Translates an X event modifier state mask
@@ -232,23 +208,6 @@
     return _glfw.x11.keycodes[scancode];
 }
 
-// Return the GLFW window corresponding to the specified X11 window
-//
-static _GLFWwindow* findWindowByHandle(Window handle)
-{
-    _GLFWwindow* window;
-
-    if (XFindContext(_glfw.x11.display,
-                     handle,
-                     _glfw.x11.context,
-                     (XPointer*) &window) != 0)
-    {
-        return NULL;
-    }
-
-    return window;
-}
-
 // Sends an EWMH or ICCCM event to the window manager
 //
 static void sendEventToWM(_GLFWwindow* window, Atom type,
@@ -542,15 +501,6 @@
     return target;
 }
 
-// Centers the cursor over the window client area
-//
-static void centerCursor(_GLFWwindow* window)
-{
-    int width, height;
-    _glfwPlatformGetWindowSize(window, &width, &height);
-    _glfwPlatformSetCursorPos(window, width / 2.0, height / 2.0);
-}
-
 // Updates the cursor image according to its cursor mode
 //
 static void updateCursorImage(_GLFWwindow* window)
@@ -572,29 +522,48 @@
     }
 }
 
+// Enable XI2 raw mouse motion events
+//
+static void enableRawMouseMotion(_GLFWwindow* window)
+{
+    XIEventMask em;
+    unsigned char mask[XIMaskLen(XI_RawMotion)] = { 0 };
+
+    em.deviceid = XIAllMasterDevices;
+    em.mask_len = sizeof(mask);
+    em.mask = mask;
+    XISetMask(mask, XI_RawMotion);
+
+    XISelectEvents(_glfw.x11.display, _glfw.x11.root, &em, 1);
+}
+
+// Disable XI2 raw mouse motion events
+//
+static void disableRawMouseMotion(_GLFWwindow* window)
+{
+    XIEventMask em;
+    unsigned char mask[] = { 0 };
+
+    em.deviceid = XIAllMasterDevices;
+    em.mask_len = sizeof(mask);
+    em.mask = mask;
+
+    XISelectEvents(_glfw.x11.display, _glfw.x11.root, &em, 1);
+}
+
 // Apply disabled cursor mode to a focused window
 //
 static void disableCursor(_GLFWwindow* window)
 {
-    if (_glfw.x11.xi.available)
-    {
-        XIEventMask em;
-        unsigned char mask[XIMaskLen(XI_RawMotion)] = { 0 };
-
-        em.deviceid = XIAllMasterDevices;
-        em.mask_len = sizeof(mask);
-        em.mask = mask;
-        XISetMask(mask, XI_RawMotion);
-
-        XISelectEvents(_glfw.x11.display, _glfw.x11.root, &em, 1);
-    }
+    if (window->rawMouseMotion)
+        enableRawMouseMotion(window);
 
     _glfw.x11.disabledCursorWindow = window;
     _glfwPlatformGetCursorPos(window,
                               &_glfw.x11.restoreCursorPosX,
                               &_glfw.x11.restoreCursorPosY);
     updateCursorImage(window);
-    centerCursor(window);
+    _glfwCenterCursorInContentArea(window);
     XGrabPointer(_glfw.x11.display, window->x11.handle, True,
                  ButtonPressMask | ButtonReleaseMask | PointerMotionMask,
                  GrabModeAsync, GrabModeAsync,
@@ -607,17 +576,8 @@
 //
 static void enableCursor(_GLFWwindow* window)
 {
-    if (_glfw.x11.xi.available)
-    {
-        XIEventMask em;
-        unsigned char mask[] = { 0 };
-
-        em.deviceid = XIAllMasterDevices;
-        em.mask_len = sizeof(mask);
-        em.mask = mask;
-
-        XISelectEvents(_glfw.x11.display, _glfw.x11.root, &em, 1);
-    }
+    if (window->rawMouseMotion)
+        disableRawMouseMotion(window);
 
     _glfw.x11.disabledCursorWindow = NULL;
     XUngrabPointer(_glfw.x11.display, CurrentTime);
@@ -633,6 +593,15 @@
                                    const _GLFWwndconfig* wndconfig,
                                    Visual* visual, int depth)
 {
+    int width = wndconfig->width;
+    int height = wndconfig->height;
+
+    if (wndconfig->scaleToMonitor)
+    {
+        width *= _glfw.x11.contentScaleX;
+        height *= _glfw.x11.contentScaleY;
+    }
+
     // Create a colormap based on the visual used by the current context
     window->x11.colormap = XCreateColormap(_glfw.x11.display,
                                            _glfw.x11.root,
@@ -658,7 +627,7 @@
         window->x11.handle = XCreateWindow(_glfw.x11.display,
                                            _glfw.x11.root,
                                            0, 0,
-                                           wndconfig->width, wndconfig->height,
+                                           width, height,
                                            0,      // Border width
                                            depth,  // Color depth
                                            InputOutput,
@@ -761,7 +730,7 @@
         XFree(hints);
     }
 
-    updateNormalHints(window, wndconfig->width, wndconfig->height);
+    updateNormalHints(window, width, height);
 
     // Set ICCCM WM_CLASS property
     {
@@ -1224,6 +1193,7 @@
             _GLFWwindow* window = _glfw.x11.disabledCursorWindow;
 
             if (window &&
+                window->rawMouseMotion &&
                 event->xcookie.extension == _glfw.x11.xi.majorOpcode &&
                 XGetEventData(_glfw.x11.display, &event->xcookie) &&
                 event->xcookie.evtype == XI_RawMotion)
@@ -1265,8 +1235,10 @@
         return;
     }
 
-    window = findWindowByHandle(event->xany.window);
-    if (window == NULL)
+    if (XFindContext(_glfw.x11.display,
+                     event->xany.window,
+                     _glfw.x11.context,
+                     (XPointer*) &window) != 0)
     {
         // This is an event for a window that has already been destroyed
         return;
@@ -1485,12 +1457,20 @@
 
         case EnterNotify:
         {
+            // XEnterWindowEvent is XCrossingEvent
+            const int x = event->xcrossing.x;
+            const int y = event->xcrossing.y;
+
             // HACK: This is a workaround for WMs (KWM, Fluxbox) that otherwise
             //       ignore the defined cursor for hidden cursor mode
             if (window->cursorMode == GLFW_CURSOR_HIDDEN)
                 updateCursorImage(window);
 
             _glfwInputCursorEnter(window, GLFW_TRUE);
+            _glfwInputCursorPos(window, x, y);
+
+            window->x11.lastCursorPosX = x;
+            window->x11.lastCursorPosY = y;
             return;
         }
 
@@ -1514,7 +1494,7 @@
                 {
                     if (_glfw.x11.disabledCursorWindow != window)
                         return;
-                    if (_glfw.x11.xi.available)
+                    if (window->rawMouseMotion)
                         return;
 
                     const int dx = x - window->x11.lastCursorPosX;
@@ -2425,3047 +2405,6 @@
         }
         else
         {
-            XMoveResizeWindow(_glfw.x11.display, window->x11.handle,
-                              xpos, ypos, width, height);
-        }
-
-        return;
-    }
-
-    if (window->monitor)
-        releaseMonitor(window);
-
-    _glfwInputWindowMonitor(window, monitor);
-    updateNormalHints(window, width, height);
-    updateWindowMode(window);
-
-    if (window->monitor)
-    {
-        XMapRaised(_glfw.x11.display, window->x11.handle);
-        if (waitForVisibilityNotify(window))
-            acquireMonitor(window);
-    }
-    else
-    {
-        XMoveResizeWindow(_glfw.x11.display, window->x11.handle,
-                          xpos, ypos, width, height);
-    }
-
-    XFlush(_glfw.x11.display);
-}
-
-int _glfwPlatformWindowFocused(_GLFWwindow* window)
-{
-    Window focused;
-    int state;
-
-    XGetInputFocus(_glfw.x11.display, &focused, &state);
-    return window->x11.handle == focused;
-}
-
-int _glfwPlatformWindowIconified(_GLFWwindow* window)
-{
-    return getWindowState(window) == IconicState;
-}
-
-int _glfwPlatformWindowVisible(_GLFWwindow* window)
-{
-    XWindowAttributes wa;
-    XGetWindowAttributes(_glfw.x11.display, window->x11.handle, &wa);
-    return wa.map_state == IsViewable;
-}
-
-int _glfwPlatformWindowMaximized(_GLFWwindow* window)
-{
-    Atom* states;
-    unsigned long i;
-    GLFWbool maximized = GLFW_FALSE;
-    const unsigned long count =
-        _glfwGetWindowPropertyX11(window->x11.handle,
-                                  _glfw.x11.NET_WM_STATE,
-                                  XA_ATOM,
-                                  (unsigned char**) &states);
-
-    for (i = 0;  i < count;  i++)
-    {
-        if (states[i] == _glfw.x11.NET_WM_STATE_MAXIMIZED_VERT ||
-            states[i] == _glfw.x11.NET_WM_STATE_MAXIMIZED_HORZ)
-        {
-            maximized = GLFW_TRUE;
-            break;
-        }
-    }
-
-    if (states)
-        XFree(states);
-
-    return maximized;
-}
-
-int _glfwPlatformWindowHovered(_GLFWwindow* window)
-{
-    Window w = _glfw.x11.root;
-    while (w)
-    {
-        Window root;
-        int rootX, rootY, childX, childY;
-        unsigned int mask;
-
-        if (!XQueryPointer(_glfw.x11.display, w,
-                           &root, &w, &rootX, &rootY, &childX, &childY, &mask))
-        {
-            return GLFW_FALSE;
-        }
-
-        if (w == window->x11.handle)
-            return GLFW_TRUE;
-    }
-
-    return GLFW_FALSE;
-}
-
-int _glfwPlatformFramebufferTransparent(_GLFWwindow* window)
-{
-    if (!window->x11.transparent)
-        return GLFW_FALSE;
-
-    return XGetSelectionOwner(_glfw.x11.display, _glfw.x11.NET_WM_CM_Sx) != None;
-}
-
-void _glfwPlatformSetWindowResizable(_GLFWwindow* window, GLFWbool enabled)
-{
-    int width, height;
-    _glfwPlatformGetWindowSize(window, &width, &height);
-    updateNormalHints(window, width, height);
-}
-
-void _glfwPlatformSetWindowDecorated(_GLFWwindow* window, GLFWbool enabled)
-{
-    if (enabled)
-    {
-        XDeleteProperty(_glfw.x11.display,
-                        window->x11.handle,
-                        _glfw.x11.MOTIF_WM_HINTS);
-    }
-    else
-    {
-        struct
-        {
-            unsigned long flags;
-            unsigned long functions;
-            unsigned long decorations;
-            long input_mode;
-            unsigned long status;
-        } hints;
-
-        hints.flags = 2;       // Set decorations
-        hints.decorations = 0; // No decorations
-
-        XChangeProperty(_glfw.x11.display, window->x11.handle,
-                        _glfw.x11.MOTIF_WM_HINTS,
-                        _glfw.x11.MOTIF_WM_HINTS, 32,
-                        PropModeReplace,
-                        (unsigned char*) &hints,
-                        sizeof(hints) / sizeof(long));
-    }
-}
-
-void _glfwPlatformSetWindowFloating(_GLFWwindow* window, GLFWbool enabled)
-{
-    if (!_glfw.x11.NET_WM_STATE || !_glfw.x11.NET_WM_STATE_ABOVE)
-        return;
-
-    if (_glfwPlatformWindowVisible(window))
-    {
-        const Atom action = enabled ? _NET_WM_STATE_ADD : _NET_WM_STATE_REMOVE;
-        sendEventToWM(window,
-                      _glfw.x11.NET_WM_STATE,
-                      action,
-                      _glfw.x11.NET_WM_STATE_ABOVE,
-                      0, 1, 0);
-    }
-    else
-    {
-        Atom* states;
-        unsigned long i, count;
-
-        count = _glfwGetWindowPropertyX11(window->x11.handle,
-                                          _glfw.x11.NET_WM_STATE,
-                                          XA_ATOM,
-                                          (unsigned char**) &states);
-        if (!states)
-            return;
-
-        if (enabled)
-        {
-            for (i = 0;  i < count;  i++)
-            {
-                if (states[i] == _glfw.x11.NET_WM_STATE_ABOVE)
-                    break;
-            }
-
-            if (i == count)
-            {
-                XChangeProperty(_glfw.x11.display, window->x11.handle,
-                                _glfw.x11.NET_WM_STATE, XA_ATOM, 32,
-                                PropModeAppend,
-                                (unsigned char*) &_glfw.x11.NET_WM_STATE_ABOVE,
-                                1);
-            }
-        }
-        else
-        {
-            for (i = 0;  i < count;  i++)
-            {
-                if (states[i] == _glfw.x11.NET_WM_STATE_ABOVE)
-                {
-                    states[i] = states[count - 1];
-                    count--;
-                }
-            }
-
-            XChangeProperty(_glfw.x11.display, window->x11.handle,
-                            _glfw.x11.NET_WM_STATE, XA_ATOM, 32,
-                            PropModeReplace, (unsigned char*) &states, count);
-        }
-
-        XFree(states);
-    }
-
-    XFlush(_glfw.x11.display);
-}
-
-float _glfwPlatformGetWindowOpacity(_GLFWwindow* window)
-{
-    float opacity = 1.f;
-
-    if (XGetSelectionOwner(_glfw.x11.display, _glfw.x11.NET_WM_CM_Sx))
-    {
-        CARD32* value = NULL;
-
-        if (_glfwGetWindowPropertyX11(window->x11.handle,
-                                      _glfw.x11.NET_WM_WINDOW_OPACITY,
-                                      XA_CARDINAL,
-                                      (unsigned char**) &value))
-        {
-            opacity = (float) (*value / (double) 0xffffffffu);
-        }
-
-        if (value)
-            XFree(value);
-    }
-
-    return opacity;
-}
-
-void _glfwPlatformSetWindowOpacity(_GLFWwindow* window, float opacity)
-{
-    const CARD32 value = (CARD32) (0xffffffffu * (double) opacity);
-    XChangeProperty(_glfw.x11.display, window->x11.handle,
-                    _glfw.x11.NET_WM_WINDOW_OPACITY, XA_CARDINAL, 32,
-                    PropModeReplace, (unsigned char*) &value, 1);
-}
-
-void _glfwPlatformPollEvents(void)
-{
-    _GLFWwindow* window;
-
-#if defined(__linux__)
-    _glfwDetectJoystickConnectionLinux();
-#endif
-    XPending(_glfw.x11.display);
-
-    while (XQLength(_glfw.x11.display))
-    {
-        XEvent event;
-        XNextEvent(_glfw.x11.display, &event);
-        processEvent(&event);
-    }
-
-    window = _glfw.x11.disabledCursorWindow;
-    if (window)
-    {
-        int width, height;
-        _glfwPlatformGetWindowSize(window, &width, &height);
-
-        // NOTE: Re-center the cursor only if it has moved since the last call,
-        //       to avoid breaking glfwWaitEvents with MotionNotify
-        if (window->x11.lastCursorPosX != width / 2 ||
-            window->x11.lastCursorPosY != height / 2)
-        {
-            _glfwPlatformSetCursorPos(window, width / 2, height / 2);
-        }
-    }
-
-    XFlush(_glfw.x11.display);
-}
-
-void _glfwPlatformWaitEvents(void)
-{
-    while (!XPending(_glfw.x11.display))
-        waitForEvent(NULL);
-
-    _glfwPlatformPollEvents();
-}
-
-void _glfwPlatformWaitEventsTimeout(double timeout)
-{
-    while (!XPending(_glfw.x11.display))
-    {
-        if (!waitForEvent(&timeout))
-            break;
-    }
-
-    _glfwPlatformPollEvents();
-}
-
-void _glfwPlatformPostEmptyEvent(void)
-{
-    XEvent event;
-
-    memset(&event, 0, sizeof(event));
-    event.type = ClientMessage;
-    event.xclient.window = _glfw.x11.helperWindowHandle;
-    event.xclient.format = 32; // Data is 32-bit longs
-    event.xclient.message_type = _glfw.x11.NULL_;
-
-    XSendEvent(_glfw.x11.display, _glfw.x11.helperWindowHandle, False, 0, &event);
-    XFlush(_glfw.x11.display);
-}
-
-void _glfwPlatformGetCursorPos(_GLFWwindow* window, double* xpos, double* ypos)
-{
-    Window root, child;
-    int rootX, rootY, childX, childY;
-    unsigned int mask;
-
-    XQueryPointer(_glfw.x11.display, window->x11.handle,
-                  &root, &child,
-                  &rootX, &rootY, &childX, &childY,
-                  &mask);
-
-    if (xpos)
-        *xpos = childX;
-    if (ypos)
-        *ypos = childY;
-}
-
-void _glfwPlatformSetCursorPos(_GLFWwindow* window, double x, double y)
-{
-    // Store the new position so it can be recognized later
-    window->x11.warpCursorPosX = (int) x;
-    window->x11.warpCursorPosY = (int) y;
-
-    XWarpPointer(_glfw.x11.display, None, window->x11.handle,
-                 0,0,0,0, (int) x, (int) y);
-    XFlush(_glfw.x11.display);
-}
-
-void _glfwPlatformSetCursorMode(_GLFWwindow* window, int mode)
-{
-    if (mode == GLFW_CURSOR_DISABLED)
-    {
-        if (_glfwPlatformWindowFocused(window))
-            disableCursor(window);
-    }
-    else if (_glfw.x11.disabledCursorWindow == window)
-        enableCursor(window);
-    else
-        updateCursorImage(window);
-
-    XFlush(_glfw.x11.display);
-}
-
-const char* _glfwPlatformGetScancodeName(int scancode)
-{
-    if (!_glfw.x11.xkb.available)
-        return NULL;
-
-    const KeySym keysym = XkbKeycodeToKeysym(_glfw.x11.display, scancode, 0, 0);
-    if (keysym == NoSymbol)
-        return NULL;
-
-    const long ch = _glfwKeySym2Unicode(keysym);
-    if (ch == -1)
-        return NULL;
-
-    const size_t count = encodeUTF8(_glfw.x11.keyName, (unsigned int) ch);
-    if (count == 0)
-        return NULL;
-
-    _glfw.x11.keyName[count] = '\0';
-    return _glfw.x11.keyName;
-}
-
-int _glfwPlatformGetKeyScancode(int key)
-{
-    return _glfw.x11.scancodes[key];
-}
-
-int _glfwPlatformCreateCursor(_GLFWcursor* cursor,
-                              const GLFWimage* image,
-                              int xhot, int yhot)
-{
-    cursor->x11.handle = _glfwCreateCursorX11(image, xhot, yhot);
-    if (!cursor->x11.handle)
-        return GLFW_FALSE;
-
-    return GLFW_TRUE;
-}
-
-int _glfwPlatformCreateStandardCursor(_GLFWcursor* cursor, int shape)
-{
-    cursor->x11.handle = XCreateFontCursor(_glfw.x11.display,
-                                           translateCursorShape(shape));
-    if (!cursor->x11.handle)
-    {
-        _glfwInputError(GLFW_PLATFORM_ERROR,
-                        "X11: Failed to create standard cursor");
-        return GLFW_FALSE;
-    }
-
-    return GLFW_TRUE;
-}
-
-void _glfwPlatformDestroyCursor(_GLFWcursor* cursor)
-{
-    if (cursor->x11.handle)
-        XFreeCursor(_glfw.x11.display, cursor->x11.handle);
-}
-
-void _glfwPlatformSetCursor(_GLFWwindow* window, _GLFWcursor* cursor)
-{
-    if (window->cursorMode == GLFW_CURSOR_NORMAL)
-    {
-        updateCursorImage(window);
-        XFlush(_glfw.x11.display);
-    }
-}
-
-void _glfwPlatformSetClipboardString(const char* string)
-{
-    free(_glfw.x11.clipboardString);
-    _glfw.x11.clipboardString = _glfw_strdup(string);
-
-    XSetSelectionOwner(_glfw.x11.display,
-                       _glfw.x11.CLIPBOARD,
-                       _glfw.x11.helperWindowHandle,
-                       CurrentTime);
-
-    if (XGetSelectionOwner(_glfw.x11.display, _glfw.x11.CLIPBOARD) !=
-        _glfw.x11.helperWindowHandle)
-    {
-        _glfwInputError(GLFW_PLATFORM_ERROR,
-                        "X11: Failed to become owner of clipboard selection");
-    }
-}
-
-const char* _glfwPlatformGetClipboardString(void)
-{
-    return getSelectionString(_glfw.x11.CLIPBOARD);
-}
-
-void _glfwPlatformGetRequiredInstanceExtensions(char** extensions)
-{
-    if (!_glfw.vk.KHR_surface)
-        return;
-
-    if (!_glfw.vk.KHR_xcb_surface || !_glfw.x11.x11xcb.handle)
-    {
-        if (!_glfw.vk.KHR_xlib_surface)
-            return;
-    }
-
-    extensions[0] = "VK_KHR_surface";
-
-    // NOTE: VK_KHR_xcb_surface is preferred due to some early ICDs exposing but
-    //       not correctly implementing VK_KHR_xlib_surface
-    if (_glfw.vk.KHR_xcb_surface && _glfw.x11.x11xcb.handle)
-        extensions[1] = "VK_KHR_xcb_surface";
-    else
-        extensions[1] = "VK_KHR_xlib_surface";
-}
-
-int _glfwPlatformGetPhysicalDevicePresentationSupport(VkInstance instance,
-                                                      VkPhysicalDevice device,
-                                                      uint32_t queuefamily)
-{
-    VisualID visualID = XVisualIDFromVisual(DefaultVisual(_glfw.x11.display,
-                                                          _glfw.x11.screen));
-
-    if (_glfw.vk.KHR_xcb_surface && _glfw.x11.x11xcb.handle)
-    {
-        PFN_vkGetPhysicalDeviceXcbPresentationSupportKHR
-            vkGetPhysicalDeviceXcbPresentationSupportKHR =
-            (PFN_vkGetPhysicalDeviceXcbPresentationSupportKHR)
-            vkGetInstanceProcAddr(instance, "vkGetPhysicalDeviceXcbPresentationSupportKHR");
-        if (!vkGetPhysicalDeviceXcbPresentationSupportKHR)
-        {
-            _glfwInputError(GLFW_API_UNAVAILABLE,
-                            "X11: Vulkan instance missing VK_KHR_xcb_surface extension");
-            return GLFW_FALSE;
-        }
-
-        xcb_connection_t* connection = XGetXCBConnection(_glfw.x11.display);
-        if (!connection)
-        {
-            _glfwInputError(GLFW_PLATFORM_ERROR,
-                            "X11: Failed to retrieve XCB connection");
-            return GLFW_FALSE;
-        }
-
-        return vkGetPhysicalDeviceXcbPresentationSupportKHR(device,
-                                                            queuefamily,
-                                                            connection,
-                                                            visualID);
-    }
-    else
-    {
-        PFN_vkGetPhysicalDeviceXlibPresentationSupportKHR
-            vkGetPhysicalDeviceXlibPresentationSupportKHR =
-            (PFN_vkGetPhysicalDeviceXlibPresentationSupportKHR)
-            vkGetInstanceProcAddr(instance, "vkGetPhysicalDeviceXlibPresentationSupportKHR");
-        if (!vkGetPhysicalDeviceXlibPresentationSupportKHR)
-        {
-            _glfwInputError(GLFW_API_UNAVAILABLE,
-                            "X11: Vulkan instance missing VK_KHR_xlib_surface extension");
-            return GLFW_FALSE;
-        }
-
-        return vkGetPhysicalDeviceXlibPresentationSupportKHR(device,
-                                                             queuefamily,
-                                                             _glfw.x11.display,
-                                                             visualID);
-    }
-}
-
-VkResult _glfwPlatformCreateWindowSurface(VkInstance instance,
-                                          _GLFWwindow* window,
-                                          const VkAllocationCallbacks* allocator,
-                                          VkSurfaceKHR* surface)
-{
-    if (_glfw.vk.KHR_xcb_surface && _glfw.x11.x11xcb.handle)
-    {
-        VkResult err;
-        VkXcbSurfaceCreateInfoKHR sci;
-        PFN_vkCreateXcbSurfaceKHR vkCreateXcbSurfaceKHR;
-
-        xcb_connection_t* connection = XGetXCBConnection(_glfw.x11.display);
-        if (!connection)
-        {
-            _glfwInputError(GLFW_PLATFORM_ERROR,
-                            "X11: Failed to retrieve XCB connection");
-            return VK_ERROR_EXTENSION_NOT_PRESENT;
-        }
-
-        vkCreateXcbSurfaceKHR = (PFN_vkCreateXcbSurfaceKHR)
-            vkGetInstanceProcAddr(instance, "vkCreateXcbSurfaceKHR");
-        if (!vkCreateXcbSurfaceKHR)
-        {
-            _glfwInputError(GLFW_API_UNAVAILABLE,
-                            "X11: Vulkan instance missing VK_KHR_xcb_surface extension");
-            return VK_ERROR_EXTENSION_NOT_PRESENT;
-        }
-
-        memset(&sci, 0, sizeof(sci));
-        sci.sType = VK_STRUCTURE_TYPE_XCB_SURFACE_CREATE_INFO_KHR;
-        sci.connection = connection;
-        sci.window = window->x11.handle;
-
-        err = vkCreateXcbSurfaceKHR(instance, &sci, allocator, surface);
-        if (err)
-        {
-            _glfwInputError(GLFW_PLATFORM_ERROR,
-                            "X11: Failed to create Vulkan XCB surface: %s",
-                            _glfwGetVulkanResultString(err));
-        }
-
-        return err;
-    }
-    else
-    {
-        VkResult err;
-        VkXlibSurfaceCreateInfoKHR sci;
-        PFN_vkCreateXlibSurfaceKHR vkCreateXlibSurfaceKHR;
-
-        vkCreateXlibSurfaceKHR = (PFN_vkCreateXlibSurfaceKHR)
-            vkGetInstanceProcAddr(instance, "vkCreateXlibSurfaceKHR");
-        if (!vkCreateXlibSurfaceKHR)
-        {
-            _glfwInputError(GLFW_API_UNAVAILABLE,
-                            "X11: Vulkan instance missing VK_KHR_xlib_surface extension");
-            return VK_ERROR_EXTENSION_NOT_PRESENT;
-        }
-
-        memset(&sci, 0, sizeof(sci));
-        sci.sType = VK_STRUCTURE_TYPE_XLIB_SURFACE_CREATE_INFO_KHR;
-        sci.dpy = _glfw.x11.display;
-        sci.window = window->x11.handle;
-
-        err = vkCreateXlibSurfaceKHR(instance, &sci, allocator, surface);
-        if (err)
-        {
-            _glfwInputError(GLFW_PLATFORM_ERROR,
-                            "X11: Failed to create Vulkan X11 surface: %s",
-                            _glfwGetVulkanResultString(err));
-        }
-
-        return err;
-    }
-}
-
-
-//////////////////////////////////////////////////////////////////////////
-//////                        GLFW native API                       //////
-//////////////////////////////////////////////////////////////////////////
-
-GLFWAPI Display* glfwGetX11Display(void)
-{
-    _GLFW_REQUIRE_INIT_OR_RETURN(NULL);
-    return _glfw.x11.display;
-}
-
-GLFWAPI Window glfwGetX11Window(GLFWwindow* handle)
-{
-    _GLFWwindow* window = (_GLFWwindow*) handle;
-    _GLFW_REQUIRE_INIT_OR_RETURN(None);
-    return window->x11.handle;
-}
-
-GLFWAPI void glfwSetX11SelectionString(const char* string)
-{
-    _GLFW_REQUIRE_INIT();
-
-    free(_glfw.x11.primarySelectionString);
-    _glfw.x11.primarySelectionString = _glfw_strdup(string);
-
-    XSetSelectionOwner(_glfw.x11.display,
-                       _glfw.x11.PRIMARY,
-                       _glfw.x11.helperWindowHandle,
-                       CurrentTime);
-
-    if (XGetSelectionOwner(_glfw.x11.display, _glfw.x11.PRIMARY) !=
-        _glfw.x11.helperWindowHandle)
-    {
-        _glfwInputError(GLFW_PLATFORM_ERROR,
-                        "X11: Failed to become owner of primary selection");
-    }
-}
-
-GLFWAPI const char* glfwGetX11SelectionString(void)
-{
-    _GLFW_REQUIRE_INIT_OR_RETURN(NULL);
-    return getSelectionString(_glfw.x11.PRIMARY);
-}
-
-=======
-//========================================================================
-// GLFW 3.3 X11 - www.glfw.org
-//------------------------------------------------------------------------
-// Copyright (c) 2002-2006 Marcus Geelnard
-// Copyright (c) 2006-2019 Camilla Löwy <elmindreda@glfw.org>
-//
-// This software is provided 'as-is', without any express or implied
-// warranty. In no event will the authors be held liable for any damages
-// arising from the use of this software.
-//
-// Permission is granted to anyone to use this software for any purpose,
-// including commercial applications, and to alter it and redistribute it
-// freely, subject to the following restrictions:
-//
-// 1. The origin of this software must not be misrepresented; you must not
-//    claim that you wrote the original software. If you use this software
-//    in a product, an acknowledgment in the product documentation would
-//    be appreciated but is not required.
-//
-// 2. Altered source versions must be plainly marked as such, and must not
-//    be misrepresented as being the original software.
-//
-// 3. This notice may not be removed or altered from any source
-//    distribution.
-//
-//========================================================================
-
-#include "internal.h"
-
-#include <X11/cursorfont.h>
-#include <X11/Xmd.h>
-
-#include <sys/select.h>
-
-#include <string.h>
-#include <stdio.h>
-#include <stdlib.h>
-#include <limits.h>
-#include <errno.h>
-#include <assert.h>
-
-// Action for EWMH client messages
-#define _NET_WM_STATE_REMOVE        0
-#define _NET_WM_STATE_ADD           1
-#define _NET_WM_STATE_TOGGLE        2
-
-// Additional mouse button names for XButtonEvent
-#define Button6            6
-#define Button7            7
-
-#define _GLFW_XDND_VERSION 5
-
-
-// Wait for data to arrive using select
-// This avoids blocking other threads via the per-display Xlib lock that also
-// covers GLX functions
-//
-static GLFWbool waitForEvent(double* timeout)
-{
-    fd_set fds;
-    const int fd = ConnectionNumber(_glfw.x11.display);
-    int count = fd + 1;
-
-#if defined(__linux__)
-    if (_glfw.linjs.inotify > fd)
-        count = _glfw.linjs.inotify + 1;
-#endif
-    for (;;)
-    {
-        FD_ZERO(&fds);
-        FD_SET(fd, &fds);
-#if defined(__linux__)
-        if (_glfw.linjs.inotify > 0)
-            FD_SET(_glfw.linjs.inotify, &fds);
-#endif
-
-        if (timeout)
-        {
-            const long seconds = (long) *timeout;
-            const long microseconds = (long) ((*timeout - seconds) * 1e6);
-            struct timeval tv = { seconds, microseconds };
-            const uint64_t base = _glfwPlatformGetTimerValue();
-
-            const int result = select(count, &fds, NULL, NULL, &tv);
-            const int error = errno;
-
-            *timeout -= (_glfwPlatformGetTimerValue() - base) /
-                (double) _glfwPlatformGetTimerFrequency();
-
-            if (result > 0)
-                return GLFW_TRUE;
-            if ((result == -1 && error == EINTR) || *timeout <= 0.0)
-                return GLFW_FALSE;
-        }
-        else if (select(count, &fds, NULL, NULL, NULL) != -1 || errno != EINTR)
-            return GLFW_TRUE;
-    }
-}
-
-// Waits until a VisibilityNotify event arrives for the specified window or the
-// timeout period elapses (ICCCM section 4.2.2)
-//
-static GLFWbool waitForVisibilityNotify(_GLFWwindow* window)
-{
-    XEvent dummy;
-    double timeout = 0.1;
-
-    while (!XCheckTypedWindowEvent(_glfw.x11.display,
-                                   window->x11.handle,
-                                   VisibilityNotify,
-                                   &dummy))
-    {
-        if (!waitForEvent(&timeout))
-            return GLFW_FALSE;
-    }
-
-    return GLFW_TRUE;
-}
-
-// Returns whether the window is iconified
-//
-static int getWindowState(_GLFWwindow* window)
-{
-    int result = WithdrawnState;
-    struct {
-        CARD32 state;
-        Window icon;
-    } *state = NULL;
-
-    if (_glfwGetWindowPropertyX11(window->x11.handle,
-                                  _glfw.x11.WM_STATE,
-                                  _glfw.x11.WM_STATE,
-                                  (unsigned char**) &state) >= 2)
-    {
-        result = state->state;
-    }
-
-    if (state)
-        XFree(state);
-
-    return result;
-}
-
-// Returns whether the event is a selection event
-//
-static Bool isSelectionEvent(Display* display, XEvent* event, XPointer pointer)
-{
-    if (event->xany.window != _glfw.x11.helperWindowHandle)
-        return False;
-
-    return event->type == SelectionRequest ||
-           event->type == SelectionNotify ||
-           event->type == SelectionClear;
-}
-
-// Returns whether it is a _NET_FRAME_EXTENTS event for the specified window
-//
-static Bool isFrameExtentsEvent(Display* display, XEvent* event, XPointer pointer)
-{
-    _GLFWwindow* window = (_GLFWwindow*) pointer;
-    return event->type == PropertyNotify &&
-           event->xproperty.state == PropertyNewValue &&
-           event->xproperty.window == window->x11.handle &&
-           event->xproperty.atom == _glfw.x11.NET_FRAME_EXTENTS;
-}
-
-// Returns whether it is a property event for the specified selection transfer
-//
-static Bool isSelPropNewValueNotify(Display* display, XEvent* event, XPointer pointer)
-{
-    XEvent* notification = (XEvent*) pointer;
-    return event->type == PropertyNotify &&
-           event->xproperty.state == PropertyNewValue &&
-           event->xproperty.window == notification->xselection.requestor &&
-           event->xproperty.atom == notification->xselection.property;
-}
-
-// Translates an X event modifier state mask
-//
-static int translateState(int state)
-{
-    int mods = 0;
-
-    if (state & ShiftMask)
-        mods |= GLFW_MOD_SHIFT;
-    if (state & ControlMask)
-        mods |= GLFW_MOD_CONTROL;
-    if (state & Mod1Mask)
-        mods |= GLFW_MOD_ALT;
-    if (state & Mod4Mask)
-        mods |= GLFW_MOD_SUPER;
-    if (state & LockMask)
-        mods |= GLFW_MOD_CAPS_LOCK;
-    if (state & Mod2Mask)
-        mods |= GLFW_MOD_NUM_LOCK;
-
-    return mods;
-}
-
-// Translates an X11 key code to a GLFW key token
-//
-static int translateKey(int scancode)
-{
-    // Use the pre-filled LUT (see createKeyTables() in x11_init.c)
-    if (scancode < 0 || scancode > 255)
-        return GLFW_KEY_UNKNOWN;
-
-    return _glfw.x11.keycodes[scancode];
-}
-
-// Sends an EWMH or ICCCM event to the window manager
-//
-static void sendEventToWM(_GLFWwindow* window, Atom type,
-                          long a, long b, long c, long d, long e)
-{
-    XEvent event;
-    memset(&event, 0, sizeof(event));
-
-    event.type = ClientMessage;
-    event.xclient.window = window->x11.handle;
-    event.xclient.format = 32; // Data is 32-bit longs
-    event.xclient.message_type = type;
-    event.xclient.data.l[0] = a;
-    event.xclient.data.l[1] = b;
-    event.xclient.data.l[2] = c;
-    event.xclient.data.l[3] = d;
-    event.xclient.data.l[4] = e;
-
-    XSendEvent(_glfw.x11.display, _glfw.x11.root,
-               False,
-               SubstructureNotifyMask | SubstructureRedirectMask,
-               &event);
-}
-
-// Updates the normal hints according to the window settings
-//
-static void updateNormalHints(_GLFWwindow* window, int width, int height)
-{
-    XSizeHints* hints = XAllocSizeHints();
-
-    if (!window->monitor)
-    {
-        if (window->resizable)
-        {
-            if (window->minwidth != GLFW_DONT_CARE &&
-                window->minheight != GLFW_DONT_CARE)
-            {
-                hints->flags |= PMinSize;
-                hints->min_width = window->minwidth;
-                hints->min_height = window->minheight;
-            }
-
-            if (window->maxwidth != GLFW_DONT_CARE &&
-                window->maxheight != GLFW_DONT_CARE)
-            {
-                hints->flags |= PMaxSize;
-                hints->max_width = window->maxwidth;
-                hints->max_height = window->maxheight;
-            }
-
-            if (window->numer != GLFW_DONT_CARE &&
-                window->denom != GLFW_DONT_CARE)
-            {
-                hints->flags |= PAspect;
-                hints->min_aspect.x = hints->max_aspect.x = window->numer;
-                hints->min_aspect.y = hints->max_aspect.y = window->denom;
-            }
-        }
-        else
-        {
-            hints->flags |= (PMinSize | PMaxSize);
-            hints->min_width  = hints->max_width  = width;
-            hints->min_height = hints->max_height = height;
-        }
-    }
-
-    hints->flags |= PWinGravity;
-    hints->win_gravity = StaticGravity;
-
-    XSetWMNormalHints(_glfw.x11.display, window->x11.handle, hints);
-    XFree(hints);
-}
-
-// Updates the full screen status of the window
-//
-static void updateWindowMode(_GLFWwindow* window)
-{
-    if (window->monitor)
-    {
-        if (_glfw.x11.xinerama.available &&
-            _glfw.x11.NET_WM_FULLSCREEN_MONITORS)
-        {
-            sendEventToWM(window,
-                          _glfw.x11.NET_WM_FULLSCREEN_MONITORS,
-                          window->monitor->x11.index,
-                          window->monitor->x11.index,
-                          window->monitor->x11.index,
-                          window->monitor->x11.index,
-                          0);
-        }
-
-        if (_glfw.x11.NET_WM_STATE && _glfw.x11.NET_WM_STATE_FULLSCREEN)
-        {
-            sendEventToWM(window,
-                          _glfw.x11.NET_WM_STATE,
-                          _NET_WM_STATE_ADD,
-                          _glfw.x11.NET_WM_STATE_FULLSCREEN,
-                          0, 1, 0);
-        }
-        else
-        {
-            // This is the butcher's way of removing window decorations
-            // Setting the override-redirect attribute on a window makes the
-            // window manager ignore the window completely (ICCCM, section 4)
-            // The good thing is that this makes undecorated full screen windows
-            // easy to do; the bad thing is that we have to do everything
-            // manually and some things (like iconify/restore) won't work at
-            // all, as those are tasks usually performed by the window manager
-
-            XSetWindowAttributes attributes;
-            attributes.override_redirect = True;
-            XChangeWindowAttributes(_glfw.x11.display,
-                                    window->x11.handle,
-                                    CWOverrideRedirect,
-                                    &attributes);
-
-            window->x11.overrideRedirect = GLFW_TRUE;
-        }
-
-        // Enable compositor bypass
-        if (!window->x11.transparent)
-        {
-            const unsigned long value = 1;
-
-            XChangeProperty(_glfw.x11.display,  window->x11.handle,
-                            _glfw.x11.NET_WM_BYPASS_COMPOSITOR, XA_CARDINAL, 32,
-                            PropModeReplace, (unsigned char*) &value, 1);
-        }
-    }
-    else
-    {
-        if (_glfw.x11.xinerama.available &&
-            _glfw.x11.NET_WM_FULLSCREEN_MONITORS)
-        {
-            XDeleteProperty(_glfw.x11.display, window->x11.handle,
-                            _glfw.x11.NET_WM_FULLSCREEN_MONITORS);
-        }
-
-        if (_glfw.x11.NET_WM_STATE && _glfw.x11.NET_WM_STATE_FULLSCREEN)
-        {
-            sendEventToWM(window,
-                          _glfw.x11.NET_WM_STATE,
-                          _NET_WM_STATE_REMOVE,
-                          _glfw.x11.NET_WM_STATE_FULLSCREEN,
-                          0, 1, 0);
-        }
-        else
-        {
-            XSetWindowAttributes attributes;
-            attributes.override_redirect = False;
-            XChangeWindowAttributes(_glfw.x11.display,
-                                    window->x11.handle,
-                                    CWOverrideRedirect,
-                                    &attributes);
-
-            window->x11.overrideRedirect = GLFW_FALSE;
-        }
-
-        // Disable compositor bypass
-        if (!window->x11.transparent)
-        {
-            XDeleteProperty(_glfw.x11.display, window->x11.handle,
-                            _glfw.x11.NET_WM_BYPASS_COMPOSITOR);
-        }
-    }
-}
-
-// Splits and translates a text/uri-list into separate file paths
-// NOTE: This function destroys the provided string
-//
-static char** parseUriList(char* text, int* count)
-{
-    const char* prefix = "file://";
-    char** paths = NULL;
-    char* line;
-
-    *count = 0;
-
-    while ((line = strtok(text, "\r\n")))
-    {
-        text = NULL;
-
-        if (line[0] == '#')
-            continue;
-
-        if (strncmp(line, prefix, strlen(prefix)) == 0)
-        {
-            line += strlen(prefix);
-            // TODO: Validate hostname
-            while (*line != '/')
-                line++;
-        }
-
-        (*count)++;
-
-        char* path = calloc(strlen(line) + 1, 1);
-        paths = realloc(paths, *count * sizeof(char*));
-        paths[*count - 1] = path;
-
-        while (*line)
-        {
-            if (line[0] == '%' && line[1] && line[2])
-            {
-                const char digits[3] = { line[1], line[2], '\0' };
-                *path = strtol(digits, NULL, 16);
-                line += 2;
-            }
-            else
-                *path = *line;
-
-            path++;
-            line++;
-        }
-    }
-
-    return paths;
-}
-
-// Encode a Unicode code point to a UTF-8 stream
-// Based on cutef8 by Jeff Bezanson (Public Domain)
-//
-static size_t encodeUTF8(char* s, unsigned int ch)
-{
-    size_t count = 0;
-
-    if (ch < 0x80)
-        s[count++] = (char) ch;
-    else if (ch < 0x800)
-    {
-        s[count++] = (ch >> 6) | 0xc0;
-        s[count++] = (ch & 0x3f) | 0x80;
-    }
-    else if (ch < 0x10000)
-    {
-        s[count++] = (ch >> 12) | 0xe0;
-        s[count++] = ((ch >> 6) & 0x3f) | 0x80;
-        s[count++] = (ch & 0x3f) | 0x80;
-    }
-    else if (ch < 0x110000)
-    {
-        s[count++] = (ch >> 18) | 0xf0;
-        s[count++] = ((ch >> 12) & 0x3f) | 0x80;
-        s[count++] = ((ch >> 6) & 0x3f) | 0x80;
-        s[count++] = (ch & 0x3f) | 0x80;
-    }
-
-    return count;
-}
-
-// Decode a Unicode code point from a UTF-8 stream
-// Based on cutef8 by Jeff Bezanson (Public Domain)
-//
-#if defined(X_HAVE_UTF8_STRING)
-static unsigned int decodeUTF8(const char** s)
-{
-    unsigned int ch = 0, count = 0;
-    static const unsigned int offsets[] =
-    {
-        0x00000000u, 0x00003080u, 0x000e2080u,
-        0x03c82080u, 0xfa082080u, 0x82082080u
-    };
-
-    do
-    {
-        ch = (ch << 6) + (unsigned char) **s;
-        (*s)++;
-        count++;
-    } while ((**s & 0xc0) == 0x80);
-
-    assert(count <= 6);
-    return ch - offsets[count - 1];
-}
-#endif /*X_HAVE_UTF8_STRING*/
-
-// Convert the specified Latin-1 string to UTF-8
-//
-static char* convertLatin1toUTF8(const char* source)
-{
-    size_t size = 1;
-    const char* sp;
-
-    for (sp = source;  *sp;  sp++)
-        size += (*sp & 0x80) ? 2 : 1;
-
-    char* target = calloc(size, 1);
-    char* tp = target;
-
-    for (sp = source;  *sp;  sp++)
-        tp += encodeUTF8(tp, *sp);
-
-    return target;
-}
-
-// Updates the cursor image according to its cursor mode
-//
-static void updateCursorImage(_GLFWwindow* window)
-{
-    if (window->cursorMode == GLFW_CURSOR_NORMAL)
-    {
-        if (window->cursor)
-        {
-            XDefineCursor(_glfw.x11.display, window->x11.handle,
-                          window->cursor->x11.handle);
-        }
-        else
-            XUndefineCursor(_glfw.x11.display, window->x11.handle);
-    }
-    else
-    {
-        XDefineCursor(_glfw.x11.display, window->x11.handle,
-                      _glfw.x11.hiddenCursorHandle);
-    }
-}
-
-// Enable XI2 raw mouse motion events
-//
-static void enableRawMouseMotion(_GLFWwindow* window)
-{
-    XIEventMask em;
-    unsigned char mask[XIMaskLen(XI_RawMotion)] = { 0 };
-
-    em.deviceid = XIAllMasterDevices;
-    em.mask_len = sizeof(mask);
-    em.mask = mask;
-    XISetMask(mask, XI_RawMotion);
-
-    XISelectEvents(_glfw.x11.display, _glfw.x11.root, &em, 1);
-}
-
-// Disable XI2 raw mouse motion events
-//
-static void disableRawMouseMotion(_GLFWwindow* window)
-{
-    XIEventMask em;
-    unsigned char mask[] = { 0 };
-
-    em.deviceid = XIAllMasterDevices;
-    em.mask_len = sizeof(mask);
-    em.mask = mask;
-
-    XISelectEvents(_glfw.x11.display, _glfw.x11.root, &em, 1);
-}
-
-// Apply disabled cursor mode to a focused window
-//
-static void disableCursor(_GLFWwindow* window)
-{
-    if (window->rawMouseMotion)
-        enableRawMouseMotion(window);
-
-    _glfw.x11.disabledCursorWindow = window;
-    _glfwPlatformGetCursorPos(window,
-                              &_glfw.x11.restoreCursorPosX,
-                              &_glfw.x11.restoreCursorPosY);
-    updateCursorImage(window);
-    _glfwCenterCursorInContentArea(window);
-    XGrabPointer(_glfw.x11.display, window->x11.handle, True,
-                 ButtonPressMask | ButtonReleaseMask | PointerMotionMask,
-                 GrabModeAsync, GrabModeAsync,
-                 window->x11.handle,
-                 _glfw.x11.hiddenCursorHandle,
-                 CurrentTime);
-}
-
-// Exit disabled cursor mode for the specified window
-//
-static void enableCursor(_GLFWwindow* window)
-{
-    if (window->rawMouseMotion)
-        disableRawMouseMotion(window);
-
-    _glfw.x11.disabledCursorWindow = NULL;
-    XUngrabPointer(_glfw.x11.display, CurrentTime);
-    _glfwPlatformSetCursorPos(window,
-                              _glfw.x11.restoreCursorPosX,
-                              _glfw.x11.restoreCursorPosY);
-    updateCursorImage(window);
-}
-
-// Create the X11 window (and its colormap)
-//
-static GLFWbool createNativeWindow(_GLFWwindow* window,
-                                   const _GLFWwndconfig* wndconfig,
-                                   Visual* visual, int depth)
-{
-    int width = wndconfig->width;
-    int height = wndconfig->height;
-
-    if (wndconfig->scaleToMonitor)
-    {
-        width *= _glfw.x11.contentScaleX;
-        height *= _glfw.x11.contentScaleY;
-    }
-
-    // Create a colormap based on the visual used by the current context
-    window->x11.colormap = XCreateColormap(_glfw.x11.display,
-                                           _glfw.x11.root,
-                                           visual,
-                                           AllocNone);
-
-    window->x11.transparent = _glfwIsVisualTransparentX11(visual);
-
-    // Create the actual window
-    {
-        XSetWindowAttributes wa;
-        const unsigned long wamask = CWBorderPixel | CWColormap | CWEventMask;
-
-        wa.colormap = window->x11.colormap;
-        wa.border_pixel = 0;
-        wa.event_mask = StructureNotifyMask | KeyPressMask | KeyReleaseMask |
-                        PointerMotionMask | ButtonPressMask | ButtonReleaseMask |
-                        ExposureMask | FocusChangeMask | VisibilityChangeMask |
-                        EnterWindowMask | LeaveWindowMask | PropertyChangeMask;
-
-        _glfwGrabErrorHandlerX11();
-
-        window->x11.handle = XCreateWindow(_glfw.x11.display,
-                                           _glfw.x11.root,
-                                           0, 0,
-                                           width, height,
-                                           0,      // Border width
-                                           depth,  // Color depth
-                                           InputOutput,
-                                           visual,
-                                           wamask,
-                                           &wa);
-
-        _glfwReleaseErrorHandlerX11();
-
-        if (!window->x11.handle)
-        {
-            _glfwInputErrorX11(GLFW_PLATFORM_ERROR,
-                               "X11: Failed to create window");
-            return GLFW_FALSE;
-        }
-
-        XSaveContext(_glfw.x11.display,
-                     window->x11.handle,
-                     _glfw.x11.context,
-                     (XPointer) window);
-    }
-
-    if (!wndconfig->decorated)
-        _glfwPlatformSetWindowDecorated(window, GLFW_FALSE);
-
-    if (_glfw.x11.NET_WM_STATE && !window->monitor)
-    {
-        Atom states[3];
-        int count = 0;
-
-        if (wndconfig->floating)
-        {
-            if (_glfw.x11.NET_WM_STATE_ABOVE)
-                states[count++] = _glfw.x11.NET_WM_STATE_ABOVE;
-        }
-
-        if (wndconfig->maximized)
-        {
-            if (_glfw.x11.NET_WM_STATE_MAXIMIZED_VERT &&
-                _glfw.x11.NET_WM_STATE_MAXIMIZED_HORZ)
-            {
-                states[count++] = _glfw.x11.NET_WM_STATE_MAXIMIZED_VERT;
-                states[count++] = _glfw.x11.NET_WM_STATE_MAXIMIZED_HORZ;
-                window->x11.maximized = GLFW_TRUE;
-            }
-        }
-
-        if (count)
-        {
-            XChangeProperty(_glfw.x11.display, window->x11.handle,
-                            _glfw.x11.NET_WM_STATE, XA_ATOM, 32,
-                            PropModeReplace, (unsigned char*) &states, count);
-        }
-    }
-
-    // Declare the WM protocols supported by GLFW
-    {
-        Atom protocols[] =
-        {
-            _glfw.x11.WM_DELETE_WINDOW,
-            _glfw.x11.NET_WM_PING
-        };
-
-        XSetWMProtocols(_glfw.x11.display, window->x11.handle,
-                        protocols, sizeof(protocols) / sizeof(Atom));
-    }
-
-    // Declare our PID
-    {
-        const long pid = getpid();
-
-        XChangeProperty(_glfw.x11.display,  window->x11.handle,
-                        _glfw.x11.NET_WM_PID, XA_CARDINAL, 32,
-                        PropModeReplace,
-                        (unsigned char*) &pid, 1);
-    }
-
-    if (_glfw.x11.NET_WM_WINDOW_TYPE && _glfw.x11.NET_WM_WINDOW_TYPE_NORMAL)
-    {
-        Atom type = _glfw.x11.NET_WM_WINDOW_TYPE_NORMAL;
-        XChangeProperty(_glfw.x11.display,  window->x11.handle,
-                        _glfw.x11.NET_WM_WINDOW_TYPE, XA_ATOM, 32,
-                        PropModeReplace, (unsigned char*) &type, 1);
-    }
-
-    // Set ICCCM WM_HINTS property
-    {
-        XWMHints* hints = XAllocWMHints();
-        if (!hints)
-        {
-            _glfwInputError(GLFW_OUT_OF_MEMORY,
-                            "X11: Failed to allocate WM hints");
-            return GLFW_FALSE;
-        }
-
-        hints->flags = StateHint;
-        hints->initial_state = NormalState;
-
-        XSetWMHints(_glfw.x11.display, window->x11.handle, hints);
-        XFree(hints);
-    }
-
-    updateNormalHints(window, width, height);
-
-    // Set ICCCM WM_CLASS property
-    {
-        XClassHint* hint = XAllocClassHint();
-
-        if (strlen(wndconfig->x11.instanceName) &&
-            strlen(wndconfig->x11.className))
-        {
-            hint->res_name = (char*) wndconfig->x11.instanceName;
-            hint->res_class = (char*) wndconfig->x11.className;
-        }
-        else
-        {
-            const char* resourceName = getenv("RESOURCE_NAME");
-            if (resourceName && strlen(resourceName))
-                hint->res_name = (char*) resourceName;
-            else if (strlen(wndconfig->title))
-                hint->res_name = (char*) wndconfig->title;
-            else
-                hint->res_name = (char*) "glfw-application";
-
-            if (strlen(wndconfig->title))
-                hint->res_class = (char*) wndconfig->title;
-            else
-                hint->res_class = (char*) "GLFW-Application";
-        }
-
-        XSetClassHint(_glfw.x11.display, window->x11.handle, hint);
-        XFree(hint);
-    }
-
-    // Announce support for Xdnd (drag and drop)
-    {
-        const Atom version = _GLFW_XDND_VERSION;
-        XChangeProperty(_glfw.x11.display, window->x11.handle,
-                        _glfw.x11.XdndAware, XA_ATOM, 32,
-                        PropModeReplace, (unsigned char*) &version, 1);
-    }
-
-    _glfwPlatformSetWindowTitle(window, wndconfig->title);
-
-    if (_glfw.x11.im)
-    {
-        window->x11.ic = XCreateIC(_glfw.x11.im,
-                                   XNInputStyle,
-                                   XIMPreeditNothing | XIMStatusNothing,
-                                   XNClientWindow,
-                                   window->x11.handle,
-                                   XNFocusWindow,
-                                   window->x11.handle,
-                                   NULL);
-    }
-
-    _glfwPlatformGetWindowPos(window, &window->x11.xpos, &window->x11.ypos);
-    _glfwPlatformGetWindowSize(window, &window->x11.width, &window->x11.height);
-
-    return GLFW_TRUE;
-}
-
-// Set the specified property to the selection converted to the requested target
-//
-static Atom writeTargetToProperty(const XSelectionRequestEvent* request)
-{
-    int i;
-    char* selectionString = NULL;
-    const Atom formats[] = { _glfw.x11.UTF8_STRING, XA_STRING };
-    const int formatCount = sizeof(formats) / sizeof(formats[0]);
-
-    if (request->selection == _glfw.x11.PRIMARY)
-        selectionString = _glfw.x11.primarySelectionString;
-    else
-        selectionString = _glfw.x11.clipboardString;
-
-    if (request->property == None)
-    {
-        // The requester is a legacy client (ICCCM section 2.2)
-        // We don't support legacy clients, so fail here
-        return None;
-    }
-
-    if (request->target == _glfw.x11.TARGETS)
-    {
-        // The list of supported targets was requested
-
-        const Atom targets[] = { _glfw.x11.TARGETS,
-                                 _glfw.x11.MULTIPLE,
-                                 _glfw.x11.UTF8_STRING,
-                                 XA_STRING };
-
-        XChangeProperty(_glfw.x11.display,
-                        request->requestor,
-                        request->property,
-                        XA_ATOM,
-                        32,
-                        PropModeReplace,
-                        (unsigned char*) targets,
-                        sizeof(targets) / sizeof(targets[0]));
-
-        return request->property;
-    }
-
-    if (request->target == _glfw.x11.MULTIPLE)
-    {
-        // Multiple conversions were requested
-
-        Atom* targets;
-        unsigned long i, count;
-
-        count = _glfwGetWindowPropertyX11(request->requestor,
-                                          request->property,
-                                          _glfw.x11.ATOM_PAIR,
-                                          (unsigned char**) &targets);
-
-        for (i = 0;  i < count;  i += 2)
-        {
-            int j;
-
-            for (j = 0;  j < formatCount;  j++)
-            {
-                if (targets[i] == formats[j])
-                    break;
-            }
-
-            if (j < formatCount)
-            {
-                XChangeProperty(_glfw.x11.display,
-                                request->requestor,
-                                targets[i + 1],
-                                targets[i],
-                                8,
-                                PropModeReplace,
-                                (unsigned char *) selectionString,
-                                strlen(selectionString));
-            }
-            else
-                targets[i + 1] = None;
-        }
-
-        XChangeProperty(_glfw.x11.display,
-                        request->requestor,
-                        request->property,
-                        _glfw.x11.ATOM_PAIR,
-                        32,
-                        PropModeReplace,
-                        (unsigned char*) targets,
-                        count);
-
-        XFree(targets);
-
-        return request->property;
-    }
-
-    if (request->target == _glfw.x11.SAVE_TARGETS)
-    {
-        // The request is a check whether we support SAVE_TARGETS
-        // It should be handled as a no-op side effect target
-
-        XChangeProperty(_glfw.x11.display,
-                        request->requestor,
-                        request->property,
-                        _glfw.x11.NULL_,
-                        32,
-                        PropModeReplace,
-                        NULL,
-                        0);
-
-        return request->property;
-    }
-
-    // Conversion to a data target was requested
-
-    for (i = 0;  i < formatCount;  i++)
-    {
-        if (request->target == formats[i])
-        {
-            // The requested target is one we support
-
-            XChangeProperty(_glfw.x11.display,
-                            request->requestor,
-                            request->property,
-                            request->target,
-                            8,
-                            PropModeReplace,
-                            (unsigned char *) selectionString,
-                            strlen(selectionString));
-
-            return request->property;
-        }
-    }
-
-    // The requested target is not supported
-
-    return None;
-}
-
-static void handleSelectionClear(XEvent* event)
-{
-    if (event->xselectionclear.selection == _glfw.x11.PRIMARY)
-    {
-        free(_glfw.x11.primarySelectionString);
-        _glfw.x11.primarySelectionString = NULL;
-    }
-    else
-    {
-        free(_glfw.x11.clipboardString);
-        _glfw.x11.clipboardString = NULL;
-    }
-}
-
-static void handleSelectionRequest(XEvent* event)
-{
-    const XSelectionRequestEvent* request = &event->xselectionrequest;
-
-    XEvent reply;
-    memset(&reply, 0, sizeof(reply));
-
-    reply.xselection.property = writeTargetToProperty(request);
-    reply.xselection.type = SelectionNotify;
-    reply.xselection.display = request->display;
-    reply.xselection.requestor = request->requestor;
-    reply.xselection.selection = request->selection;
-    reply.xselection.target = request->target;
-    reply.xselection.time = request->time;
-
-    XSendEvent(_glfw.x11.display, request->requestor, False, 0, &reply);
-}
-
-static const char* getSelectionString(Atom selection)
-{
-    size_t i;
-    char** selectionString = NULL;
-    const Atom targets[] = { _glfw.x11.UTF8_STRING, XA_STRING };
-    const size_t targetCount = sizeof(targets) / sizeof(targets[0]);
-
-    if (selection == _glfw.x11.PRIMARY)
-        selectionString = &_glfw.x11.primarySelectionString;
-    else
-        selectionString = &_glfw.x11.clipboardString;
-
-    if (XGetSelectionOwner(_glfw.x11.display, selection) ==
-        _glfw.x11.helperWindowHandle)
-    {
-        // Instead of doing a large number of X round-trips just to put this
-        // string into a window property and then read it back, just return it
-        return *selectionString;
-    }
-
-    free(*selectionString);
-    *selectionString = NULL;
-
-    for (i = 0;  i < targetCount;  i++)
-    {
-        char* data;
-        Atom actualType;
-        int actualFormat;
-        unsigned long itemCount, bytesAfter;
-        XEvent notification, dummy;
-
-        XConvertSelection(_glfw.x11.display,
-                          selection,
-                          targets[i],
-                          _glfw.x11.GLFW_SELECTION,
-                          _glfw.x11.helperWindowHandle,
-                          CurrentTime);
-
-        while (!XCheckTypedWindowEvent(_glfw.x11.display,
-                                       _glfw.x11.helperWindowHandle,
-                                       SelectionNotify,
-                                       &notification))
-        {
-            waitForEvent(NULL);
-        }
-
-        if (notification.xselection.property == None)
-            continue;
-
-        XCheckIfEvent(_glfw.x11.display,
-                      &dummy,
-                      isSelPropNewValueNotify,
-                      (XPointer) &notification);
-
-        XGetWindowProperty(_glfw.x11.display,
-                           notification.xselection.requestor,
-                           notification.xselection.property,
-                           0,
-                           LONG_MAX,
-                           True,
-                           AnyPropertyType,
-                           &actualType,
-                           &actualFormat,
-                           &itemCount,
-                           &bytesAfter,
-                           (unsigned char**) &data);
-
-        if (actualType == _glfw.x11.INCR)
-        {
-            size_t size = 1;
-            char* string = NULL;
-
-            for (;;)
-            {
-                while (!XCheckIfEvent(_glfw.x11.display,
-                                      &dummy,
-                                      isSelPropNewValueNotify,
-                                      (XPointer) &notification))
-                {
-                    waitForEvent(NULL);
-                }
-
-                XFree(data);
-                XGetWindowProperty(_glfw.x11.display,
-                                   notification.xselection.requestor,
-                                   notification.xselection.property,
-                                   0,
-                                   LONG_MAX,
-                                   True,
-                                   AnyPropertyType,
-                                   &actualType,
-                                   &actualFormat,
-                                   &itemCount,
-                                   &bytesAfter,
-                                   (unsigned char**) &data);
-
-                if (itemCount)
-                {
-                    size += itemCount;
-                    string = realloc(string, size);
-                    string[size - itemCount - 1] = '\0';
-                    strcat(string, data);
-                }
-
-                if (!itemCount)
-                {
-                    if (targets[i] == XA_STRING)
-                    {
-                        *selectionString = convertLatin1toUTF8(string);
-                        free(string);
-                    }
-                    else
-                        *selectionString = string;
-
-                    break;
-                }
-            }
-        }
-        else if (actualType == targets[i])
-        {
-            if (targets[i] == XA_STRING)
-                *selectionString = convertLatin1toUTF8(data);
-            else
-                *selectionString = _glfw_strdup(data);
-        }
-
-        XFree(data);
-
-        if (*selectionString)
-            break;
-    }
-
-    if (!*selectionString)
-    {
-        _glfwInputError(GLFW_FORMAT_UNAVAILABLE,
-                        "X11: Failed to convert selection to string");
-    }
-
-    return *selectionString;
-}
-
-// Make the specified window and its video mode active on its monitor
-//
-static void acquireMonitor(_GLFWwindow* window)
-{
-    if (_glfw.x11.saver.count == 0)
-    {
-        // Remember old screen saver settings
-        XGetScreenSaver(_glfw.x11.display,
-                        &_glfw.x11.saver.timeout,
-                        &_glfw.x11.saver.interval,
-                        &_glfw.x11.saver.blanking,
-                        &_glfw.x11.saver.exposure);
-
-        // Disable screen saver
-        XSetScreenSaver(_glfw.x11.display, 0, 0, DontPreferBlanking,
-                        DefaultExposures);
-    }
-
-    if (!window->monitor->window)
-        _glfw.x11.saver.count++;
-
-    _glfwSetVideoModeX11(window->monitor, &window->videoMode);
-
-    if (window->x11.overrideRedirect)
-    {
-        int xpos, ypos;
-        GLFWvidmode mode;
-
-        // Manually position the window over its monitor
-        _glfwPlatformGetMonitorPos(window->monitor, &xpos, &ypos);
-        _glfwPlatformGetVideoMode(window->monitor, &mode);
-
-        XMoveResizeWindow(_glfw.x11.display, window->x11.handle,
-                          xpos, ypos, mode.width, mode.height);
-    }
-
-    _glfwInputMonitorWindow(window->monitor, window);
-}
-
-// Remove the window and restore the original video mode
-//
-static void releaseMonitor(_GLFWwindow* window)
-{
-    if (window->monitor->window != window)
-        return;
-
-    _glfwInputMonitorWindow(window->monitor, NULL);
-    _glfwRestoreVideoModeX11(window->monitor);
-
-    _glfw.x11.saver.count--;
-
-    if (_glfw.x11.saver.count == 0)
-    {
-        // Restore old screen saver settings
-        XSetScreenSaver(_glfw.x11.display,
-                        _glfw.x11.saver.timeout,
-                        _glfw.x11.saver.interval,
-                        _glfw.x11.saver.blanking,
-                        _glfw.x11.saver.exposure);
-    }
-}
-
-// Process the specified X event
-//
-static void processEvent(XEvent *event)
-{
-    _GLFWwindow* window = NULL;
-    int keycode = 0;
-    Bool filtered = False;
-
-    // HACK: Save scancode as some IMs clear the field in XFilterEvent
-    if (event->type == KeyPress || event->type == KeyRelease)
-        keycode = event->xkey.keycode;
-
-    if (_glfw.x11.im)
-        filtered = XFilterEvent(event, None);
-
-    if (_glfw.x11.randr.available)
-    {
-        if (event->type == _glfw.x11.randr.eventBase + RRNotify)
-        {
-            XRRUpdateConfiguration(event);
-            _glfwPollMonitorsX11();
-            return;
-        }
-    }
-
-    if (event->type == GenericEvent)
-    {
-        if (_glfw.x11.xi.available)
-        {
-            _GLFWwindow* window = _glfw.x11.disabledCursorWindow;
-
-            if (window &&
-                window->rawMouseMotion &&
-                event->xcookie.extension == _glfw.x11.xi.majorOpcode &&
-                XGetEventData(_glfw.x11.display, &event->xcookie) &&
-                event->xcookie.evtype == XI_RawMotion)
-            {
-                XIRawEvent* re = event->xcookie.data;
-                if (re->valuators.mask_len)
-                {
-                    const double* values = re->raw_values;
-                    double xpos = window->virtualCursorPosX;
-                    double ypos = window->virtualCursorPosY;
-
-                    if (XIMaskIsSet(re->valuators.mask, 0))
-                    {
-                        xpos += *values;
-                        values++;
-                    }
-
-                    if (XIMaskIsSet(re->valuators.mask, 1))
-                        ypos += *values;
-
-                    _glfwInputCursorPos(window, xpos, ypos);
-                }
-            }
-
-            XFreeEventData(_glfw.x11.display, &event->xcookie);
-        }
-
-        return;
-    }
-
-    if (event->type == SelectionClear)
-    {
-        handleSelectionClear(event);
-        return;
-    }
-    else if (event->type == SelectionRequest)
-    {
-        handleSelectionRequest(event);
-        return;
-    }
-
-    if (XFindContext(_glfw.x11.display,
-                     event->xany.window,
-                     _glfw.x11.context,
-                     (XPointer*) &window) != 0)
-    {
-        // This is an event for a window that has already been destroyed
-        return;
-    }
-
-    switch (event->type)
-    {
-        case KeyPress:
-        {
-            const int key = translateKey(keycode);
-            const int mods = translateState(event->xkey.state);
-            const int plain = !(mods & (GLFW_MOD_CONTROL | GLFW_MOD_ALT));
-
-            if (window->x11.ic)
-            {
-                // HACK: Ignore duplicate key press events generated by ibus
-                //       These have the same timestamp as the original event
-                //       Corresponding release events are filtered out
-                //       implicitly by the GLFW key repeat logic
-                if (window->x11.lastKeyTime < event->xkey.time)
-                {
-                    if (keycode)
-                        _glfwInputKey(window, key, keycode, GLFW_PRESS, mods);
-
-                    window->x11.lastKeyTime = event->xkey.time;
-                }
-
-                if (!filtered)
-                {
-                    int count;
-                    Status status;
-#if defined(X_HAVE_UTF8_STRING)
-                    char buffer[100];
-                    char* chars = buffer;
-
-                    count = Xutf8LookupString(window->x11.ic,
-                                              &event->xkey,
-                                              buffer, sizeof(buffer) - 1,
-                                              NULL, &status);
-
-                    if (status == XBufferOverflow)
-                    {
-                        chars = calloc(count + 1, 1);
-                        count = Xutf8LookupString(window->x11.ic,
-                                                  &event->xkey,
-                                                  chars, count,
-                                                  NULL, &status);
-                    }
-
-                    if (status == XLookupChars || status == XLookupBoth)
-                    {
-                        const char* c = chars;
-                        chars[count] = '\0';
-                        while (c - chars < count)
-                            _glfwInputChar(window, decodeUTF8(&c), mods, plain);
-                    }
-#else /*X_HAVE_UTF8_STRING*/
-                    wchar_t buffer[16];
-                    wchar_t* chars = buffer;
-
-                    count = XwcLookupString(window->x11.ic,
-                                            &event->xkey,
-                                            buffer,
-                                            sizeof(buffer) / sizeof(wchar_t),
-                                            NULL,
-                                            &status);
-
-                    if (status == XBufferOverflow)
-                    {
-                        chars = calloc(count, sizeof(wchar_t));
-                        count = XwcLookupString(window->x11.ic,
-                                                &event->xkey,
-                                                chars, count,
-                                                NULL, &status);
-                    }
-
-                    if (status == XLookupChars || status == XLookupBoth)
-                    {
-                        int i;
-                        for (i = 0;  i < count;  i++)
-                            _glfwInputChar(window, chars[i], mods, plain);
-                    }
-#endif /*X_HAVE_UTF8_STRING*/
-
-                    if (chars != buffer)
-                        free(chars);
-                }
-            }
-            else
-            {
-                KeySym keysym;
-                XLookupString(&event->xkey, NULL, 0, &keysym, NULL);
-
-                _glfwInputKey(window, key, keycode, GLFW_PRESS, mods);
-
-                const long character = _glfwKeySym2Unicode(keysym);
-                if (character != -1)
-                    _glfwInputChar(window, character, mods, plain);
-            }
-
-            return;
-        }
-
-        case KeyRelease:
-        {
-            const int key = translateKey(keycode);
-            const int mods = translateState(event->xkey.state);
-
-            if (!_glfw.x11.xkb.detectable)
-            {
-                // HACK: Key repeat events will arrive as KeyRelease/KeyPress
-                //       pairs with similar or identical time stamps
-                //       The key repeat logic in _glfwInputKey expects only key
-                //       presses to repeat, so detect and discard release events
-                if (XEventsQueued(_glfw.x11.display, QueuedAfterReading))
-                {
-                    XEvent next;
-                    XPeekEvent(_glfw.x11.display, &next);
-
-                    if (next.type == KeyPress &&
-                        next.xkey.window == event->xkey.window &&
-                        next.xkey.keycode == keycode)
-                    {
-                        // HACK: The time of repeat events sometimes doesn't
-                        //       match that of the press event, so add an
-                        //       epsilon
-                        //       Toshiyuki Takahashi can press a button
-                        //       16 times per second so it's fairly safe to
-                        //       assume that no human is pressing the key 50
-                        //       times per second (value is ms)
-                        if ((next.xkey.time - event->xkey.time) < 20)
-                        {
-                            // This is very likely a server-generated key repeat
-                            // event, so ignore it
-                            return;
-                        }
-                    }
-                }
-            }
-
-            _glfwInputKey(window, key, keycode, GLFW_RELEASE, mods);
-            return;
-        }
-
-        case ButtonPress:
-        {
-            const int mods = translateState(event->xbutton.state);
-
-            if (event->xbutton.button == Button1)
-                _glfwInputMouseClick(window, GLFW_MOUSE_BUTTON_LEFT, GLFW_PRESS, mods);
-            else if (event->xbutton.button == Button2)
-                _glfwInputMouseClick(window, GLFW_MOUSE_BUTTON_MIDDLE, GLFW_PRESS, mods);
-            else if (event->xbutton.button == Button3)
-                _glfwInputMouseClick(window, GLFW_MOUSE_BUTTON_RIGHT, GLFW_PRESS, mods);
-
-            // Modern X provides scroll events as mouse button presses
-            else if (event->xbutton.button == Button4)
-                _glfwInputScroll(window, 0.0, 1.0);
-            else if (event->xbutton.button == Button5)
-                _glfwInputScroll(window, 0.0, -1.0);
-            else if (event->xbutton.button == Button6)
-                _glfwInputScroll(window, 1.0, 0.0);
-            else if (event->xbutton.button == Button7)
-                _glfwInputScroll(window, -1.0, 0.0);
-
-            else
-            {
-                // Additional buttons after 7 are treated as regular buttons
-                // We subtract 4 to fill the gap left by scroll input above
-                _glfwInputMouseClick(window,
-                                     event->xbutton.button - Button1 - 4,
-                                     GLFW_PRESS,
-                                     mods);
-            }
-
-            return;
-        }
-
-        case ButtonRelease:
-        {
-            const int mods = translateState(event->xbutton.state);
-
-            if (event->xbutton.button == Button1)
-            {
-                _glfwInputMouseClick(window,
-                                     GLFW_MOUSE_BUTTON_LEFT,
-                                     GLFW_RELEASE,
-                                     mods);
-            }
-            else if (event->xbutton.button == Button2)
-            {
-                _glfwInputMouseClick(window,
-                                     GLFW_MOUSE_BUTTON_MIDDLE,
-                                     GLFW_RELEASE,
-                                     mods);
-            }
-            else if (event->xbutton.button == Button3)
-            {
-                _glfwInputMouseClick(window,
-                                     GLFW_MOUSE_BUTTON_RIGHT,
-                                     GLFW_RELEASE,
-                                     mods);
-            }
-            else if (event->xbutton.button > Button7)
-            {
-                // Additional buttons after 7 are treated as regular buttons
-                // We subtract 4 to fill the gap left by scroll input above
-                _glfwInputMouseClick(window,
-                                     event->xbutton.button - Button1 - 4,
-                                     GLFW_RELEASE,
-                                     mods);
-            }
-
-            return;
-        }
-
-        case EnterNotify:
-        {
-            // XEnterWindowEvent is XCrossingEvent
-            const int x = event->xcrossing.x;
-            const int y = event->xcrossing.y;
-
-            // HACK: This is a workaround for WMs (KWM, Fluxbox) that otherwise
-            //       ignore the defined cursor for hidden cursor mode
-            if (window->cursorMode == GLFW_CURSOR_HIDDEN)
-                updateCursorImage(window);
-
-            _glfwInputCursorEnter(window, GLFW_TRUE);
-            _glfwInputCursorPos(window, x, y);
-
-            window->x11.lastCursorPosX = x;
-            window->x11.lastCursorPosY = y;
-            return;
-        }
-
-        case LeaveNotify:
-        {
-            _glfwInputCursorEnter(window, GLFW_FALSE);
-            return;
-        }
-
-        case MotionNotify:
-        {
-            const int x = event->xmotion.x;
-            const int y = event->xmotion.y;
-
-            if (x != window->x11.warpCursorPosX ||
-                y != window->x11.warpCursorPosY)
-            {
-                // The cursor was moved by something other than GLFW
-
-                if (window->cursorMode == GLFW_CURSOR_DISABLED)
-                {
-                    if (_glfw.x11.disabledCursorWindow != window)
-                        return;
-                    if (window->rawMouseMotion)
-                        return;
-
-                    const int dx = x - window->x11.lastCursorPosX;
-                    const int dy = y - window->x11.lastCursorPosY;
-
-                    _glfwInputCursorPos(window,
-                                        window->virtualCursorPosX + dx,
-                                        window->virtualCursorPosY + dy);
-                }
-                else
-                    _glfwInputCursorPos(window, x, y);
-            }
-
-            window->x11.lastCursorPosX = x;
-            window->x11.lastCursorPosY = y;
-            return;
-        }
-
-        case ConfigureNotify:
-        {
-            if (event->xconfigure.width != window->x11.width ||
-                event->xconfigure.height != window->x11.height)
-            {
-                _glfwInputFramebufferSize(window,
-                                          event->xconfigure.width,
-                                          event->xconfigure.height);
-
-                _glfwInputWindowSize(window,
-                                     event->xconfigure.width,
-                                     event->xconfigure.height);
-
-                window->x11.width = event->xconfigure.width;
-                window->x11.height = event->xconfigure.height;
-            }
-
-            if (event->xconfigure.x != window->x11.xpos ||
-                event->xconfigure.y != window->x11.ypos)
-            {
-                if (window->x11.overrideRedirect || event->xany.send_event)
-                {
-                    _glfwInputWindowPos(window,
-                                        event->xconfigure.x,
-                                        event->xconfigure.y);
-
-                    window->x11.xpos = event->xconfigure.x;
-                    window->x11.ypos = event->xconfigure.y;
-                }
-            }
-
-            return;
-        }
-
-        case ClientMessage:
-        {
-            // Custom client message, probably from the window manager
-
-            if (filtered)
-                return;
-
-            if (event->xclient.message_type == None)
-                return;
-
-            if (event->xclient.message_type == _glfw.x11.WM_PROTOCOLS)
-            {
-                const Atom protocol = event->xclient.data.l[0];
-                if (protocol == None)
-                    return;
-
-                if (protocol == _glfw.x11.WM_DELETE_WINDOW)
-                {
-                    // The window manager was asked to close the window, for
-                    // example by the user pressing a 'close' window decoration
-                    // button
-                    _glfwInputWindowCloseRequest(window);
-                }
-                else if (protocol == _glfw.x11.NET_WM_PING)
-                {
-                    // The window manager is pinging the application to ensure
-                    // it's still responding to events
-
-                    XEvent reply = *event;
-                    reply.xclient.window = _glfw.x11.root;
-
-                    XSendEvent(_glfw.x11.display, _glfw.x11.root,
-                               False,
-                               SubstructureNotifyMask | SubstructureRedirectMask,
-                               &reply);
-                }
-            }
-            else if (event->xclient.message_type == _glfw.x11.XdndEnter)
-            {
-                // A drag operation has entered the window
-                unsigned long i, count;
-                Atom* formats = NULL;
-                const GLFWbool list = event->xclient.data.l[1] & 1;
-
-                _glfw.x11.xdnd.source  = event->xclient.data.l[0];
-                _glfw.x11.xdnd.version = event->xclient.data.l[1] >> 24;
-                _glfw.x11.xdnd.format  = None;
-
-                if (_glfw.x11.xdnd.version > _GLFW_XDND_VERSION)
-                    return;
-
-                if (list)
-                {
-                    count = _glfwGetWindowPropertyX11(_glfw.x11.xdnd.source,
-                                                      _glfw.x11.XdndTypeList,
-                                                      XA_ATOM,
-                                                      (unsigned char**) &formats);
-                }
-                else
-                {
-                    count = 3;
-                    formats = (Atom*) event->xclient.data.l + 2;
-                }
-
-                for (i = 0;  i < count;  i++)
-                {
-                    if (formats[i] == _glfw.x11.text_uri_list)
-                    {
-                        _glfw.x11.xdnd.format = _glfw.x11.text_uri_list;
-                        break;
-                    }
-                }
-
-                if (list && formats)
-                    XFree(formats);
-            }
-            else if (event->xclient.message_type == _glfw.x11.XdndDrop)
-            {
-                // The drag operation has finished by dropping on the window
-                Time time = CurrentTime;
-
-                if (_glfw.x11.xdnd.version > _GLFW_XDND_VERSION)
-                    return;
-
-                if (_glfw.x11.xdnd.format)
-                {
-                    if (_glfw.x11.xdnd.version >= 1)
-                        time = event->xclient.data.l[2];
-
-                    // Request the chosen format from the source window
-                    XConvertSelection(_glfw.x11.display,
-                                      _glfw.x11.XdndSelection,
-                                      _glfw.x11.xdnd.format,
-                                      _glfw.x11.XdndSelection,
-                                      window->x11.handle,
-                                      time);
-                }
-                else if (_glfw.x11.xdnd.version >= 2)
-                {
-                    XEvent reply;
-                    memset(&reply, 0, sizeof(reply));
-
-                    reply.type = ClientMessage;
-                    reply.xclient.window = _glfw.x11.xdnd.source;
-                    reply.xclient.message_type = _glfw.x11.XdndFinished;
-                    reply.xclient.format = 32;
-                    reply.xclient.data.l[0] = window->x11.handle;
-                    reply.xclient.data.l[1] = 0; // The drag was rejected
-                    reply.xclient.data.l[2] = None;
-
-                    XSendEvent(_glfw.x11.display, _glfw.x11.xdnd.source,
-                               False, NoEventMask, &reply);
-                    XFlush(_glfw.x11.display);
-                }
-            }
-            else if (event->xclient.message_type == _glfw.x11.XdndPosition)
-            {
-                // The drag operation has moved over the window
-                const int xabs = (event->xclient.data.l[2] >> 16) & 0xffff;
-                const int yabs = (event->xclient.data.l[2]) & 0xffff;
-                Window dummy;
-                int xpos, ypos;
-
-                if (_glfw.x11.xdnd.version > _GLFW_XDND_VERSION)
-                    return;
-
-                XTranslateCoordinates(_glfw.x11.display,
-                                      _glfw.x11.root,
-                                      window->x11.handle,
-                                      xabs, yabs,
-                                      &xpos, &ypos,
-                                      &dummy);
-
-                _glfwInputCursorPos(window, xpos, ypos);
-
-                XEvent reply;
-                memset(&reply, 0, sizeof(reply));
-
-                reply.type = ClientMessage;
-                reply.xclient.window = _glfw.x11.xdnd.source;
-                reply.xclient.message_type = _glfw.x11.XdndStatus;
-                reply.xclient.format = 32;
-                reply.xclient.data.l[0] = window->x11.handle;
-                reply.xclient.data.l[2] = 0; // Specify an empty rectangle
-                reply.xclient.data.l[3] = 0;
-
-                if (_glfw.x11.xdnd.format)
-                {
-                    // Reply that we are ready to copy the dragged data
-                    reply.xclient.data.l[1] = 1; // Accept with no rectangle
-                    if (_glfw.x11.xdnd.version >= 2)
-                        reply.xclient.data.l[4] = _glfw.x11.XdndActionCopy;
-                }
-
-                XSendEvent(_glfw.x11.display, _glfw.x11.xdnd.source,
-                           False, NoEventMask, &reply);
-                XFlush(_glfw.x11.display);
-            }
-
-            return;
-        }
-
-        case SelectionNotify:
-        {
-            if (event->xselection.property == _glfw.x11.XdndSelection)
-            {
-                // The converted data from the drag operation has arrived
-                char* data;
-                const unsigned long result =
-                    _glfwGetWindowPropertyX11(event->xselection.requestor,
-                                              event->xselection.property,
-                                              event->xselection.target,
-                                              (unsigned char**) &data);
-
-                if (result)
-                {
-                    int i, count;
-                    char** paths = parseUriList(data, &count);
-
-                    _glfwInputDrop(window, count, (const char**) paths);
-
-                    for (i = 0;  i < count;  i++)
-                        free(paths[i]);
-                    free(paths);
-                }
-
-                if (data)
-                    XFree(data);
-
-                if (_glfw.x11.xdnd.version >= 2)
-                {
-                    XEvent reply;
-                    memset(&reply, 0, sizeof(reply));
-
-                    reply.type = ClientMessage;
-                    reply.xclient.window = _glfw.x11.xdnd.source;
-                    reply.xclient.message_type = _glfw.x11.XdndFinished;
-                    reply.xclient.format = 32;
-                    reply.xclient.data.l[0] = window->x11.handle;
-                    reply.xclient.data.l[1] = result;
-                    reply.xclient.data.l[2] = _glfw.x11.XdndActionCopy;
-
-                    XSendEvent(_glfw.x11.display, _glfw.x11.xdnd.source,
-                               False, NoEventMask, &reply);
-                    XFlush(_glfw.x11.display);
-                }
-            }
-
-            return;
-        }
-
-        case FocusIn:
-        {
-            if (window->cursorMode == GLFW_CURSOR_DISABLED)
-                disableCursor(window);
-
-            if (event->xfocus.mode == NotifyGrab ||
-                event->xfocus.mode == NotifyUngrab)
-            {
-                // Ignore focus events from popup indicator windows, window menu
-                // key chords and window dragging
-                return;
-            }
-
-            if (window->x11.ic)
-                XSetICFocus(window->x11.ic);
-
-            _glfwInputWindowFocus(window, GLFW_TRUE);
-            return;
-        }
-
-        case FocusOut:
-        {
-            if (window->cursorMode == GLFW_CURSOR_DISABLED)
-                enableCursor(window);
-
-            if (event->xfocus.mode == NotifyGrab ||
-                event->xfocus.mode == NotifyUngrab)
-            {
-                // Ignore focus events from popup indicator windows, window menu
-                // key chords and window dragging
-                return;
-            }
-
-            if (window->x11.ic)
-                XUnsetICFocus(window->x11.ic);
-
-            if (window->monitor && window->autoIconify)
-                _glfwPlatformIconifyWindow(window);
-
-            _glfwInputWindowFocus(window, GLFW_FALSE);
-            return;
-        }
-
-        case Expose:
-        {
-            _glfwInputWindowDamage(window);
-            return;
-        }
-
-        case PropertyNotify:
-        {
-            if (event->xproperty.state != PropertyNewValue)
-                return;
-
-            if (event->xproperty.atom == _glfw.x11.WM_STATE)
-            {
-                const int state = getWindowState(window);
-                if (state != IconicState && state != NormalState)
-                    return;
-
-                const GLFWbool iconified = (state == IconicState);
-                if (window->x11.iconified != iconified)
-                {
-                    if (window->monitor)
-                    {
-                        if (iconified)
-                            releaseMonitor(window);
-                        else
-                            acquireMonitor(window);
-                    }
-
-                    window->x11.iconified = iconified;
-                    _glfwInputWindowIconify(window, iconified);
-                }
-            }
-            else if (event->xproperty.atom == _glfw.x11.NET_WM_STATE)
-            {
-                const GLFWbool maximized = _glfwPlatformWindowMaximized(window);
-                if (window->x11.maximized != maximized)
-                {
-                    window->x11.maximized = maximized;
-                    _glfwInputWindowMaximize(window, maximized);
-                }
-            }
-
-            return;
-        }
-
-        case DestroyNotify:
-            return;
-    }
-}
-
-
-//////////////////////////////////////////////////////////////////////////
-//////                       GLFW internal API                      //////
-//////////////////////////////////////////////////////////////////////////
-
-// Retrieve a single window property of the specified type
-// Inspired by fghGetWindowProperty from freeglut
-//
-unsigned long _glfwGetWindowPropertyX11(Window window,
-                                        Atom property,
-                                        Atom type,
-                                        unsigned char** value)
-{
-    Atom actualType;
-    int actualFormat;
-    unsigned long itemCount, bytesAfter;
-
-    XGetWindowProperty(_glfw.x11.display,
-                       window,
-                       property,
-                       0,
-                       LONG_MAX,
-                       False,
-                       type,
-                       &actualType,
-                       &actualFormat,
-                       &itemCount,
-                       &bytesAfter,
-                       value);
-
-    return itemCount;
-}
-
-GLFWbool _glfwIsVisualTransparentX11(Visual* visual)
-{
-    if (!_glfw.x11.xrender.available)
-        return GLFW_FALSE;
-
-    XRenderPictFormat* pf = XRenderFindVisualFormat(_glfw.x11.display, visual);
-    return pf && pf->direct.alphaMask;
-}
-
-// Push contents of our selection to clipboard manager
-//
-void _glfwPushSelectionToManagerX11(void)
-{
-    XConvertSelection(_glfw.x11.display,
-                      _glfw.x11.CLIPBOARD_MANAGER,
-                      _glfw.x11.SAVE_TARGETS,
-                      None,
-                      _glfw.x11.helperWindowHandle,
-                      CurrentTime);
-
-    for (;;)
-    {
-        XEvent event;
-
-        while (XCheckIfEvent(_glfw.x11.display, &event, isSelectionEvent, NULL))
-        {
-            switch (event.type)
-            {
-                case SelectionRequest:
-                    handleSelectionRequest(&event);
-                    break;
-
-                case SelectionClear:
-                    handleSelectionClear(&event);
-                    break;
-
-                case SelectionNotify:
-                {
-                    if (event.xselection.target == _glfw.x11.SAVE_TARGETS)
-                    {
-                        // This means one of two things; either the selection
-                        // was not owned, which means there is no clipboard
-                        // manager, or the transfer to the clipboard manager has
-                        // completed
-                        // In either case, it means we are done here
-                        return;
-                    }
-
-                    break;
-                }
-            }
-        }
-
-        waitForEvent(NULL);
-    }
-}
-
-
-//////////////////////////////////////////////////////////////////////////
-//////                       GLFW platform API                      //////
-//////////////////////////////////////////////////////////////////////////
-
-int _glfwPlatformCreateWindow(_GLFWwindow* window,
-                              const _GLFWwndconfig* wndconfig,
-                              const _GLFWctxconfig* ctxconfig,
-                              const _GLFWfbconfig* fbconfig)
-{
-    Visual* visual;
-    int depth;
-
-    if (ctxconfig->client != GLFW_NO_API)
-    {
-        if (ctxconfig->source == GLFW_NATIVE_CONTEXT_API)
-        {
-            if (!_glfwInitGLX())
-                return GLFW_FALSE;
-            if (!_glfwChooseVisualGLX(wndconfig, ctxconfig, fbconfig, &visual, &depth))
-                return GLFW_FALSE;
-        }
-        else if (ctxconfig->source == GLFW_EGL_CONTEXT_API)
-        {
-            if (!_glfwInitEGL())
-                return GLFW_FALSE;
-            if (!_glfwChooseVisualEGL(wndconfig, ctxconfig, fbconfig, &visual, &depth))
-                return GLFW_FALSE;
-        }
-        else if (ctxconfig->source == GLFW_OSMESA_CONTEXT_API)
-        {
-            if (!_glfwInitOSMesa())
-                return GLFW_FALSE;
-        }
-    }
-
-    if (ctxconfig->client == GLFW_NO_API ||
-        ctxconfig->source == GLFW_OSMESA_CONTEXT_API)
-    {
-        visual = DefaultVisual(_glfw.x11.display, _glfw.x11.screen);
-        depth = DefaultDepth(_glfw.x11.display, _glfw.x11.screen);
-    }
-
-    if (!createNativeWindow(window, wndconfig, visual, depth))
-        return GLFW_FALSE;
-
-    if (ctxconfig->client != GLFW_NO_API)
-    {
-        if (ctxconfig->source == GLFW_NATIVE_CONTEXT_API)
-        {
-            if (!_glfwCreateContextGLX(window, ctxconfig, fbconfig))
-                return GLFW_FALSE;
-        }
-        else if (ctxconfig->source == GLFW_EGL_CONTEXT_API)
-        {
-            if (!_glfwCreateContextEGL(window, ctxconfig, fbconfig))
-                return GLFW_FALSE;
-        }
-        else if (ctxconfig->source == GLFW_OSMESA_CONTEXT_API)
-        {
-            if (!_glfwCreateContextOSMesa(window, ctxconfig, fbconfig))
-                return GLFW_FALSE;
-        }
-    }
-
-    if (window->monitor)
-    {
-        _glfwPlatformShowWindow(window);
-        updateWindowMode(window);
-        acquireMonitor(window);
-    }
-
-    XFlush(_glfw.x11.display);
-    return GLFW_TRUE;
-}
-
-void _glfwPlatformDestroyWindow(_GLFWwindow* window)
-{
-    if (_glfw.x11.disabledCursorWindow == window)
-        _glfw.x11.disabledCursorWindow = NULL;
-
-    if (window->monitor)
-        releaseMonitor(window);
-
-    if (window->x11.ic)
-    {
-        XDestroyIC(window->x11.ic);
-        window->x11.ic = NULL;
-    }
-
-    if (window->context.destroy)
-        window->context.destroy(window);
-
-    if (window->x11.handle)
-    {
-        XDeleteContext(_glfw.x11.display, window->x11.handle, _glfw.x11.context);
-        XUnmapWindow(_glfw.x11.display, window->x11.handle);
-        XDestroyWindow(_glfw.x11.display, window->x11.handle);
-        window->x11.handle = (Window) 0;
-    }
-
-    if (window->x11.colormap)
-    {
-        XFreeColormap(_glfw.x11.display, window->x11.colormap);
-        window->x11.colormap = (Colormap) 0;
-    }
-
-    XFlush(_glfw.x11.display);
-}
-
-void _glfwPlatformSetWindowTitle(_GLFWwindow* window, const char* title)
-{
-#if defined(X_HAVE_UTF8_STRING)
-    Xutf8SetWMProperties(_glfw.x11.display,
-                         window->x11.handle,
-                         title, title,
-                         NULL, 0,
-                         NULL, NULL, NULL);
-#else
-    // This may be a slightly better fallback than using XStoreName and
-    // XSetIconName, which always store their arguments using STRING
-    XmbSetWMProperties(_glfw.x11.display,
-                       window->x11.handle,
-                       title, title,
-                       NULL, 0,
-                       NULL, NULL, NULL);
-#endif
-
-    XChangeProperty(_glfw.x11.display,  window->x11.handle,
-                    _glfw.x11.NET_WM_NAME, _glfw.x11.UTF8_STRING, 8,
-                    PropModeReplace,
-                    (unsigned char*) title, strlen(title));
-
-    XChangeProperty(_glfw.x11.display,  window->x11.handle,
-                    _glfw.x11.NET_WM_ICON_NAME, _glfw.x11.UTF8_STRING, 8,
-                    PropModeReplace,
-                    (unsigned char*) title, strlen(title));
-
-    XFlush(_glfw.x11.display);
-}
-
-void _glfwPlatformSetWindowIcon(_GLFWwindow* window,
-                                int count, const GLFWimage* images)
-{
-    if (count)
-    {
-        int i, j, longCount = 0;
-
-        for (i = 0;  i < count;  i++)
-            longCount += 2 + images[i].width * images[i].height;
-
-        long* icon = calloc(longCount, sizeof(long));
-        long* target = icon;
-
-        for (i = 0;  i < count;  i++)
-        {
-            *target++ = images[i].width;
-            *target++ = images[i].height;
-
-            for (j = 0;  j < images[i].width * images[i].height;  j++)
-            {
-                *target++ = (images[i].pixels[j * 4 + 0] << 16) |
-                            (images[i].pixels[j * 4 + 1] <<  8) |
-                            (images[i].pixels[j * 4 + 2] <<  0) |
-                            (images[i].pixels[j * 4 + 3] << 24);
-            }
-        }
-
-        XChangeProperty(_glfw.x11.display, window->x11.handle,
-                        _glfw.x11.NET_WM_ICON,
-                        XA_CARDINAL, 32,
-                        PropModeReplace,
-                        (unsigned char*) icon,
-                        longCount);
-
-        free(icon);
-    }
-    else
-    {
-        XDeleteProperty(_glfw.x11.display, window->x11.handle,
-                        _glfw.x11.NET_WM_ICON);
-    }
-
-    XFlush(_glfw.x11.display);
-}
-
-void _glfwPlatformGetWindowPos(_GLFWwindow* window, int* xpos, int* ypos)
-{
-    Window dummy;
-    int x, y;
-
-    XTranslateCoordinates(_glfw.x11.display, window->x11.handle, _glfw.x11.root,
-                          0, 0, &x, &y, &dummy);
-
-    if (xpos)
-        *xpos = x;
-    if (ypos)
-        *ypos = y;
-}
-
-void _glfwPlatformSetWindowPos(_GLFWwindow* window, int xpos, int ypos)
-{
-    // HACK: Explicitly setting PPosition to any value causes some WMs, notably
-    //       Compiz and Metacity, to honor the position of unmapped windows
-    if (!_glfwPlatformWindowVisible(window))
-    {
-        long supplied;
-        XSizeHints* hints = XAllocSizeHints();
-
-        if (XGetWMNormalHints(_glfw.x11.display, window->x11.handle, hints, &supplied))
-        {
-            hints->flags |= PPosition;
-            hints->x = hints->y = 0;
-
-            XSetWMNormalHints(_glfw.x11.display, window->x11.handle, hints);
-        }
-
-        XFree(hints);
-    }
-
-    XMoveWindow(_glfw.x11.display, window->x11.handle, xpos, ypos);
-    XFlush(_glfw.x11.display);
-}
-
-void _glfwPlatformGetWindowSize(_GLFWwindow* window, int* width, int* height)
-{
-    XWindowAttributes attribs;
-    XGetWindowAttributes(_glfw.x11.display, window->x11.handle, &attribs);
-
-    if (width)
-        *width = attribs.width;
-    if (height)
-        *height = attribs.height;
-}
-
-void _glfwPlatformSetWindowSize(_GLFWwindow* window, int width, int height)
-{
-    if (window->monitor)
-    {
-        if (window->monitor->window == window)
-            acquireMonitor(window);
-    }
-    else
-    {
-        if (!window->resizable)
-            updateNormalHints(window, width, height);
-
-        XResizeWindow(_glfw.x11.display, window->x11.handle, width, height);
-    }
-
-    XFlush(_glfw.x11.display);
-}
-
-void _glfwPlatformSetWindowSizeLimits(_GLFWwindow* window,
-                                      int minwidth, int minheight,
-                                      int maxwidth, int maxheight)
-{
-    int width, height;
-    _glfwPlatformGetWindowSize(window, &width, &height);
-    updateNormalHints(window, width, height);
-    XFlush(_glfw.x11.display);
-}
-
-void _glfwPlatformSetWindowAspectRatio(_GLFWwindow* window, int numer, int denom)
-{
-    int width, height;
-    _glfwPlatformGetWindowSize(window, &width, &height);
-    updateNormalHints(window, width, height);
-    XFlush(_glfw.x11.display);
-}
-
-void _glfwPlatformGetFramebufferSize(_GLFWwindow* window, int* width, int* height)
-{
-    _glfwPlatformGetWindowSize(window, width, height);
-}
-
-void _glfwPlatformGetWindowFrameSize(_GLFWwindow* window,
-                                     int* left, int* top,
-                                     int* right, int* bottom)
-{
-    long* extents = NULL;
-
-    if (window->monitor || !window->decorated)
-        return;
-
-    if (_glfw.x11.NET_FRAME_EXTENTS == None)
-        return;
-
-    if (!_glfwPlatformWindowVisible(window) &&
-        _glfw.x11.NET_REQUEST_FRAME_EXTENTS)
-    {
-        XEvent event;
-        double timeout = 0.5;
-
-        // Ensure _NET_FRAME_EXTENTS is set, allowing glfwGetWindowFrameSize to
-        // function before the window is mapped
-        sendEventToWM(window, _glfw.x11.NET_REQUEST_FRAME_EXTENTS,
-                      0, 0, 0, 0, 0);
-
-        // HACK: Use a timeout because earlier versions of some window managers
-        //       (at least Unity, Fluxbox and Xfwm) failed to send the reply
-        //       They have been fixed but broken versions are still in the wild
-        //       If you are affected by this and your window manager is NOT
-        //       listed above, PLEASE report it to their and our issue trackers
-        while (!XCheckIfEvent(_glfw.x11.display,
-                              &event,
-                              isFrameExtentsEvent,
-                              (XPointer) window))
-        {
-            if (!waitForEvent(&timeout))
-            {
-                _glfwInputError(GLFW_PLATFORM_ERROR,
-                                "X11: The window manager has a broken _NET_REQUEST_FRAME_EXTENTS implementation; please report this issue");
-                return;
-            }
-        }
-    }
-
-    if (_glfwGetWindowPropertyX11(window->x11.handle,
-                                  _glfw.x11.NET_FRAME_EXTENTS,
-                                  XA_CARDINAL,
-                                  (unsigned char**) &extents) == 4)
-    {
-        if (left)
-            *left = extents[0];
-        if (top)
-            *top = extents[2];
-        if (right)
-            *right = extents[1];
-        if (bottom)
-            *bottom = extents[3];
-    }
-
-    if (extents)
-        XFree(extents);
-}
-
-void _glfwPlatformGetWindowContentScale(_GLFWwindow* window,
-                                        float* xscale, float* yscale)
-{
-    if (xscale)
-        *xscale = _glfw.x11.contentScaleX;
-    if (yscale)
-        *yscale = _glfw.x11.contentScaleY;
-}
-
-void _glfwPlatformIconifyWindow(_GLFWwindow* window)
-{
-    if (window->x11.overrideRedirect)
-    {
-        // Override-redirect windows cannot be iconified or restored, as those
-        // tasks are performed by the window manager
-        _glfwInputError(GLFW_PLATFORM_ERROR,
-                        "X11: Iconification of full screen windows requires a WM that supports EWMH full screen");
-        return;
-    }
-
-    XIconifyWindow(_glfw.x11.display, window->x11.handle, _glfw.x11.screen);
-    XFlush(_glfw.x11.display);
-}
-
-void _glfwPlatformRestoreWindow(_GLFWwindow* window)
-{
-    if (window->x11.overrideRedirect)
-    {
-        // Override-redirect windows cannot be iconified or restored, as those
-        // tasks are performed by the window manager
-        _glfwInputError(GLFW_PLATFORM_ERROR,
-                        "X11: Iconification of full screen windows requires a WM that supports EWMH full screen");
-        return;
-    }
-
-    if (_glfwPlatformWindowIconified(window))
-    {
-        XMapWindow(_glfw.x11.display, window->x11.handle);
-        waitForVisibilityNotify(window);
-    }
-    else if (_glfwPlatformWindowVisible(window))
-    {
-        if (_glfw.x11.NET_WM_STATE &&
-            _glfw.x11.NET_WM_STATE_MAXIMIZED_VERT &&
-            _glfw.x11.NET_WM_STATE_MAXIMIZED_HORZ)
-        {
-            sendEventToWM(window,
-                          _glfw.x11.NET_WM_STATE,
-                          _NET_WM_STATE_REMOVE,
-                          _glfw.x11.NET_WM_STATE_MAXIMIZED_VERT,
-                          _glfw.x11.NET_WM_STATE_MAXIMIZED_HORZ,
-                          1, 0);
-        }
-    }
-
-    XFlush(_glfw.x11.display);
-}
-
-void _glfwPlatformMaximizeWindow(_GLFWwindow* window)
-{
-    if (_glfw.x11.NET_WM_STATE &&
-        _glfw.x11.NET_WM_STATE_MAXIMIZED_VERT &&
-        _glfw.x11.NET_WM_STATE_MAXIMIZED_HORZ)
-    {
-        sendEventToWM(window,
-                      _glfw.x11.NET_WM_STATE,
-                      _NET_WM_STATE_ADD,
-                      _glfw.x11.NET_WM_STATE_MAXIMIZED_VERT,
-                      _glfw.x11.NET_WM_STATE_MAXIMIZED_HORZ,
-                      1, 0);
-        XFlush(_glfw.x11.display);
-    }
-}
-
-void _glfwPlatformShowWindow(_GLFWwindow* window)
-{
-    if (_glfwPlatformWindowVisible(window))
-        return;
-
-    XMapWindow(_glfw.x11.display, window->x11.handle);
-    waitForVisibilityNotify(window);
-}
-
-void _glfwPlatformHideWindow(_GLFWwindow* window)
-{
-    XUnmapWindow(_glfw.x11.display, window->x11.handle);
-    XFlush(_glfw.x11.display);
-}
-
-void _glfwPlatformRequestWindowAttention(_GLFWwindow* window)
-{
-    sendEventToWM(window,
-                  _glfw.x11.NET_WM_STATE,
-                  _NET_WM_STATE_ADD,
-                  _glfw.x11.NET_WM_STATE_DEMANDS_ATTENTION,
-                  0, 1, 0);
-}
-
-void _glfwPlatformFocusWindow(_GLFWwindow* window)
-{
-    if (_glfw.x11.NET_ACTIVE_WINDOW)
-        sendEventToWM(window, _glfw.x11.NET_ACTIVE_WINDOW, 1, 0, 0, 0, 0);
-    else
-    {
-        XRaiseWindow(_glfw.x11.display, window->x11.handle);
-        XSetInputFocus(_glfw.x11.display, window->x11.handle,
-                       RevertToParent, CurrentTime);
-    }
-
-    XFlush(_glfw.x11.display);
-}
-
-void _glfwPlatformSetWindowMonitor(_GLFWwindow* window,
-                                   _GLFWmonitor* monitor,
-                                   int xpos, int ypos,
-                                   int width, int height,
-                                   int refreshRate)
-{
-    if (window->monitor == monitor)
-    {
-        if (monitor)
-        {
-            if (monitor->window == window)
-                acquireMonitor(window);
-        }
-        else
-        {
             if (!window->resizable)
                 updateNormalHints(window, width, height);
 
@@ -6150,4 +3089,3 @@
     _GLFW_REQUIRE_INIT_OR_RETURN(NULL);
     return getSelectionString(_glfw.x11.PRIMARY);
 }
->>>>>>> 468adaa7
