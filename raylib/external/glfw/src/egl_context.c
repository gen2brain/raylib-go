--- conflicted
+++ resolved
@@ -1,9 +1,8 @@
-<<<<<<< HEAD
 //========================================================================
 // GLFW 3.3 EGL - www.glfw.org
 //------------------------------------------------------------------------
 // Copyright (c) 2002-2006 Marcus Geelnard
-// Copyright (c) 2006-2016 Camilla Löwy <elmindreda@glfw.org>
+// Copyright (c) 2006-2019 Camilla Löwy <elmindreda@glfw.org>
 //
 // This software is provided 'as-is', without any express or implied
 // warranty. In no event will the authors be held liable for any damages
@@ -447,7 +446,7 @@
 
 #define setAttrib(a, v) \
 { \
-    assert((size_t) (index + 1) < sizeof(attribs) / sizeof(attribs[0])); \
+    assert(((size_t) index + 1) < sizeof(attribs) / sizeof(attribs[0])); \
     attribs[index++] = a; \
     attribs[index++] = v; \
 }
@@ -784,791 +783,3 @@
 
     return window->context.egl.surface;
 }
-
-=======
-//========================================================================
-// GLFW 3.3 EGL - www.glfw.org
-//------------------------------------------------------------------------
-// Copyright (c) 2002-2006 Marcus Geelnard
-// Copyright (c) 2006-2019 Camilla Löwy <elmindreda@glfw.org>
-//
-// This software is provided 'as-is', without any express or implied
-// warranty. In no event will the authors be held liable for any damages
-// arising from the use of this software.
-//
-// Permission is granted to anyone to use this software for any purpose,
-// including commercial applications, and to alter it and redistribute it
-// freely, subject to the following restrictions:
-//
-// 1. The origin of this software must not be misrepresented; you must not
-//    claim that you wrote the original software. If you use this software
-//    in a product, an acknowledgment in the product documentation would
-//    be appreciated but is not required.
-//
-// 2. Altered source versions must be plainly marked as such, and must not
-//    be misrepresented as being the original software.
-//
-// 3. This notice may not be removed or altered from any source
-//    distribution.
-//
-//========================================================================
-
-#include "internal.h"
-
-#include <stdio.h>
-#include <string.h>
-#include <stdlib.h>
-#include <assert.h>
-
-
-// Return a description of the specified EGL error
-//
-static const char* getEGLErrorString(EGLint error)
-{
-    switch (error)
-    {
-        case EGL_SUCCESS:
-            return "Success";
-        case EGL_NOT_INITIALIZED:
-            return "EGL is not or could not be initialized";
-        case EGL_BAD_ACCESS:
-            return "EGL cannot access a requested resource";
-        case EGL_BAD_ALLOC:
-            return "EGL failed to allocate resources for the requested operation";
-        case EGL_BAD_ATTRIBUTE:
-            return "An unrecognized attribute or attribute value was passed in the attribute list";
-        case EGL_BAD_CONTEXT:
-            return "An EGLContext argument does not name a valid EGL rendering context";
-        case EGL_BAD_CONFIG:
-            return "An EGLConfig argument does not name a valid EGL frame buffer configuration";
-        case EGL_BAD_CURRENT_SURFACE:
-            return "The current surface of the calling thread is a window, pixel buffer or pixmap that is no longer valid";
-        case EGL_BAD_DISPLAY:
-            return "An EGLDisplay argument does not name a valid EGL display connection";
-        case EGL_BAD_SURFACE:
-            return "An EGLSurface argument does not name a valid surface configured for GL rendering";
-        case EGL_BAD_MATCH:
-            return "Arguments are inconsistent";
-        case EGL_BAD_PARAMETER:
-            return "One or more argument values are invalid";
-        case EGL_BAD_NATIVE_PIXMAP:
-            return "A NativePixmapType argument does not refer to a valid native pixmap";
-        case EGL_BAD_NATIVE_WINDOW:
-            return "A NativeWindowType argument does not refer to a valid native window";
-        case EGL_CONTEXT_LOST:
-            return "The application must destroy all contexts and reinitialise";
-        default:
-            return "ERROR: UNKNOWN EGL ERROR";
-    }
-}
-
-// Returns the specified attribute of the specified EGLConfig
-//
-static int getEGLConfigAttrib(EGLConfig config, int attrib)
-{
-    int value;
-    eglGetConfigAttrib(_glfw.egl.display, config, attrib, &value);
-    return value;
-}
-
-// Return the EGLConfig most closely matching the specified hints
-//
-static GLFWbool chooseEGLConfig(const _GLFWctxconfig* ctxconfig,
-                                const _GLFWfbconfig* desired,
-                                EGLConfig* result)
-{
-    EGLConfig* nativeConfigs;
-    _GLFWfbconfig* usableConfigs;
-    const _GLFWfbconfig* closest;
-    int i, nativeCount, usableCount;
-
-    eglGetConfigs(_glfw.egl.display, NULL, 0, &nativeCount);
-    if (!nativeCount)
-    {
-        _glfwInputError(GLFW_API_UNAVAILABLE, "EGL: No EGLConfigs returned");
-        return GLFW_FALSE;
-    }
-
-    nativeConfigs = calloc(nativeCount, sizeof(EGLConfig));
-    eglGetConfigs(_glfw.egl.display, nativeConfigs, nativeCount, &nativeCount);
-
-    usableConfigs = calloc(nativeCount, sizeof(_GLFWfbconfig));
-    usableCount = 0;
-
-    for (i = 0;  i < nativeCount;  i++)
-    {
-        const EGLConfig n = nativeConfigs[i];
-        _GLFWfbconfig* u = usableConfigs + usableCount;
-
-        // Only consider RGB(A) EGLConfigs
-        if (getEGLConfigAttrib(n, EGL_COLOR_BUFFER_TYPE) != EGL_RGB_BUFFER)
-            continue;
-
-        // Only consider window EGLConfigs
-        if (!(getEGLConfigAttrib(n, EGL_SURFACE_TYPE) & EGL_WINDOW_BIT))
-            continue;
-
-#if defined(_GLFW_X11)
-        XVisualInfo vi = {0};
-
-        // Only consider EGLConfigs with associated Visuals
-        vi.visualid = getEGLConfigAttrib(n, EGL_NATIVE_VISUAL_ID);
-        if (!vi.visualid)
-            continue;
-
-        if (desired->transparent)
-        {
-            int count;
-            XVisualInfo* vis = XGetVisualInfo(_glfw.x11.display,
-                                              VisualIDMask, &vi,
-                                              &count);
-            if (vis)
-            {
-                u->transparent = _glfwIsVisualTransparentX11(vis[0].visual);
-                XFree(vis);
-            }
-        }
-#endif // _GLFW_X11
-
-        if (ctxconfig->client == GLFW_OPENGL_ES_API)
-        {
-            if (ctxconfig->major == 1)
-            {
-                if (!(getEGLConfigAttrib(n, EGL_RENDERABLE_TYPE) & EGL_OPENGL_ES_BIT))
-                    continue;
-            }
-            else
-            {
-                if (!(getEGLConfigAttrib(n, EGL_RENDERABLE_TYPE) & EGL_OPENGL_ES2_BIT))
-                    continue;
-            }
-        }
-        else if (ctxconfig->client == GLFW_OPENGL_API)
-        {
-            if (!(getEGLConfigAttrib(n, EGL_RENDERABLE_TYPE) & EGL_OPENGL_BIT))
-                continue;
-        }
-
-        u->redBits = getEGLConfigAttrib(n, EGL_RED_SIZE);
-        u->greenBits = getEGLConfigAttrib(n, EGL_GREEN_SIZE);
-        u->blueBits = getEGLConfigAttrib(n, EGL_BLUE_SIZE);
-
-        u->alphaBits = getEGLConfigAttrib(n, EGL_ALPHA_SIZE);
-        u->depthBits = getEGLConfigAttrib(n, EGL_DEPTH_SIZE);
-        u->stencilBits = getEGLConfigAttrib(n, EGL_STENCIL_SIZE);
-
-        u->samples = getEGLConfigAttrib(n, EGL_SAMPLES);
-        u->doublebuffer = GLFW_TRUE;
-
-        u->handle = (uintptr_t) n;
-        usableCount++;
-    }
-
-    closest = _glfwChooseFBConfig(desired, usableConfigs, usableCount);
-    if (closest)
-        *result = (EGLConfig) closest->handle;
-
-    free(nativeConfigs);
-    free(usableConfigs);
-
-    return closest != NULL;
-}
-
-static void makeContextCurrentEGL(_GLFWwindow* window)
-{
-    if (window)
-    {
-        if (!eglMakeCurrent(_glfw.egl.display,
-                            window->context.egl.surface,
-                            window->context.egl.surface,
-                            window->context.egl.handle))
-        {
-            _glfwInputError(GLFW_PLATFORM_ERROR,
-                            "EGL: Failed to make context current: %s",
-                            getEGLErrorString(eglGetError()));
-            return;
-        }
-    }
-    else
-    {
-        if (!eglMakeCurrent(_glfw.egl.display,
-                            EGL_NO_SURFACE,
-                            EGL_NO_SURFACE,
-                            EGL_NO_CONTEXT))
-        {
-            _glfwInputError(GLFW_PLATFORM_ERROR,
-                            "EGL: Failed to clear current context: %s",
-                            getEGLErrorString(eglGetError()));
-            return;
-        }
-    }
-
-    _glfwPlatformSetTls(&_glfw.contextSlot, window);
-}
-
-static void swapBuffersEGL(_GLFWwindow* window)
-{
-    if (window != _glfwPlatformGetTls(&_glfw.contextSlot))
-    {
-        _glfwInputError(GLFW_PLATFORM_ERROR,
-                        "EGL: The context must be current on the calling thread when swapping buffers");
-        return;
-    }
-
-    eglSwapBuffers(_glfw.egl.display, window->context.egl.surface);
-}
-
-static void swapIntervalEGL(int interval)
-{
-    eglSwapInterval(_glfw.egl.display, interval);
-}
-
-static int extensionSupportedEGL(const char* extension)
-{
-    const char* extensions = eglQueryString(_glfw.egl.display, EGL_EXTENSIONS);
-    if (extensions)
-    {
-        if (_glfwStringInExtensionString(extension, extensions))
-            return GLFW_TRUE;
-    }
-
-    return GLFW_FALSE;
-}
-
-static GLFWglproc getProcAddressEGL(const char* procname)
-{
-    _GLFWwindow* window = _glfwPlatformGetTls(&_glfw.contextSlot);
-
-    if (window->context.egl.client)
-    {
-        GLFWglproc proc = (GLFWglproc) _glfw_dlsym(window->context.egl.client,
-                                                   procname);
-        if (proc)
-            return proc;
-    }
-
-    return eglGetProcAddress(procname);
-}
-
-static void destroyContextEGL(_GLFWwindow* window)
-{
-#if defined(_GLFW_X11)
-    // NOTE: Do not unload libGL.so.1 while the X11 display is still open,
-    //       as it will make XCloseDisplay segfault
-    if (window->context.client != GLFW_OPENGL_API)
-#endif // _GLFW_X11
-    {
-        if (window->context.egl.client)
-        {
-            _glfw_dlclose(window->context.egl.client);
-            window->context.egl.client = NULL;
-        }
-    }
-
-    if (window->context.egl.surface)
-    {
-        eglDestroySurface(_glfw.egl.display, window->context.egl.surface);
-        window->context.egl.surface = EGL_NO_SURFACE;
-    }
-
-    if (window->context.egl.handle)
-    {
-        eglDestroyContext(_glfw.egl.display, window->context.egl.handle);
-        window->context.egl.handle = EGL_NO_CONTEXT;
-    }
-}
-
-
-//////////////////////////////////////////////////////////////////////////
-//////                       GLFW internal API                      //////
-//////////////////////////////////////////////////////////////////////////
-
-// Initialize EGL
-//
-GLFWbool _glfwInitEGL(void)
-{
-    int i;
-    const char* sonames[] =
-    {
-#if defined(_GLFW_EGL_LIBRARY)
-        _GLFW_EGL_LIBRARY,
-#elif defined(_GLFW_WIN32)
-        "libEGL.dll",
-        "EGL.dll",
-#elif defined(_GLFW_COCOA)
-        "libEGL.dylib",
-#elif defined(__CYGWIN__)
-        "libEGL-1.so",
-#else
-        "libEGL.so.1",
-#endif
-        NULL
-    };
-
-    if (_glfw.egl.handle)
-        return GLFW_TRUE;
-
-    for (i = 0;  sonames[i];  i++)
-    {
-        _glfw.egl.handle = _glfw_dlopen(sonames[i]);
-        if (_glfw.egl.handle)
-            break;
-    }
-
-    if (!_glfw.egl.handle)
-    {
-        _glfwInputError(GLFW_API_UNAVAILABLE, "EGL: Library not found");
-        return GLFW_FALSE;
-    }
-
-    _glfw.egl.prefix = (strncmp(sonames[i], "lib", 3) == 0);
-
-    _glfw.egl.GetConfigAttrib = (PFN_eglGetConfigAttrib)
-        _glfw_dlsym(_glfw.egl.handle, "eglGetConfigAttrib");
-    _glfw.egl.GetConfigs = (PFN_eglGetConfigs)
-        _glfw_dlsym(_glfw.egl.handle, "eglGetConfigs");
-    _glfw.egl.GetDisplay = (PFN_eglGetDisplay)
-        _glfw_dlsym(_glfw.egl.handle, "eglGetDisplay");
-    _glfw.egl.GetError = (PFN_eglGetError)
-        _glfw_dlsym(_glfw.egl.handle, "eglGetError");
-    _glfw.egl.Initialize = (PFN_eglInitialize)
-        _glfw_dlsym(_glfw.egl.handle, "eglInitialize");
-    _glfw.egl.Terminate = (PFN_eglTerminate)
-        _glfw_dlsym(_glfw.egl.handle, "eglTerminate");
-    _glfw.egl.BindAPI = (PFN_eglBindAPI)
-        _glfw_dlsym(_glfw.egl.handle, "eglBindAPI");
-    _glfw.egl.CreateContext = (PFN_eglCreateContext)
-        _glfw_dlsym(_glfw.egl.handle, "eglCreateContext");
-    _glfw.egl.DestroySurface = (PFN_eglDestroySurface)
-        _glfw_dlsym(_glfw.egl.handle, "eglDestroySurface");
-    _glfw.egl.DestroyContext = (PFN_eglDestroyContext)
-        _glfw_dlsym(_glfw.egl.handle, "eglDestroyContext");
-    _glfw.egl.CreateWindowSurface = (PFN_eglCreateWindowSurface)
-        _glfw_dlsym(_glfw.egl.handle, "eglCreateWindowSurface");
-    _glfw.egl.MakeCurrent = (PFN_eglMakeCurrent)
-        _glfw_dlsym(_glfw.egl.handle, "eglMakeCurrent");
-    _glfw.egl.SwapBuffers = (PFN_eglSwapBuffers)
-        _glfw_dlsym(_glfw.egl.handle, "eglSwapBuffers");
-    _glfw.egl.SwapInterval = (PFN_eglSwapInterval)
-        _glfw_dlsym(_glfw.egl.handle, "eglSwapInterval");
-    _glfw.egl.QueryString = (PFN_eglQueryString)
-        _glfw_dlsym(_glfw.egl.handle, "eglQueryString");
-    _glfw.egl.GetProcAddress = (PFN_eglGetProcAddress)
-        _glfw_dlsym(_glfw.egl.handle, "eglGetProcAddress");
-
-    if (!_glfw.egl.GetConfigAttrib ||
-        !_glfw.egl.GetConfigs ||
-        !_glfw.egl.GetDisplay ||
-        !_glfw.egl.GetError ||
-        !_glfw.egl.Initialize ||
-        !_glfw.egl.Terminate ||
-        !_glfw.egl.BindAPI ||
-        !_glfw.egl.CreateContext ||
-        !_glfw.egl.DestroySurface ||
-        !_glfw.egl.DestroyContext ||
-        !_glfw.egl.CreateWindowSurface ||
-        !_glfw.egl.MakeCurrent ||
-        !_glfw.egl.SwapBuffers ||
-        !_glfw.egl.SwapInterval ||
-        !_glfw.egl.QueryString ||
-        !_glfw.egl.GetProcAddress)
-    {
-        _glfwInputError(GLFW_PLATFORM_ERROR,
-                        "EGL: Failed to load required entry points");
-
-        _glfwTerminateEGL();
-        return GLFW_FALSE;
-    }
-
-    _glfw.egl.display = eglGetDisplay(_GLFW_EGL_NATIVE_DISPLAY);
-    if (_glfw.egl.display == EGL_NO_DISPLAY)
-    {
-        _glfwInputError(GLFW_API_UNAVAILABLE,
-                        "EGL: Failed to get EGL display: %s",
-                        getEGLErrorString(eglGetError()));
-
-        _glfwTerminateEGL();
-        return GLFW_FALSE;
-    }
-
-    if (!eglInitialize(_glfw.egl.display, &_glfw.egl.major, &_glfw.egl.minor))
-    {
-        _glfwInputError(GLFW_API_UNAVAILABLE,
-                        "EGL: Failed to initialize EGL: %s",
-                        getEGLErrorString(eglGetError()));
-
-        _glfwTerminateEGL();
-        return GLFW_FALSE;
-    }
-
-    _glfw.egl.KHR_create_context =
-        extensionSupportedEGL("EGL_KHR_create_context");
-    _glfw.egl.KHR_create_context_no_error =
-        extensionSupportedEGL("EGL_KHR_create_context_no_error");
-    _glfw.egl.KHR_gl_colorspace =
-        extensionSupportedEGL("EGL_KHR_gl_colorspace");
-    _glfw.egl.KHR_get_all_proc_addresses =
-        extensionSupportedEGL("EGL_KHR_get_all_proc_addresses");
-    _glfw.egl.KHR_context_flush_control =
-        extensionSupportedEGL("EGL_KHR_context_flush_control");
-
-    return GLFW_TRUE;
-}
-
-// Terminate EGL
-//
-void _glfwTerminateEGL(void)
-{
-    if (_glfw.egl.display)
-    {
-        eglTerminate(_glfw.egl.display);
-        _glfw.egl.display = EGL_NO_DISPLAY;
-    }
-
-    if (_glfw.egl.handle)
-    {
-        _glfw_dlclose(_glfw.egl.handle);
-        _glfw.egl.handle = NULL;
-    }
-}
-
-#define setAttrib(a, v) \
-{ \
-    assert(((size_t) index + 1) < sizeof(attribs) / sizeof(attribs[0])); \
-    attribs[index++] = a; \
-    attribs[index++] = v; \
-}
-
-// Create the OpenGL or OpenGL ES context
-//
-GLFWbool _glfwCreateContextEGL(_GLFWwindow* window,
-                               const _GLFWctxconfig* ctxconfig,
-                               const _GLFWfbconfig* fbconfig)
-{
-    EGLint attribs[40];
-    EGLConfig config;
-    EGLContext share = NULL;
-    int index = 0;
-
-    if (!_glfw.egl.display)
-    {
-        _glfwInputError(GLFW_API_UNAVAILABLE, "EGL: API not available");
-        return GLFW_FALSE;
-    }
-
-    if (ctxconfig->share)
-        share = ctxconfig->share->context.egl.handle;
-
-    if (!chooseEGLConfig(ctxconfig, fbconfig, &config))
-    {
-        _glfwInputError(GLFW_FORMAT_UNAVAILABLE,
-                        "EGL: Failed to find a suitable EGLConfig");
-        return GLFW_FALSE;
-    }
-
-    if (ctxconfig->client == GLFW_OPENGL_ES_API)
-    {
-        if (!eglBindAPI(EGL_OPENGL_ES_API))
-        {
-            _glfwInputError(GLFW_API_UNAVAILABLE,
-                            "EGL: Failed to bind OpenGL ES: %s",
-                            getEGLErrorString(eglGetError()));
-            return GLFW_FALSE;
-        }
-    }
-    else
-    {
-        if (!eglBindAPI(EGL_OPENGL_API))
-        {
-            _glfwInputError(GLFW_API_UNAVAILABLE,
-                            "EGL: Failed to bind OpenGL: %s",
-                            getEGLErrorString(eglGetError()));
-            return GLFW_FALSE;
-        }
-    }
-
-    if (_glfw.egl.KHR_create_context)
-    {
-        int mask = 0, flags = 0;
-
-        if (ctxconfig->client == GLFW_OPENGL_API)
-        {
-            if (ctxconfig->forward)
-                flags |= EGL_CONTEXT_OPENGL_FORWARD_COMPATIBLE_BIT_KHR;
-
-            if (ctxconfig->profile == GLFW_OPENGL_CORE_PROFILE)
-                mask |= EGL_CONTEXT_OPENGL_CORE_PROFILE_BIT_KHR;
-            else if (ctxconfig->profile == GLFW_OPENGL_COMPAT_PROFILE)
-                mask |= EGL_CONTEXT_OPENGL_COMPATIBILITY_PROFILE_BIT_KHR;
-        }
-
-        if (ctxconfig->debug)
-            flags |= EGL_CONTEXT_OPENGL_DEBUG_BIT_KHR;
-
-        if (ctxconfig->robustness)
-        {
-            if (ctxconfig->robustness == GLFW_NO_RESET_NOTIFICATION)
-            {
-                setAttrib(EGL_CONTEXT_OPENGL_RESET_NOTIFICATION_STRATEGY_KHR,
-                          EGL_NO_RESET_NOTIFICATION_KHR);
-            }
-            else if (ctxconfig->robustness == GLFW_LOSE_CONTEXT_ON_RESET)
-            {
-                setAttrib(EGL_CONTEXT_OPENGL_RESET_NOTIFICATION_STRATEGY_KHR,
-                          EGL_LOSE_CONTEXT_ON_RESET_KHR);
-            }
-
-            flags |= EGL_CONTEXT_OPENGL_ROBUST_ACCESS_BIT_KHR;
-        }
-
-        if (ctxconfig->noerror)
-        {
-            if (_glfw.egl.KHR_create_context_no_error)
-                setAttrib(EGL_CONTEXT_OPENGL_NO_ERROR_KHR, GLFW_TRUE);
-        }
-
-        if (ctxconfig->major != 1 || ctxconfig->minor != 0)
-        {
-            setAttrib(EGL_CONTEXT_MAJOR_VERSION_KHR, ctxconfig->major);
-            setAttrib(EGL_CONTEXT_MINOR_VERSION_KHR, ctxconfig->minor);
-        }
-
-        if (mask)
-            setAttrib(EGL_CONTEXT_OPENGL_PROFILE_MASK_KHR, mask);
-
-        if (flags)
-            setAttrib(EGL_CONTEXT_FLAGS_KHR, flags);
-    }
-    else
-    {
-        if (ctxconfig->client == GLFW_OPENGL_ES_API)
-            setAttrib(EGL_CONTEXT_CLIENT_VERSION, ctxconfig->major);
-    }
-
-    if (_glfw.egl.KHR_context_flush_control)
-    {
-        if (ctxconfig->release == GLFW_RELEASE_BEHAVIOR_NONE)
-        {
-            setAttrib(EGL_CONTEXT_RELEASE_BEHAVIOR_KHR,
-                      EGL_CONTEXT_RELEASE_BEHAVIOR_NONE_KHR);
-        }
-        else if (ctxconfig->release == GLFW_RELEASE_BEHAVIOR_FLUSH)
-        {
-            setAttrib(EGL_CONTEXT_RELEASE_BEHAVIOR_KHR,
-                      EGL_CONTEXT_RELEASE_BEHAVIOR_FLUSH_KHR);
-        }
-    }
-
-    setAttrib(EGL_NONE, EGL_NONE);
-
-    window->context.egl.handle = eglCreateContext(_glfw.egl.display,
-                                                  config, share, attribs);
-
-    if (window->context.egl.handle == EGL_NO_CONTEXT)
-    {
-        _glfwInputError(GLFW_VERSION_UNAVAILABLE,
-                        "EGL: Failed to create context: %s",
-                        getEGLErrorString(eglGetError()));
-        return GLFW_FALSE;
-    }
-
-    // Set up attributes for surface creation
-    {
-        int index = 0;
-
-        if (fbconfig->sRGB)
-        {
-            if (_glfw.egl.KHR_gl_colorspace)
-                setAttrib(EGL_GL_COLORSPACE_KHR, EGL_GL_COLORSPACE_SRGB_KHR);
-        }
-
-        setAttrib(EGL_NONE, EGL_NONE);
-    }
-
-    window->context.egl.surface =
-        eglCreateWindowSurface(_glfw.egl.display,
-                               config,
-                               _GLFW_EGL_NATIVE_WINDOW,
-                               attribs);
-    if (window->context.egl.surface == EGL_NO_SURFACE)
-    {
-        _glfwInputError(GLFW_PLATFORM_ERROR,
-                        "EGL: Failed to create window surface: %s",
-                        getEGLErrorString(eglGetError()));
-        return GLFW_FALSE;
-    }
-
-    window->context.egl.config = config;
-
-    // Load the appropriate client library
-    if (!_glfw.egl.KHR_get_all_proc_addresses)
-    {
-        int i;
-        const char** sonames;
-        const char* es1sonames[] =
-        {
-#if defined(_GLFW_GLESV1_LIBRARY)
-            _GLFW_GLESV1_LIBRARY,
-#elif defined(_GLFW_WIN32)
-            "GLESv1_CM.dll",
-            "libGLES_CM.dll",
-#elif defined(_GLFW_COCOA)
-            "libGLESv1_CM.dylib",
-#else
-            "libGLESv1_CM.so.1",
-            "libGLES_CM.so.1",
-#endif
-            NULL
-        };
-        const char* es2sonames[] =
-        {
-#if defined(_GLFW_GLESV2_LIBRARY)
-            _GLFW_GLESV2_LIBRARY,
-#elif defined(_GLFW_WIN32)
-            "GLESv2.dll",
-            "libGLESv2.dll",
-#elif defined(_GLFW_COCOA)
-            "libGLESv2.dylib",
-#elif defined(__CYGWIN__)
-            "libGLESv2-2.so",
-#else
-            "libGLESv2.so.2",
-#endif
-            NULL
-        };
-        const char* glsonames[] =
-        {
-#if defined(_GLFW_OPENGL_LIBRARY)
-            _GLFW_OPENGL_LIBRARY,
-#elif defined(_GLFW_WIN32)
-#elif defined(_GLFW_COCOA)
-#else
-            "libGL.so.1",
-#endif
-            NULL
-        };
-
-        if (ctxconfig->client == GLFW_OPENGL_ES_API)
-        {
-            if (ctxconfig->major == 1)
-                sonames = es1sonames;
-            else
-                sonames = es2sonames;
-        }
-        else
-            sonames = glsonames;
-
-        for (i = 0;  sonames[i];  i++)
-        {
-            // HACK: Match presence of lib prefix to increase chance of finding
-            //       a matching pair in the jungle that is Win32 EGL/GLES
-            if (_glfw.egl.prefix != (strncmp(sonames[i], "lib", 3) == 0))
-                continue;
-
-            window->context.egl.client = _glfw_dlopen(sonames[i]);
-            if (window->context.egl.client)
-                break;
-        }
-
-        if (!window->context.egl.client)
-        {
-            _glfwInputError(GLFW_API_UNAVAILABLE,
-                            "EGL: Failed to load client library");
-            return GLFW_FALSE;
-        }
-    }
-
-    window->context.makeCurrent = makeContextCurrentEGL;
-    window->context.swapBuffers = swapBuffersEGL;
-    window->context.swapInterval = swapIntervalEGL;
-    window->context.extensionSupported = extensionSupportedEGL;
-    window->context.getProcAddress = getProcAddressEGL;
-    window->context.destroy = destroyContextEGL;
-
-    return GLFW_TRUE;
-}
-
-#undef setAttrib
-
-// Returns the Visual and depth of the chosen EGLConfig
-//
-#if defined(_GLFW_X11)
-GLFWbool _glfwChooseVisualEGL(const _GLFWwndconfig* wndconfig,
-                              const _GLFWctxconfig* ctxconfig,
-                              const _GLFWfbconfig* fbconfig,
-                              Visual** visual, int* depth)
-{
-    XVisualInfo* result;
-    XVisualInfo desired;
-    EGLConfig native;
-    EGLint visualID = 0, count = 0;
-    const long vimask = VisualScreenMask | VisualIDMask;
-
-    if (!chooseEGLConfig(ctxconfig, fbconfig, &native))
-    {
-        _glfwInputError(GLFW_FORMAT_UNAVAILABLE,
-                        "EGL: Failed to find a suitable EGLConfig");
-        return GLFW_FALSE;
-    }
-
-    eglGetConfigAttrib(_glfw.egl.display, native,
-                       EGL_NATIVE_VISUAL_ID, &visualID);
-
-    desired.screen = _glfw.x11.screen;
-    desired.visualid = visualID;
-
-    result = XGetVisualInfo(_glfw.x11.display, vimask, &desired, &count);
-    if (!result)
-    {
-        _glfwInputError(GLFW_PLATFORM_ERROR,
-                        "EGL: Failed to retrieve Visual for EGLConfig");
-        return GLFW_FALSE;
-    }
-
-    *visual = result->visual;
-    *depth = result->depth;
-
-    XFree(result);
-    return GLFW_TRUE;
-}
-#endif // _GLFW_X11
-
-
-//////////////////////////////////////////////////////////////////////////
-//////                        GLFW native API                       //////
-//////////////////////////////////////////////////////////////////////////
-
-GLFWAPI EGLDisplay glfwGetEGLDisplay(void)
-{
-    _GLFW_REQUIRE_INIT_OR_RETURN(EGL_NO_DISPLAY);
-    return _glfw.egl.display;
-}
-
-GLFWAPI EGLContext glfwGetEGLContext(GLFWwindow* handle)
-{
-    _GLFWwindow* window = (_GLFWwindow*) handle;
-    _GLFW_REQUIRE_INIT_OR_RETURN(EGL_NO_CONTEXT);
-
-    if (window->context.client == GLFW_NO_API)
-    {
-        _glfwInputError(GLFW_NO_WINDOW_CONTEXT, NULL);
-        return EGL_NO_CONTEXT;
-    }
-
-    return window->context.egl.handle;
-}
-
-GLFWAPI EGLSurface glfwGetEGLSurface(GLFWwindow* handle)
-{
-    _GLFWwindow* window = (_GLFWwindow*) handle;
-    _GLFW_REQUIRE_INIT_OR_RETURN(EGL_NO_SURFACE);
-
-    if (window->context.client == GLFW_NO_API)
-    {
-        _glfwInputError(GLFW_NO_WINDOW_CONTEXT, NULL);
-        return EGL_NO_SURFACE;
-    }
-
-    return window->context.egl.surface;
-}
->>>>>>> 468adaa7
