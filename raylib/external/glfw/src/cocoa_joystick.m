<<<<<<< HEAD
//========================================================================
// GLFW 3.3 Cocoa - www.glfw.org
//------------------------------------------------------------------------
// Copyright (c) 2009-2016 Camilla Löwy <elmindreda@glfw.org>
// Copyright (c) 2012 Torsten Walluhn <tw@mad-cad.net>
//
// This software is provided 'as-is', without any express or implied
// warranty. In no event will the authors be held liable for any damages
// arising from the use of this software.
//
// Permission is granted to anyone to use this software for any purpose,
// including commercial applications, and to alter it and redistribute it
// freely, subject to the following restrictions:
//
// 1. The origin of this software must not be misrepresented; you must not
//    claim that you wrote the original software. If you use this software
//    in a product, an acknowledgment in the product documentation would
//    be appreciated but is not required.
//
// 2. Altered source versions must be plainly marked as such, and must not
//    be misrepresented as being the original software.
//
// 3. This notice may not be removed or altered from any source
//    distribution.
//
//========================================================================

#include "internal.h"

#include <unistd.h>
#include <ctype.h>
#include <string.h>

#include <mach/mach.h>
#include <mach/mach_error.h>

#include <CoreFoundation/CoreFoundation.h>
#include <Kernel/IOKit/hidsystem/IOHIDUsageTables.h>


// Joystick element information
//
typedef struct _GLFWjoyelementNS
{
    IOHIDElementRef native;
    uint32_t        usage;
    int             index;
    long            minimum;
    long            maximum;

} _GLFWjoyelementNS;


// Returns the value of the specified element of the specified joystick
//
static long getElementValue(_GLFWjoystick* js, _GLFWjoyelementNS* element)
{
    IOHIDValueRef valueRef;
    long value = 0;

    if (js->ns.device)
    {
        if (IOHIDDeviceGetValue(js->ns.device,
                                element->native,
                                &valueRef) == kIOReturnSuccess)
        {
            value = IOHIDValueGetIntegerValue(valueRef);
        }
    }

    return value;
}

// Comparison function for matching the SDL element order
//
static CFComparisonResult compareElements(const void* fp,
                                          const void* sp,
                                          void* user)
{
    const _GLFWjoyelementNS* fe = fp;
    const _GLFWjoyelementNS* se = sp;
    if (fe->usage < se->usage)
        return kCFCompareLessThan;
    if (fe->usage > se->usage)
        return kCFCompareGreaterThan;
    if (fe->index < se->index)
        return kCFCompareLessThan;
    if (fe->index > se->index)
        return kCFCompareGreaterThan;
    return kCFCompareEqualTo;
}

// Removes the specified joystick
//
static void closeJoystick(_GLFWjoystick* js)
{
    int i;

    if (!js->present)
        return;

    for (i = 0;  i < CFArrayGetCount(js->ns.axes);  i++)
        free((void*) CFArrayGetValueAtIndex(js->ns.axes, i));
    CFRelease(js->ns.axes);

    for (i = 0;  i < CFArrayGetCount(js->ns.buttons);  i++)
        free((void*) CFArrayGetValueAtIndex(js->ns.buttons, i));
    CFRelease(js->ns.buttons);

    for (i = 0;  i < CFArrayGetCount(js->ns.hats);  i++)
        free((void*) CFArrayGetValueAtIndex(js->ns.hats, i));
    CFRelease(js->ns.hats);

    _glfwFreeJoystick(js);
    _glfwInputJoystick(js, GLFW_DISCONNECTED);
}

// Callback for user-initiated joystick addition
//
static void matchCallback(void* context,
                          IOReturn result,
                          void* sender,
                          IOHIDDeviceRef device)
{
    int jid;
    char name[256];
    char guid[33];
    CFIndex i;
    CFTypeRef property;
    uint32_t vendor = 0, product = 0, version = 0;
    _GLFWjoystick* js;
    CFMutableArrayRef axes, buttons, hats;

    for (jid = 0;  jid <= GLFW_JOYSTICK_LAST;  jid++)
    {
        if (_glfw.joysticks[jid].ns.device == device)
            return;
    }

    axes    = CFArrayCreateMutable(NULL, 0, NULL);
    buttons = CFArrayCreateMutable(NULL, 0, NULL);
    hats    = CFArrayCreateMutable(NULL, 0, NULL);

    property = IOHIDDeviceGetProperty(device, CFSTR(kIOHIDProductKey));
    if (property)
    {
        CFStringGetCString(property,
                           name,
                           sizeof(name),
                           kCFStringEncodingUTF8);
    }
    else
        strncpy(name, "Unknown", sizeof(name));

    property = IOHIDDeviceGetProperty(device, CFSTR(kIOHIDVendorIDKey));
    if (property)
        CFNumberGetValue(property, kCFNumberSInt32Type, &vendor);

    property = IOHIDDeviceGetProperty(device, CFSTR(kIOHIDProductIDKey));
    if (property)
        CFNumberGetValue(property, kCFNumberSInt32Type, &product);

    property = IOHIDDeviceGetProperty(device, CFSTR(kIOHIDVersionNumberKey));
    if (property)
        CFNumberGetValue(property, kCFNumberSInt32Type, &version);

    // Generate a joystick GUID that matches the SDL 2.0.5+ one
    if (vendor && product)
    {
        sprintf(guid, "03000000%02x%02x0000%02x%02x0000%02x%02x0000",
                (uint8_t) vendor, (uint8_t) (vendor >> 8),
                (uint8_t) product, (uint8_t) (product >> 8),
                (uint8_t) version, (uint8_t) (version >> 8));
    }
    else
    {
        sprintf(guid, "05000000%02x%02x%02x%02x%02x%02x%02x%02x%02x%02x%02x00",
                name[0], name[1], name[2], name[3],
                name[4], name[5], name[6], name[7],
                name[8], name[9], name[10]);
    }

    CFArrayRef elements =
        IOHIDDeviceCopyMatchingElements(device, NULL, kIOHIDOptionsTypeNone);

    for (i = 0;  i < CFArrayGetCount(elements);  i++)
    {
        IOHIDElementRef native = (IOHIDElementRef)
            CFArrayGetValueAtIndex(elements, i);
        if (CFGetTypeID(native) != IOHIDElementGetTypeID())
            continue;

        const IOHIDElementType type = IOHIDElementGetType(native);
        if ((type != kIOHIDElementTypeInput_Axis) &&
            (type != kIOHIDElementTypeInput_Button) &&
            (type != kIOHIDElementTypeInput_Misc))
        {
            continue;
        }

        CFMutableArrayRef target = NULL;

        const uint32_t usage = IOHIDElementGetUsage(native);
        const uint32_t page = IOHIDElementGetUsagePage(native);
        if (page == kHIDPage_GenericDesktop)
        {
            switch (usage)
            {
                case kHIDUsage_GD_X:
                case kHIDUsage_GD_Y:
                case kHIDUsage_GD_Z:
                case kHIDUsage_GD_Rx:
                case kHIDUsage_GD_Ry:
                case kHIDUsage_GD_Rz:
                case kHIDUsage_GD_Slider:
                case kHIDUsage_GD_Dial:
                case kHIDUsage_GD_Wheel:
                    target = axes;
                    break;
                case kHIDUsage_GD_Hatswitch:
                    target = hats;
                    break;
            }
        }
        else if (page == kHIDPage_Button)
            target = buttons;

        if (target)
        {
            _GLFWjoyelementNS* element = calloc(1, sizeof(_GLFWjoyelementNS));
            element->native  = native;
            element->usage   = usage;
            element->index   = (int) CFArrayGetCount(target);
            element->minimum = IOHIDElementGetLogicalMin(native);
            element->maximum = IOHIDElementGetLogicalMax(native);
            CFArrayAppendValue(target, element);
        }
    }

    CFRelease(elements);

    CFArraySortValues(axes, CFRangeMake(0, CFArrayGetCount(axes)),
                      compareElements, NULL);
    CFArraySortValues(buttons, CFRangeMake(0, CFArrayGetCount(buttons)),
                      compareElements, NULL);
    CFArraySortValues(hats, CFRangeMake(0, CFArrayGetCount(hats)),
                      compareElements, NULL);

    js = _glfwAllocJoystick(name, guid,
                            (int) CFArrayGetCount(axes),
                            (int) CFArrayGetCount(buttons),
                            (int) CFArrayGetCount(hats));

    js->ns.device  = device;
    js->ns.axes    = axes;
    js->ns.buttons = buttons;
    js->ns.hats    = hats;

    _glfwInputJoystick(js, GLFW_CONNECTED);
}

// Callback for user-initiated joystick removal
//
static void removeCallback(void* context,
                           IOReturn result,
                           void* sender,
                           IOHIDDeviceRef device)
{
    int jid;

    for (jid = 0;  jid <= GLFW_JOYSTICK_LAST;  jid++)
    {
        if (_glfw.joysticks[jid].ns.device == device)
        {
            closeJoystick(_glfw.joysticks + jid);
            break;
        }
    }
}


//////////////////////////////////////////////////////////////////////////
//////                       GLFW internal API                      //////
//////////////////////////////////////////////////////////////////////////

// Initialize joystick interface
//
void _glfwInitJoysticksNS(void)
{
    CFMutableArrayRef matching;
    const long usages[] =
    {
        kHIDUsage_GD_Joystick,
        kHIDUsage_GD_GamePad,
        kHIDUsage_GD_MultiAxisController
    };

    _glfw.ns.hidManager = IOHIDManagerCreate(kCFAllocatorDefault,
                                             kIOHIDOptionsTypeNone);

    matching = CFArrayCreateMutable(kCFAllocatorDefault,
                                    0,
                                    &kCFTypeArrayCallBacks);
    if (!matching)
    {
        _glfwInputError(GLFW_PLATFORM_ERROR, "Cocoa: Failed to create array");
        return;
    }

    for (int i = 0;  i < sizeof(usages) / sizeof(long);  i++)
    {
        const long page = kHIDPage_GenericDesktop;

        CFMutableDictionaryRef dict =
            CFDictionaryCreateMutable(kCFAllocatorDefault,
                                      0,
                                      &kCFTypeDictionaryKeyCallBacks,
                                      &kCFTypeDictionaryValueCallBacks);
        if (!dict)
            continue;

        CFNumberRef pageRef = CFNumberCreate(kCFAllocatorDefault,
                                             kCFNumberLongType,
                                             &page);
        CFNumberRef usageRef = CFNumberCreate(kCFAllocatorDefault,
                                              kCFNumberLongType,
                                              &usages[i]);
        if (pageRef && usageRef)
        {
            CFDictionarySetValue(dict,
                                 CFSTR(kIOHIDDeviceUsagePageKey),
                                 pageRef);
            CFDictionarySetValue(dict,
                                 CFSTR(kIOHIDDeviceUsageKey),
                                 usageRef);
            CFArrayAppendValue(matching, dict);
        }

        if (pageRef)
            CFRelease(pageRef);
        if (usageRef)
            CFRelease(usageRef);

        CFRelease(dict);
    }

    IOHIDManagerSetDeviceMatchingMultiple(_glfw.ns.hidManager, matching);
    CFRelease(matching);

    IOHIDManagerRegisterDeviceMatchingCallback(_glfw.ns.hidManager,
                                               &matchCallback, NULL);
    IOHIDManagerRegisterDeviceRemovalCallback(_glfw.ns.hidManager,
                                              &removeCallback, NULL);
    IOHIDManagerScheduleWithRunLoop(_glfw.ns.hidManager,
                                    CFRunLoopGetMain(),
                                    kCFRunLoopDefaultMode);
    IOHIDManagerOpen(_glfw.ns.hidManager, kIOHIDOptionsTypeNone);

    // Execute the run loop once in order to register any initially-attached
    // joysticks
    CFRunLoopRunInMode(kCFRunLoopDefaultMode, 0, false);
}

// Close all opened joystick handles
//
void _glfwTerminateJoysticksNS(void)
{
    int jid;

    for (jid = 0;  jid <= GLFW_JOYSTICK_LAST;  jid++)
        closeJoystick(_glfw.joysticks + jid);

    CFRelease(_glfw.ns.hidManager);
    _glfw.ns.hidManager = NULL;
}


//////////////////////////////////////////////////////////////////////////
//////                       GLFW platform API                      //////
//////////////////////////////////////////////////////////////////////////

int _glfwPlatformPollJoystick(_GLFWjoystick* js, int mode)
{
    if (mode & _GLFW_POLL_AXES)
    {
        CFIndex i;

        for (i = 0;  i < CFArrayGetCount(js->ns.axes);  i++)
        {
            _GLFWjoyelementNS* axis = (_GLFWjoyelementNS*)
                CFArrayGetValueAtIndex(js->ns.axes, i);

            const long raw = getElementValue(js, axis);
            // Perform auto calibration
            if (raw < axis->minimum)
                axis->minimum = raw;
            if (raw > axis->maximum)
                axis->maximum = raw;

            const long delta = axis->maximum - axis->minimum;
            if (delta == 0)
                _glfwInputJoystickAxis(js, (int) i, 0.f);
            else
            {
                const float value = (2.f * (raw - axis->minimum) / delta) - 1.f;
                _glfwInputJoystickAxis(js, (int) i, value);
            }
        }
    }

    if (mode & _GLFW_POLL_BUTTONS)
    {
        CFIndex i;

        for (i = 0;  i < CFArrayGetCount(js->ns.buttons);  i++)
        {
            _GLFWjoyelementNS* button = (_GLFWjoyelementNS*)
                CFArrayGetValueAtIndex(js->ns.buttons, i);
            const char value = getElementValue(js, button) - button->minimum;
            _glfwInputJoystickButton(js, (int) i, value);
        }

        for (i = 0;  i < CFArrayGetCount(js->ns.hats);  i++)
        {
            const int states[9] =
            {
                GLFW_HAT_UP,
                GLFW_HAT_RIGHT_UP,
                GLFW_HAT_RIGHT,
                GLFW_HAT_RIGHT_DOWN,
                GLFW_HAT_DOWN,
                GLFW_HAT_LEFT_DOWN,
                GLFW_HAT_LEFT,
                GLFW_HAT_LEFT_UP,
                GLFW_HAT_CENTERED
            };

            _GLFWjoyelementNS* hat = (_GLFWjoyelementNS*)
                CFArrayGetValueAtIndex(js->ns.hats, i);
            long state = getElementValue(js, hat) - hat->minimum;
            if (state < 0 || state > 8)
                state = 8;

            _glfwInputJoystickHat(js, (int) i, states[state]);
        }
    }

    return js->present;
}

void _glfwPlatformUpdateGamepadGUID(char* guid)
{
    if ((strncmp(guid + 4, "000000000000", 12) == 0) &&
        (strncmp(guid + 20, "000000000000", 12) == 0))
    {
        char original[33];
        strcpy(original, guid);
        sprintf(guid, "03000000%.4s0000%.4s000000000000",
                original, original + 16);
    }
}

=======
//========================================================================
// GLFW 3.3 Cocoa - www.glfw.org
//------------------------------------------------------------------------
// Copyright (c) 2009-2019 Camilla Löwy <elmindreda@glfw.org>
// Copyright (c) 2012 Torsten Walluhn <tw@mad-cad.net>
//
// This software is provided 'as-is', without any express or implied
// warranty. In no event will the authors be held liable for any damages
// arising from the use of this software.
//
// Permission is granted to anyone to use this software for any purpose,
// including commercial applications, and to alter it and redistribute it
// freely, subject to the following restrictions:
//
// 1. The origin of this software must not be misrepresented; you must not
//    claim that you wrote the original software. If you use this software
//    in a product, an acknowledgment in the product documentation would
//    be appreciated but is not required.
//
// 2. Altered source versions must be plainly marked as such, and must not
//    be misrepresented as being the original software.
//
// 3. This notice may not be removed or altered from any source
//    distribution.
//
//========================================================================

#include "internal.h"

#include <unistd.h>
#include <ctype.h>
#include <string.h>

#include <mach/mach.h>
#include <mach/mach_error.h>

#include <CoreFoundation/CoreFoundation.h>
#include <Kernel/IOKit/hidsystem/IOHIDUsageTables.h>


// Joystick element information
//
typedef struct _GLFWjoyelementNS
{
    IOHIDElementRef native;
    uint32_t        usage;
    int             index;
    long            minimum;
    long            maximum;

} _GLFWjoyelementNS;


// Returns the value of the specified element of the specified joystick
//
static long getElementValue(_GLFWjoystick* js, _GLFWjoyelementNS* element)
{
    IOHIDValueRef valueRef;
    long value = 0;

    if (js->ns.device)
    {
        if (IOHIDDeviceGetValue(js->ns.device,
                                element->native,
                                &valueRef) == kIOReturnSuccess)
        {
            value = IOHIDValueGetIntegerValue(valueRef);
        }
    }

    return value;
}

// Comparison function for matching the SDL element order
//
static CFComparisonResult compareElements(const void* fp,
                                          const void* sp,
                                          void* user)
{
    const _GLFWjoyelementNS* fe = fp;
    const _GLFWjoyelementNS* se = sp;
    if (fe->usage < se->usage)
        return kCFCompareLessThan;
    if (fe->usage > se->usage)
        return kCFCompareGreaterThan;
    if (fe->index < se->index)
        return kCFCompareLessThan;
    if (fe->index > se->index)
        return kCFCompareGreaterThan;
    return kCFCompareEqualTo;
}

// Removes the specified joystick
//
static void closeJoystick(_GLFWjoystick* js)
{
    int i;

    if (!js->present)
        return;

    for (i = 0;  i < CFArrayGetCount(js->ns.axes);  i++)
        free((void*) CFArrayGetValueAtIndex(js->ns.axes, i));
    CFRelease(js->ns.axes);

    for (i = 0;  i < CFArrayGetCount(js->ns.buttons);  i++)
        free((void*) CFArrayGetValueAtIndex(js->ns.buttons, i));
    CFRelease(js->ns.buttons);

    for (i = 0;  i < CFArrayGetCount(js->ns.hats);  i++)
        free((void*) CFArrayGetValueAtIndex(js->ns.hats, i));
    CFRelease(js->ns.hats);

    _glfwFreeJoystick(js);
    _glfwInputJoystick(js, GLFW_DISCONNECTED);
}

// Callback for user-initiated joystick addition
//
static void matchCallback(void* context,
                          IOReturn result,
                          void* sender,
                          IOHIDDeviceRef device)
{
    int jid;
    char name[256];
    char guid[33];
    CFIndex i;
    CFTypeRef property;
    uint32_t vendor = 0, product = 0, version = 0;
    _GLFWjoystick* js;
    CFMutableArrayRef axes, buttons, hats;

    for (jid = 0;  jid <= GLFW_JOYSTICK_LAST;  jid++)
    {
        if (_glfw.joysticks[jid].ns.device == device)
            return;
    }

    axes    = CFArrayCreateMutable(NULL, 0, NULL);
    buttons = CFArrayCreateMutable(NULL, 0, NULL);
    hats    = CFArrayCreateMutable(NULL, 0, NULL);

    property = IOHIDDeviceGetProperty(device, CFSTR(kIOHIDProductKey));
    if (property)
    {
        CFStringGetCString(property,
                           name,
                           sizeof(name),
                           kCFStringEncodingUTF8);
    }
    else
        strncpy(name, "Unknown", sizeof(name));

    property = IOHIDDeviceGetProperty(device, CFSTR(kIOHIDVendorIDKey));
    if (property)
        CFNumberGetValue(property, kCFNumberSInt32Type, &vendor);

    property = IOHIDDeviceGetProperty(device, CFSTR(kIOHIDProductIDKey));
    if (property)
        CFNumberGetValue(property, kCFNumberSInt32Type, &product);

    property = IOHIDDeviceGetProperty(device, CFSTR(kIOHIDVersionNumberKey));
    if (property)
        CFNumberGetValue(property, kCFNumberSInt32Type, &version);

    // Generate a joystick GUID that matches the SDL 2.0.5+ one
    if (vendor && product)
    {
        sprintf(guid, "03000000%02x%02x0000%02x%02x0000%02x%02x0000",
                (uint8_t) vendor, (uint8_t) (vendor >> 8),
                (uint8_t) product, (uint8_t) (product >> 8),
                (uint8_t) version, (uint8_t) (version >> 8));
    }
    else
    {
        sprintf(guid, "05000000%02x%02x%02x%02x%02x%02x%02x%02x%02x%02x%02x00",
                name[0], name[1], name[2], name[3],
                name[4], name[5], name[6], name[7],
                name[8], name[9], name[10]);
    }

    CFArrayRef elements =
        IOHIDDeviceCopyMatchingElements(device, NULL, kIOHIDOptionsTypeNone);

    for (i = 0;  i < CFArrayGetCount(elements);  i++)
    {
        IOHIDElementRef native = (IOHIDElementRef)
            CFArrayGetValueAtIndex(elements, i);
        if (CFGetTypeID(native) != IOHIDElementGetTypeID())
            continue;

        const IOHIDElementType type = IOHIDElementGetType(native);
        if ((type != kIOHIDElementTypeInput_Axis) &&
            (type != kIOHIDElementTypeInput_Button) &&
            (type != kIOHIDElementTypeInput_Misc))
        {
            continue;
        }

        CFMutableArrayRef target = NULL;

        const uint32_t usage = IOHIDElementGetUsage(native);
        const uint32_t page = IOHIDElementGetUsagePage(native);
        if (page == kHIDPage_GenericDesktop)
        {
            switch (usage)
            {
                case kHIDUsage_GD_X:
                case kHIDUsage_GD_Y:
                case kHIDUsage_GD_Z:
                case kHIDUsage_GD_Rx:
                case kHIDUsage_GD_Ry:
                case kHIDUsage_GD_Rz:
                case kHIDUsage_GD_Slider:
                case kHIDUsage_GD_Dial:
                case kHIDUsage_GD_Wheel:
                    target = axes;
                    break;
                case kHIDUsage_GD_Hatswitch:
                    target = hats;
                    break;
                case kHIDUsage_GD_DPadUp:
                case kHIDUsage_GD_DPadRight:
                case kHIDUsage_GD_DPadDown:
                case kHIDUsage_GD_DPadLeft:
                case kHIDUsage_GD_SystemMainMenu:
                case kHIDUsage_GD_Select:
                case kHIDUsage_GD_Start:
                    target = buttons;
                    break;
            }
        }
        else if (page == kHIDPage_Simulation)
        {
            switch (usage)
            {
                case kHIDUsage_Sim_Accelerator:
                case kHIDUsage_Sim_Brake:
                case kHIDUsage_Sim_Throttle:
                case kHIDUsage_Sim_Rudder:
                case kHIDUsage_Sim_Steering:
                    target = axes;
                    break;
            }
        }
        else if (page == kHIDPage_Button || page == kHIDPage_Consumer)
            target = buttons;

        if (target)
        {
            _GLFWjoyelementNS* element = calloc(1, sizeof(_GLFWjoyelementNS));
            element->native  = native;
            element->usage   = usage;
            element->index   = (int) CFArrayGetCount(target);
            element->minimum = IOHIDElementGetLogicalMin(native);
            element->maximum = IOHIDElementGetLogicalMax(native);
            CFArrayAppendValue(target, element);
        }
    }

    CFRelease(elements);

    CFArraySortValues(axes, CFRangeMake(0, CFArrayGetCount(axes)),
                      compareElements, NULL);
    CFArraySortValues(buttons, CFRangeMake(0, CFArrayGetCount(buttons)),
                      compareElements, NULL);
    CFArraySortValues(hats, CFRangeMake(0, CFArrayGetCount(hats)),
                      compareElements, NULL);

    js = _glfwAllocJoystick(name, guid,
                            (int) CFArrayGetCount(axes),
                            (int) CFArrayGetCount(buttons),
                            (int) CFArrayGetCount(hats));

    js->ns.device  = device;
    js->ns.axes    = axes;
    js->ns.buttons = buttons;
    js->ns.hats    = hats;

    _glfwInputJoystick(js, GLFW_CONNECTED);
}

// Callback for user-initiated joystick removal
//
static void removeCallback(void* context,
                           IOReturn result,
                           void* sender,
                           IOHIDDeviceRef device)
{
    int jid;

    for (jid = 0;  jid <= GLFW_JOYSTICK_LAST;  jid++)
    {
        if (_glfw.joysticks[jid].ns.device == device)
        {
            closeJoystick(_glfw.joysticks + jid);
            break;
        }
    }
}


//////////////////////////////////////////////////////////////////////////
//////                       GLFW internal API                      //////
//////////////////////////////////////////////////////////////////////////

// Initialize joystick interface
//
void _glfwInitJoysticksNS(void)
{
    CFMutableArrayRef matching;
    const long usages[] =
    {
        kHIDUsage_GD_Joystick,
        kHIDUsage_GD_GamePad,
        kHIDUsage_GD_MultiAxisController
    };

    _glfw.ns.hidManager = IOHIDManagerCreate(kCFAllocatorDefault,
                                             kIOHIDOptionsTypeNone);

    matching = CFArrayCreateMutable(kCFAllocatorDefault,
                                    0,
                                    &kCFTypeArrayCallBacks);
    if (!matching)
    {
        _glfwInputError(GLFW_PLATFORM_ERROR, "Cocoa: Failed to create array");
        return;
    }

    for (int i = 0;  i < sizeof(usages) / sizeof(long);  i++)
    {
        const long page = kHIDPage_GenericDesktop;

        CFMutableDictionaryRef dict =
            CFDictionaryCreateMutable(kCFAllocatorDefault,
                                      0,
                                      &kCFTypeDictionaryKeyCallBacks,
                                      &kCFTypeDictionaryValueCallBacks);
        if (!dict)
            continue;

        CFNumberRef pageRef = CFNumberCreate(kCFAllocatorDefault,
                                             kCFNumberLongType,
                                             &page);
        CFNumberRef usageRef = CFNumberCreate(kCFAllocatorDefault,
                                              kCFNumberLongType,
                                              &usages[i]);
        if (pageRef && usageRef)
        {
            CFDictionarySetValue(dict,
                                 CFSTR(kIOHIDDeviceUsagePageKey),
                                 pageRef);
            CFDictionarySetValue(dict,
                                 CFSTR(kIOHIDDeviceUsageKey),
                                 usageRef);
            CFArrayAppendValue(matching, dict);
        }

        if (pageRef)
            CFRelease(pageRef);
        if (usageRef)
            CFRelease(usageRef);

        CFRelease(dict);
    }

    IOHIDManagerSetDeviceMatchingMultiple(_glfw.ns.hidManager, matching);
    CFRelease(matching);

    IOHIDManagerRegisterDeviceMatchingCallback(_glfw.ns.hidManager,
                                               &matchCallback, NULL);
    IOHIDManagerRegisterDeviceRemovalCallback(_glfw.ns.hidManager,
                                              &removeCallback, NULL);
    IOHIDManagerScheduleWithRunLoop(_glfw.ns.hidManager,
                                    CFRunLoopGetMain(),
                                    kCFRunLoopDefaultMode);
    IOHIDManagerOpen(_glfw.ns.hidManager, kIOHIDOptionsTypeNone);

    // Execute the run loop once in order to register any initially-attached
    // joysticks
    CFRunLoopRunInMode(kCFRunLoopDefaultMode, 0, false);
}

// Close all opened joystick handles
//
void _glfwTerminateJoysticksNS(void)
{
    int jid;

    for (jid = 0;  jid <= GLFW_JOYSTICK_LAST;  jid++)
        closeJoystick(_glfw.joysticks + jid);

    CFRelease(_glfw.ns.hidManager);
    _glfw.ns.hidManager = NULL;
}


//////////////////////////////////////////////////////////////////////////
//////                       GLFW platform API                      //////
//////////////////////////////////////////////////////////////////////////

int _glfwPlatformPollJoystick(_GLFWjoystick* js, int mode)
{
    if (mode & _GLFW_POLL_AXES)
    {
        CFIndex i;

        for (i = 0;  i < CFArrayGetCount(js->ns.axes);  i++)
        {
            _GLFWjoyelementNS* axis = (_GLFWjoyelementNS*)
                CFArrayGetValueAtIndex(js->ns.axes, i);

            const long raw = getElementValue(js, axis);
            // Perform auto calibration
            if (raw < axis->minimum)
                axis->minimum = raw;
            if (raw > axis->maximum)
                axis->maximum = raw;

            const long size = axis->maximum - axis->minimum;
            if (size == 0)
                _glfwInputJoystickAxis(js, (int) i, 0.f);
            else
            {
                const float value = (2.f * (raw - axis->minimum) / size) - 1.f;
                _glfwInputJoystickAxis(js, (int) i, value);
            }
        }
    }

    if (mode & _GLFW_POLL_BUTTONS)
    {
        CFIndex i;

        for (i = 0;  i < CFArrayGetCount(js->ns.buttons);  i++)
        {
            _GLFWjoyelementNS* button = (_GLFWjoyelementNS*)
                CFArrayGetValueAtIndex(js->ns.buttons, i);
            const char value = getElementValue(js, button) - button->minimum;
            const int state = (value > 0) ? GLFW_PRESS : GLFW_RELEASE;
            _glfwInputJoystickButton(js, (int) i, state);
        }

        for (i = 0;  i < CFArrayGetCount(js->ns.hats);  i++)
        {
            const int states[9] =
            {
                GLFW_HAT_UP,
                GLFW_HAT_RIGHT_UP,
                GLFW_HAT_RIGHT,
                GLFW_HAT_RIGHT_DOWN,
                GLFW_HAT_DOWN,
                GLFW_HAT_LEFT_DOWN,
                GLFW_HAT_LEFT,
                GLFW_HAT_LEFT_UP,
                GLFW_HAT_CENTERED
            };

            _GLFWjoyelementNS* hat = (_GLFWjoyelementNS*)
                CFArrayGetValueAtIndex(js->ns.hats, i);
            long state = getElementValue(js, hat) - hat->minimum;
            if (state < 0 || state > 8)
                state = 8;

            _glfwInputJoystickHat(js, (int) i, states[state]);
        }
    }

    return js->present;
}

void _glfwPlatformUpdateGamepadGUID(char* guid)
{
    if ((strncmp(guid + 4, "000000000000", 12) == 0) &&
        (strncmp(guid + 20, "000000000000", 12) == 0))
    {
        char original[33];
        strncpy(original, guid, sizeof(original) - 1);
        sprintf(guid, "03000000%.4s0000%.4s000000000000",
                original, original + 16);
    }
}
>>>>>>> 468adaa7
<|MERGE_RESOLUTION|>--- conflicted
+++ resolved
@@ -1,467 +1,3 @@
-<<<<<<< HEAD
-//========================================================================
-// GLFW 3.3 Cocoa - www.glfw.org
-//------------------------------------------------------------------------
-// Copyright (c) 2009-2016 Camilla Löwy <elmindreda@glfw.org>
-// Copyright (c) 2012 Torsten Walluhn <tw@mad-cad.net>
-//
-// This software is provided 'as-is', without any express or implied
-// warranty. In no event will the authors be held liable for any damages
-// arising from the use of this software.
-//
-// Permission is granted to anyone to use this software for any purpose,
-// including commercial applications, and to alter it and redistribute it
-// freely, subject to the following restrictions:
-//
-// 1. The origin of this software must not be misrepresented; you must not
-//    claim that you wrote the original software. If you use this software
-//    in a product, an acknowledgment in the product documentation would
-//    be appreciated but is not required.
-//
-// 2. Altered source versions must be plainly marked as such, and must not
-//    be misrepresented as being the original software.
-//
-// 3. This notice may not be removed or altered from any source
-//    distribution.
-//
-//========================================================================
-
-#include "internal.h"
-
-#include <unistd.h>
-#include <ctype.h>
-#include <string.h>
-
-#include <mach/mach.h>
-#include <mach/mach_error.h>
-
-#include <CoreFoundation/CoreFoundation.h>
-#include <Kernel/IOKit/hidsystem/IOHIDUsageTables.h>
-
-
-// Joystick element information
-//
-typedef struct _GLFWjoyelementNS
-{
-    IOHIDElementRef native;
-    uint32_t        usage;
-    int             index;
-    long            minimum;
-    long            maximum;
-
-} _GLFWjoyelementNS;
-
-
-// Returns the value of the specified element of the specified joystick
-//
-static long getElementValue(_GLFWjoystick* js, _GLFWjoyelementNS* element)
-{
-    IOHIDValueRef valueRef;
-    long value = 0;
-
-    if (js->ns.device)
-    {
-        if (IOHIDDeviceGetValue(js->ns.device,
-                                element->native,
-                                &valueRef) == kIOReturnSuccess)
-        {
-            value = IOHIDValueGetIntegerValue(valueRef);
-        }
-    }
-
-    return value;
-}
-
-// Comparison function for matching the SDL element order
-//
-static CFComparisonResult compareElements(const void* fp,
-                                          const void* sp,
-                                          void* user)
-{
-    const _GLFWjoyelementNS* fe = fp;
-    const _GLFWjoyelementNS* se = sp;
-    if (fe->usage < se->usage)
-        return kCFCompareLessThan;
-    if (fe->usage > se->usage)
-        return kCFCompareGreaterThan;
-    if (fe->index < se->index)
-        return kCFCompareLessThan;
-    if (fe->index > se->index)
-        return kCFCompareGreaterThan;
-    return kCFCompareEqualTo;
-}
-
-// Removes the specified joystick
-//
-static void closeJoystick(_GLFWjoystick* js)
-{
-    int i;
-
-    if (!js->present)
-        return;
-
-    for (i = 0;  i < CFArrayGetCount(js->ns.axes);  i++)
-        free((void*) CFArrayGetValueAtIndex(js->ns.axes, i));
-    CFRelease(js->ns.axes);
-
-    for (i = 0;  i < CFArrayGetCount(js->ns.buttons);  i++)
-        free((void*) CFArrayGetValueAtIndex(js->ns.buttons, i));
-    CFRelease(js->ns.buttons);
-
-    for (i = 0;  i < CFArrayGetCount(js->ns.hats);  i++)
-        free((void*) CFArrayGetValueAtIndex(js->ns.hats, i));
-    CFRelease(js->ns.hats);
-
-    _glfwFreeJoystick(js);
-    _glfwInputJoystick(js, GLFW_DISCONNECTED);
-}
-
-// Callback for user-initiated joystick addition
-//
-static void matchCallback(void* context,
-                          IOReturn result,
-                          void* sender,
-                          IOHIDDeviceRef device)
-{
-    int jid;
-    char name[256];
-    char guid[33];
-    CFIndex i;
-    CFTypeRef property;
-    uint32_t vendor = 0, product = 0, version = 0;
-    _GLFWjoystick* js;
-    CFMutableArrayRef axes, buttons, hats;
-
-    for (jid = 0;  jid <= GLFW_JOYSTICK_LAST;  jid++)
-    {
-        if (_glfw.joysticks[jid].ns.device == device)
-            return;
-    }
-
-    axes    = CFArrayCreateMutable(NULL, 0, NULL);
-    buttons = CFArrayCreateMutable(NULL, 0, NULL);
-    hats    = CFArrayCreateMutable(NULL, 0, NULL);
-
-    property = IOHIDDeviceGetProperty(device, CFSTR(kIOHIDProductKey));
-    if (property)
-    {
-        CFStringGetCString(property,
-                           name,
-                           sizeof(name),
-                           kCFStringEncodingUTF8);
-    }
-    else
-        strncpy(name, "Unknown", sizeof(name));
-
-    property = IOHIDDeviceGetProperty(device, CFSTR(kIOHIDVendorIDKey));
-    if (property)
-        CFNumberGetValue(property, kCFNumberSInt32Type, &vendor);
-
-    property = IOHIDDeviceGetProperty(device, CFSTR(kIOHIDProductIDKey));
-    if (property)
-        CFNumberGetValue(property, kCFNumberSInt32Type, &product);
-
-    property = IOHIDDeviceGetProperty(device, CFSTR(kIOHIDVersionNumberKey));
-    if (property)
-        CFNumberGetValue(property, kCFNumberSInt32Type, &version);
-
-    // Generate a joystick GUID that matches the SDL 2.0.5+ one
-    if (vendor && product)
-    {
-        sprintf(guid, "03000000%02x%02x0000%02x%02x0000%02x%02x0000",
-                (uint8_t) vendor, (uint8_t) (vendor >> 8),
-                (uint8_t) product, (uint8_t) (product >> 8),
-                (uint8_t) version, (uint8_t) (version >> 8));
-    }
-    else
-    {
-        sprintf(guid, "05000000%02x%02x%02x%02x%02x%02x%02x%02x%02x%02x%02x00",
-                name[0], name[1], name[2], name[3],
-                name[4], name[5], name[6], name[7],
-                name[8], name[9], name[10]);
-    }
-
-    CFArrayRef elements =
-        IOHIDDeviceCopyMatchingElements(device, NULL, kIOHIDOptionsTypeNone);
-
-    for (i = 0;  i < CFArrayGetCount(elements);  i++)
-    {
-        IOHIDElementRef native = (IOHIDElementRef)
-            CFArrayGetValueAtIndex(elements, i);
-        if (CFGetTypeID(native) != IOHIDElementGetTypeID())
-            continue;
-
-        const IOHIDElementType type = IOHIDElementGetType(native);
-        if ((type != kIOHIDElementTypeInput_Axis) &&
-            (type != kIOHIDElementTypeInput_Button) &&
-            (type != kIOHIDElementTypeInput_Misc))
-        {
-            continue;
-        }
-
-        CFMutableArrayRef target = NULL;
-
-        const uint32_t usage = IOHIDElementGetUsage(native);
-        const uint32_t page = IOHIDElementGetUsagePage(native);
-        if (page == kHIDPage_GenericDesktop)
-        {
-            switch (usage)
-            {
-                case kHIDUsage_GD_X:
-                case kHIDUsage_GD_Y:
-                case kHIDUsage_GD_Z:
-                case kHIDUsage_GD_Rx:
-                case kHIDUsage_GD_Ry:
-                case kHIDUsage_GD_Rz:
-                case kHIDUsage_GD_Slider:
-                case kHIDUsage_GD_Dial:
-                case kHIDUsage_GD_Wheel:
-                    target = axes;
-                    break;
-                case kHIDUsage_GD_Hatswitch:
-                    target = hats;
-                    break;
-            }
-        }
-        else if (page == kHIDPage_Button)
-            target = buttons;
-
-        if (target)
-        {
-            _GLFWjoyelementNS* element = calloc(1, sizeof(_GLFWjoyelementNS));
-            element->native  = native;
-            element->usage   = usage;
-            element->index   = (int) CFArrayGetCount(target);
-            element->minimum = IOHIDElementGetLogicalMin(native);
-            element->maximum = IOHIDElementGetLogicalMax(native);
-            CFArrayAppendValue(target, element);
-        }
-    }
-
-    CFRelease(elements);
-
-    CFArraySortValues(axes, CFRangeMake(0, CFArrayGetCount(axes)),
-                      compareElements, NULL);
-    CFArraySortValues(buttons, CFRangeMake(0, CFArrayGetCount(buttons)),
-                      compareElements, NULL);
-    CFArraySortValues(hats, CFRangeMake(0, CFArrayGetCount(hats)),
-                      compareElements, NULL);
-
-    js = _glfwAllocJoystick(name, guid,
-                            (int) CFArrayGetCount(axes),
-                            (int) CFArrayGetCount(buttons),
-                            (int) CFArrayGetCount(hats));
-
-    js->ns.device  = device;
-    js->ns.axes    = axes;
-    js->ns.buttons = buttons;
-    js->ns.hats    = hats;
-
-    _glfwInputJoystick(js, GLFW_CONNECTED);
-}
-
-// Callback for user-initiated joystick removal
-//
-static void removeCallback(void* context,
-                           IOReturn result,
-                           void* sender,
-                           IOHIDDeviceRef device)
-{
-    int jid;
-
-    for (jid = 0;  jid <= GLFW_JOYSTICK_LAST;  jid++)
-    {
-        if (_glfw.joysticks[jid].ns.device == device)
-        {
-            closeJoystick(_glfw.joysticks + jid);
-            break;
-        }
-    }
-}
-
-
-//////////////////////////////////////////////////////////////////////////
-//////                       GLFW internal API                      //////
-//////////////////////////////////////////////////////////////////////////
-
-// Initialize joystick interface
-//
-void _glfwInitJoysticksNS(void)
-{
-    CFMutableArrayRef matching;
-    const long usages[] =
-    {
-        kHIDUsage_GD_Joystick,
-        kHIDUsage_GD_GamePad,
-        kHIDUsage_GD_MultiAxisController
-    };
-
-    _glfw.ns.hidManager = IOHIDManagerCreate(kCFAllocatorDefault,
-                                             kIOHIDOptionsTypeNone);
-
-    matching = CFArrayCreateMutable(kCFAllocatorDefault,
-                                    0,
-                                    &kCFTypeArrayCallBacks);
-    if (!matching)
-    {
-        _glfwInputError(GLFW_PLATFORM_ERROR, "Cocoa: Failed to create array");
-        return;
-    }
-
-    for (int i = 0;  i < sizeof(usages) / sizeof(long);  i++)
-    {
-        const long page = kHIDPage_GenericDesktop;
-
-        CFMutableDictionaryRef dict =
-            CFDictionaryCreateMutable(kCFAllocatorDefault,
-                                      0,
-                                      &kCFTypeDictionaryKeyCallBacks,
-                                      &kCFTypeDictionaryValueCallBacks);
-        if (!dict)
-            continue;
-
-        CFNumberRef pageRef = CFNumberCreate(kCFAllocatorDefault,
-                                             kCFNumberLongType,
-                                             &page);
-        CFNumberRef usageRef = CFNumberCreate(kCFAllocatorDefault,
-                                              kCFNumberLongType,
-                                              &usages[i]);
-        if (pageRef && usageRef)
-        {
-            CFDictionarySetValue(dict,
-                                 CFSTR(kIOHIDDeviceUsagePageKey),
-                                 pageRef);
-            CFDictionarySetValue(dict,
-                                 CFSTR(kIOHIDDeviceUsageKey),
-                                 usageRef);
-            CFArrayAppendValue(matching, dict);
-        }
-
-        if (pageRef)
-            CFRelease(pageRef);
-        if (usageRef)
-            CFRelease(usageRef);
-
-        CFRelease(dict);
-    }
-
-    IOHIDManagerSetDeviceMatchingMultiple(_glfw.ns.hidManager, matching);
-    CFRelease(matching);
-
-    IOHIDManagerRegisterDeviceMatchingCallback(_glfw.ns.hidManager,
-                                               &matchCallback, NULL);
-    IOHIDManagerRegisterDeviceRemovalCallback(_glfw.ns.hidManager,
-                                              &removeCallback, NULL);
-    IOHIDManagerScheduleWithRunLoop(_glfw.ns.hidManager,
-                                    CFRunLoopGetMain(),
-                                    kCFRunLoopDefaultMode);
-    IOHIDManagerOpen(_glfw.ns.hidManager, kIOHIDOptionsTypeNone);
-
-    // Execute the run loop once in order to register any initially-attached
-    // joysticks
-    CFRunLoopRunInMode(kCFRunLoopDefaultMode, 0, false);
-}
-
-// Close all opened joystick handles
-//
-void _glfwTerminateJoysticksNS(void)
-{
-    int jid;
-
-    for (jid = 0;  jid <= GLFW_JOYSTICK_LAST;  jid++)
-        closeJoystick(_glfw.joysticks + jid);
-
-    CFRelease(_glfw.ns.hidManager);
-    _glfw.ns.hidManager = NULL;
-}
-
-
-//////////////////////////////////////////////////////////////////////////
-//////                       GLFW platform API                      //////
-//////////////////////////////////////////////////////////////////////////
-
-int _glfwPlatformPollJoystick(_GLFWjoystick* js, int mode)
-{
-    if (mode & _GLFW_POLL_AXES)
-    {
-        CFIndex i;
-
-        for (i = 0;  i < CFArrayGetCount(js->ns.axes);  i++)
-        {
-            _GLFWjoyelementNS* axis = (_GLFWjoyelementNS*)
-                CFArrayGetValueAtIndex(js->ns.axes, i);
-
-            const long raw = getElementValue(js, axis);
-            // Perform auto calibration
-            if (raw < axis->minimum)
-                axis->minimum = raw;
-            if (raw > axis->maximum)
-                axis->maximum = raw;
-
-            const long delta = axis->maximum - axis->minimum;
-            if (delta == 0)
-                _glfwInputJoystickAxis(js, (int) i, 0.f);
-            else
-            {
-                const float value = (2.f * (raw - axis->minimum) / delta) - 1.f;
-                _glfwInputJoystickAxis(js, (int) i, value);
-            }
-        }
-    }
-
-    if (mode & _GLFW_POLL_BUTTONS)
-    {
-        CFIndex i;
-
-        for (i = 0;  i < CFArrayGetCount(js->ns.buttons);  i++)
-        {
-            _GLFWjoyelementNS* button = (_GLFWjoyelementNS*)
-                CFArrayGetValueAtIndex(js->ns.buttons, i);
-            const char value = getElementValue(js, button) - button->minimum;
-            _glfwInputJoystickButton(js, (int) i, value);
-        }
-
-        for (i = 0;  i < CFArrayGetCount(js->ns.hats);  i++)
-        {
-            const int states[9] =
-            {
-                GLFW_HAT_UP,
-                GLFW_HAT_RIGHT_UP,
-                GLFW_HAT_RIGHT,
-                GLFW_HAT_RIGHT_DOWN,
-                GLFW_HAT_DOWN,
-                GLFW_HAT_LEFT_DOWN,
-                GLFW_HAT_LEFT,
-                GLFW_HAT_LEFT_UP,
-                GLFW_HAT_CENTERED
-            };
-
-            _GLFWjoyelementNS* hat = (_GLFWjoyelementNS*)
-                CFArrayGetValueAtIndex(js->ns.hats, i);
-            long state = getElementValue(js, hat) - hat->minimum;
-            if (state < 0 || state > 8)
-                state = 8;
-
-            _glfwInputJoystickHat(js, (int) i, states[state]);
-        }
-    }
-
-    return js->present;
-}
-
-void _glfwPlatformUpdateGamepadGUID(char* guid)
-{
-    if ((strncmp(guid + 4, "000000000000", 12) == 0) &&
-        (strncmp(guid + 20, "000000000000", 12) == 0))
-    {
-        char original[33];
-        strcpy(original, guid);
-        sprintf(guid, "03000000%.4s0000%.4s000000000000",
-                original, original + 16);
-    }
-}
-
-=======
 //========================================================================
 // GLFW 3.3 Cocoa - www.glfw.org
 //------------------------------------------------------------------------
@@ -946,4 +482,3 @@
                 original, original + 16);
     }
 }
->>>>>>> 468adaa7
