<<<<<<< HEAD
//========================================================================
// GLFW 3.3 Win32 - www.glfw.org
//------------------------------------------------------------------------
// Copyright (c) 2002-2006 Marcus Geelnard
// Copyright (c) 2006-2016 Camilla Löwy <elmindreda@glfw.org>
//
// This software is provided 'as-is', without any express or implied
// warranty. In no event will the authors be held liable for any damages
// arising from the use of this software.
//
// Permission is granted to anyone to use this software for any purpose,
// including commercial applications, and to alter it and redistribute it
// freely, subject to the following restrictions:
//
// 1. The origin of this software must not be misrepresented; you must not
//    claim that you wrote the original software. If you use this software
//    in a product, an acknowledgment in the product documentation would
//    be appreciated but is not required.
//
// 2. Altered source versions must be plainly marked as such, and must not
//    be misrepresented as being the original software.
//
// 3. This notice may not be removed or altered from any source
//    distribution.
//
//========================================================================

#include "internal.h"

#include <stdlib.h>
#include <string.h>
#include <limits.h>
#include <malloc.h>


// Callback for EnumDisplayMonitors in createMonitor
//
static BOOL CALLBACK monitorCallback(HMONITOR handle,
                                     HDC dc,
                                     RECT* rect,
                                     LPARAM data)
{
    MONITORINFOEXW mi;
    ZeroMemory(&mi, sizeof(mi));
    mi.cbSize = sizeof(mi);

    if (GetMonitorInfoW(handle, (MONITORINFO*) &mi))
    {
        _GLFWmonitor* monitor = (_GLFWmonitor*) data;
        if (wcscmp(mi.szDevice, monitor->win32.adapterName) == 0)
            monitor->win32.handle = handle;
    }

    return TRUE;
}

// Create monitor from an adapter and (optionally) a display
//
static _GLFWmonitor* createMonitor(DISPLAY_DEVICEW* adapter,
                                   DISPLAY_DEVICEW* display)
{
    _GLFWmonitor* monitor;
    int widthMM, heightMM;
    char* name;
    HDC dc;
    DEVMODEW dm;
    RECT rect;

    if (display)
        name = _glfwCreateUTF8FromWideStringWin32(display->DeviceString);
    else
        name = _glfwCreateUTF8FromWideStringWin32(adapter->DeviceString);
    if (!name)
        return NULL;

    ZeroMemory(&dm, sizeof(dm));
    dm.dmSize = sizeof(dm);
    EnumDisplaySettingsW(adapter->DeviceName, ENUM_CURRENT_SETTINGS, &dm);

    dc = CreateDCW(L"DISPLAY", adapter->DeviceName, NULL, NULL);

    if (IsWindows8Point1OrGreater())
    {
        widthMM  = GetDeviceCaps(dc, HORZSIZE);
        heightMM = GetDeviceCaps(dc, VERTSIZE);
    }
    else
    {
        widthMM  = (int) (dm.dmPelsWidth * 25.4f / GetDeviceCaps(dc, LOGPIXELSX));
        heightMM = (int) (dm.dmPelsHeight * 25.4f / GetDeviceCaps(dc, LOGPIXELSY));
    }

    DeleteDC(dc);

    monitor = _glfwAllocMonitor(name, widthMM, heightMM);
    free(name);

    if (adapter->StateFlags & DISPLAY_DEVICE_MODESPRUNED)
        monitor->win32.modesPruned = GLFW_TRUE;

    wcscpy(monitor->win32.adapterName, adapter->DeviceName);
    WideCharToMultiByte(CP_UTF8, 0,
                        adapter->DeviceName, -1,
                        monitor->win32.publicAdapterName,
                        sizeof(monitor->win32.publicAdapterName),
                        NULL, NULL);

    if (display)
    {
        wcscpy(monitor->win32.displayName, display->DeviceName);
        WideCharToMultiByte(CP_UTF8, 0,
                            display->DeviceName, -1,
                            monitor->win32.publicDisplayName,
                            sizeof(monitor->win32.publicDisplayName),
                            NULL, NULL);
    }

    rect.left   = dm.dmPosition.x;
    rect.top    = dm.dmPosition.y;
    rect.right  = dm.dmPosition.x + dm.dmPelsWidth;
    rect.bottom = dm.dmPosition.y + dm.dmPelsHeight;

    EnumDisplayMonitors(NULL, &rect, monitorCallback, (LPARAM) monitor);
    return monitor;
}


//////////////////////////////////////////////////////////////////////////
//////                       GLFW internal API                      //////
//////////////////////////////////////////////////////////////////////////

// Poll for changes in the set of connected monitors
//
void _glfwPollMonitorsWin32(void)
{
    int i, disconnectedCount;
    _GLFWmonitor** disconnected = NULL;
    DWORD adapterIndex, displayIndex;
    DISPLAY_DEVICEW adapter, display;
    _GLFWmonitor* monitor;

    disconnectedCount = _glfw.monitorCount;
    if (disconnectedCount)
    {
        disconnected = calloc(_glfw.monitorCount, sizeof(_GLFWmonitor*));
        memcpy(disconnected,
               _glfw.monitors,
               _glfw.monitorCount * sizeof(_GLFWmonitor*));
    }

    for (adapterIndex = 0;  ;  adapterIndex++)
    {
        int type = _GLFW_INSERT_LAST;

        ZeroMemory(&adapter, sizeof(adapter));
        adapter.cb = sizeof(adapter);

        if (!EnumDisplayDevicesW(NULL, adapterIndex, &adapter, 0))
            break;

        if (!(adapter.StateFlags & DISPLAY_DEVICE_ACTIVE))
            continue;

        if (adapter.StateFlags & DISPLAY_DEVICE_PRIMARY_DEVICE)
            type = _GLFW_INSERT_FIRST;

        for (displayIndex = 0;  ;  displayIndex++)
        {
            ZeroMemory(&display, sizeof(display));
            display.cb = sizeof(display);

            if (!EnumDisplayDevicesW(adapter.DeviceName, displayIndex, &display, 0))
                break;

            if (!(display.StateFlags & DISPLAY_DEVICE_ACTIVE))
                continue;

            for (i = 0;  i < disconnectedCount;  i++)
            {
                if (disconnected[i] &&
                    wcscmp(disconnected[i]->win32.displayName,
                           display.DeviceName) == 0)
                {
                    disconnected[i] = NULL;
                    break;
                }
            }

            if (i < disconnectedCount)
                continue;

            monitor = createMonitor(&adapter, &display);
            if (!monitor)
            {
                free(disconnected);
                return;
            }

            _glfwInputMonitor(monitor, GLFW_CONNECTED, type);

            type = _GLFW_INSERT_LAST;
        }

        // HACK: If an active adapter does not have any display devices
        //       (as sometimes happens), add it directly as a monitor
        if (displayIndex == 0)
        {
            for (i = 0;  i < disconnectedCount;  i++)
            {
                if (disconnected[i] &&
                    wcscmp(disconnected[i]->win32.adapterName,
                           adapter.DeviceName) == 0)
                {
                    disconnected[i] = NULL;
                    break;
                }
            }

            if (i < disconnectedCount)
                continue;

            monitor = createMonitor(&adapter, NULL);
            if (!monitor)
            {
                free(disconnected);
                return;
            }

            _glfwInputMonitor(monitor, GLFW_CONNECTED, type);
        }
    }

    for (i = 0;  i < disconnectedCount;  i++)
    {
        if (disconnected[i])
            _glfwInputMonitor(disconnected[i], GLFW_DISCONNECTED, 0);
    }

    free(disconnected);
}

// Change the current video mode
//
void _glfwSetVideoModeWin32(_GLFWmonitor* monitor, const GLFWvidmode* desired)
{
    GLFWvidmode current;
    const GLFWvidmode* best;
    DEVMODEW dm;
    LONG result;

    best = _glfwChooseVideoMode(monitor, desired);
    _glfwPlatformGetVideoMode(monitor, &current);
    if (_glfwCompareVideoModes(&current, best) == 0)
        return;

    ZeroMemory(&dm, sizeof(dm));
    dm.dmSize = sizeof(dm);
    dm.dmFields           = DM_PELSWIDTH | DM_PELSHEIGHT | DM_BITSPERPEL |
                            DM_DISPLAYFREQUENCY;
    dm.dmPelsWidth        = best->width;
    dm.dmPelsHeight       = best->height;
    dm.dmBitsPerPel       = best->redBits + best->greenBits + best->blueBits;
    dm.dmDisplayFrequency = best->refreshRate;

    if (dm.dmBitsPerPel < 15 || dm.dmBitsPerPel >= 24)
        dm.dmBitsPerPel = 32;

    result = ChangeDisplaySettingsExW(monitor->win32.adapterName,
                                      &dm,
                                      NULL,
                                      CDS_FULLSCREEN,
                                      NULL);
    if (result == DISP_CHANGE_SUCCESSFUL)
        monitor->win32.modeChanged = GLFW_TRUE;
    else
    {
        const char* description = "Unknown error";

        if (result == DISP_CHANGE_BADDUALVIEW)
            description = "The system uses DualView";
        else if (result == DISP_CHANGE_BADFLAGS)
            description = "Invalid flags";
        else if (result == DISP_CHANGE_BADMODE)
            description = "Graphics mode not supported";
        else if (result == DISP_CHANGE_BADPARAM)
            description = "Invalid parameter";
        else if (result == DISP_CHANGE_FAILED)
            description = "Graphics mode failed";
        else if (result == DISP_CHANGE_NOTUPDATED)
            description = "Failed to write to registry";
        else if (result == DISP_CHANGE_RESTART)
            description = "Computer restart required";

        _glfwInputError(GLFW_PLATFORM_ERROR,
                        "Win32: Failed to set video mode: %s",
                        description);
    }
}

// Restore the previously saved (original) video mode
//
void _glfwRestoreVideoModeWin32(_GLFWmonitor* monitor)
{
    if (monitor->win32.modeChanged)
    {
        ChangeDisplaySettingsExW(monitor->win32.adapterName,
                                 NULL, NULL, CDS_FULLSCREEN, NULL);
        monitor->win32.modeChanged = GLFW_FALSE;
    }
}

void _glfwGetMonitorContentScaleWin32(HMONITOR handle, float* xscale, float* yscale)
{
    UINT xdpi, ydpi;

    if (IsWindows8Point1OrGreater())
        GetDpiForMonitor(handle, MDT_EFFECTIVE_DPI, &xdpi, &ydpi);
    else
    {
        const HDC dc = GetDC(NULL);
        xdpi = GetDeviceCaps(dc, LOGPIXELSX);
        ydpi = GetDeviceCaps(dc, LOGPIXELSY);
        ReleaseDC(NULL, dc);
    }

    if (xscale)
        *xscale = xdpi / 96.f;
    if (yscale)
        *yscale = ydpi / 96.f;
}


//////////////////////////////////////////////////////////////////////////
//////                       GLFW platform API                      //////
//////////////////////////////////////////////////////////////////////////

void _glfwPlatformFreeMonitor(_GLFWmonitor* monitor)
{
}

void _glfwPlatformGetMonitorPos(_GLFWmonitor* monitor, int* xpos, int* ypos)
{
    DEVMODEW dm;
    ZeroMemory(&dm, sizeof(dm));
    dm.dmSize = sizeof(dm);

    EnumDisplaySettingsExW(monitor->win32.adapterName,
                           ENUM_CURRENT_SETTINGS,
                           &dm,
                           EDS_ROTATEDMODE);

    if (xpos)
        *xpos = dm.dmPosition.x;
    if (ypos)
        *ypos = dm.dmPosition.y;
}

void _glfwPlatformGetMonitorContentScale(_GLFWmonitor* monitor,
                                         float* xscale, float* yscale)
{
    _glfwGetMonitorContentScaleWin32(monitor->win32.handle, xscale, yscale);
}

GLFWvidmode* _glfwPlatformGetVideoModes(_GLFWmonitor* monitor, int* count)
{
    int modeIndex = 0, size = 0;
    GLFWvidmode* result = NULL;

    *count = 0;

    for (;;)
    {
        int i;
        GLFWvidmode mode;
        DEVMODEW dm;

        ZeroMemory(&dm, sizeof(dm));
        dm.dmSize = sizeof(dm);

        if (!EnumDisplaySettingsW(monitor->win32.adapterName, modeIndex, &dm))
            break;

        modeIndex++;

        // Skip modes with less than 15 BPP
        if (dm.dmBitsPerPel < 15)
            continue;

        mode.width  = dm.dmPelsWidth;
        mode.height = dm.dmPelsHeight;
        mode.refreshRate = dm.dmDisplayFrequency;
        _glfwSplitBPP(dm.dmBitsPerPel,
                      &mode.redBits,
                      &mode.greenBits,
                      &mode.blueBits);

        for (i = 0;  i < *count;  i++)
        {
            if (_glfwCompareVideoModes(result + i, &mode) == 0)
                break;
        }

        // Skip duplicate modes
        if (i < *count)
            continue;

        if (monitor->win32.modesPruned)
        {
            // Skip modes not supported by the connected displays
            if (ChangeDisplaySettingsExW(monitor->win32.adapterName,
                                         &dm,
                                         NULL,
                                         CDS_TEST,
                                         NULL) != DISP_CHANGE_SUCCESSFUL)
            {
                continue;
            }
        }

        if (*count == size)
        {
            size += 128;
            result = (GLFWvidmode*) realloc(result, size * sizeof(GLFWvidmode));
        }

        (*count)++;
        result[*count - 1] = mode;
    }

    if (!*count)
    {
        // HACK: Report the current mode if no valid modes were found
        result = calloc(1, sizeof(GLFWvidmode));
        _glfwPlatformGetVideoMode(monitor, result);
        *count = 1;
    }

    return result;
}

void _glfwPlatformGetVideoMode(_GLFWmonitor* monitor, GLFWvidmode* mode)
{
    DEVMODEW dm;
    ZeroMemory(&dm, sizeof(dm));
    dm.dmSize = sizeof(dm);

    EnumDisplaySettingsW(monitor->win32.adapterName, ENUM_CURRENT_SETTINGS, &dm);

    mode->width  = dm.dmPelsWidth;
    mode->height = dm.dmPelsHeight;
    mode->refreshRate = dm.dmDisplayFrequency;
    _glfwSplitBPP(dm.dmBitsPerPel,
                  &mode->redBits,
                  &mode->greenBits,
                  &mode->blueBits);
}

void _glfwPlatformGetGammaRamp(_GLFWmonitor* monitor, GLFWgammaramp* ramp)
{
    HDC dc;
    WORD values[768];

    dc = CreateDCW(L"DISPLAY", monitor->win32.adapterName, NULL, NULL);
    GetDeviceGammaRamp(dc, values);
    DeleteDC(dc);

    _glfwAllocGammaArrays(ramp, 256);

    memcpy(ramp->red,   values +   0, 256 * sizeof(unsigned short));
    memcpy(ramp->green, values + 256, 256 * sizeof(unsigned short));
    memcpy(ramp->blue,  values + 512, 256 * sizeof(unsigned short));
}

void _glfwPlatformSetGammaRamp(_GLFWmonitor* monitor, const GLFWgammaramp* ramp)
{
    HDC dc;
    WORD values[768];

    if (ramp->size != 256)
    {
        _glfwInputError(GLFW_PLATFORM_ERROR,
                        "Win32: Gamma ramp size must be 256");
        return;
    }

    memcpy(values +   0, ramp->red,   256 * sizeof(unsigned short));
    memcpy(values + 256, ramp->green, 256 * sizeof(unsigned short));
    memcpy(values + 512, ramp->blue,  256 * sizeof(unsigned short));

    dc = CreateDCW(L"DISPLAY", monitor->win32.adapterName, NULL, NULL);
    SetDeviceGammaRamp(dc, values);
    DeleteDC(dc);
}


//////////////////////////////////////////////////////////////////////////
//////                        GLFW native API                       //////
//////////////////////////////////////////////////////////////////////////

GLFWAPI const char* glfwGetWin32Adapter(GLFWmonitor* handle)
{
    _GLFWmonitor* monitor = (_GLFWmonitor*) handle;
    _GLFW_REQUIRE_INIT_OR_RETURN(NULL);
    return monitor->win32.publicAdapterName;
}

GLFWAPI const char* glfwGetWin32Monitor(GLFWmonitor* handle)
{
    _GLFWmonitor* monitor = (_GLFWmonitor*) handle;
    _GLFW_REQUIRE_INIT_OR_RETURN(NULL);
    return monitor->win32.publicDisplayName;
}

=======
//========================================================================
// GLFW 3.3 Win32 - www.glfw.org
//------------------------------------------------------------------------
// Copyright (c) 2002-2006 Marcus Geelnard
// Copyright (c) 2006-2019 Camilla Löwy <elmindreda@glfw.org>
//
// This software is provided 'as-is', without any express or implied
// warranty. In no event will the authors be held liable for any damages
// arising from the use of this software.
//
// Permission is granted to anyone to use this software for any purpose,
// including commercial applications, and to alter it and redistribute it
// freely, subject to the following restrictions:
//
// 1. The origin of this software must not be misrepresented; you must not
//    claim that you wrote the original software. If you use this software
//    in a product, an acknowledgment in the product documentation would
//    be appreciated but is not required.
//
// 2. Altered source versions must be plainly marked as such, and must not
//    be misrepresented as being the original software.
//
// 3. This notice may not be removed or altered from any source
//    distribution.
//
//========================================================================

#include "internal.h"

#include <stdlib.h>
#include <string.h>
#include <limits.h>
#include <malloc.h>


// Callback for EnumDisplayMonitors in createMonitor
//
static BOOL CALLBACK monitorCallback(HMONITOR handle,
                                     HDC dc,
                                     RECT* rect,
                                     LPARAM data)
{
    MONITORINFOEXW mi;
    ZeroMemory(&mi, sizeof(mi));
    mi.cbSize = sizeof(mi);

    if (GetMonitorInfoW(handle, (MONITORINFO*) &mi))
    {
        _GLFWmonitor* monitor = (_GLFWmonitor*) data;
        if (wcscmp(mi.szDevice, monitor->win32.adapterName) == 0)
            monitor->win32.handle = handle;
    }

    return TRUE;
}

// Create monitor from an adapter and (optionally) a display
//
static _GLFWmonitor* createMonitor(DISPLAY_DEVICEW* adapter,
                                   DISPLAY_DEVICEW* display)
{
    _GLFWmonitor* monitor;
    int widthMM, heightMM;
    char* name;
    HDC dc;
    DEVMODEW dm;
    RECT rect;

    if (display)
        name = _glfwCreateUTF8FromWideStringWin32(display->DeviceString);
    else
        name = _glfwCreateUTF8FromWideStringWin32(adapter->DeviceString);
    if (!name)
        return NULL;

    ZeroMemory(&dm, sizeof(dm));
    dm.dmSize = sizeof(dm);
    EnumDisplaySettingsW(adapter->DeviceName, ENUM_CURRENT_SETTINGS, &dm);

    dc = CreateDCW(L"DISPLAY", adapter->DeviceName, NULL, NULL);

    if (IsWindows8Point1OrGreater())
    {
        widthMM  = GetDeviceCaps(dc, HORZSIZE);
        heightMM = GetDeviceCaps(dc, VERTSIZE);
    }
    else
    {
        widthMM  = (int) (dm.dmPelsWidth * 25.4f / GetDeviceCaps(dc, LOGPIXELSX));
        heightMM = (int) (dm.dmPelsHeight * 25.4f / GetDeviceCaps(dc, LOGPIXELSY));
    }

    DeleteDC(dc);

    monitor = _glfwAllocMonitor(name, widthMM, heightMM);
    free(name);

    if (adapter->StateFlags & DISPLAY_DEVICE_MODESPRUNED)
        monitor->win32.modesPruned = GLFW_TRUE;

    wcscpy(monitor->win32.adapterName, adapter->DeviceName);
    WideCharToMultiByte(CP_UTF8, 0,
                        adapter->DeviceName, -1,
                        monitor->win32.publicAdapterName,
                        sizeof(monitor->win32.publicAdapterName),
                        NULL, NULL);

    if (display)
    {
        wcscpy(monitor->win32.displayName, display->DeviceName);
        WideCharToMultiByte(CP_UTF8, 0,
                            display->DeviceName, -1,
                            monitor->win32.publicDisplayName,
                            sizeof(monitor->win32.publicDisplayName),
                            NULL, NULL);
    }

    rect.left   = dm.dmPosition.x;
    rect.top    = dm.dmPosition.y;
    rect.right  = dm.dmPosition.x + dm.dmPelsWidth;
    rect.bottom = dm.dmPosition.y + dm.dmPelsHeight;

    EnumDisplayMonitors(NULL, &rect, monitorCallback, (LPARAM) monitor);
    return monitor;
}


//////////////////////////////////////////////////////////////////////////
//////                       GLFW internal API                      //////
//////////////////////////////////////////////////////////////////////////

// Poll for changes in the set of connected monitors
//
void _glfwPollMonitorsWin32(void)
{
    int i, disconnectedCount;
    _GLFWmonitor** disconnected = NULL;
    DWORD adapterIndex, displayIndex;
    DISPLAY_DEVICEW adapter, display;
    _GLFWmonitor* monitor;

    disconnectedCount = _glfw.monitorCount;
    if (disconnectedCount)
    {
        disconnected = calloc(_glfw.monitorCount, sizeof(_GLFWmonitor*));
        memcpy(disconnected,
               _glfw.monitors,
               _glfw.monitorCount * sizeof(_GLFWmonitor*));
    }

    for (adapterIndex = 0;  ;  adapterIndex++)
    {
        int type = _GLFW_INSERT_LAST;

        ZeroMemory(&adapter, sizeof(adapter));
        adapter.cb = sizeof(adapter);

        if (!EnumDisplayDevicesW(NULL, adapterIndex, &adapter, 0))
            break;

        if (!(adapter.StateFlags & DISPLAY_DEVICE_ACTIVE))
            continue;

        if (adapter.StateFlags & DISPLAY_DEVICE_PRIMARY_DEVICE)
            type = _GLFW_INSERT_FIRST;

        for (displayIndex = 0;  ;  displayIndex++)
        {
            ZeroMemory(&display, sizeof(display));
            display.cb = sizeof(display);

            if (!EnumDisplayDevicesW(adapter.DeviceName, displayIndex, &display, 0))
                break;

            if (!(display.StateFlags & DISPLAY_DEVICE_ACTIVE))
                continue;

            for (i = 0;  i < disconnectedCount;  i++)
            {
                if (disconnected[i] &&
                    wcscmp(disconnected[i]->win32.displayName,
                           display.DeviceName) == 0)
                {
                    disconnected[i] = NULL;
                    break;
                }
            }

            if (i < disconnectedCount)
                continue;

            monitor = createMonitor(&adapter, &display);
            if (!monitor)
            {
                free(disconnected);
                return;
            }

            _glfwInputMonitor(monitor, GLFW_CONNECTED, type);

            type = _GLFW_INSERT_LAST;
        }

        // HACK: If an active adapter does not have any display devices
        //       (as sometimes happens), add it directly as a monitor
        if (displayIndex == 0)
        {
            for (i = 0;  i < disconnectedCount;  i++)
            {
                if (disconnected[i] &&
                    wcscmp(disconnected[i]->win32.adapterName,
                           adapter.DeviceName) == 0)
                {
                    disconnected[i] = NULL;
                    break;
                }
            }

            if (i < disconnectedCount)
                continue;

            monitor = createMonitor(&adapter, NULL);
            if (!monitor)
            {
                free(disconnected);
                return;
            }

            _glfwInputMonitor(monitor, GLFW_CONNECTED, type);
        }
    }

    for (i = 0;  i < disconnectedCount;  i++)
    {
        if (disconnected[i])
            _glfwInputMonitor(disconnected[i], GLFW_DISCONNECTED, 0);
    }

    free(disconnected);
}

// Change the current video mode
//
void _glfwSetVideoModeWin32(_GLFWmonitor* monitor, const GLFWvidmode* desired)
{
    GLFWvidmode current;
    const GLFWvidmode* best;
    DEVMODEW dm;
    LONG result;

    best = _glfwChooseVideoMode(monitor, desired);
    _glfwPlatformGetVideoMode(monitor, &current);
    if (_glfwCompareVideoModes(&current, best) == 0)
        return;

    ZeroMemory(&dm, sizeof(dm));
    dm.dmSize = sizeof(dm);
    dm.dmFields           = DM_PELSWIDTH | DM_PELSHEIGHT | DM_BITSPERPEL |
                            DM_DISPLAYFREQUENCY;
    dm.dmPelsWidth        = best->width;
    dm.dmPelsHeight       = best->height;
    dm.dmBitsPerPel       = best->redBits + best->greenBits + best->blueBits;
    dm.dmDisplayFrequency = best->refreshRate;

    if (dm.dmBitsPerPel < 15 || dm.dmBitsPerPel >= 24)
        dm.dmBitsPerPel = 32;

    result = ChangeDisplaySettingsExW(monitor->win32.adapterName,
                                      &dm,
                                      NULL,
                                      CDS_FULLSCREEN,
                                      NULL);
    if (result == DISP_CHANGE_SUCCESSFUL)
        monitor->win32.modeChanged = GLFW_TRUE;
    else
    {
        const char* description = "Unknown error";

        if (result == DISP_CHANGE_BADDUALVIEW)
            description = "The system uses DualView";
        else if (result == DISP_CHANGE_BADFLAGS)
            description = "Invalid flags";
        else if (result == DISP_CHANGE_BADMODE)
            description = "Graphics mode not supported";
        else if (result == DISP_CHANGE_BADPARAM)
            description = "Invalid parameter";
        else if (result == DISP_CHANGE_FAILED)
            description = "Graphics mode failed";
        else if (result == DISP_CHANGE_NOTUPDATED)
            description = "Failed to write to registry";
        else if (result == DISP_CHANGE_RESTART)
            description = "Computer restart required";

        _glfwInputError(GLFW_PLATFORM_ERROR,
                        "Win32: Failed to set video mode: %s",
                        description);
    }
}

// Restore the previously saved (original) video mode
//
void _glfwRestoreVideoModeWin32(_GLFWmonitor* monitor)
{
    if (monitor->win32.modeChanged)
    {
        ChangeDisplaySettingsExW(monitor->win32.adapterName,
                                 NULL, NULL, CDS_FULLSCREEN, NULL);
        monitor->win32.modeChanged = GLFW_FALSE;
    }
}

void _glfwGetMonitorContentScaleWin32(HMONITOR handle, float* xscale, float* yscale)
{
    UINT xdpi, ydpi;

    if (IsWindows8Point1OrGreater())
        GetDpiForMonitor(handle, MDT_EFFECTIVE_DPI, &xdpi, &ydpi);
    else
    {
        const HDC dc = GetDC(NULL);
        xdpi = GetDeviceCaps(dc, LOGPIXELSX);
        ydpi = GetDeviceCaps(dc, LOGPIXELSY);
        ReleaseDC(NULL, dc);
    }

    if (xscale)
        *xscale = xdpi / (float) USER_DEFAULT_SCREEN_DPI;
    if (yscale)
        *yscale = ydpi / (float) USER_DEFAULT_SCREEN_DPI;
}


//////////////////////////////////////////////////////////////////////////
//////                       GLFW platform API                      //////
//////////////////////////////////////////////////////////////////////////

void _glfwPlatformFreeMonitor(_GLFWmonitor* monitor)
{
}

void _glfwPlatformGetMonitorPos(_GLFWmonitor* monitor, int* xpos, int* ypos)
{
    DEVMODEW dm;
    ZeroMemory(&dm, sizeof(dm));
    dm.dmSize = sizeof(dm);

    EnumDisplaySettingsExW(monitor->win32.adapterName,
                           ENUM_CURRENT_SETTINGS,
                           &dm,
                           EDS_ROTATEDMODE);

    if (xpos)
        *xpos = dm.dmPosition.x;
    if (ypos)
        *ypos = dm.dmPosition.y;
}

void _glfwPlatformGetMonitorContentScale(_GLFWmonitor* monitor,
                                         float* xscale, float* yscale)
{
    _glfwGetMonitorContentScaleWin32(monitor->win32.handle, xscale, yscale);
}

void _glfwPlatformGetMonitorWorkarea(_GLFWmonitor* monitor,
                                     int* xpos, int* ypos,
                                     int* width, int* height)
{
    MONITORINFO mi = { sizeof(mi) };
    GetMonitorInfo(monitor->win32.handle, &mi);

    if (xpos)
        *xpos = mi.rcWork.left;
    if (ypos)
        *ypos = mi.rcWork.top;
    if (width)
        *width = mi.rcWork.right - mi.rcWork.left;
    if (height)
        *height = mi.rcWork.bottom - mi.rcWork.top;
}

GLFWvidmode* _glfwPlatformGetVideoModes(_GLFWmonitor* monitor, int* count)
{
    int modeIndex = 0, size = 0;
    GLFWvidmode* result = NULL;

    *count = 0;

    for (;;)
    {
        int i;
        GLFWvidmode mode;
        DEVMODEW dm;

        ZeroMemory(&dm, sizeof(dm));
        dm.dmSize = sizeof(dm);

        if (!EnumDisplaySettingsW(monitor->win32.adapterName, modeIndex, &dm))
            break;

        modeIndex++;

        // Skip modes with less than 15 BPP
        if (dm.dmBitsPerPel < 15)
            continue;

        mode.width  = dm.dmPelsWidth;
        mode.height = dm.dmPelsHeight;
        mode.refreshRate = dm.dmDisplayFrequency;
        _glfwSplitBPP(dm.dmBitsPerPel,
                      &mode.redBits,
                      &mode.greenBits,
                      &mode.blueBits);

        for (i = 0;  i < *count;  i++)
        {
            if (_glfwCompareVideoModes(result + i, &mode) == 0)
                break;
        }

        // Skip duplicate modes
        if (i < *count)
            continue;

        if (monitor->win32.modesPruned)
        {
            // Skip modes not supported by the connected displays
            if (ChangeDisplaySettingsExW(monitor->win32.adapterName,
                                         &dm,
                                         NULL,
                                         CDS_TEST,
                                         NULL) != DISP_CHANGE_SUCCESSFUL)
            {
                continue;
            }
        }

        if (*count == size)
        {
            size += 128;
            result = (GLFWvidmode*) realloc(result, size * sizeof(GLFWvidmode));
        }

        (*count)++;
        result[*count - 1] = mode;
    }

    if (!*count)
    {
        // HACK: Report the current mode if no valid modes were found
        result = calloc(1, sizeof(GLFWvidmode));
        _glfwPlatformGetVideoMode(monitor, result);
        *count = 1;
    }

    return result;
}

void _glfwPlatformGetVideoMode(_GLFWmonitor* monitor, GLFWvidmode* mode)
{
    DEVMODEW dm;
    ZeroMemory(&dm, sizeof(dm));
    dm.dmSize = sizeof(dm);

    EnumDisplaySettingsW(monitor->win32.adapterName, ENUM_CURRENT_SETTINGS, &dm);

    mode->width  = dm.dmPelsWidth;
    mode->height = dm.dmPelsHeight;
    mode->refreshRate = dm.dmDisplayFrequency;
    _glfwSplitBPP(dm.dmBitsPerPel,
                  &mode->redBits,
                  &mode->greenBits,
                  &mode->blueBits);
}

GLFWbool _glfwPlatformGetGammaRamp(_GLFWmonitor* monitor, GLFWgammaramp* ramp)
{
    HDC dc;
    WORD values[768];

    dc = CreateDCW(L"DISPLAY", monitor->win32.adapterName, NULL, NULL);
    GetDeviceGammaRamp(dc, values);
    DeleteDC(dc);

    _glfwAllocGammaArrays(ramp, 256);

    memcpy(ramp->red,   values +   0, 256 * sizeof(unsigned short));
    memcpy(ramp->green, values + 256, 256 * sizeof(unsigned short));
    memcpy(ramp->blue,  values + 512, 256 * sizeof(unsigned short));

    return GLFW_TRUE;
}

void _glfwPlatformSetGammaRamp(_GLFWmonitor* monitor, const GLFWgammaramp* ramp)
{
    HDC dc;
    WORD values[768];

    if (ramp->size != 256)
    {
        _glfwInputError(GLFW_PLATFORM_ERROR,
                        "Win32: Gamma ramp size must be 256");
        return;
    }

    memcpy(values +   0, ramp->red,   256 * sizeof(unsigned short));
    memcpy(values + 256, ramp->green, 256 * sizeof(unsigned short));
    memcpy(values + 512, ramp->blue,  256 * sizeof(unsigned short));

    dc = CreateDCW(L"DISPLAY", monitor->win32.adapterName, NULL, NULL);
    SetDeviceGammaRamp(dc, values);
    DeleteDC(dc);
}


//////////////////////////////////////////////////////////////////////////
//////                        GLFW native API                       //////
//////////////////////////////////////////////////////////////////////////

GLFWAPI const char* glfwGetWin32Adapter(GLFWmonitor* handle)
{
    _GLFWmonitor* monitor = (_GLFWmonitor*) handle;
    _GLFW_REQUIRE_INIT_OR_RETURN(NULL);
    return monitor->win32.publicAdapterName;
}

GLFWAPI const char* glfwGetWin32Monitor(GLFWmonitor* handle)
{
    _GLFWmonitor* monitor = (_GLFWmonitor*) handle;
    _GLFW_REQUIRE_INIT_OR_RETURN(NULL);
    return monitor->win32.publicDisplayName;
}
>>>>>>> 468adaa7
<|MERGE_RESOLUTION|>--- conflicted
+++ resolved
@@ -1,9 +1,8 @@
-<<<<<<< HEAD
 //========================================================================
 // GLFW 3.3 Win32 - www.glfw.org
 //------------------------------------------------------------------------
 // Copyright (c) 2002-2006 Marcus Geelnard
-// Copyright (c) 2006-2016 Camilla Löwy <elmindreda@glfw.org>
+// Copyright (c) 2006-2019 Camilla Löwy <elmindreda@glfw.org>
 //
 // This software is provided 'as-is', without any express or implied
 // warranty. In no event will the authors be held liable for any damages
@@ -325,9 +324,9 @@
     }
 
     if (xscale)
-        *xscale = xdpi / 96.f;
+        *xscale = xdpi / (float) USER_DEFAULT_SCREEN_DPI;
     if (yscale)
-        *yscale = ydpi / 96.f;
+        *yscale = ydpi / (float) USER_DEFAULT_SCREEN_DPI;
 }
 
 
@@ -360,6 +359,23 @@
                                          float* xscale, float* yscale)
 {
     _glfwGetMonitorContentScaleWin32(monitor->win32.handle, xscale, yscale);
+}
+
+void _glfwPlatformGetMonitorWorkarea(_GLFWmonitor* monitor,
+                                     int* xpos, int* ypos,
+                                     int* width, int* height)
+{
+    MONITORINFO mi = { sizeof(mi) };
+    GetMonitorInfo(monitor->win32.handle, &mi);
+
+    if (xpos)
+        *xpos = mi.rcWork.left;
+    if (ypos)
+        *ypos = mi.rcWork.top;
+    if (width)
+        *width = mi.rcWork.right - mi.rcWork.left;
+    if (height)
+        *height = mi.rcWork.bottom - mi.rcWork.top;
 }
 
 GLFWvidmode* _glfwPlatformGetVideoModes(_GLFWmonitor* monitor, int* count)
@@ -456,7 +472,7 @@
                   &mode->blueBits);
 }
 
-void _glfwPlatformGetGammaRamp(_GLFWmonitor* monitor, GLFWgammaramp* ramp)
+GLFWbool _glfwPlatformGetGammaRamp(_GLFWmonitor* monitor, GLFWgammaramp* ramp)
 {
     HDC dc;
     WORD values[768];
@@ -470,6 +486,8 @@
     memcpy(ramp->red,   values +   0, 256 * sizeof(unsigned short));
     memcpy(ramp->green, values + 256, 256 * sizeof(unsigned short));
     memcpy(ramp->blue,  values + 512, 256 * sizeof(unsigned short));
+
+    return GLFW_TRUE;
 }
 
 void _glfwPlatformSetGammaRamp(_GLFWmonitor* monitor, const GLFWgammaramp* ramp)
@@ -511,537 +529,3 @@
     _GLFW_REQUIRE_INIT_OR_RETURN(NULL);
     return monitor->win32.publicDisplayName;
 }
-
-=======
-//========================================================================
-// GLFW 3.3 Win32 - www.glfw.org
-//------------------------------------------------------------------------
-// Copyright (c) 2002-2006 Marcus Geelnard
-// Copyright (c) 2006-2019 Camilla Löwy <elmindreda@glfw.org>
-//
-// This software is provided 'as-is', without any express or implied
-// warranty. In no event will the authors be held liable for any damages
-// arising from the use of this software.
-//
-// Permission is granted to anyone to use this software for any purpose,
-// including commercial applications, and to alter it and redistribute it
-// freely, subject to the following restrictions:
-//
-// 1. The origin of this software must not be misrepresented; you must not
-//    claim that you wrote the original software. If you use this software
-//    in a product, an acknowledgment in the product documentation would
-//    be appreciated but is not required.
-//
-// 2. Altered source versions must be plainly marked as such, and must not
-//    be misrepresented as being the original software.
-//
-// 3. This notice may not be removed or altered from any source
-//    distribution.
-//
-//========================================================================
-
-#include "internal.h"
-
-#include <stdlib.h>
-#include <string.h>
-#include <limits.h>
-#include <malloc.h>
-
-
-// Callback for EnumDisplayMonitors in createMonitor
-//
-static BOOL CALLBACK monitorCallback(HMONITOR handle,
-                                     HDC dc,
-                                     RECT* rect,
-                                     LPARAM data)
-{
-    MONITORINFOEXW mi;
-    ZeroMemory(&mi, sizeof(mi));
-    mi.cbSize = sizeof(mi);
-
-    if (GetMonitorInfoW(handle, (MONITORINFO*) &mi))
-    {
-        _GLFWmonitor* monitor = (_GLFWmonitor*) data;
-        if (wcscmp(mi.szDevice, monitor->win32.adapterName) == 0)
-            monitor->win32.handle = handle;
-    }
-
-    return TRUE;
-}
-
-// Create monitor from an adapter and (optionally) a display
-//
-static _GLFWmonitor* createMonitor(DISPLAY_DEVICEW* adapter,
-                                   DISPLAY_DEVICEW* display)
-{
-    _GLFWmonitor* monitor;
-    int widthMM, heightMM;
-    char* name;
-    HDC dc;
-    DEVMODEW dm;
-    RECT rect;
-
-    if (display)
-        name = _glfwCreateUTF8FromWideStringWin32(display->DeviceString);
-    else
-        name = _glfwCreateUTF8FromWideStringWin32(adapter->DeviceString);
-    if (!name)
-        return NULL;
-
-    ZeroMemory(&dm, sizeof(dm));
-    dm.dmSize = sizeof(dm);
-    EnumDisplaySettingsW(adapter->DeviceName, ENUM_CURRENT_SETTINGS, &dm);
-
-    dc = CreateDCW(L"DISPLAY", adapter->DeviceName, NULL, NULL);
-
-    if (IsWindows8Point1OrGreater())
-    {
-        widthMM  = GetDeviceCaps(dc, HORZSIZE);
-        heightMM = GetDeviceCaps(dc, VERTSIZE);
-    }
-    else
-    {
-        widthMM  = (int) (dm.dmPelsWidth * 25.4f / GetDeviceCaps(dc, LOGPIXELSX));
-        heightMM = (int) (dm.dmPelsHeight * 25.4f / GetDeviceCaps(dc, LOGPIXELSY));
-    }
-
-    DeleteDC(dc);
-
-    monitor = _glfwAllocMonitor(name, widthMM, heightMM);
-    free(name);
-
-    if (adapter->StateFlags & DISPLAY_DEVICE_MODESPRUNED)
-        monitor->win32.modesPruned = GLFW_TRUE;
-
-    wcscpy(monitor->win32.adapterName, adapter->DeviceName);
-    WideCharToMultiByte(CP_UTF8, 0,
-                        adapter->DeviceName, -1,
-                        monitor->win32.publicAdapterName,
-                        sizeof(monitor->win32.publicAdapterName),
-                        NULL, NULL);
-
-    if (display)
-    {
-        wcscpy(monitor->win32.displayName, display->DeviceName);
-        WideCharToMultiByte(CP_UTF8, 0,
-                            display->DeviceName, -1,
-                            monitor->win32.publicDisplayName,
-                            sizeof(monitor->win32.publicDisplayName),
-                            NULL, NULL);
-    }
-
-    rect.left   = dm.dmPosition.x;
-    rect.top    = dm.dmPosition.y;
-    rect.right  = dm.dmPosition.x + dm.dmPelsWidth;
-    rect.bottom = dm.dmPosition.y + dm.dmPelsHeight;
-
-    EnumDisplayMonitors(NULL, &rect, monitorCallback, (LPARAM) monitor);
-    return monitor;
-}
-
-
-//////////////////////////////////////////////////////////////////////////
-//////                       GLFW internal API                      //////
-//////////////////////////////////////////////////////////////////////////
-
-// Poll for changes in the set of connected monitors
-//
-void _glfwPollMonitorsWin32(void)
-{
-    int i, disconnectedCount;
-    _GLFWmonitor** disconnected = NULL;
-    DWORD adapterIndex, displayIndex;
-    DISPLAY_DEVICEW adapter, display;
-    _GLFWmonitor* monitor;
-
-    disconnectedCount = _glfw.monitorCount;
-    if (disconnectedCount)
-    {
-        disconnected = calloc(_glfw.monitorCount, sizeof(_GLFWmonitor*));
-        memcpy(disconnected,
-               _glfw.monitors,
-               _glfw.monitorCount * sizeof(_GLFWmonitor*));
-    }
-
-    for (adapterIndex = 0;  ;  adapterIndex++)
-    {
-        int type = _GLFW_INSERT_LAST;
-
-        ZeroMemory(&adapter, sizeof(adapter));
-        adapter.cb = sizeof(adapter);
-
-        if (!EnumDisplayDevicesW(NULL, adapterIndex, &adapter, 0))
-            break;
-
-        if (!(adapter.StateFlags & DISPLAY_DEVICE_ACTIVE))
-            continue;
-
-        if (adapter.StateFlags & DISPLAY_DEVICE_PRIMARY_DEVICE)
-            type = _GLFW_INSERT_FIRST;
-
-        for (displayIndex = 0;  ;  displayIndex++)
-        {
-            ZeroMemory(&display, sizeof(display));
-            display.cb = sizeof(display);
-
-            if (!EnumDisplayDevicesW(adapter.DeviceName, displayIndex, &display, 0))
-                break;
-
-            if (!(display.StateFlags & DISPLAY_DEVICE_ACTIVE))
-                continue;
-
-            for (i = 0;  i < disconnectedCount;  i++)
-            {
-                if (disconnected[i] &&
-                    wcscmp(disconnected[i]->win32.displayName,
-                           display.DeviceName) == 0)
-                {
-                    disconnected[i] = NULL;
-                    break;
-                }
-            }
-
-            if (i < disconnectedCount)
-                continue;
-
-            monitor = createMonitor(&adapter, &display);
-            if (!monitor)
-            {
-                free(disconnected);
-                return;
-            }
-
-            _glfwInputMonitor(monitor, GLFW_CONNECTED, type);
-
-            type = _GLFW_INSERT_LAST;
-        }
-
-        // HACK: If an active adapter does not have any display devices
-        //       (as sometimes happens), add it directly as a monitor
-        if (displayIndex == 0)
-        {
-            for (i = 0;  i < disconnectedCount;  i++)
-            {
-                if (disconnected[i] &&
-                    wcscmp(disconnected[i]->win32.adapterName,
-                           adapter.DeviceName) == 0)
-                {
-                    disconnected[i] = NULL;
-                    break;
-                }
-            }
-
-            if (i < disconnectedCount)
-                continue;
-
-            monitor = createMonitor(&adapter, NULL);
-            if (!monitor)
-            {
-                free(disconnected);
-                return;
-            }
-
-            _glfwInputMonitor(monitor, GLFW_CONNECTED, type);
-        }
-    }
-
-    for (i = 0;  i < disconnectedCount;  i++)
-    {
-        if (disconnected[i])
-            _glfwInputMonitor(disconnected[i], GLFW_DISCONNECTED, 0);
-    }
-
-    free(disconnected);
-}
-
-// Change the current video mode
-//
-void _glfwSetVideoModeWin32(_GLFWmonitor* monitor, const GLFWvidmode* desired)
-{
-    GLFWvidmode current;
-    const GLFWvidmode* best;
-    DEVMODEW dm;
-    LONG result;
-
-    best = _glfwChooseVideoMode(monitor, desired);
-    _glfwPlatformGetVideoMode(monitor, &current);
-    if (_glfwCompareVideoModes(&current, best) == 0)
-        return;
-
-    ZeroMemory(&dm, sizeof(dm));
-    dm.dmSize = sizeof(dm);
-    dm.dmFields           = DM_PELSWIDTH | DM_PELSHEIGHT | DM_BITSPERPEL |
-                            DM_DISPLAYFREQUENCY;
-    dm.dmPelsWidth        = best->width;
-    dm.dmPelsHeight       = best->height;
-    dm.dmBitsPerPel       = best->redBits + best->greenBits + best->blueBits;
-    dm.dmDisplayFrequency = best->refreshRate;
-
-    if (dm.dmBitsPerPel < 15 || dm.dmBitsPerPel >= 24)
-        dm.dmBitsPerPel = 32;
-
-    result = ChangeDisplaySettingsExW(monitor->win32.adapterName,
-                                      &dm,
-                                      NULL,
-                                      CDS_FULLSCREEN,
-                                      NULL);
-    if (result == DISP_CHANGE_SUCCESSFUL)
-        monitor->win32.modeChanged = GLFW_TRUE;
-    else
-    {
-        const char* description = "Unknown error";
-
-        if (result == DISP_CHANGE_BADDUALVIEW)
-            description = "The system uses DualView";
-        else if (result == DISP_CHANGE_BADFLAGS)
-            description = "Invalid flags";
-        else if (result == DISP_CHANGE_BADMODE)
-            description = "Graphics mode not supported";
-        else if (result == DISP_CHANGE_BADPARAM)
-            description = "Invalid parameter";
-        else if (result == DISP_CHANGE_FAILED)
-            description = "Graphics mode failed";
-        else if (result == DISP_CHANGE_NOTUPDATED)
-            description = "Failed to write to registry";
-        else if (result == DISP_CHANGE_RESTART)
-            description = "Computer restart required";
-
-        _glfwInputError(GLFW_PLATFORM_ERROR,
-                        "Win32: Failed to set video mode: %s",
-                        description);
-    }
-}
-
-// Restore the previously saved (original) video mode
-//
-void _glfwRestoreVideoModeWin32(_GLFWmonitor* monitor)
-{
-    if (monitor->win32.modeChanged)
-    {
-        ChangeDisplaySettingsExW(monitor->win32.adapterName,
-                                 NULL, NULL, CDS_FULLSCREEN, NULL);
-        monitor->win32.modeChanged = GLFW_FALSE;
-    }
-}
-
-void _glfwGetMonitorContentScaleWin32(HMONITOR handle, float* xscale, float* yscale)
-{
-    UINT xdpi, ydpi;
-
-    if (IsWindows8Point1OrGreater())
-        GetDpiForMonitor(handle, MDT_EFFECTIVE_DPI, &xdpi, &ydpi);
-    else
-    {
-        const HDC dc = GetDC(NULL);
-        xdpi = GetDeviceCaps(dc, LOGPIXELSX);
-        ydpi = GetDeviceCaps(dc, LOGPIXELSY);
-        ReleaseDC(NULL, dc);
-    }
-
-    if (xscale)
-        *xscale = xdpi / (float) USER_DEFAULT_SCREEN_DPI;
-    if (yscale)
-        *yscale = ydpi / (float) USER_DEFAULT_SCREEN_DPI;
-}
-
-
-//////////////////////////////////////////////////////////////////////////
-//////                       GLFW platform API                      //////
-//////////////////////////////////////////////////////////////////////////
-
-void _glfwPlatformFreeMonitor(_GLFWmonitor* monitor)
-{
-}
-
-void _glfwPlatformGetMonitorPos(_GLFWmonitor* monitor, int* xpos, int* ypos)
-{
-    DEVMODEW dm;
-    ZeroMemory(&dm, sizeof(dm));
-    dm.dmSize = sizeof(dm);
-
-    EnumDisplaySettingsExW(monitor->win32.adapterName,
-                           ENUM_CURRENT_SETTINGS,
-                           &dm,
-                           EDS_ROTATEDMODE);
-
-    if (xpos)
-        *xpos = dm.dmPosition.x;
-    if (ypos)
-        *ypos = dm.dmPosition.y;
-}
-
-void _glfwPlatformGetMonitorContentScale(_GLFWmonitor* monitor,
-                                         float* xscale, float* yscale)
-{
-    _glfwGetMonitorContentScaleWin32(monitor->win32.handle, xscale, yscale);
-}
-
-void _glfwPlatformGetMonitorWorkarea(_GLFWmonitor* monitor,
-                                     int* xpos, int* ypos,
-                                     int* width, int* height)
-{
-    MONITORINFO mi = { sizeof(mi) };
-    GetMonitorInfo(monitor->win32.handle, &mi);
-
-    if (xpos)
-        *xpos = mi.rcWork.left;
-    if (ypos)
-        *ypos = mi.rcWork.top;
-    if (width)
-        *width = mi.rcWork.right - mi.rcWork.left;
-    if (height)
-        *height = mi.rcWork.bottom - mi.rcWork.top;
-}
-
-GLFWvidmode* _glfwPlatformGetVideoModes(_GLFWmonitor* monitor, int* count)
-{
-    int modeIndex = 0, size = 0;
-    GLFWvidmode* result = NULL;
-
-    *count = 0;
-
-    for (;;)
-    {
-        int i;
-        GLFWvidmode mode;
-        DEVMODEW dm;
-
-        ZeroMemory(&dm, sizeof(dm));
-        dm.dmSize = sizeof(dm);
-
-        if (!EnumDisplaySettingsW(monitor->win32.adapterName, modeIndex, &dm))
-            break;
-
-        modeIndex++;
-
-        // Skip modes with less than 15 BPP
-        if (dm.dmBitsPerPel < 15)
-            continue;
-
-        mode.width  = dm.dmPelsWidth;
-        mode.height = dm.dmPelsHeight;
-        mode.refreshRate = dm.dmDisplayFrequency;
-        _glfwSplitBPP(dm.dmBitsPerPel,
-                      &mode.redBits,
-                      &mode.greenBits,
-                      &mode.blueBits);
-
-        for (i = 0;  i < *count;  i++)
-        {
-            if (_glfwCompareVideoModes(result + i, &mode) == 0)
-                break;
-        }
-
-        // Skip duplicate modes
-        if (i < *count)
-            continue;
-
-        if (monitor->win32.modesPruned)
-        {
-            // Skip modes not supported by the connected displays
-            if (ChangeDisplaySettingsExW(monitor->win32.adapterName,
-                                         &dm,
-                                         NULL,
-                                         CDS_TEST,
-                                         NULL) != DISP_CHANGE_SUCCESSFUL)
-            {
-                continue;
-            }
-        }
-
-        if (*count == size)
-        {
-            size += 128;
-            result = (GLFWvidmode*) realloc(result, size * sizeof(GLFWvidmode));
-        }
-
-        (*count)++;
-        result[*count - 1] = mode;
-    }
-
-    if (!*count)
-    {
-        // HACK: Report the current mode if no valid modes were found
-        result = calloc(1, sizeof(GLFWvidmode));
-        _glfwPlatformGetVideoMode(monitor, result);
-        *count = 1;
-    }
-
-    return result;
-}
-
-void _glfwPlatformGetVideoMode(_GLFWmonitor* monitor, GLFWvidmode* mode)
-{
-    DEVMODEW dm;
-    ZeroMemory(&dm, sizeof(dm));
-    dm.dmSize = sizeof(dm);
-
-    EnumDisplaySettingsW(monitor->win32.adapterName, ENUM_CURRENT_SETTINGS, &dm);
-
-    mode->width  = dm.dmPelsWidth;
-    mode->height = dm.dmPelsHeight;
-    mode->refreshRate = dm.dmDisplayFrequency;
-    _glfwSplitBPP(dm.dmBitsPerPel,
-                  &mode->redBits,
-                  &mode->greenBits,
-                  &mode->blueBits);
-}
-
-GLFWbool _glfwPlatformGetGammaRamp(_GLFWmonitor* monitor, GLFWgammaramp* ramp)
-{
-    HDC dc;
-    WORD values[768];
-
-    dc = CreateDCW(L"DISPLAY", monitor->win32.adapterName, NULL, NULL);
-    GetDeviceGammaRamp(dc, values);
-    DeleteDC(dc);
-
-    _glfwAllocGammaArrays(ramp, 256);
-
-    memcpy(ramp->red,   values +   0, 256 * sizeof(unsigned short));
-    memcpy(ramp->green, values + 256, 256 * sizeof(unsigned short));
-    memcpy(ramp->blue,  values + 512, 256 * sizeof(unsigned short));
-
-    return GLFW_TRUE;
-}
-
-void _glfwPlatformSetGammaRamp(_GLFWmonitor* monitor, const GLFWgammaramp* ramp)
-{
-    HDC dc;
-    WORD values[768];
-
-    if (ramp->size != 256)
-    {
-        _glfwInputError(GLFW_PLATFORM_ERROR,
-                        "Win32: Gamma ramp size must be 256");
-        return;
-    }
-
-    memcpy(values +   0, ramp->red,   256 * sizeof(unsigned short));
-    memcpy(values + 256, ramp->green, 256 * sizeof(unsigned short));
-    memcpy(values + 512, ramp->blue,  256 * sizeof(unsigned short));
-
-    dc = CreateDCW(L"DISPLAY", monitor->win32.adapterName, NULL, NULL);
-    SetDeviceGammaRamp(dc, values);
-    DeleteDC(dc);
-}
-
-
-//////////////////////////////////////////////////////////////////////////
-//////                        GLFW native API                       //////
-//////////////////////////////////////////////////////////////////////////
-
-GLFWAPI const char* glfwGetWin32Adapter(GLFWmonitor* handle)
-{
-    _GLFWmonitor* monitor = (_GLFWmonitor*) handle;
-    _GLFW_REQUIRE_INIT_OR_RETURN(NULL);
-    return monitor->win32.publicAdapterName;
-}
-
-GLFWAPI const char* glfwGetWin32Monitor(GLFWmonitor* handle)
-{
-    _GLFWmonitor* monitor = (_GLFWmonitor*) handle;
-    _GLFW_REQUIRE_INIT_OR_RETURN(NULL);
-    return monitor->win32.publicDisplayName;
-}
->>>>>>> 468adaa7
