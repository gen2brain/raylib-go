--- conflicted
+++ resolved
@@ -1,99 +1,3 @@
-<<<<<<< HEAD
-//========================================================================
-// GLFW 3.3 OSMesa - www.glfw.org
-//------------------------------------------------------------------------
-// Copyright (c) 2016 Google Inc.
-// Copyright (c) 2006-2016 Camilla Löwy <elmindreda@glfw.org>
-//
-// This software is provided 'as-is', without any express or implied
-// warranty. In no event will the authors be held liable for any damages
-// arising from the use of this software.
-//
-// Permission is granted to anyone to use this software for any purpose,
-// including commercial applications, and to alter it and redistribute it
-// freely, subject to the following restrictions:
-//
-// 1. The origin of this software must not be misrepresented; you must not
-//    claim that you wrote the original software. If you use this software
-//    in a product, an acknowledgment in the product documentation would
-//    be appreciated but is not required.
-//
-// 2. Altered source versions must be plainly marked as such, and must not
-//    be misrepresented as being the original software.
-//
-// 3. This notice may not be removed or altered from any source
-//    distribution.
-//
-//========================================================================
-
-#define OSMESA_RGBA 0x1908
-#define OSMESA_FORMAT 0x22
-#define OSMESA_DEPTH_BITS 0x30
-#define OSMESA_STENCIL_BITS 0x31
-#define OSMESA_ACCUM_BITS 0x32
-#define OSMESA_PROFILE 0x33
-#define OSMESA_CORE_PROFILE 0x34
-#define OSMESA_COMPAT_PROFILE 0x35
-#define OSMESA_CONTEXT_MAJOR_VERSION 0x36
-#define OSMESA_CONTEXT_MINOR_VERSION 0x37
-
-typedef void* OSMesaContext;
-typedef void (*OSMESAproc)(void);
-
-typedef OSMesaContext (GLAPIENTRY * PFN_OSMesaCreateContextExt)(GLenum,GLint,GLint,GLint,OSMesaContext);
-typedef OSMesaContext (GLAPIENTRY * PFN_OSMesaCreateContextAttribs)(const int*,OSMesaContext);
-typedef void (GLAPIENTRY * PFN_OSMesaDestroyContext)(OSMesaContext);
-typedef int (GLAPIENTRY * PFN_OSMesaMakeCurrent)(OSMesaContext,void*,int,int,int);
-typedef int (GLAPIENTRY * PFN_OSMesaGetColorBuffer)(OSMesaContext,int*,int*,int*,void**);
-typedef int (GLAPIENTRY * PFN_OSMesaGetDepthBuffer)(OSMesaContext,int*,int*,int*,void**);
-typedef GLFWglproc (GLAPIENTRY * PFN_OSMesaGetProcAddress)(const char*);
-#define OSMesaCreateContextExt _glfw.osmesa.CreateContextExt
-#define OSMesaCreateContextAttribs _glfw.osmesa.CreateContextAttribs
-#define OSMesaDestroyContext _glfw.osmesa.DestroyContext
-#define OSMesaMakeCurrent _glfw.osmesa.MakeCurrent
-#define OSMesaGetColorBuffer _glfw.osmesa.GetColorBuffer
-#define OSMesaGetDepthBuffer _glfw.osmesa.GetDepthBuffer
-#define OSMesaGetProcAddress _glfw.osmesa.GetProcAddress
-
-#define _GLFW_OSMESA_CONTEXT_STATE              _GLFWcontextOSMesa osmesa
-#define _GLFW_OSMESA_LIBRARY_CONTEXT_STATE      _GLFWlibraryOSMesa osmesa
-
-
-// OSMesa-specific per-context data
-//
-typedef struct _GLFWcontextOSMesa
-{
-    OSMesaContext       handle;
-    int                 width;
-    int                 height;
-    void*               buffer;
-
-} _GLFWcontextOSMesa;
-
-// OSMesa-specific global data
-//
-typedef struct _GLFWlibraryOSMesa
-{
-    void*           handle;
-
-    PFN_OSMesaCreateContextExt      CreateContextExt;
-    PFN_OSMesaCreateContextAttribs  CreateContextAttribs;
-    PFN_OSMesaDestroyContext        DestroyContext;
-    PFN_OSMesaMakeCurrent           MakeCurrent;
-    PFN_OSMesaGetColorBuffer        GetColorBuffer;
-    PFN_OSMesaGetDepthBuffer        GetDepthBuffer;
-    PFN_OSMesaGetProcAddress        GetProcAddress;
-
-} _GLFWlibraryOSMesa;
-
-
-GLFWbool _glfwInitOSMesa(void);
-void _glfwTerminateOSMesa(void);
-GLFWbool _glfwCreateContextOSMesa(_GLFWwindow* window,
-                                  const _GLFWctxconfig* ctxconfig,
-                                  const _GLFWfbconfig* fbconfig);
-
-=======
 //========================================================================
 // GLFW 3.3 OSMesa - www.glfw.org
 //------------------------------------------------------------------------
@@ -187,4 +91,3 @@
 GLFWbool _glfwCreateContextOSMesa(_GLFWwindow* window,
                                   const _GLFWctxconfig* ctxconfig,
                                   const _GLFWfbconfig* fbconfig);
->>>>>>> 468adaa7
