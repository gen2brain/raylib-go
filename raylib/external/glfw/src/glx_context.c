<<<<<<< HEAD
//========================================================================
// GLFW 3.3 GLX - www.glfw.org
//------------------------------------------------------------------------
// Copyright (c) 2002-2006 Marcus Geelnard
// Copyright (c) 2006-2016 Camilla Löwy <elmindreda@glfw.org>
//
// This software is provided 'as-is', without any express or implied
// warranty. In no event will the authors be held liable for any damages
// arising from the use of this software.
//
// Permission is granted to anyone to use this software for any purpose,
// including commercial applications, and to alter it and redistribute it
// freely, subject to the following restrictions:
//
// 1. The origin of this software must not be misrepresented; you must not
//    claim that you wrote the original software. If you use this software
//    in a product, an acknowledgment in the product documentation would
//    be appreciated but is not required.
//
// 2. Altered source versions must be plainly marked as such, and must not
//    be misrepresented as being the original software.
//
// 3. This notice may not be removed or altered from any source
//    distribution.
//
//========================================================================

#include "internal.h"

#include <string.h>
#include <stdlib.h>
#include <assert.h>

#ifndef GLXBadProfileARB
 #define GLXBadProfileARB 13
#endif


// Returns the specified attribute of the specified GLXFBConfig
//
static int getGLXFBConfigAttrib(GLXFBConfig fbconfig, int attrib)
{
    int value;
    glXGetFBConfigAttrib(_glfw.x11.display, fbconfig, attrib, &value);
    return value;
}

// Return the GLXFBConfig most closely matching the specified hints
//
static GLFWbool chooseGLXFBConfig(const _GLFWfbconfig* desired,
                                  GLXFBConfig* result)
{
    GLXFBConfig* nativeConfigs;
    _GLFWfbconfig* usableConfigs;
    const _GLFWfbconfig* closest;
    int i, nativeCount, usableCount;
    const char* vendor;
    GLFWbool trustWindowBit = GLFW_TRUE;

    // HACK: This is a (hopefully temporary) workaround for Chromium
    //       (VirtualBox GL) not setting the window bit on any GLXFBConfigs
    vendor = glXGetClientString(_glfw.x11.display, GLX_VENDOR);
    if (vendor && strcmp(vendor, "Chromium") == 0)
        trustWindowBit = GLFW_FALSE;

    nativeConfigs =
        glXGetFBConfigs(_glfw.x11.display, _glfw.x11.screen, &nativeCount);
    if (!nativeConfigs || !nativeCount)
    {
        _glfwInputError(GLFW_API_UNAVAILABLE, "GLX: No GLXFBConfigs returned");
        return GLFW_FALSE;
    }

    usableConfigs = calloc(nativeCount, sizeof(_GLFWfbconfig));
    usableCount = 0;

    for (i = 0;  i < nativeCount;  i++)
    {
        const GLXFBConfig n = nativeConfigs[i];
        _GLFWfbconfig* u = usableConfigs + usableCount;

        // Only consider RGBA GLXFBConfigs
        if (!(getGLXFBConfigAttrib(n, GLX_RENDER_TYPE) & GLX_RGBA_BIT))
            continue;

        // Only consider window GLXFBConfigs
        if (!(getGLXFBConfigAttrib(n, GLX_DRAWABLE_TYPE) & GLX_WINDOW_BIT))
        {
            if (trustWindowBit)
                continue;
        }

        if (desired->transparent)
        {
            XVisualInfo* vi = glXGetVisualFromFBConfig(_glfw.x11.display, n);
            if (vi)
            {
                u->transparent = _glfwIsVisualTransparentX11(vi->visual);
                XFree(vi);
            }
        }

        u->redBits = getGLXFBConfigAttrib(n, GLX_RED_SIZE);
        u->greenBits = getGLXFBConfigAttrib(n, GLX_GREEN_SIZE);
        u->blueBits = getGLXFBConfigAttrib(n, GLX_BLUE_SIZE);

        u->alphaBits = getGLXFBConfigAttrib(n, GLX_ALPHA_SIZE);
        u->depthBits = getGLXFBConfigAttrib(n, GLX_DEPTH_SIZE);
        u->stencilBits = getGLXFBConfigAttrib(n, GLX_STENCIL_SIZE);

        u->accumRedBits = getGLXFBConfigAttrib(n, GLX_ACCUM_RED_SIZE);
        u->accumGreenBits = getGLXFBConfigAttrib(n, GLX_ACCUM_GREEN_SIZE);
        u->accumBlueBits = getGLXFBConfigAttrib(n, GLX_ACCUM_BLUE_SIZE);
        u->accumAlphaBits = getGLXFBConfigAttrib(n, GLX_ACCUM_ALPHA_SIZE);

        u->auxBuffers = getGLXFBConfigAttrib(n, GLX_AUX_BUFFERS);

        if (getGLXFBConfigAttrib(n, GLX_STEREO))
            u->stereo = GLFW_TRUE;
        if (getGLXFBConfigAttrib(n, GLX_DOUBLEBUFFER))
            u->doublebuffer = GLFW_TRUE;

        if (_glfw.glx.ARB_multisample)
            u->samples = getGLXFBConfigAttrib(n, GLX_SAMPLES);

        if (_glfw.glx.ARB_framebuffer_sRGB || _glfw.glx.EXT_framebuffer_sRGB)
            u->sRGB = getGLXFBConfigAttrib(n, GLX_FRAMEBUFFER_SRGB_CAPABLE_ARB);

        u->handle = (uintptr_t) n;
        usableCount++;
    }

    closest = _glfwChooseFBConfig(desired, usableConfigs, usableCount);
    if (closest)
        *result = (GLXFBConfig) closest->handle;

    XFree(nativeConfigs);
    free(usableConfigs);

    return closest != NULL;
}

// Create the OpenGL context using legacy API
//
static GLXContext createLegacyContextGLX(_GLFWwindow* window,
                                         GLXFBConfig fbconfig,
                                         GLXContext share)
{
    return glXCreateNewContext(_glfw.x11.display,
                               fbconfig,
                               GLX_RGBA_TYPE,
                               share,
                               True);
}

static void makeContextCurrentGLX(_GLFWwindow* window)
{
    if (window)
    {
        if (!glXMakeCurrent(_glfw.x11.display,
                            window->context.glx.window,
                            window->context.glx.handle))
        {
            _glfwInputError(GLFW_PLATFORM_ERROR,
                            "GLX: Failed to make context current");
            return;
        }
    }
    else
    {
        if (!glXMakeCurrent(_glfw.x11.display, None, NULL))
        {
            _glfwInputError(GLFW_PLATFORM_ERROR,
                            "GLX: Failed to clear current context");
            return;
        }
    }

    _glfwPlatformSetTls(&_glfw.contextSlot, window);
}

static void swapBuffersGLX(_GLFWwindow* window)
{
    glXSwapBuffers(_glfw.x11.display, window->context.glx.window);
}

static void swapIntervalGLX(int interval)
{
    _GLFWwindow* window = _glfwPlatformGetTls(&_glfw.contextSlot);

    if (_glfw.glx.EXT_swap_control)
    {
        _glfw.glx.SwapIntervalEXT(_glfw.x11.display,
                                  window->context.glx.window,
                                  interval);
    }
    else if (_glfw.glx.MESA_swap_control)
        _glfw.glx.SwapIntervalMESA(interval);
    else if (_glfw.glx.SGI_swap_control)
    {
        if (interval > 0)
            _glfw.glx.SwapIntervalSGI(interval);
    }
}

static int extensionSupportedGLX(const char* extension)
{
    const char* extensions =
        glXQueryExtensionsString(_glfw.x11.display, _glfw.x11.screen);
    if (extensions)
    {
        if (_glfwStringInExtensionString(extension, extensions))
            return GLFW_TRUE;
    }

    return GLFW_FALSE;
}

static GLFWglproc getProcAddressGLX(const char* procname)
{
    if (_glfw.glx.GetProcAddress)
        return _glfw.glx.GetProcAddress((const GLubyte*) procname);
    else if (_glfw.glx.GetProcAddressARB)
        return _glfw.glx.GetProcAddressARB((const GLubyte*) procname);
    else
        return _glfw_dlsym(_glfw.glx.handle, procname);
}

// Destroy the OpenGL context
//
static void destroyContextGLX(_GLFWwindow* window)
{
    if (window->context.glx.window)
    {
        glXDestroyWindow(_glfw.x11.display, window->context.glx.window);
        window->context.glx.window = None;
    }

    if (window->context.glx.handle)
    {
        glXDestroyContext(_glfw.x11.display, window->context.glx.handle);
        window->context.glx.handle = NULL;
    }
}


//////////////////////////////////////////////////////////////////////////
//////                       GLFW internal API                      //////
//////////////////////////////////////////////////////////////////////////

// Initialize GLX
//
GLFWbool _glfwInitGLX(void)
{
    int i;
    const char* sonames[] =
    {
#if defined(_GLFW_GLX_LIBRARY)
        _GLFW_GLX_LIBRARY,
#elif defined(__CYGWIN__)
        "libGL-1.so",
#else
        "libGL.so.1",
        "libGL.so",
#endif
        NULL
    };

    if (_glfw.glx.handle)
        return GLFW_TRUE;

    for (i = 0;  sonames[i];  i++)
    {
        _glfw.glx.handle = _glfw_dlopen(sonames[i]);
        if (_glfw.glx.handle)
            break;
    }

    if (!_glfw.glx.handle)
    {
        _glfwInputError(GLFW_API_UNAVAILABLE, "GLX: Failed to load GLX");
        return GLFW_FALSE;
    }

    _glfw.glx.GetFBConfigs =
        _glfw_dlsym(_glfw.glx.handle, "glXGetFBConfigs");
    _glfw.glx.GetFBConfigAttrib =
        _glfw_dlsym(_glfw.glx.handle, "glXGetFBConfigAttrib");
    _glfw.glx.GetClientString =
        _glfw_dlsym(_glfw.glx.handle, "glXGetClientString");
    _glfw.glx.QueryExtension =
        _glfw_dlsym(_glfw.glx.handle, "glXQueryExtension");
    _glfw.glx.QueryVersion =
        _glfw_dlsym(_glfw.glx.handle, "glXQueryVersion");
    _glfw.glx.DestroyContext =
        _glfw_dlsym(_glfw.glx.handle, "glXDestroyContext");
    _glfw.glx.MakeCurrent =
        _glfw_dlsym(_glfw.glx.handle, "glXMakeCurrent");
    _glfw.glx.SwapBuffers =
        _glfw_dlsym(_glfw.glx.handle, "glXSwapBuffers");
    _glfw.glx.QueryExtensionsString =
        _glfw_dlsym(_glfw.glx.handle, "glXQueryExtensionsString");
    _glfw.glx.CreateNewContext =
        _glfw_dlsym(_glfw.glx.handle, "glXCreateNewContext");
    _glfw.glx.CreateWindow =
        _glfw_dlsym(_glfw.glx.handle, "glXCreateWindow");
    _glfw.glx.DestroyWindow =
        _glfw_dlsym(_glfw.glx.handle, "glXDestroyWindow");
    _glfw.glx.GetProcAddress =
        _glfw_dlsym(_glfw.glx.handle, "glXGetProcAddress");
    _glfw.glx.GetProcAddressARB =
        _glfw_dlsym(_glfw.glx.handle, "glXGetProcAddressARB");
    _glfw.glx.GetVisualFromFBConfig =
        _glfw_dlsym(_glfw.glx.handle, "glXGetVisualFromFBConfig");

    if (!_glfw.glx.GetFBConfigs ||
        !_glfw.glx.GetFBConfigAttrib ||
        !_glfw.glx.GetClientString ||
        !_glfw.glx.QueryExtension ||
        !_glfw.glx.QueryVersion ||
        !_glfw.glx.DestroyContext ||
        !_glfw.glx.MakeCurrent ||
        !_glfw.glx.SwapBuffers ||
        !_glfw.glx.QueryExtensionsString ||
        !_glfw.glx.CreateNewContext ||
        !_glfw.glx.CreateWindow ||
        !_glfw.glx.DestroyWindow ||
        !_glfw.glx.GetProcAddress ||
        !_glfw.glx.GetProcAddressARB ||
        !_glfw.glx.GetVisualFromFBConfig)
    {
        _glfwInputError(GLFW_PLATFORM_ERROR,
                        "GLX: Failed to load required entry points");
        return GLFW_FALSE;
    }

    if (!glXQueryExtension(_glfw.x11.display,
                           &_glfw.glx.errorBase,
                           &_glfw.glx.eventBase))
    {
        _glfwInputError(GLFW_API_UNAVAILABLE, "GLX: GLX extension not found");
        return GLFW_FALSE;
    }

    if (!glXQueryVersion(_glfw.x11.display, &_glfw.glx.major, &_glfw.glx.minor))
    {
        _glfwInputError(GLFW_API_UNAVAILABLE,
                        "GLX: Failed to query GLX version");
        return GLFW_FALSE;
    }

    if (_glfw.glx.major == 1 && _glfw.glx.minor < 3)
    {
        _glfwInputError(GLFW_API_UNAVAILABLE,
                        "GLX: GLX version 1.3 is required");
        return GLFW_FALSE;
    }

    if (extensionSupportedGLX("GLX_EXT_swap_control"))
    {
        _glfw.glx.SwapIntervalEXT = (PFNGLXSWAPINTERVALEXTPROC)
            getProcAddressGLX("glXSwapIntervalEXT");

        if (_glfw.glx.SwapIntervalEXT)
            _glfw.glx.EXT_swap_control = GLFW_TRUE;
    }

    if (extensionSupportedGLX("GLX_SGI_swap_control"))
    {
        _glfw.glx.SwapIntervalSGI = (PFNGLXSWAPINTERVALSGIPROC)
            getProcAddressGLX("glXSwapIntervalSGI");

        if (_glfw.glx.SwapIntervalSGI)
            _glfw.glx.SGI_swap_control = GLFW_TRUE;
    }

    if (extensionSupportedGLX("GLX_MESA_swap_control"))
    {
        _glfw.glx.SwapIntervalMESA = (PFNGLXSWAPINTERVALMESAPROC)
            getProcAddressGLX("glXSwapIntervalMESA");

        if (_glfw.glx.SwapIntervalMESA)
            _glfw.glx.MESA_swap_control = GLFW_TRUE;
    }

    if (extensionSupportedGLX("GLX_ARB_multisample"))
        _glfw.glx.ARB_multisample = GLFW_TRUE;

    if (extensionSupportedGLX("GLX_ARB_framebuffer_sRGB"))
        _glfw.glx.ARB_framebuffer_sRGB = GLFW_TRUE;

    if (extensionSupportedGLX("GLX_EXT_framebuffer_sRGB"))
        _glfw.glx.EXT_framebuffer_sRGB = GLFW_TRUE;

    if (extensionSupportedGLX("GLX_ARB_create_context"))
    {
        _glfw.glx.CreateContextAttribsARB = (PFNGLXCREATECONTEXTATTRIBSARBPROC)
            getProcAddressGLX("glXCreateContextAttribsARB");

        if (_glfw.glx.CreateContextAttribsARB)
            _glfw.glx.ARB_create_context = GLFW_TRUE;
    }

    if (extensionSupportedGLX("GLX_ARB_create_context_robustness"))
        _glfw.glx.ARB_create_context_robustness = GLFW_TRUE;

    if (extensionSupportedGLX("GLX_ARB_create_context_profile"))
        _glfw.glx.ARB_create_context_profile = GLFW_TRUE;

    if (extensionSupportedGLX("GLX_EXT_create_context_es2_profile"))
        _glfw.glx.EXT_create_context_es2_profile = GLFW_TRUE;

    if (extensionSupportedGLX("GLX_ARB_create_context_no_error"))
        _glfw.glx.ARB_create_context_no_error = GLFW_TRUE;

    if (extensionSupportedGLX("GLX_ARB_context_flush_control"))
        _glfw.glx.ARB_context_flush_control = GLFW_TRUE;

    return GLFW_TRUE;
}

// Terminate GLX
//
void _glfwTerminateGLX(void)
{
    // NOTE: This function must not call any X11 functions, as it is called
    //       after XCloseDisplay (see _glfwPlatformTerminate for details)

    if (_glfw.glx.handle)
    {
        _glfw_dlclose(_glfw.glx.handle);
        _glfw.glx.handle = NULL;
    }
}

#define setAttrib(a, v) \
{ \
    assert((size_t) (index + 1) < sizeof(attribs) / sizeof(attribs[0])); \
    attribs[index++] = a; \
    attribs[index++] = v; \
}

// Create the OpenGL or OpenGL ES context
//
GLFWbool _glfwCreateContextGLX(_GLFWwindow* window,
                               const _GLFWctxconfig* ctxconfig,
                               const _GLFWfbconfig* fbconfig)
{
    int attribs[40];
    GLXFBConfig native = NULL;
    GLXContext share = NULL;

    if (ctxconfig->share)
        share = ctxconfig->share->context.glx.handle;

    if (!chooseGLXFBConfig(fbconfig, &native))
    {
        _glfwInputError(GLFW_FORMAT_UNAVAILABLE,
                        "GLX: Failed to find a suitable GLXFBConfig");
        return GLFW_FALSE;
    }

    if (ctxconfig->client == GLFW_OPENGL_ES_API)
    {
        if (!_glfw.glx.ARB_create_context ||
            !_glfw.glx.ARB_create_context_profile ||
            !_glfw.glx.EXT_create_context_es2_profile)
        {
            _glfwInputError(GLFW_API_UNAVAILABLE,
                            "GLX: OpenGL ES requested but GLX_EXT_create_context_es2_profile is unavailable");
            return GLFW_FALSE;
        }
    }

    if (ctxconfig->forward)
    {
        if (!_glfw.glx.ARB_create_context)
        {
            _glfwInputError(GLFW_VERSION_UNAVAILABLE,
                            "GLX: Forward compatibility requested but GLX_ARB_create_context_profile is unavailable");
            return GLFW_FALSE;
        }
    }

    if (ctxconfig->profile)
    {
        if (!_glfw.glx.ARB_create_context ||
            !_glfw.glx.ARB_create_context_profile)
        {
            _glfwInputError(GLFW_VERSION_UNAVAILABLE,
                            "GLX: An OpenGL profile requested but GLX_ARB_create_context_profile is unavailable");
            return GLFW_FALSE;
        }
    }

    _glfwGrabErrorHandlerX11();

    if (_glfw.glx.ARB_create_context)
    {
        int index = 0, mask = 0, flags = 0;

        if (ctxconfig->client == GLFW_OPENGL_API)
        {
            if (ctxconfig->forward)
                flags |= GLX_CONTEXT_FORWARD_COMPATIBLE_BIT_ARB;

            if (ctxconfig->profile == GLFW_OPENGL_CORE_PROFILE)
                mask |= GLX_CONTEXT_CORE_PROFILE_BIT_ARB;
            else if (ctxconfig->profile == GLFW_OPENGL_COMPAT_PROFILE)
                mask |= GLX_CONTEXT_COMPATIBILITY_PROFILE_BIT_ARB;
        }
        else
            mask |= GLX_CONTEXT_ES2_PROFILE_BIT_EXT;

        if (ctxconfig->debug)
            flags |= GLX_CONTEXT_DEBUG_BIT_ARB;

        if (ctxconfig->robustness)
        {
            if (_glfw.glx.ARB_create_context_robustness)
            {
                if (ctxconfig->robustness == GLFW_NO_RESET_NOTIFICATION)
                {
                    setAttrib(GLX_CONTEXT_RESET_NOTIFICATION_STRATEGY_ARB,
                              GLX_NO_RESET_NOTIFICATION_ARB);
                }
                else if (ctxconfig->robustness == GLFW_LOSE_CONTEXT_ON_RESET)
                {
                    setAttrib(GLX_CONTEXT_RESET_NOTIFICATION_STRATEGY_ARB,
                              GLX_LOSE_CONTEXT_ON_RESET_ARB);
                }

                flags |= GLX_CONTEXT_ROBUST_ACCESS_BIT_ARB;
            }
        }

        if (ctxconfig->release)
        {
            if (_glfw.glx.ARB_context_flush_control)
            {
                if (ctxconfig->release == GLFW_RELEASE_BEHAVIOR_NONE)
                {
                    setAttrib(GLX_CONTEXT_RELEASE_BEHAVIOR_ARB,
                              GLX_CONTEXT_RELEASE_BEHAVIOR_NONE_ARB);
                }
                else if (ctxconfig->release == GLFW_RELEASE_BEHAVIOR_FLUSH)
                {
                    setAttrib(GLX_CONTEXT_RELEASE_BEHAVIOR_ARB,
                              GLX_CONTEXT_RELEASE_BEHAVIOR_FLUSH_ARB);
                }
            }
        }

        if (ctxconfig->noerror)
        {
            if (_glfw.glx.ARB_create_context_no_error)
                setAttrib(GLX_CONTEXT_OPENGL_NO_ERROR_ARB, GLFW_TRUE);
        }

        // NOTE: Only request an explicitly versioned context when necessary, as
        //       explicitly requesting version 1.0 does not always return the
        //       highest version supported by the driver
        if (ctxconfig->major != 1 || ctxconfig->minor != 0)
        {
            setAttrib(GLX_CONTEXT_MAJOR_VERSION_ARB, ctxconfig->major);
            setAttrib(GLX_CONTEXT_MINOR_VERSION_ARB, ctxconfig->minor);
        }

        if (mask)
            setAttrib(GLX_CONTEXT_PROFILE_MASK_ARB, mask);

        if (flags)
            setAttrib(GLX_CONTEXT_FLAGS_ARB, flags);

        setAttrib(None, None);

        window->context.glx.handle =
            _glfw.glx.CreateContextAttribsARB(_glfw.x11.display,
                                              native,
                                              share,
                                              True,
                                              attribs);

        // HACK: This is a fallback for broken versions of the Mesa
        //       implementation of GLX_ARB_create_context_profile that fail
        //       default 1.0 context creation with a GLXBadProfileARB error in
        //       violation of the extension spec
        if (!window->context.glx.handle)
        {
            if (_glfw.x11.errorCode == _glfw.glx.errorBase + GLXBadProfileARB &&
                ctxconfig->client == GLFW_OPENGL_API &&
                ctxconfig->profile == GLFW_OPENGL_ANY_PROFILE &&
                ctxconfig->forward == GLFW_FALSE)
            {
                window->context.glx.handle =
                    createLegacyContextGLX(window, native, share);
            }
        }
    }
    else
    {
        window->context.glx.handle =
            createLegacyContextGLX(window, native, share);
    }

    _glfwReleaseErrorHandlerX11();

    if (!window->context.glx.handle)
    {
        _glfwInputErrorX11(GLFW_VERSION_UNAVAILABLE, "GLX: Failed to create context");
        return GLFW_FALSE;
    }

    window->context.glx.window =
        glXCreateWindow(_glfw.x11.display, native, window->x11.handle, NULL);
    if (!window->context.glx.window)
    {
        _glfwInputError(GLFW_PLATFORM_ERROR, "GLX: Failed to create window");
        return GLFW_FALSE;
    }

    window->context.makeCurrent = makeContextCurrentGLX;
    window->context.swapBuffers = swapBuffersGLX;
    window->context.swapInterval = swapIntervalGLX;
    window->context.extensionSupported = extensionSupportedGLX;
    window->context.getProcAddress = getProcAddressGLX;
    window->context.destroy = destroyContextGLX;

    return GLFW_TRUE;
}

#undef setAttrib

// Returns the Visual and depth of the chosen GLXFBConfig
//
GLFWbool _glfwChooseVisualGLX(const _GLFWwndconfig* wndconfig,
                              const _GLFWctxconfig* ctxconfig,
                              const _GLFWfbconfig* fbconfig,
                              Visual** visual, int* depth)
{
    GLXFBConfig native;
    XVisualInfo* result;

    if (!chooseGLXFBConfig(fbconfig, &native))
    {
        _glfwInputError(GLFW_FORMAT_UNAVAILABLE,
                        "GLX: Failed to find a suitable GLXFBConfig");
        return GLFW_FALSE;
    }

    result = glXGetVisualFromFBConfig(_glfw.x11.display, native);
    if (!result)
    {
        _glfwInputError(GLFW_PLATFORM_ERROR,
                        "GLX: Failed to retrieve Visual for GLXFBConfig");
        return GLFW_FALSE;
    }

    *visual = result->visual;
    *depth  = result->depth;

    XFree(result);
    return GLFW_TRUE;
}


//////////////////////////////////////////////////////////////////////////
//////                        GLFW native API                       //////
//////////////////////////////////////////////////////////////////////////

GLFWAPI GLXContext glfwGetGLXContext(GLFWwindow* handle)
{
    _GLFWwindow* window = (_GLFWwindow*) handle;
    _GLFW_REQUIRE_INIT_OR_RETURN(NULL);

    if (window->context.client == GLFW_NO_API)
    {
        _glfwInputError(GLFW_NO_WINDOW_CONTEXT, NULL);
        return NULL;
    }

    return window->context.glx.handle;
}

GLFWAPI GLXWindow glfwGetGLXWindow(GLFWwindow* handle)
{
    _GLFWwindow* window = (_GLFWwindow*) handle;
    _GLFW_REQUIRE_INIT_OR_RETURN(None);

    if (window->context.client == GLFW_NO_API)
    {
        _glfwInputError(GLFW_NO_WINDOW_CONTEXT, NULL);
        return None;
    }

    return window->context.glx.window;
}

=======
//========================================================================
// GLFW 3.3 GLX - www.glfw.org
//------------------------------------------------------------------------
// Copyright (c) 2002-2006 Marcus Geelnard
// Copyright (c) 2006-2019 Camilla Löwy <elmindreda@glfw.org>
//
// This software is provided 'as-is', without any express or implied
// warranty. In no event will the authors be held liable for any damages
// arising from the use of this software.
//
// Permission is granted to anyone to use this software for any purpose,
// including commercial applications, and to alter it and redistribute it
// freely, subject to the following restrictions:
//
// 1. The origin of this software must not be misrepresented; you must not
//    claim that you wrote the original software. If you use this software
//    in a product, an acknowledgment in the product documentation would
//    be appreciated but is not required.
//
// 2. Altered source versions must be plainly marked as such, and must not
//    be misrepresented as being the original software.
//
// 3. This notice may not be removed or altered from any source
//    distribution.
//
//========================================================================

#include "internal.h"

#include <string.h>
#include <stdlib.h>
#include <assert.h>

#ifndef GLXBadProfileARB
 #define GLXBadProfileARB 13
#endif


// Returns the specified attribute of the specified GLXFBConfig
//
static int getGLXFBConfigAttrib(GLXFBConfig fbconfig, int attrib)
{
    int value;
    glXGetFBConfigAttrib(_glfw.x11.display, fbconfig, attrib, &value);
    return value;
}

// Return the GLXFBConfig most closely matching the specified hints
//
static GLFWbool chooseGLXFBConfig(const _GLFWfbconfig* desired,
                                  GLXFBConfig* result)
{
    GLXFBConfig* nativeConfigs;
    _GLFWfbconfig* usableConfigs;
    const _GLFWfbconfig* closest;
    int i, nativeCount, usableCount;
    const char* vendor;
    GLFWbool trustWindowBit = GLFW_TRUE;

    // HACK: This is a (hopefully temporary) workaround for Chromium
    //       (VirtualBox GL) not setting the window bit on any GLXFBConfigs
    vendor = glXGetClientString(_glfw.x11.display, GLX_VENDOR);
    if (vendor && strcmp(vendor, "Chromium") == 0)
        trustWindowBit = GLFW_FALSE;

    nativeConfigs =
        glXGetFBConfigs(_glfw.x11.display, _glfw.x11.screen, &nativeCount);
    if (!nativeConfigs || !nativeCount)
    {
        _glfwInputError(GLFW_API_UNAVAILABLE, "GLX: No GLXFBConfigs returned");
        return GLFW_FALSE;
    }

    usableConfigs = calloc(nativeCount, sizeof(_GLFWfbconfig));
    usableCount = 0;

    for (i = 0;  i < nativeCount;  i++)
    {
        const GLXFBConfig n = nativeConfigs[i];
        _GLFWfbconfig* u = usableConfigs + usableCount;

        // Only consider RGBA GLXFBConfigs
        if (!(getGLXFBConfigAttrib(n, GLX_RENDER_TYPE) & GLX_RGBA_BIT))
            continue;

        // Only consider window GLXFBConfigs
        if (!(getGLXFBConfigAttrib(n, GLX_DRAWABLE_TYPE) & GLX_WINDOW_BIT))
        {
            if (trustWindowBit)
                continue;
        }

        if (desired->transparent)
        {
            XVisualInfo* vi = glXGetVisualFromFBConfig(_glfw.x11.display, n);
            if (vi)
            {
                u->transparent = _glfwIsVisualTransparentX11(vi->visual);
                XFree(vi);
            }
        }

        u->redBits = getGLXFBConfigAttrib(n, GLX_RED_SIZE);
        u->greenBits = getGLXFBConfigAttrib(n, GLX_GREEN_SIZE);
        u->blueBits = getGLXFBConfigAttrib(n, GLX_BLUE_SIZE);

        u->alphaBits = getGLXFBConfigAttrib(n, GLX_ALPHA_SIZE);
        u->depthBits = getGLXFBConfigAttrib(n, GLX_DEPTH_SIZE);
        u->stencilBits = getGLXFBConfigAttrib(n, GLX_STENCIL_SIZE);

        u->accumRedBits = getGLXFBConfigAttrib(n, GLX_ACCUM_RED_SIZE);
        u->accumGreenBits = getGLXFBConfigAttrib(n, GLX_ACCUM_GREEN_SIZE);
        u->accumBlueBits = getGLXFBConfigAttrib(n, GLX_ACCUM_BLUE_SIZE);
        u->accumAlphaBits = getGLXFBConfigAttrib(n, GLX_ACCUM_ALPHA_SIZE);

        u->auxBuffers = getGLXFBConfigAttrib(n, GLX_AUX_BUFFERS);

        if (getGLXFBConfigAttrib(n, GLX_STEREO))
            u->stereo = GLFW_TRUE;
        if (getGLXFBConfigAttrib(n, GLX_DOUBLEBUFFER))
            u->doublebuffer = GLFW_TRUE;

        if (_glfw.glx.ARB_multisample)
            u->samples = getGLXFBConfigAttrib(n, GLX_SAMPLES);

        if (_glfw.glx.ARB_framebuffer_sRGB || _glfw.glx.EXT_framebuffer_sRGB)
            u->sRGB = getGLXFBConfigAttrib(n, GLX_FRAMEBUFFER_SRGB_CAPABLE_ARB);

        u->handle = (uintptr_t) n;
        usableCount++;
    }

    closest = _glfwChooseFBConfig(desired, usableConfigs, usableCount);
    if (closest)
        *result = (GLXFBConfig) closest->handle;

    XFree(nativeConfigs);
    free(usableConfigs);

    return closest != NULL;
}

// Create the OpenGL context using legacy API
//
static GLXContext createLegacyContextGLX(_GLFWwindow* window,
                                         GLXFBConfig fbconfig,
                                         GLXContext share)
{
    return glXCreateNewContext(_glfw.x11.display,
                               fbconfig,
                               GLX_RGBA_TYPE,
                               share,
                               True);
}

static void makeContextCurrentGLX(_GLFWwindow* window)
{
    if (window)
    {
        if (!glXMakeCurrent(_glfw.x11.display,
                            window->context.glx.window,
                            window->context.glx.handle))
        {
            _glfwInputError(GLFW_PLATFORM_ERROR,
                            "GLX: Failed to make context current");
            return;
        }
    }
    else
    {
        if (!glXMakeCurrent(_glfw.x11.display, None, NULL))
        {
            _glfwInputError(GLFW_PLATFORM_ERROR,
                            "GLX: Failed to clear current context");
            return;
        }
    }

    _glfwPlatformSetTls(&_glfw.contextSlot, window);
}

static void swapBuffersGLX(_GLFWwindow* window)
{
    glXSwapBuffers(_glfw.x11.display, window->context.glx.window);
}

static void swapIntervalGLX(int interval)
{
    _GLFWwindow* window = _glfwPlatformGetTls(&_glfw.contextSlot);

    if (_glfw.glx.EXT_swap_control)
    {
        _glfw.glx.SwapIntervalEXT(_glfw.x11.display,
                                  window->context.glx.window,
                                  interval);
    }
    else if (_glfw.glx.MESA_swap_control)
        _glfw.glx.SwapIntervalMESA(interval);
    else if (_glfw.glx.SGI_swap_control)
    {
        if (interval > 0)
            _glfw.glx.SwapIntervalSGI(interval);
    }
}

static int extensionSupportedGLX(const char* extension)
{
    const char* extensions =
        glXQueryExtensionsString(_glfw.x11.display, _glfw.x11.screen);
    if (extensions)
    {
        if (_glfwStringInExtensionString(extension, extensions))
            return GLFW_TRUE;
    }

    return GLFW_FALSE;
}

static GLFWglproc getProcAddressGLX(const char* procname)
{
    if (_glfw.glx.GetProcAddress)
        return _glfw.glx.GetProcAddress((const GLubyte*) procname);
    else if (_glfw.glx.GetProcAddressARB)
        return _glfw.glx.GetProcAddressARB((const GLubyte*) procname);
    else
        return _glfw_dlsym(_glfw.glx.handle, procname);
}

// Destroy the OpenGL context
//
static void destroyContextGLX(_GLFWwindow* window)
{
    if (window->context.glx.window)
    {
        glXDestroyWindow(_glfw.x11.display, window->context.glx.window);
        window->context.glx.window = None;
    }

    if (window->context.glx.handle)
    {
        glXDestroyContext(_glfw.x11.display, window->context.glx.handle);
        window->context.glx.handle = NULL;
    }
}


//////////////////////////////////////////////////////////////////////////
//////                       GLFW internal API                      //////
//////////////////////////////////////////////////////////////////////////

// Initialize GLX
//
GLFWbool _glfwInitGLX(void)
{
    int i;
    const char* sonames[] =
    {
#if defined(_GLFW_GLX_LIBRARY)
        _GLFW_GLX_LIBRARY,
#elif defined(__CYGWIN__)
        "libGL-1.so",
#else
        "libGL.so.1",
        "libGL.so",
#endif
        NULL
    };

    if (_glfw.glx.handle)
        return GLFW_TRUE;

    for (i = 0;  sonames[i];  i++)
    {
        _glfw.glx.handle = _glfw_dlopen(sonames[i]);
        if (_glfw.glx.handle)
            break;
    }

    if (!_glfw.glx.handle)
    {
        _glfwInputError(GLFW_API_UNAVAILABLE, "GLX: Failed to load GLX");
        return GLFW_FALSE;
    }

    _glfw.glx.GetFBConfigs =
        _glfw_dlsym(_glfw.glx.handle, "glXGetFBConfigs");
    _glfw.glx.GetFBConfigAttrib =
        _glfw_dlsym(_glfw.glx.handle, "glXGetFBConfigAttrib");
    _glfw.glx.GetClientString =
        _glfw_dlsym(_glfw.glx.handle, "glXGetClientString");
    _glfw.glx.QueryExtension =
        _glfw_dlsym(_glfw.glx.handle, "glXQueryExtension");
    _glfw.glx.QueryVersion =
        _glfw_dlsym(_glfw.glx.handle, "glXQueryVersion");
    _glfw.glx.DestroyContext =
        _glfw_dlsym(_glfw.glx.handle, "glXDestroyContext");
    _glfw.glx.MakeCurrent =
        _glfw_dlsym(_glfw.glx.handle, "glXMakeCurrent");
    _glfw.glx.SwapBuffers =
        _glfw_dlsym(_glfw.glx.handle, "glXSwapBuffers");
    _glfw.glx.QueryExtensionsString =
        _glfw_dlsym(_glfw.glx.handle, "glXQueryExtensionsString");
    _glfw.glx.CreateNewContext =
        _glfw_dlsym(_glfw.glx.handle, "glXCreateNewContext");
    _glfw.glx.CreateWindow =
        _glfw_dlsym(_glfw.glx.handle, "glXCreateWindow");
    _glfw.glx.DestroyWindow =
        _glfw_dlsym(_glfw.glx.handle, "glXDestroyWindow");
    _glfw.glx.GetProcAddress =
        _glfw_dlsym(_glfw.glx.handle, "glXGetProcAddress");
    _glfw.glx.GetProcAddressARB =
        _glfw_dlsym(_glfw.glx.handle, "glXGetProcAddressARB");
    _glfw.glx.GetVisualFromFBConfig =
        _glfw_dlsym(_glfw.glx.handle, "glXGetVisualFromFBConfig");

    if (!_glfw.glx.GetFBConfigs ||
        !_glfw.glx.GetFBConfigAttrib ||
        !_glfw.glx.GetClientString ||
        !_glfw.glx.QueryExtension ||
        !_glfw.glx.QueryVersion ||
        !_glfw.glx.DestroyContext ||
        !_glfw.glx.MakeCurrent ||
        !_glfw.glx.SwapBuffers ||
        !_glfw.glx.QueryExtensionsString ||
        !_glfw.glx.CreateNewContext ||
        !_glfw.glx.CreateWindow ||
        !_glfw.glx.DestroyWindow ||
        !_glfw.glx.GetProcAddress ||
        !_glfw.glx.GetProcAddressARB ||
        !_glfw.glx.GetVisualFromFBConfig)
    {
        _glfwInputError(GLFW_PLATFORM_ERROR,
                        "GLX: Failed to load required entry points");
        return GLFW_FALSE;
    }

    if (!glXQueryExtension(_glfw.x11.display,
                           &_glfw.glx.errorBase,
                           &_glfw.glx.eventBase))
    {
        _glfwInputError(GLFW_API_UNAVAILABLE, "GLX: GLX extension not found");
        return GLFW_FALSE;
    }

    if (!glXQueryVersion(_glfw.x11.display, &_glfw.glx.major, &_glfw.glx.minor))
    {
        _glfwInputError(GLFW_API_UNAVAILABLE,
                        "GLX: Failed to query GLX version");
        return GLFW_FALSE;
    }

    if (_glfw.glx.major == 1 && _glfw.glx.minor < 3)
    {
        _glfwInputError(GLFW_API_UNAVAILABLE,
                        "GLX: GLX version 1.3 is required");
        return GLFW_FALSE;
    }

    if (extensionSupportedGLX("GLX_EXT_swap_control"))
    {
        _glfw.glx.SwapIntervalEXT = (PFNGLXSWAPINTERVALEXTPROC)
            getProcAddressGLX("glXSwapIntervalEXT");

        if (_glfw.glx.SwapIntervalEXT)
            _glfw.glx.EXT_swap_control = GLFW_TRUE;
    }

    if (extensionSupportedGLX("GLX_SGI_swap_control"))
    {
        _glfw.glx.SwapIntervalSGI = (PFNGLXSWAPINTERVALSGIPROC)
            getProcAddressGLX("glXSwapIntervalSGI");

        if (_glfw.glx.SwapIntervalSGI)
            _glfw.glx.SGI_swap_control = GLFW_TRUE;
    }

    if (extensionSupportedGLX("GLX_MESA_swap_control"))
    {
        _glfw.glx.SwapIntervalMESA = (PFNGLXSWAPINTERVALMESAPROC)
            getProcAddressGLX("glXSwapIntervalMESA");

        if (_glfw.glx.SwapIntervalMESA)
            _glfw.glx.MESA_swap_control = GLFW_TRUE;
    }

    if (extensionSupportedGLX("GLX_ARB_multisample"))
        _glfw.glx.ARB_multisample = GLFW_TRUE;

    if (extensionSupportedGLX("GLX_ARB_framebuffer_sRGB"))
        _glfw.glx.ARB_framebuffer_sRGB = GLFW_TRUE;

    if (extensionSupportedGLX("GLX_EXT_framebuffer_sRGB"))
        _glfw.glx.EXT_framebuffer_sRGB = GLFW_TRUE;

    if (extensionSupportedGLX("GLX_ARB_create_context"))
    {
        _glfw.glx.CreateContextAttribsARB = (PFNGLXCREATECONTEXTATTRIBSARBPROC)
            getProcAddressGLX("glXCreateContextAttribsARB");

        if (_glfw.glx.CreateContextAttribsARB)
            _glfw.glx.ARB_create_context = GLFW_TRUE;
    }

    if (extensionSupportedGLX("GLX_ARB_create_context_robustness"))
        _glfw.glx.ARB_create_context_robustness = GLFW_TRUE;

    if (extensionSupportedGLX("GLX_ARB_create_context_profile"))
        _glfw.glx.ARB_create_context_profile = GLFW_TRUE;

    if (extensionSupportedGLX("GLX_EXT_create_context_es2_profile"))
        _glfw.glx.EXT_create_context_es2_profile = GLFW_TRUE;

    if (extensionSupportedGLX("GLX_ARB_create_context_no_error"))
        _glfw.glx.ARB_create_context_no_error = GLFW_TRUE;

    if (extensionSupportedGLX("GLX_ARB_context_flush_control"))
        _glfw.glx.ARB_context_flush_control = GLFW_TRUE;

    return GLFW_TRUE;
}

// Terminate GLX
//
void _glfwTerminateGLX(void)
{
    // NOTE: This function must not call any X11 functions, as it is called
    //       after XCloseDisplay (see _glfwPlatformTerminate for details)

    if (_glfw.glx.handle)
    {
        _glfw_dlclose(_glfw.glx.handle);
        _glfw.glx.handle = NULL;
    }
}

#define setAttrib(a, v) \
{ \
    assert(((size_t) index + 1) < sizeof(attribs) / sizeof(attribs[0])); \
    attribs[index++] = a; \
    attribs[index++] = v; \
}

// Create the OpenGL or OpenGL ES context
//
GLFWbool _glfwCreateContextGLX(_GLFWwindow* window,
                               const _GLFWctxconfig* ctxconfig,
                               const _GLFWfbconfig* fbconfig)
{
    int attribs[40];
    GLXFBConfig native = NULL;
    GLXContext share = NULL;

    if (ctxconfig->share)
        share = ctxconfig->share->context.glx.handle;

    if (!chooseGLXFBConfig(fbconfig, &native))
    {
        _glfwInputError(GLFW_FORMAT_UNAVAILABLE,
                        "GLX: Failed to find a suitable GLXFBConfig");
        return GLFW_FALSE;
    }

    if (ctxconfig->client == GLFW_OPENGL_ES_API)
    {
        if (!_glfw.glx.ARB_create_context ||
            !_glfw.glx.ARB_create_context_profile ||
            !_glfw.glx.EXT_create_context_es2_profile)
        {
            _glfwInputError(GLFW_API_UNAVAILABLE,
                            "GLX: OpenGL ES requested but GLX_EXT_create_context_es2_profile is unavailable");
            return GLFW_FALSE;
        }
    }

    if (ctxconfig->forward)
    {
        if (!_glfw.glx.ARB_create_context)
        {
            _glfwInputError(GLFW_VERSION_UNAVAILABLE,
                            "GLX: Forward compatibility requested but GLX_ARB_create_context_profile is unavailable");
            return GLFW_FALSE;
        }
    }

    if (ctxconfig->profile)
    {
        if (!_glfw.glx.ARB_create_context ||
            !_glfw.glx.ARB_create_context_profile)
        {
            _glfwInputError(GLFW_VERSION_UNAVAILABLE,
                            "GLX: An OpenGL profile requested but GLX_ARB_create_context_profile is unavailable");
            return GLFW_FALSE;
        }
    }

    _glfwGrabErrorHandlerX11();

    if (_glfw.glx.ARB_create_context)
    {
        int index = 0, mask = 0, flags = 0;

        if (ctxconfig->client == GLFW_OPENGL_API)
        {
            if (ctxconfig->forward)
                flags |= GLX_CONTEXT_FORWARD_COMPATIBLE_BIT_ARB;

            if (ctxconfig->profile == GLFW_OPENGL_CORE_PROFILE)
                mask |= GLX_CONTEXT_CORE_PROFILE_BIT_ARB;
            else if (ctxconfig->profile == GLFW_OPENGL_COMPAT_PROFILE)
                mask |= GLX_CONTEXT_COMPATIBILITY_PROFILE_BIT_ARB;
        }
        else
            mask |= GLX_CONTEXT_ES2_PROFILE_BIT_EXT;

        if (ctxconfig->debug)
            flags |= GLX_CONTEXT_DEBUG_BIT_ARB;

        if (ctxconfig->robustness)
        {
            if (_glfw.glx.ARB_create_context_robustness)
            {
                if (ctxconfig->robustness == GLFW_NO_RESET_NOTIFICATION)
                {
                    setAttrib(GLX_CONTEXT_RESET_NOTIFICATION_STRATEGY_ARB,
                              GLX_NO_RESET_NOTIFICATION_ARB);
                }
                else if (ctxconfig->robustness == GLFW_LOSE_CONTEXT_ON_RESET)
                {
                    setAttrib(GLX_CONTEXT_RESET_NOTIFICATION_STRATEGY_ARB,
                              GLX_LOSE_CONTEXT_ON_RESET_ARB);
                }

                flags |= GLX_CONTEXT_ROBUST_ACCESS_BIT_ARB;
            }
        }

        if (ctxconfig->release)
        {
            if (_glfw.glx.ARB_context_flush_control)
            {
                if (ctxconfig->release == GLFW_RELEASE_BEHAVIOR_NONE)
                {
                    setAttrib(GLX_CONTEXT_RELEASE_BEHAVIOR_ARB,
                              GLX_CONTEXT_RELEASE_BEHAVIOR_NONE_ARB);
                }
                else if (ctxconfig->release == GLFW_RELEASE_BEHAVIOR_FLUSH)
                {
                    setAttrib(GLX_CONTEXT_RELEASE_BEHAVIOR_ARB,
                              GLX_CONTEXT_RELEASE_BEHAVIOR_FLUSH_ARB);
                }
            }
        }

        if (ctxconfig->noerror)
        {
            if (_glfw.glx.ARB_create_context_no_error)
                setAttrib(GLX_CONTEXT_OPENGL_NO_ERROR_ARB, GLFW_TRUE);
        }

        // NOTE: Only request an explicitly versioned context when necessary, as
        //       explicitly requesting version 1.0 does not always return the
        //       highest version supported by the driver
        if (ctxconfig->major != 1 || ctxconfig->minor != 0)
        {
            setAttrib(GLX_CONTEXT_MAJOR_VERSION_ARB, ctxconfig->major);
            setAttrib(GLX_CONTEXT_MINOR_VERSION_ARB, ctxconfig->minor);
        }

        if (mask)
            setAttrib(GLX_CONTEXT_PROFILE_MASK_ARB, mask);

        if (flags)
            setAttrib(GLX_CONTEXT_FLAGS_ARB, flags);

        setAttrib(None, None);

        window->context.glx.handle =
            _glfw.glx.CreateContextAttribsARB(_glfw.x11.display,
                                              native,
                                              share,
                                              True,
                                              attribs);

        // HACK: This is a fallback for broken versions of the Mesa
        //       implementation of GLX_ARB_create_context_profile that fail
        //       default 1.0 context creation with a GLXBadProfileARB error in
        //       violation of the extension spec
        if (!window->context.glx.handle)
        {
            if (_glfw.x11.errorCode == _glfw.glx.errorBase + GLXBadProfileARB &&
                ctxconfig->client == GLFW_OPENGL_API &&
                ctxconfig->profile == GLFW_OPENGL_ANY_PROFILE &&
                ctxconfig->forward == GLFW_FALSE)
            {
                window->context.glx.handle =
                    createLegacyContextGLX(window, native, share);
            }
        }
    }
    else
    {
        window->context.glx.handle =
            createLegacyContextGLX(window, native, share);
    }

    _glfwReleaseErrorHandlerX11();

    if (!window->context.glx.handle)
    {
        _glfwInputErrorX11(GLFW_VERSION_UNAVAILABLE, "GLX: Failed to create context");
        return GLFW_FALSE;
    }

    window->context.glx.window =
        glXCreateWindow(_glfw.x11.display, native, window->x11.handle, NULL);
    if (!window->context.glx.window)
    {
        _glfwInputError(GLFW_PLATFORM_ERROR, "GLX: Failed to create window");
        return GLFW_FALSE;
    }

    window->context.makeCurrent = makeContextCurrentGLX;
    window->context.swapBuffers = swapBuffersGLX;
    window->context.swapInterval = swapIntervalGLX;
    window->context.extensionSupported = extensionSupportedGLX;
    window->context.getProcAddress = getProcAddressGLX;
    window->context.destroy = destroyContextGLX;

    return GLFW_TRUE;
}

#undef setAttrib

// Returns the Visual and depth of the chosen GLXFBConfig
//
GLFWbool _glfwChooseVisualGLX(const _GLFWwndconfig* wndconfig,
                              const _GLFWctxconfig* ctxconfig,
                              const _GLFWfbconfig* fbconfig,
                              Visual** visual, int* depth)
{
    GLXFBConfig native;
    XVisualInfo* result;

    if (!chooseGLXFBConfig(fbconfig, &native))
    {
        _glfwInputError(GLFW_FORMAT_UNAVAILABLE,
                        "GLX: Failed to find a suitable GLXFBConfig");
        return GLFW_FALSE;
    }

    result = glXGetVisualFromFBConfig(_glfw.x11.display, native);
    if (!result)
    {
        _glfwInputError(GLFW_PLATFORM_ERROR,
                        "GLX: Failed to retrieve Visual for GLXFBConfig");
        return GLFW_FALSE;
    }

    *visual = result->visual;
    *depth  = result->depth;

    XFree(result);
    return GLFW_TRUE;
}


//////////////////////////////////////////////////////////////////////////
//////                        GLFW native API                       //////
//////////////////////////////////////////////////////////////////////////

GLFWAPI GLXContext glfwGetGLXContext(GLFWwindow* handle)
{
    _GLFWwindow* window = (_GLFWwindow*) handle;
    _GLFW_REQUIRE_INIT_OR_RETURN(NULL);

    if (window->context.client == GLFW_NO_API)
    {
        _glfwInputError(GLFW_NO_WINDOW_CONTEXT, NULL);
        return NULL;
    }

    return window->context.glx.handle;
}

GLFWAPI GLXWindow glfwGetGLXWindow(GLFWwindow* handle)
{
    _GLFWwindow* window = (_GLFWwindow*) handle;
    _GLFW_REQUIRE_INIT_OR_RETURN(None);

    if (window->context.client == GLFW_NO_API)
    {
        _glfwInputError(GLFW_NO_WINDOW_CONTEXT, NULL);
        return None;
    }

    return window->context.glx.window;
}
>>>>>>> 468adaa7
<|MERGE_RESOLUTION|>--- conflicted
+++ resolved
@@ -1,9 +1,8 @@
-<<<<<<< HEAD
 //========================================================================
 // GLFW 3.3 GLX - www.glfw.org
 //------------------------------------------------------------------------
 // Copyright (c) 2002-2006 Marcus Geelnard
-// Copyright (c) 2006-2016 Camilla Löwy <elmindreda@glfw.org>
+// Copyright (c) 2006-2019 Camilla Löwy <elmindreda@glfw.org>
 //
 // This software is provided 'as-is', without any express or implied
 // warranty. In no event will the authors be held liable for any damages
@@ -436,7 +435,7 @@
 
 #define setAttrib(a, v) \
 { \
-    assert((size_t) (index + 1) < sizeof(attribs) / sizeof(attribs[0])); \
+    assert(((size_t) index + 1) < sizeof(attribs) / sizeof(attribs[0])); \
     attribs[index++] = a; \
     attribs[index++] = v; \
 }
@@ -696,703 +695,3 @@
 
     return window->context.glx.window;
 }
-
-=======
-//========================================================================
-// GLFW 3.3 GLX - www.glfw.org
-//------------------------------------------------------------------------
-// Copyright (c) 2002-2006 Marcus Geelnard
-// Copyright (c) 2006-2019 Camilla Löwy <elmindreda@glfw.org>
-//
-// This software is provided 'as-is', without any express or implied
-// warranty. In no event will the authors be held liable for any damages
-// arising from the use of this software.
-//
-// Permission is granted to anyone to use this software for any purpose,
-// including commercial applications, and to alter it and redistribute it
-// freely, subject to the following restrictions:
-//
-// 1. The origin of this software must not be misrepresented; you must not
-//    claim that you wrote the original software. If you use this software
-//    in a product, an acknowledgment in the product documentation would
-//    be appreciated but is not required.
-//
-// 2. Altered source versions must be plainly marked as such, and must not
-//    be misrepresented as being the original software.
-//
-// 3. This notice may not be removed or altered from any source
-//    distribution.
-//
-//========================================================================
-
-#include "internal.h"
-
-#include <string.h>
-#include <stdlib.h>
-#include <assert.h>
-
-#ifndef GLXBadProfileARB
- #define GLXBadProfileARB 13
-#endif
-
-
-// Returns the specified attribute of the specified GLXFBConfig
-//
-static int getGLXFBConfigAttrib(GLXFBConfig fbconfig, int attrib)
-{
-    int value;
-    glXGetFBConfigAttrib(_glfw.x11.display, fbconfig, attrib, &value);
-    return value;
-}
-
-// Return the GLXFBConfig most closely matching the specified hints
-//
-static GLFWbool chooseGLXFBConfig(const _GLFWfbconfig* desired,
-                                  GLXFBConfig* result)
-{
-    GLXFBConfig* nativeConfigs;
-    _GLFWfbconfig* usableConfigs;
-    const _GLFWfbconfig* closest;
-    int i, nativeCount, usableCount;
-    const char* vendor;
-    GLFWbool trustWindowBit = GLFW_TRUE;
-
-    // HACK: This is a (hopefully temporary) workaround for Chromium
-    //       (VirtualBox GL) not setting the window bit on any GLXFBConfigs
-    vendor = glXGetClientString(_glfw.x11.display, GLX_VENDOR);
-    if (vendor && strcmp(vendor, "Chromium") == 0)
-        trustWindowBit = GLFW_FALSE;
-
-    nativeConfigs =
-        glXGetFBConfigs(_glfw.x11.display, _glfw.x11.screen, &nativeCount);
-    if (!nativeConfigs || !nativeCount)
-    {
-        _glfwInputError(GLFW_API_UNAVAILABLE, "GLX: No GLXFBConfigs returned");
-        return GLFW_FALSE;
-    }
-
-    usableConfigs = calloc(nativeCount, sizeof(_GLFWfbconfig));
-    usableCount = 0;
-
-    for (i = 0;  i < nativeCount;  i++)
-    {
-        const GLXFBConfig n = nativeConfigs[i];
-        _GLFWfbconfig* u = usableConfigs + usableCount;
-
-        // Only consider RGBA GLXFBConfigs
-        if (!(getGLXFBConfigAttrib(n, GLX_RENDER_TYPE) & GLX_RGBA_BIT))
-            continue;
-
-        // Only consider window GLXFBConfigs
-        if (!(getGLXFBConfigAttrib(n, GLX_DRAWABLE_TYPE) & GLX_WINDOW_BIT))
-        {
-            if (trustWindowBit)
-                continue;
-        }
-
-        if (desired->transparent)
-        {
-            XVisualInfo* vi = glXGetVisualFromFBConfig(_glfw.x11.display, n);
-            if (vi)
-            {
-                u->transparent = _glfwIsVisualTransparentX11(vi->visual);
-                XFree(vi);
-            }
-        }
-
-        u->redBits = getGLXFBConfigAttrib(n, GLX_RED_SIZE);
-        u->greenBits = getGLXFBConfigAttrib(n, GLX_GREEN_SIZE);
-        u->blueBits = getGLXFBConfigAttrib(n, GLX_BLUE_SIZE);
-
-        u->alphaBits = getGLXFBConfigAttrib(n, GLX_ALPHA_SIZE);
-        u->depthBits = getGLXFBConfigAttrib(n, GLX_DEPTH_SIZE);
-        u->stencilBits = getGLXFBConfigAttrib(n, GLX_STENCIL_SIZE);
-
-        u->accumRedBits = getGLXFBConfigAttrib(n, GLX_ACCUM_RED_SIZE);
-        u->accumGreenBits = getGLXFBConfigAttrib(n, GLX_ACCUM_GREEN_SIZE);
-        u->accumBlueBits = getGLXFBConfigAttrib(n, GLX_ACCUM_BLUE_SIZE);
-        u->accumAlphaBits = getGLXFBConfigAttrib(n, GLX_ACCUM_ALPHA_SIZE);
-
-        u->auxBuffers = getGLXFBConfigAttrib(n, GLX_AUX_BUFFERS);
-
-        if (getGLXFBConfigAttrib(n, GLX_STEREO))
-            u->stereo = GLFW_TRUE;
-        if (getGLXFBConfigAttrib(n, GLX_DOUBLEBUFFER))
-            u->doublebuffer = GLFW_TRUE;
-
-        if (_glfw.glx.ARB_multisample)
-            u->samples = getGLXFBConfigAttrib(n, GLX_SAMPLES);
-
-        if (_glfw.glx.ARB_framebuffer_sRGB || _glfw.glx.EXT_framebuffer_sRGB)
-            u->sRGB = getGLXFBConfigAttrib(n, GLX_FRAMEBUFFER_SRGB_CAPABLE_ARB);
-
-        u->handle = (uintptr_t) n;
-        usableCount++;
-    }
-
-    closest = _glfwChooseFBConfig(desired, usableConfigs, usableCount);
-    if (closest)
-        *result = (GLXFBConfig) closest->handle;
-
-    XFree(nativeConfigs);
-    free(usableConfigs);
-
-    return closest != NULL;
-}
-
-// Create the OpenGL context using legacy API
-//
-static GLXContext createLegacyContextGLX(_GLFWwindow* window,
-                                         GLXFBConfig fbconfig,
-                                         GLXContext share)
-{
-    return glXCreateNewContext(_glfw.x11.display,
-                               fbconfig,
-                               GLX_RGBA_TYPE,
-                               share,
-                               True);
-}
-
-static void makeContextCurrentGLX(_GLFWwindow* window)
-{
-    if (window)
-    {
-        if (!glXMakeCurrent(_glfw.x11.display,
-                            window->context.glx.window,
-                            window->context.glx.handle))
-        {
-            _glfwInputError(GLFW_PLATFORM_ERROR,
-                            "GLX: Failed to make context current");
-            return;
-        }
-    }
-    else
-    {
-        if (!glXMakeCurrent(_glfw.x11.display, None, NULL))
-        {
-            _glfwInputError(GLFW_PLATFORM_ERROR,
-                            "GLX: Failed to clear current context");
-            return;
-        }
-    }
-
-    _glfwPlatformSetTls(&_glfw.contextSlot, window);
-}
-
-static void swapBuffersGLX(_GLFWwindow* window)
-{
-    glXSwapBuffers(_glfw.x11.display, window->context.glx.window);
-}
-
-static void swapIntervalGLX(int interval)
-{
-    _GLFWwindow* window = _glfwPlatformGetTls(&_glfw.contextSlot);
-
-    if (_glfw.glx.EXT_swap_control)
-    {
-        _glfw.glx.SwapIntervalEXT(_glfw.x11.display,
-                                  window->context.glx.window,
-                                  interval);
-    }
-    else if (_glfw.glx.MESA_swap_control)
-        _glfw.glx.SwapIntervalMESA(interval);
-    else if (_glfw.glx.SGI_swap_control)
-    {
-        if (interval > 0)
-            _glfw.glx.SwapIntervalSGI(interval);
-    }
-}
-
-static int extensionSupportedGLX(const char* extension)
-{
-    const char* extensions =
-        glXQueryExtensionsString(_glfw.x11.display, _glfw.x11.screen);
-    if (extensions)
-    {
-        if (_glfwStringInExtensionString(extension, extensions))
-            return GLFW_TRUE;
-    }
-
-    return GLFW_FALSE;
-}
-
-static GLFWglproc getProcAddressGLX(const char* procname)
-{
-    if (_glfw.glx.GetProcAddress)
-        return _glfw.glx.GetProcAddress((const GLubyte*) procname);
-    else if (_glfw.glx.GetProcAddressARB)
-        return _glfw.glx.GetProcAddressARB((const GLubyte*) procname);
-    else
-        return _glfw_dlsym(_glfw.glx.handle, procname);
-}
-
-// Destroy the OpenGL context
-//
-static void destroyContextGLX(_GLFWwindow* window)
-{
-    if (window->context.glx.window)
-    {
-        glXDestroyWindow(_glfw.x11.display, window->context.glx.window);
-        window->context.glx.window = None;
-    }
-
-    if (window->context.glx.handle)
-    {
-        glXDestroyContext(_glfw.x11.display, window->context.glx.handle);
-        window->context.glx.handle = NULL;
-    }
-}
-
-
-//////////////////////////////////////////////////////////////////////////
-//////                       GLFW internal API                      //////
-//////////////////////////////////////////////////////////////////////////
-
-// Initialize GLX
-//
-GLFWbool _glfwInitGLX(void)
-{
-    int i;
-    const char* sonames[] =
-    {
-#if defined(_GLFW_GLX_LIBRARY)
-        _GLFW_GLX_LIBRARY,
-#elif defined(__CYGWIN__)
-        "libGL-1.so",
-#else
-        "libGL.so.1",
-        "libGL.so",
-#endif
-        NULL
-    };
-
-    if (_glfw.glx.handle)
-        return GLFW_TRUE;
-
-    for (i = 0;  sonames[i];  i++)
-    {
-        _glfw.glx.handle = _glfw_dlopen(sonames[i]);
-        if (_glfw.glx.handle)
-            break;
-    }
-
-    if (!_glfw.glx.handle)
-    {
-        _glfwInputError(GLFW_API_UNAVAILABLE, "GLX: Failed to load GLX");
-        return GLFW_FALSE;
-    }
-
-    _glfw.glx.GetFBConfigs =
-        _glfw_dlsym(_glfw.glx.handle, "glXGetFBConfigs");
-    _glfw.glx.GetFBConfigAttrib =
-        _glfw_dlsym(_glfw.glx.handle, "glXGetFBConfigAttrib");
-    _glfw.glx.GetClientString =
-        _glfw_dlsym(_glfw.glx.handle, "glXGetClientString");
-    _glfw.glx.QueryExtension =
-        _glfw_dlsym(_glfw.glx.handle, "glXQueryExtension");
-    _glfw.glx.QueryVersion =
-        _glfw_dlsym(_glfw.glx.handle, "glXQueryVersion");
-    _glfw.glx.DestroyContext =
-        _glfw_dlsym(_glfw.glx.handle, "glXDestroyContext");
-    _glfw.glx.MakeCurrent =
-        _glfw_dlsym(_glfw.glx.handle, "glXMakeCurrent");
-    _glfw.glx.SwapBuffers =
-        _glfw_dlsym(_glfw.glx.handle, "glXSwapBuffers");
-    _glfw.glx.QueryExtensionsString =
-        _glfw_dlsym(_glfw.glx.handle, "glXQueryExtensionsString");
-    _glfw.glx.CreateNewContext =
-        _glfw_dlsym(_glfw.glx.handle, "glXCreateNewContext");
-    _glfw.glx.CreateWindow =
-        _glfw_dlsym(_glfw.glx.handle, "glXCreateWindow");
-    _glfw.glx.DestroyWindow =
-        _glfw_dlsym(_glfw.glx.handle, "glXDestroyWindow");
-    _glfw.glx.GetProcAddress =
-        _glfw_dlsym(_glfw.glx.handle, "glXGetProcAddress");
-    _glfw.glx.GetProcAddressARB =
-        _glfw_dlsym(_glfw.glx.handle, "glXGetProcAddressARB");
-    _glfw.glx.GetVisualFromFBConfig =
-        _glfw_dlsym(_glfw.glx.handle, "glXGetVisualFromFBConfig");
-
-    if (!_glfw.glx.GetFBConfigs ||
-        !_glfw.glx.GetFBConfigAttrib ||
-        !_glfw.glx.GetClientString ||
-        !_glfw.glx.QueryExtension ||
-        !_glfw.glx.QueryVersion ||
-        !_glfw.glx.DestroyContext ||
-        !_glfw.glx.MakeCurrent ||
-        !_glfw.glx.SwapBuffers ||
-        !_glfw.glx.QueryExtensionsString ||
-        !_glfw.glx.CreateNewContext ||
-        !_glfw.glx.CreateWindow ||
-        !_glfw.glx.DestroyWindow ||
-        !_glfw.glx.GetProcAddress ||
-        !_glfw.glx.GetProcAddressARB ||
-        !_glfw.glx.GetVisualFromFBConfig)
-    {
-        _glfwInputError(GLFW_PLATFORM_ERROR,
-                        "GLX: Failed to load required entry points");
-        return GLFW_FALSE;
-    }
-
-    if (!glXQueryExtension(_glfw.x11.display,
-                           &_glfw.glx.errorBase,
-                           &_glfw.glx.eventBase))
-    {
-        _glfwInputError(GLFW_API_UNAVAILABLE, "GLX: GLX extension not found");
-        return GLFW_FALSE;
-    }
-
-    if (!glXQueryVersion(_glfw.x11.display, &_glfw.glx.major, &_glfw.glx.minor))
-    {
-        _glfwInputError(GLFW_API_UNAVAILABLE,
-                        "GLX: Failed to query GLX version");
-        return GLFW_FALSE;
-    }
-
-    if (_glfw.glx.major == 1 && _glfw.glx.minor < 3)
-    {
-        _glfwInputError(GLFW_API_UNAVAILABLE,
-                        "GLX: GLX version 1.3 is required");
-        return GLFW_FALSE;
-    }
-
-    if (extensionSupportedGLX("GLX_EXT_swap_control"))
-    {
-        _glfw.glx.SwapIntervalEXT = (PFNGLXSWAPINTERVALEXTPROC)
-            getProcAddressGLX("glXSwapIntervalEXT");
-
-        if (_glfw.glx.SwapIntervalEXT)
-            _glfw.glx.EXT_swap_control = GLFW_TRUE;
-    }
-
-    if (extensionSupportedGLX("GLX_SGI_swap_control"))
-    {
-        _glfw.glx.SwapIntervalSGI = (PFNGLXSWAPINTERVALSGIPROC)
-            getProcAddressGLX("glXSwapIntervalSGI");
-
-        if (_glfw.glx.SwapIntervalSGI)
-            _glfw.glx.SGI_swap_control = GLFW_TRUE;
-    }
-
-    if (extensionSupportedGLX("GLX_MESA_swap_control"))
-    {
-        _glfw.glx.SwapIntervalMESA = (PFNGLXSWAPINTERVALMESAPROC)
-            getProcAddressGLX("glXSwapIntervalMESA");
-
-        if (_glfw.glx.SwapIntervalMESA)
-            _glfw.glx.MESA_swap_control = GLFW_TRUE;
-    }
-
-    if (extensionSupportedGLX("GLX_ARB_multisample"))
-        _glfw.glx.ARB_multisample = GLFW_TRUE;
-
-    if (extensionSupportedGLX("GLX_ARB_framebuffer_sRGB"))
-        _glfw.glx.ARB_framebuffer_sRGB = GLFW_TRUE;
-
-    if (extensionSupportedGLX("GLX_EXT_framebuffer_sRGB"))
-        _glfw.glx.EXT_framebuffer_sRGB = GLFW_TRUE;
-
-    if (extensionSupportedGLX("GLX_ARB_create_context"))
-    {
-        _glfw.glx.CreateContextAttribsARB = (PFNGLXCREATECONTEXTATTRIBSARBPROC)
-            getProcAddressGLX("glXCreateContextAttribsARB");
-
-        if (_glfw.glx.CreateContextAttribsARB)
-            _glfw.glx.ARB_create_context = GLFW_TRUE;
-    }
-
-    if (extensionSupportedGLX("GLX_ARB_create_context_robustness"))
-        _glfw.glx.ARB_create_context_robustness = GLFW_TRUE;
-
-    if (extensionSupportedGLX("GLX_ARB_create_context_profile"))
-        _glfw.glx.ARB_create_context_profile = GLFW_TRUE;
-
-    if (extensionSupportedGLX("GLX_EXT_create_context_es2_profile"))
-        _glfw.glx.EXT_create_context_es2_profile = GLFW_TRUE;
-
-    if (extensionSupportedGLX("GLX_ARB_create_context_no_error"))
-        _glfw.glx.ARB_create_context_no_error = GLFW_TRUE;
-
-    if (extensionSupportedGLX("GLX_ARB_context_flush_control"))
-        _glfw.glx.ARB_context_flush_control = GLFW_TRUE;
-
-    return GLFW_TRUE;
-}
-
-// Terminate GLX
-//
-void _glfwTerminateGLX(void)
-{
-    // NOTE: This function must not call any X11 functions, as it is called
-    //       after XCloseDisplay (see _glfwPlatformTerminate for details)
-
-    if (_glfw.glx.handle)
-    {
-        _glfw_dlclose(_glfw.glx.handle);
-        _glfw.glx.handle = NULL;
-    }
-}
-
-#define setAttrib(a, v) \
-{ \
-    assert(((size_t) index + 1) < sizeof(attribs) / sizeof(attribs[0])); \
-    attribs[index++] = a; \
-    attribs[index++] = v; \
-}
-
-// Create the OpenGL or OpenGL ES context
-//
-GLFWbool _glfwCreateContextGLX(_GLFWwindow* window,
-                               const _GLFWctxconfig* ctxconfig,
-                               const _GLFWfbconfig* fbconfig)
-{
-    int attribs[40];
-    GLXFBConfig native = NULL;
-    GLXContext share = NULL;
-
-    if (ctxconfig->share)
-        share = ctxconfig->share->context.glx.handle;
-
-    if (!chooseGLXFBConfig(fbconfig, &native))
-    {
-        _glfwInputError(GLFW_FORMAT_UNAVAILABLE,
-                        "GLX: Failed to find a suitable GLXFBConfig");
-        return GLFW_FALSE;
-    }
-
-    if (ctxconfig->client == GLFW_OPENGL_ES_API)
-    {
-        if (!_glfw.glx.ARB_create_context ||
-            !_glfw.glx.ARB_create_context_profile ||
-            !_glfw.glx.EXT_create_context_es2_profile)
-        {
-            _glfwInputError(GLFW_API_UNAVAILABLE,
-                            "GLX: OpenGL ES requested but GLX_EXT_create_context_es2_profile is unavailable");
-            return GLFW_FALSE;
-        }
-    }
-
-    if (ctxconfig->forward)
-    {
-        if (!_glfw.glx.ARB_create_context)
-        {
-            _glfwInputError(GLFW_VERSION_UNAVAILABLE,
-                            "GLX: Forward compatibility requested but GLX_ARB_create_context_profile is unavailable");
-            return GLFW_FALSE;
-        }
-    }
-
-    if (ctxconfig->profile)
-    {
-        if (!_glfw.glx.ARB_create_context ||
-            !_glfw.glx.ARB_create_context_profile)
-        {
-            _glfwInputError(GLFW_VERSION_UNAVAILABLE,
-                            "GLX: An OpenGL profile requested but GLX_ARB_create_context_profile is unavailable");
-            return GLFW_FALSE;
-        }
-    }
-
-    _glfwGrabErrorHandlerX11();
-
-    if (_glfw.glx.ARB_create_context)
-    {
-        int index = 0, mask = 0, flags = 0;
-
-        if (ctxconfig->client == GLFW_OPENGL_API)
-        {
-            if (ctxconfig->forward)
-                flags |= GLX_CONTEXT_FORWARD_COMPATIBLE_BIT_ARB;
-
-            if (ctxconfig->profile == GLFW_OPENGL_CORE_PROFILE)
-                mask |= GLX_CONTEXT_CORE_PROFILE_BIT_ARB;
-            else if (ctxconfig->profile == GLFW_OPENGL_COMPAT_PROFILE)
-                mask |= GLX_CONTEXT_COMPATIBILITY_PROFILE_BIT_ARB;
-        }
-        else
-            mask |= GLX_CONTEXT_ES2_PROFILE_BIT_EXT;
-
-        if (ctxconfig->debug)
-            flags |= GLX_CONTEXT_DEBUG_BIT_ARB;
-
-        if (ctxconfig->robustness)
-        {
-            if (_glfw.glx.ARB_create_context_robustness)
-            {
-                if (ctxconfig->robustness == GLFW_NO_RESET_NOTIFICATION)
-                {
-                    setAttrib(GLX_CONTEXT_RESET_NOTIFICATION_STRATEGY_ARB,
-                              GLX_NO_RESET_NOTIFICATION_ARB);
-                }
-                else if (ctxconfig->robustness == GLFW_LOSE_CONTEXT_ON_RESET)
-                {
-                    setAttrib(GLX_CONTEXT_RESET_NOTIFICATION_STRATEGY_ARB,
-                              GLX_LOSE_CONTEXT_ON_RESET_ARB);
-                }
-
-                flags |= GLX_CONTEXT_ROBUST_ACCESS_BIT_ARB;
-            }
-        }
-
-        if (ctxconfig->release)
-        {
-            if (_glfw.glx.ARB_context_flush_control)
-            {
-                if (ctxconfig->release == GLFW_RELEASE_BEHAVIOR_NONE)
-                {
-                    setAttrib(GLX_CONTEXT_RELEASE_BEHAVIOR_ARB,
-                              GLX_CONTEXT_RELEASE_BEHAVIOR_NONE_ARB);
-                }
-                else if (ctxconfig->release == GLFW_RELEASE_BEHAVIOR_FLUSH)
-                {
-                    setAttrib(GLX_CONTEXT_RELEASE_BEHAVIOR_ARB,
-                              GLX_CONTEXT_RELEASE_BEHAVIOR_FLUSH_ARB);
-                }
-            }
-        }
-
-        if (ctxconfig->noerror)
-        {
-            if (_glfw.glx.ARB_create_context_no_error)
-                setAttrib(GLX_CONTEXT_OPENGL_NO_ERROR_ARB, GLFW_TRUE);
-        }
-
-        // NOTE: Only request an explicitly versioned context when necessary, as
-        //       explicitly requesting version 1.0 does not always return the
-        //       highest version supported by the driver
-        if (ctxconfig->major != 1 || ctxconfig->minor != 0)
-        {
-            setAttrib(GLX_CONTEXT_MAJOR_VERSION_ARB, ctxconfig->major);
-            setAttrib(GLX_CONTEXT_MINOR_VERSION_ARB, ctxconfig->minor);
-        }
-
-        if (mask)
-            setAttrib(GLX_CONTEXT_PROFILE_MASK_ARB, mask);
-
-        if (flags)
-            setAttrib(GLX_CONTEXT_FLAGS_ARB, flags);
-
-        setAttrib(None, None);
-
-        window->context.glx.handle =
-            _glfw.glx.CreateContextAttribsARB(_glfw.x11.display,
-                                              native,
-                                              share,
-                                              True,
-                                              attribs);
-
-        // HACK: This is a fallback for broken versions of the Mesa
-        //       implementation of GLX_ARB_create_context_profile that fail
-        //       default 1.0 context creation with a GLXBadProfileARB error in
-        //       violation of the extension spec
-        if (!window->context.glx.handle)
-        {
-            if (_glfw.x11.errorCode == _glfw.glx.errorBase + GLXBadProfileARB &&
-                ctxconfig->client == GLFW_OPENGL_API &&
-                ctxconfig->profile == GLFW_OPENGL_ANY_PROFILE &&
-                ctxconfig->forward == GLFW_FALSE)
-            {
-                window->context.glx.handle =
-                    createLegacyContextGLX(window, native, share);
-            }
-        }
-    }
-    else
-    {
-        window->context.glx.handle =
-            createLegacyContextGLX(window, native, share);
-    }
-
-    _glfwReleaseErrorHandlerX11();
-
-    if (!window->context.glx.handle)
-    {
-        _glfwInputErrorX11(GLFW_VERSION_UNAVAILABLE, "GLX: Failed to create context");
-        return GLFW_FALSE;
-    }
-
-    window->context.glx.window =
-        glXCreateWindow(_glfw.x11.display, native, window->x11.handle, NULL);
-    if (!window->context.glx.window)
-    {
-        _glfwInputError(GLFW_PLATFORM_ERROR, "GLX: Failed to create window");
-        return GLFW_FALSE;
-    }
-
-    window->context.makeCurrent = makeContextCurrentGLX;
-    window->context.swapBuffers = swapBuffersGLX;
-    window->context.swapInterval = swapIntervalGLX;
-    window->context.extensionSupported = extensionSupportedGLX;
-    window->context.getProcAddress = getProcAddressGLX;
-    window->context.destroy = destroyContextGLX;
-
-    return GLFW_TRUE;
-}
-
-#undef setAttrib
-
-// Returns the Visual and depth of the chosen GLXFBConfig
-//
-GLFWbool _glfwChooseVisualGLX(const _GLFWwndconfig* wndconfig,
-                              const _GLFWctxconfig* ctxconfig,
-                              const _GLFWfbconfig* fbconfig,
-                              Visual** visual, int* depth)
-{
-    GLXFBConfig native;
-    XVisualInfo* result;
-
-    if (!chooseGLXFBConfig(fbconfig, &native))
-    {
-        _glfwInputError(GLFW_FORMAT_UNAVAILABLE,
-                        "GLX: Failed to find a suitable GLXFBConfig");
-        return GLFW_FALSE;
-    }
-
-    result = glXGetVisualFromFBConfig(_glfw.x11.display, native);
-    if (!result)
-    {
-        _glfwInputError(GLFW_PLATFORM_ERROR,
-                        "GLX: Failed to retrieve Visual for GLXFBConfig");
-        return GLFW_FALSE;
-    }
-
-    *visual = result->visual;
-    *depth  = result->depth;
-
-    XFree(result);
-    return GLFW_TRUE;
-}
-
-
-//////////////////////////////////////////////////////////////////////////
-//////                        GLFW native API                       //////
-//////////////////////////////////////////////////////////////////////////
-
-GLFWAPI GLXContext glfwGetGLXContext(GLFWwindow* handle)
-{
-    _GLFWwindow* window = (_GLFWwindow*) handle;
-    _GLFW_REQUIRE_INIT_OR_RETURN(NULL);
-
-    if (window->context.client == GLFW_NO_API)
-    {
-        _glfwInputError(GLFW_NO_WINDOW_CONTEXT, NULL);
-        return NULL;
-    }
-
-    return window->context.glx.handle;
-}
-
-GLFWAPI GLXWindow glfwGetGLXWindow(GLFWwindow* handle)
-{
-    _GLFWwindow* window = (_GLFWwindow*) handle;
-    _GLFW_REQUIRE_INIT_OR_RETURN(None);
-
-    if (window->context.client == GLFW_NO_API)
-    {
-        _glfwInputError(GLFW_NO_WINDOW_CONTEXT, NULL);
-        return None;
-    }
-
-    return window->context.glx.window;
-}
->>>>>>> 468adaa7
