<<<<<<< HEAD
//========================================================================
// GLFW 3.3 - www.glfw.org
//------------------------------------------------------------------------
// Copyright (c) 2002-2006 Marcus Geelnard
// Copyright (c) 2006-2016 Camilla Löwy <elmindreda@glfw.org>
//
// This software is provided 'as-is', without any express or implied
// warranty. In no event will the authors be held liable for any damages
// arising from the use of this software.
//
// Permission is granted to anyone to use this software for any purpose,
// including commercial applications, and to alter it and redistribute it
// freely, subject to the following restrictions:
//
// 1. The origin of this software must not be misrepresented; you must not
//    claim that you wrote the original software. If you use this software
//    in a product, an acknowledgment in the product documentation would
//    be appreciated but is not required.
//
// 2. Altered source versions must be plainly marked as such, and must not
//    be misrepresented as being the original software.
//
// 3. This notice may not be removed or altered from any source
//    distribution.
//
//========================================================================

#include "internal.h"

#include <assert.h>
#include <math.h>
#include <float.h>
#include <string.h>
#include <stdlib.h>
#include <limits.h>


// Lexically compare video modes, used by qsort
//
static int compareVideoModes(const void* fp, const void* sp)
{
    const GLFWvidmode* fm = fp;
    const GLFWvidmode* sm = sp;
    const int fbpp = fm->redBits + fm->greenBits + fm->blueBits;
    const int sbpp = sm->redBits + sm->greenBits + sm->blueBits;
    const int farea = fm->width * fm->height;
    const int sarea = sm->width * sm->height;

    // First sort on color bits per pixel
    if (fbpp != sbpp)
        return fbpp - sbpp;

    // Then sort on screen area
    if (farea != sarea)
        return farea - sarea;

    // Lastly sort on refresh rate
    return fm->refreshRate - sm->refreshRate;
}

// Retrieves the available modes for the specified monitor
//
static GLFWbool refreshVideoModes(_GLFWmonitor* monitor)
{
    int modeCount;
    GLFWvidmode* modes;

    if (monitor->modes)
        return GLFW_TRUE;

    modes = _glfwPlatformGetVideoModes(monitor, &modeCount);
    if (!modes)
        return GLFW_FALSE;

    qsort(modes, modeCount, sizeof(GLFWvidmode), compareVideoModes);

    free(monitor->modes);
    monitor->modes = modes;
    monitor->modeCount = modeCount;

    return GLFW_TRUE;
}


//////////////////////////////////////////////////////////////////////////
//////                         GLFW event API                       //////
//////////////////////////////////////////////////////////////////////////

// Notifies shared code of a monitor connection or disconnection
//
void _glfwInputMonitor(_GLFWmonitor* monitor, int action, int placement)
{
    if (action == GLFW_CONNECTED)
    {
        _glfw.monitorCount++;
        _glfw.monitors =
            realloc(_glfw.monitors, sizeof(_GLFWmonitor*) * _glfw.monitorCount);

        if (placement == _GLFW_INSERT_FIRST)
        {
            memmove(_glfw.monitors + 1,
                    _glfw.monitors,
                    (_glfw.monitorCount - 1) * sizeof(_GLFWmonitor*));
            _glfw.monitors[0] = monitor;
        }
        else
            _glfw.monitors[_glfw.monitorCount - 1] = monitor;
    }
    else if (action == GLFW_DISCONNECTED)
    {
        int i;
        _GLFWwindow* window;

        for (window = _glfw.windowListHead;  window;  window = window->next)
        {
            if (window->monitor == monitor)
            {
                int width, height, xoff, yoff;
                _glfwPlatformGetWindowSize(window, &width, &height);
                _glfwPlatformSetWindowMonitor(window, NULL, 0, 0, width, height, 0);
                _glfwPlatformGetWindowFrameSize(window, &xoff, &yoff, NULL, NULL);
                _glfwPlatformSetWindowPos(window, xoff, yoff);
            }
        }

        for (i = 0;  i < _glfw.monitorCount;  i++)
        {
            if (_glfw.monitors[i] == monitor)
            {
                _glfw.monitorCount--;
                memmove(_glfw.monitors + i,
                        _glfw.monitors + i + 1,
                        (_glfw.monitorCount - i) * sizeof(_GLFWmonitor*));
                break;
            }
        }
    }

    if (_glfw.callbacks.monitor)
        _glfw.callbacks.monitor((GLFWmonitor*) monitor, action);

    if (action == GLFW_DISCONNECTED)
        _glfwFreeMonitor(monitor);
}

// Notifies shared code that a full screen window has acquired or released
// a monitor
//
void _glfwInputMonitorWindow(_GLFWmonitor* monitor, _GLFWwindow* window)
{
    monitor->window = window;
}


//////////////////////////////////////////////////////////////////////////
//////                       GLFW internal API                      //////
//////////////////////////////////////////////////////////////////////////

// Allocates and returns a monitor object with the specified name and dimensions
//
_GLFWmonitor* _glfwAllocMonitor(const char* name, int widthMM, int heightMM)
{
    _GLFWmonitor* monitor = calloc(1, sizeof(_GLFWmonitor));
    monitor->widthMM = widthMM;
    monitor->heightMM = heightMM;

    if (name)
        monitor->name = _glfw_strdup(name);

    return monitor;
}

// Frees a monitor object and any data associated with it
//
void _glfwFreeMonitor(_GLFWmonitor* monitor)
{
    if (monitor == NULL)
        return;

    _glfwPlatformFreeMonitor(monitor);

    _glfwFreeGammaArrays(&monitor->originalRamp);
    _glfwFreeGammaArrays(&monitor->currentRamp);

    free(monitor->modes);
    free(monitor->name);
    free(monitor);
}

// Allocates red, green and blue value arrays of the specified size
//
void _glfwAllocGammaArrays(GLFWgammaramp* ramp, unsigned int size)
{
    ramp->red = calloc(size, sizeof(unsigned short));
    ramp->green = calloc(size, sizeof(unsigned short));
    ramp->blue = calloc(size, sizeof(unsigned short));
    ramp->size = size;
}

// Frees the red, green and blue value arrays and clears the struct
//
void _glfwFreeGammaArrays(GLFWgammaramp* ramp)
{
    free(ramp->red);
    free(ramp->green);
    free(ramp->blue);

    memset(ramp, 0, sizeof(GLFWgammaramp));
}

// Chooses the video mode most closely matching the desired one
//
const GLFWvidmode* _glfwChooseVideoMode(_GLFWmonitor* monitor,
                                        const GLFWvidmode* desired)
{
    int i;
    unsigned int sizeDiff, leastSizeDiff = UINT_MAX;
    unsigned int rateDiff, leastRateDiff = UINT_MAX;
    unsigned int colorDiff, leastColorDiff = UINT_MAX;
    const GLFWvidmode* current;
    const GLFWvidmode* closest = NULL;

    if (!refreshVideoModes(monitor))
        return NULL;

    for (i = 0;  i < monitor->modeCount;  i++)
    {
        current = monitor->modes + i;

        colorDiff = 0;

        if (desired->redBits != GLFW_DONT_CARE)
            colorDiff += abs(current->redBits - desired->redBits);
        if (desired->greenBits != GLFW_DONT_CARE)
            colorDiff += abs(current->greenBits - desired->greenBits);
        if (desired->blueBits != GLFW_DONT_CARE)
            colorDiff += abs(current->blueBits - desired->blueBits);

        sizeDiff = abs((current->width - desired->width) *
                       (current->width - desired->width) +
                       (current->height - desired->height) *
                       (current->height - desired->height));

        if (desired->refreshRate != GLFW_DONT_CARE)
            rateDiff = abs(current->refreshRate - desired->refreshRate);
        else
            rateDiff = UINT_MAX - current->refreshRate;

        if ((colorDiff < leastColorDiff) ||
            (colorDiff == leastColorDiff && sizeDiff < leastSizeDiff) ||
            (colorDiff == leastColorDiff && sizeDiff == leastSizeDiff && rateDiff < leastRateDiff))
        {
            closest = current;
            leastSizeDiff = sizeDiff;
            leastRateDiff = rateDiff;
            leastColorDiff = colorDiff;
        }
    }

    return closest;
}

// Performs lexical comparison between two @ref GLFWvidmode structures
//
int _glfwCompareVideoModes(const GLFWvidmode* fm, const GLFWvidmode* sm)
{
    return compareVideoModes(fm, sm);
}

// Splits a color depth into red, green and blue bit depths
//
void _glfwSplitBPP(int bpp, int* red, int* green, int* blue)
{
    int delta;

    // We assume that by 32 the user really meant 24
    if (bpp == 32)
        bpp = 24;

    // Convert "bits per pixel" to red, green & blue sizes

    *red = *green = *blue = bpp / 3;
    delta = bpp - (*red * 3);
    if (delta >= 1)
        *green = *green + 1;

    if (delta == 2)
        *red = *red + 1;
}


//////////////////////////////////////////////////////////////////////////
//////                        GLFW public API                       //////
//////////////////////////////////////////////////////////////////////////

GLFWAPI GLFWmonitor** glfwGetMonitors(int* count)
{
    assert(count != NULL);

    *count = 0;

    _GLFW_REQUIRE_INIT_OR_RETURN(NULL);

    *count = _glfw.monitorCount;
    return (GLFWmonitor**) _glfw.monitors;
}

GLFWAPI GLFWmonitor* glfwGetPrimaryMonitor(void)
{
    _GLFW_REQUIRE_INIT_OR_RETURN(NULL);

    if (!_glfw.monitorCount)
        return NULL;

    return (GLFWmonitor*) _glfw.monitors[0];
}

GLFWAPI void glfwGetMonitorPos(GLFWmonitor* handle, int* xpos, int* ypos)
{
    _GLFWmonitor* monitor = (_GLFWmonitor*) handle;
    assert(monitor != NULL);

    if (xpos)
        *xpos = 0;
    if (ypos)
        *ypos = 0;

    _GLFW_REQUIRE_INIT();

    _glfwPlatformGetMonitorPos(monitor, xpos, ypos);
}

GLFWAPI void glfwGetMonitorPhysicalSize(GLFWmonitor* handle, int* widthMM, int* heightMM)
{
    _GLFWmonitor* monitor = (_GLFWmonitor*) handle;
    assert(monitor != NULL);

    if (widthMM)
        *widthMM = 0;
    if (heightMM)
        *heightMM = 0;

    _GLFW_REQUIRE_INIT();

    if (widthMM)
        *widthMM = monitor->widthMM;
    if (heightMM)
        *heightMM = monitor->heightMM;
}

GLFWAPI void glfwGetMonitorContentScale(GLFWmonitor* handle,
                                        float* xscale, float* yscale)
{
    _GLFWmonitor* monitor = (_GLFWmonitor*) handle;
    assert(monitor != NULL);

    if (xscale)
        *xscale = 0.f;
    if (yscale)
        *yscale = 0.f;

    _GLFW_REQUIRE_INIT();
    _glfwPlatformGetMonitorContentScale(monitor, xscale, yscale);
}

GLFWAPI const char* glfwGetMonitorName(GLFWmonitor* handle)
{
    _GLFWmonitor* monitor = (_GLFWmonitor*) handle;
    assert(monitor != NULL);

    _GLFW_REQUIRE_INIT_OR_RETURN(NULL);
    return monitor->name;
}

GLFWAPI void glfwSetMonitorUserPointer(GLFWmonitor* handle, void* pointer)
{
    _GLFWmonitor* monitor = (_GLFWmonitor*) handle;
    assert(monitor != NULL);

    _GLFW_REQUIRE_INIT();
    monitor->userPointer = pointer;
}

GLFWAPI void* glfwGetMonitorUserPointer(GLFWmonitor* handle)
{
    _GLFWmonitor* monitor = (_GLFWmonitor*) handle;
    assert(monitor != NULL);

    _GLFW_REQUIRE_INIT_OR_RETURN(NULL);
    return monitor->userPointer;
}

GLFWAPI GLFWmonitorfun glfwSetMonitorCallback(GLFWmonitorfun cbfun)
{
    _GLFW_REQUIRE_INIT_OR_RETURN(NULL);
    _GLFW_SWAP_POINTERS(_glfw.callbacks.monitor, cbfun);
    return cbfun;
}

GLFWAPI const GLFWvidmode* glfwGetVideoModes(GLFWmonitor* handle, int* count)
{
    _GLFWmonitor* monitor = (_GLFWmonitor*) handle;
    assert(monitor != NULL);
    assert(count != NULL);

    *count = 0;

    _GLFW_REQUIRE_INIT_OR_RETURN(NULL);

    if (!refreshVideoModes(monitor))
        return NULL;

    *count = monitor->modeCount;
    return monitor->modes;
}

GLFWAPI const GLFWvidmode* glfwGetVideoMode(GLFWmonitor* handle)
{
    _GLFWmonitor* monitor = (_GLFWmonitor*) handle;
    assert(monitor != NULL);

    _GLFW_REQUIRE_INIT_OR_RETURN(NULL);

    _glfwPlatformGetVideoMode(monitor, &monitor->currentMode);
    return &monitor->currentMode;
}

GLFWAPI void glfwSetGamma(GLFWmonitor* handle, float gamma)
{
    int i;
    unsigned short values[256];
    GLFWgammaramp ramp;
    assert(handle != NULL);
    assert(gamma == gamma);
    assert(gamma >= 0.f);
    assert(gamma <= FLT_MAX);

    _GLFW_REQUIRE_INIT();

    if (gamma != gamma || gamma <= 0.f || gamma > FLT_MAX)
    {
        _glfwInputError(GLFW_INVALID_VALUE, "Invalid gamma value %f", gamma);
        return;
    }

    for (i = 0;  i < 256;  i++)
    {
        float value;

        // Calculate intensity
        value = i / 255.f;
        // Apply gamma curve
        value = powf(value, 1.f / gamma) * 65535.f + 0.5f;

        // Clamp to value range
        if (value > 65535.f)
            value = 65535.f;

        values[i] = (unsigned short) value;
    }

    ramp.red = values;
    ramp.green = values;
    ramp.blue = values;
    ramp.size = 256;

    glfwSetGammaRamp(handle, &ramp);
}

GLFWAPI const GLFWgammaramp* glfwGetGammaRamp(GLFWmonitor* handle)
{
    _GLFWmonitor* monitor = (_GLFWmonitor*) handle;
    assert(monitor != NULL);

    _GLFW_REQUIRE_INIT_OR_RETURN(NULL);

    _glfwFreeGammaArrays(&monitor->currentRamp);
    _glfwPlatformGetGammaRamp(monitor, &monitor->currentRamp);

    return &monitor->currentRamp;
}

GLFWAPI void glfwSetGammaRamp(GLFWmonitor* handle, const GLFWgammaramp* ramp)
{
    _GLFWmonitor* monitor = (_GLFWmonitor*) handle;
    assert(monitor != NULL);
    assert(ramp != NULL);
    assert(ramp->size > 0);
    assert(ramp->red != NULL);
    assert(ramp->green != NULL);
    assert(ramp->blue != NULL);

    if (ramp->size <= 0)
    {
        _glfwInputError(GLFW_INVALID_VALUE,
                        "Invalid gamma ramp size %i",
                        ramp->size);
        return;
    }

    _GLFW_REQUIRE_INIT();

    if (!monitor->originalRamp.size)
        _glfwPlatformGetGammaRamp(monitor, &monitor->originalRamp);

    _glfwPlatformSetGammaRamp(monitor, ramp);
}

=======
//========================================================================
// GLFW 3.3 - www.glfw.org
//------------------------------------------------------------------------
// Copyright (c) 2002-2006 Marcus Geelnard
// Copyright (c) 2006-2019 Camilla Löwy <elmindreda@glfw.org>
//
// This software is provided 'as-is', without any express or implied
// warranty. In no event will the authors be held liable for any damages
// arising from the use of this software.
//
// Permission is granted to anyone to use this software for any purpose,
// including commercial applications, and to alter it and redistribute it
// freely, subject to the following restrictions:
//
// 1. The origin of this software must not be misrepresented; you must not
//    claim that you wrote the original software. If you use this software
//    in a product, an acknowledgment in the product documentation would
//    be appreciated but is not required.
//
// 2. Altered source versions must be plainly marked as such, and must not
//    be misrepresented as being the original software.
//
// 3. This notice may not be removed or altered from any source
//    distribution.
//
//========================================================================

#include "internal.h"

#include <assert.h>
#include <math.h>
#include <float.h>
#include <string.h>
#include <stdlib.h>
#include <limits.h>


// Lexically compare video modes, used by qsort
//
static int compareVideoModes(const void* fp, const void* sp)
{
    const GLFWvidmode* fm = fp;
    const GLFWvidmode* sm = sp;
    const int fbpp = fm->redBits + fm->greenBits + fm->blueBits;
    const int sbpp = sm->redBits + sm->greenBits + sm->blueBits;
    const int farea = fm->width * fm->height;
    const int sarea = sm->width * sm->height;

    // First sort on color bits per pixel
    if (fbpp != sbpp)
        return fbpp - sbpp;

    // Then sort on screen area
    if (farea != sarea)
        return farea - sarea;

    // Lastly sort on refresh rate
    return fm->refreshRate - sm->refreshRate;
}

// Retrieves the available modes for the specified monitor
//
static GLFWbool refreshVideoModes(_GLFWmonitor* monitor)
{
    int modeCount;
    GLFWvidmode* modes;

    if (monitor->modes)
        return GLFW_TRUE;

    modes = _glfwPlatformGetVideoModes(monitor, &modeCount);
    if (!modes)
        return GLFW_FALSE;

    qsort(modes, modeCount, sizeof(GLFWvidmode), compareVideoModes);

    free(monitor->modes);
    monitor->modes = modes;
    monitor->modeCount = modeCount;

    return GLFW_TRUE;
}


//////////////////////////////////////////////////////////////////////////
//////                         GLFW event API                       //////
//////////////////////////////////////////////////////////////////////////

// Notifies shared code of a monitor connection or disconnection
//
void _glfwInputMonitor(_GLFWmonitor* monitor, int action, int placement)
{
    if (action == GLFW_CONNECTED)
    {
        _glfw.monitorCount++;
        _glfw.monitors =
            realloc(_glfw.monitors, sizeof(_GLFWmonitor*) * _glfw.monitorCount);

        if (placement == _GLFW_INSERT_FIRST)
        {
            memmove(_glfw.monitors + 1,
                    _glfw.monitors,
                    ((size_t) _glfw.monitorCount - 1) * sizeof(_GLFWmonitor*));
            _glfw.monitors[0] = monitor;
        }
        else
            _glfw.monitors[_glfw.monitorCount - 1] = monitor;
    }
    else if (action == GLFW_DISCONNECTED)
    {
        int i;
        _GLFWwindow* window;

        for (window = _glfw.windowListHead;  window;  window = window->next)
        {
            if (window->monitor == monitor)
            {
                int width, height, xoff, yoff;
                _glfwPlatformGetWindowSize(window, &width, &height);
                _glfwPlatformSetWindowMonitor(window, NULL, 0, 0, width, height, 0);
                _glfwPlatformGetWindowFrameSize(window, &xoff, &yoff, NULL, NULL);
                _glfwPlatformSetWindowPos(window, xoff, yoff);
            }
        }

        for (i = 0;  i < _glfw.monitorCount;  i++)
        {
            if (_glfw.monitors[i] == monitor)
            {
                _glfw.monitorCount--;
                memmove(_glfw.monitors + i,
                        _glfw.monitors + i + 1,
                        ((size_t) _glfw.monitorCount - i) * sizeof(_GLFWmonitor*));
                break;
            }
        }
    }

    if (_glfw.callbacks.monitor)
        _glfw.callbacks.monitor((GLFWmonitor*) monitor, action);

    if (action == GLFW_DISCONNECTED)
        _glfwFreeMonitor(monitor);
}

// Notifies shared code that a full screen window has acquired or released
// a monitor
//
void _glfwInputMonitorWindow(_GLFWmonitor* monitor, _GLFWwindow* window)
{
    monitor->window = window;
}


//////////////////////////////////////////////////////////////////////////
//////                       GLFW internal API                      //////
//////////////////////////////////////////////////////////////////////////

// Allocates and returns a monitor object with the specified name and dimensions
//
_GLFWmonitor* _glfwAllocMonitor(const char* name, int widthMM, int heightMM)
{
    _GLFWmonitor* monitor = calloc(1, sizeof(_GLFWmonitor));
    monitor->widthMM = widthMM;
    monitor->heightMM = heightMM;

    if (name)
        monitor->name = _glfw_strdup(name);

    return monitor;
}

// Frees a monitor object and any data associated with it
//
void _glfwFreeMonitor(_GLFWmonitor* monitor)
{
    if (monitor == NULL)
        return;

    _glfwPlatformFreeMonitor(monitor);

    _glfwFreeGammaArrays(&monitor->originalRamp);
    _glfwFreeGammaArrays(&monitor->currentRamp);

    free(monitor->modes);
    free(monitor->name);
    free(monitor);
}

// Allocates red, green and blue value arrays of the specified size
//
void _glfwAllocGammaArrays(GLFWgammaramp* ramp, unsigned int size)
{
    ramp->red = calloc(size, sizeof(unsigned short));
    ramp->green = calloc(size, sizeof(unsigned short));
    ramp->blue = calloc(size, sizeof(unsigned short));
    ramp->size = size;
}

// Frees the red, green and blue value arrays and clears the struct
//
void _glfwFreeGammaArrays(GLFWgammaramp* ramp)
{
    free(ramp->red);
    free(ramp->green);
    free(ramp->blue);

    memset(ramp, 0, sizeof(GLFWgammaramp));
}

// Chooses the video mode most closely matching the desired one
//
const GLFWvidmode* _glfwChooseVideoMode(_GLFWmonitor* monitor,
                                        const GLFWvidmode* desired)
{
    int i;
    unsigned int sizeDiff, leastSizeDiff = UINT_MAX;
    unsigned int rateDiff, leastRateDiff = UINT_MAX;
    unsigned int colorDiff, leastColorDiff = UINT_MAX;
    const GLFWvidmode* current;
    const GLFWvidmode* closest = NULL;

    if (!refreshVideoModes(monitor))
        return NULL;

    for (i = 0;  i < monitor->modeCount;  i++)
    {
        current = monitor->modes + i;

        colorDiff = 0;

        if (desired->redBits != GLFW_DONT_CARE)
            colorDiff += abs(current->redBits - desired->redBits);
        if (desired->greenBits != GLFW_DONT_CARE)
            colorDiff += abs(current->greenBits - desired->greenBits);
        if (desired->blueBits != GLFW_DONT_CARE)
            colorDiff += abs(current->blueBits - desired->blueBits);

        sizeDiff = abs((current->width - desired->width) *
                       (current->width - desired->width) +
                       (current->height - desired->height) *
                       (current->height - desired->height));

        if (desired->refreshRate != GLFW_DONT_CARE)
            rateDiff = abs(current->refreshRate - desired->refreshRate);
        else
            rateDiff = UINT_MAX - current->refreshRate;

        if ((colorDiff < leastColorDiff) ||
            (colorDiff == leastColorDiff && sizeDiff < leastSizeDiff) ||
            (colorDiff == leastColorDiff && sizeDiff == leastSizeDiff && rateDiff < leastRateDiff))
        {
            closest = current;
            leastSizeDiff = sizeDiff;
            leastRateDiff = rateDiff;
            leastColorDiff = colorDiff;
        }
    }

    return closest;
}

// Performs lexical comparison between two @ref GLFWvidmode structures
//
int _glfwCompareVideoModes(const GLFWvidmode* fm, const GLFWvidmode* sm)
{
    return compareVideoModes(fm, sm);
}

// Splits a color depth into red, green and blue bit depths
//
void _glfwSplitBPP(int bpp, int* red, int* green, int* blue)
{
    int delta;

    // We assume that by 32 the user really meant 24
    if (bpp == 32)
        bpp = 24;

    // Convert "bits per pixel" to red, green & blue sizes

    *red = *green = *blue = bpp / 3;
    delta = bpp - (*red * 3);
    if (delta >= 1)
        *green = *green + 1;

    if (delta == 2)
        *red = *red + 1;
}


//////////////////////////////////////////////////////////////////////////
//////                        GLFW public API                       //////
//////////////////////////////////////////////////////////////////////////

GLFWAPI GLFWmonitor** glfwGetMonitors(int* count)
{
    assert(count != NULL);

    *count = 0;

    _GLFW_REQUIRE_INIT_OR_RETURN(NULL);

    *count = _glfw.monitorCount;
    return (GLFWmonitor**) _glfw.monitors;
}

GLFWAPI GLFWmonitor* glfwGetPrimaryMonitor(void)
{
    _GLFW_REQUIRE_INIT_OR_RETURN(NULL);

    if (!_glfw.monitorCount)
        return NULL;

    return (GLFWmonitor*) _glfw.monitors[0];
}

GLFWAPI void glfwGetMonitorPos(GLFWmonitor* handle, int* xpos, int* ypos)
{
    _GLFWmonitor* monitor = (_GLFWmonitor*) handle;
    assert(monitor != NULL);

    if (xpos)
        *xpos = 0;
    if (ypos)
        *ypos = 0;

    _GLFW_REQUIRE_INIT();

    _glfwPlatformGetMonitorPos(monitor, xpos, ypos);
}

GLFWAPI void glfwGetMonitorWorkarea(GLFWmonitor* handle,
                                    int* xpos, int* ypos,
                                    int* width, int* height)
{
    _GLFWmonitor* monitor = (_GLFWmonitor*) handle;
    assert(monitor != NULL);

    if (xpos)
        *xpos = 0;
    if (ypos)
        *ypos = 0;
    if (width)
        *width = 0;
    if (height)
        *height = 0;

    _GLFW_REQUIRE_INIT();

    _glfwPlatformGetMonitorWorkarea(monitor, xpos, ypos, width, height);
}

GLFWAPI void glfwGetMonitorPhysicalSize(GLFWmonitor* handle, int* widthMM, int* heightMM)
{
    _GLFWmonitor* monitor = (_GLFWmonitor*) handle;
    assert(monitor != NULL);

    if (widthMM)
        *widthMM = 0;
    if (heightMM)
        *heightMM = 0;

    _GLFW_REQUIRE_INIT();

    if (widthMM)
        *widthMM = monitor->widthMM;
    if (heightMM)
        *heightMM = monitor->heightMM;
}

GLFWAPI void glfwGetMonitorContentScale(GLFWmonitor* handle,
                                        float* xscale, float* yscale)
{
    _GLFWmonitor* monitor = (_GLFWmonitor*) handle;
    assert(monitor != NULL);

    if (xscale)
        *xscale = 0.f;
    if (yscale)
        *yscale = 0.f;

    _GLFW_REQUIRE_INIT();
    _glfwPlatformGetMonitorContentScale(monitor, xscale, yscale);
}

GLFWAPI const char* glfwGetMonitorName(GLFWmonitor* handle)
{
    _GLFWmonitor* monitor = (_GLFWmonitor*) handle;
    assert(monitor != NULL);

    _GLFW_REQUIRE_INIT_OR_RETURN(NULL);
    return monitor->name;
}

GLFWAPI void glfwSetMonitorUserPointer(GLFWmonitor* handle, void* pointer)
{
    _GLFWmonitor* monitor = (_GLFWmonitor*) handle;
    assert(monitor != NULL);

    _GLFW_REQUIRE_INIT();
    monitor->userPointer = pointer;
}

GLFWAPI void* glfwGetMonitorUserPointer(GLFWmonitor* handle)
{
    _GLFWmonitor* monitor = (_GLFWmonitor*) handle;
    assert(monitor != NULL);

    _GLFW_REQUIRE_INIT_OR_RETURN(NULL);
    return monitor->userPointer;
}

GLFWAPI GLFWmonitorfun glfwSetMonitorCallback(GLFWmonitorfun cbfun)
{
    _GLFW_REQUIRE_INIT_OR_RETURN(NULL);
    _GLFW_SWAP_POINTERS(_glfw.callbacks.monitor, cbfun);
    return cbfun;
}

GLFWAPI const GLFWvidmode* glfwGetVideoModes(GLFWmonitor* handle, int* count)
{
    _GLFWmonitor* monitor = (_GLFWmonitor*) handle;
    assert(monitor != NULL);
    assert(count != NULL);

    *count = 0;

    _GLFW_REQUIRE_INIT_OR_RETURN(NULL);

    if (!refreshVideoModes(monitor))
        return NULL;

    *count = monitor->modeCount;
    return monitor->modes;
}

GLFWAPI const GLFWvidmode* glfwGetVideoMode(GLFWmonitor* handle)
{
    _GLFWmonitor* monitor = (_GLFWmonitor*) handle;
    assert(monitor != NULL);

    _GLFW_REQUIRE_INIT_OR_RETURN(NULL);

    _glfwPlatformGetVideoMode(monitor, &monitor->currentMode);
    return &monitor->currentMode;
}

GLFWAPI void glfwSetGamma(GLFWmonitor* handle, float gamma)
{
    unsigned int i;
    unsigned short* values;
    GLFWgammaramp ramp;
    const GLFWgammaramp* original;
    assert(handle != NULL);
    assert(gamma > 0.f);
    assert(gamma <= FLT_MAX);

    _GLFW_REQUIRE_INIT();

    if (gamma != gamma || gamma <= 0.f || gamma > FLT_MAX)
    {
        _glfwInputError(GLFW_INVALID_VALUE, "Invalid gamma value %f", gamma);
        return;
    }

    original = glfwGetGammaRamp(handle);
    if (!original)
        return;

    values = calloc(original->size, sizeof(unsigned short));

    for (i = 0;  i < original->size;  i++)
    {
        float value;

        // Calculate intensity
        value = i / (float) (original->size - 1);
        // Apply gamma curve
        value = powf(value, 1.f / gamma) * 65535.f + 0.5f;
        // Clamp to value range
        value = _glfw_fminf(value, 65535.f);

        values[i] = (unsigned short) value;
    }

    ramp.red = values;
    ramp.green = values;
    ramp.blue = values;
    ramp.size = original->size;

    glfwSetGammaRamp(handle, &ramp);
    free(values);
}

GLFWAPI const GLFWgammaramp* glfwGetGammaRamp(GLFWmonitor* handle)
{
    _GLFWmonitor* monitor = (_GLFWmonitor*) handle;
    assert(monitor != NULL);

    _GLFW_REQUIRE_INIT_OR_RETURN(NULL);

    _glfwFreeGammaArrays(&monitor->currentRamp);
    if (!_glfwPlatformGetGammaRamp(monitor, &monitor->currentRamp))
        return NULL;

    return &monitor->currentRamp;
}

GLFWAPI void glfwSetGammaRamp(GLFWmonitor* handle, const GLFWgammaramp* ramp)
{
    _GLFWmonitor* monitor = (_GLFWmonitor*) handle;
    assert(monitor != NULL);
    assert(ramp != NULL);
    assert(ramp->size > 0);
    assert(ramp->red != NULL);
    assert(ramp->green != NULL);
    assert(ramp->blue != NULL);

    if (ramp->size <= 0)
    {
        _glfwInputError(GLFW_INVALID_VALUE,
                        "Invalid gamma ramp size %i",
                        ramp->size);
        return;
    }

    _GLFW_REQUIRE_INIT();

    if (!monitor->originalRamp.size)
    {
        if (!_glfwPlatformGetGammaRamp(monitor, &monitor->originalRamp))
            return;
    }

    _glfwPlatformSetGammaRamp(monitor, ramp);
}
>>>>>>> 468adaa7
<|MERGE_RESOLUTION|>--- conflicted
+++ resolved
@@ -1,9 +1,8 @@
-<<<<<<< HEAD
 //========================================================================
 // GLFW 3.3 - www.glfw.org
 //------------------------------------------------------------------------
 // Copyright (c) 2002-2006 Marcus Geelnard
-// Copyright (c) 2006-2016 Camilla Löwy <elmindreda@glfw.org>
+// Copyright (c) 2006-2019 Camilla Löwy <elmindreda@glfw.org>
 //
 // This software is provided 'as-is', without any express or implied
 // warranty. In no event will the authors be held liable for any damages
@@ -101,7 +100,7 @@
         {
             memmove(_glfw.monitors + 1,
                     _glfw.monitors,
-                    (_glfw.monitorCount - 1) * sizeof(_GLFWmonitor*));
+                    ((size_t) _glfw.monitorCount - 1) * sizeof(_GLFWmonitor*));
             _glfw.monitors[0] = monitor;
         }
         else
@@ -131,7 +130,7 @@
                 _glfw.monitorCount--;
                 memmove(_glfw.monitors + i,
                         _glfw.monitors + i + 1,
-                        (_glfw.monitorCount - i) * sizeof(_GLFWmonitor*));
+                        ((size_t) _glfw.monitorCount - i) * sizeof(_GLFWmonitor*));
                 break;
             }
         }
@@ -331,515 +330,6 @@
     _glfwPlatformGetMonitorPos(monitor, xpos, ypos);
 }
 
-GLFWAPI void glfwGetMonitorPhysicalSize(GLFWmonitor* handle, int* widthMM, int* heightMM)
-{
-    _GLFWmonitor* monitor = (_GLFWmonitor*) handle;
-    assert(monitor != NULL);
-
-    if (widthMM)
-        *widthMM = 0;
-    if (heightMM)
-        *heightMM = 0;
-
-    _GLFW_REQUIRE_INIT();
-
-    if (widthMM)
-        *widthMM = monitor->widthMM;
-    if (heightMM)
-        *heightMM = monitor->heightMM;
-}
-
-GLFWAPI void glfwGetMonitorContentScale(GLFWmonitor* handle,
-                                        float* xscale, float* yscale)
-{
-    _GLFWmonitor* monitor = (_GLFWmonitor*) handle;
-    assert(monitor != NULL);
-
-    if (xscale)
-        *xscale = 0.f;
-    if (yscale)
-        *yscale = 0.f;
-
-    _GLFW_REQUIRE_INIT();
-    _glfwPlatformGetMonitorContentScale(monitor, xscale, yscale);
-}
-
-GLFWAPI const char* glfwGetMonitorName(GLFWmonitor* handle)
-{
-    _GLFWmonitor* monitor = (_GLFWmonitor*) handle;
-    assert(monitor != NULL);
-
-    _GLFW_REQUIRE_INIT_OR_RETURN(NULL);
-    return monitor->name;
-}
-
-GLFWAPI void glfwSetMonitorUserPointer(GLFWmonitor* handle, void* pointer)
-{
-    _GLFWmonitor* monitor = (_GLFWmonitor*) handle;
-    assert(monitor != NULL);
-
-    _GLFW_REQUIRE_INIT();
-    monitor->userPointer = pointer;
-}
-
-GLFWAPI void* glfwGetMonitorUserPointer(GLFWmonitor* handle)
-{
-    _GLFWmonitor* monitor = (_GLFWmonitor*) handle;
-    assert(monitor != NULL);
-
-    _GLFW_REQUIRE_INIT_OR_RETURN(NULL);
-    return monitor->userPointer;
-}
-
-GLFWAPI GLFWmonitorfun glfwSetMonitorCallback(GLFWmonitorfun cbfun)
-{
-    _GLFW_REQUIRE_INIT_OR_RETURN(NULL);
-    _GLFW_SWAP_POINTERS(_glfw.callbacks.monitor, cbfun);
-    return cbfun;
-}
-
-GLFWAPI const GLFWvidmode* glfwGetVideoModes(GLFWmonitor* handle, int* count)
-{
-    _GLFWmonitor* monitor = (_GLFWmonitor*) handle;
-    assert(monitor != NULL);
-    assert(count != NULL);
-
-    *count = 0;
-
-    _GLFW_REQUIRE_INIT_OR_RETURN(NULL);
-
-    if (!refreshVideoModes(monitor))
-        return NULL;
-
-    *count = monitor->modeCount;
-    return monitor->modes;
-}
-
-GLFWAPI const GLFWvidmode* glfwGetVideoMode(GLFWmonitor* handle)
-{
-    _GLFWmonitor* monitor = (_GLFWmonitor*) handle;
-    assert(monitor != NULL);
-
-    _GLFW_REQUIRE_INIT_OR_RETURN(NULL);
-
-    _glfwPlatformGetVideoMode(monitor, &monitor->currentMode);
-    return &monitor->currentMode;
-}
-
-GLFWAPI void glfwSetGamma(GLFWmonitor* handle, float gamma)
-{
-    int i;
-    unsigned short values[256];
-    GLFWgammaramp ramp;
-    assert(handle != NULL);
-    assert(gamma == gamma);
-    assert(gamma >= 0.f);
-    assert(gamma <= FLT_MAX);
-
-    _GLFW_REQUIRE_INIT();
-
-    if (gamma != gamma || gamma <= 0.f || gamma > FLT_MAX)
-    {
-        _glfwInputError(GLFW_INVALID_VALUE, "Invalid gamma value %f", gamma);
-        return;
-    }
-
-    for (i = 0;  i < 256;  i++)
-    {
-        float value;
-
-        // Calculate intensity
-        value = i / 255.f;
-        // Apply gamma curve
-        value = powf(value, 1.f / gamma) * 65535.f + 0.5f;
-
-        // Clamp to value range
-        if (value > 65535.f)
-            value = 65535.f;
-
-        values[i] = (unsigned short) value;
-    }
-
-    ramp.red = values;
-    ramp.green = values;
-    ramp.blue = values;
-    ramp.size = 256;
-
-    glfwSetGammaRamp(handle, &ramp);
-}
-
-GLFWAPI const GLFWgammaramp* glfwGetGammaRamp(GLFWmonitor* handle)
-{
-    _GLFWmonitor* monitor = (_GLFWmonitor*) handle;
-    assert(monitor != NULL);
-
-    _GLFW_REQUIRE_INIT_OR_RETURN(NULL);
-
-    _glfwFreeGammaArrays(&monitor->currentRamp);
-    _glfwPlatformGetGammaRamp(monitor, &monitor->currentRamp);
-
-    return &monitor->currentRamp;
-}
-
-GLFWAPI void glfwSetGammaRamp(GLFWmonitor* handle, const GLFWgammaramp* ramp)
-{
-    _GLFWmonitor* monitor = (_GLFWmonitor*) handle;
-    assert(monitor != NULL);
-    assert(ramp != NULL);
-    assert(ramp->size > 0);
-    assert(ramp->red != NULL);
-    assert(ramp->green != NULL);
-    assert(ramp->blue != NULL);
-
-    if (ramp->size <= 0)
-    {
-        _glfwInputError(GLFW_INVALID_VALUE,
-                        "Invalid gamma ramp size %i",
-                        ramp->size);
-        return;
-    }
-
-    _GLFW_REQUIRE_INIT();
-
-    if (!monitor->originalRamp.size)
-        _glfwPlatformGetGammaRamp(monitor, &monitor->originalRamp);
-
-    _glfwPlatformSetGammaRamp(monitor, ramp);
-}
-
-=======
-//========================================================================
-// GLFW 3.3 - www.glfw.org
-//------------------------------------------------------------------------
-// Copyright (c) 2002-2006 Marcus Geelnard
-// Copyright (c) 2006-2019 Camilla Löwy <elmindreda@glfw.org>
-//
-// This software is provided 'as-is', without any express or implied
-// warranty. In no event will the authors be held liable for any damages
-// arising from the use of this software.
-//
-// Permission is granted to anyone to use this software for any purpose,
-// including commercial applications, and to alter it and redistribute it
-// freely, subject to the following restrictions:
-//
-// 1. The origin of this software must not be misrepresented; you must not
-//    claim that you wrote the original software. If you use this software
-//    in a product, an acknowledgment in the product documentation would
-//    be appreciated but is not required.
-//
-// 2. Altered source versions must be plainly marked as such, and must not
-//    be misrepresented as being the original software.
-//
-// 3. This notice may not be removed or altered from any source
-//    distribution.
-//
-//========================================================================
-
-#include "internal.h"
-
-#include <assert.h>
-#include <math.h>
-#include <float.h>
-#include <string.h>
-#include <stdlib.h>
-#include <limits.h>
-
-
-// Lexically compare video modes, used by qsort
-//
-static int compareVideoModes(const void* fp, const void* sp)
-{
-    const GLFWvidmode* fm = fp;
-    const GLFWvidmode* sm = sp;
-    const int fbpp = fm->redBits + fm->greenBits + fm->blueBits;
-    const int sbpp = sm->redBits + sm->greenBits + sm->blueBits;
-    const int farea = fm->width * fm->height;
-    const int sarea = sm->width * sm->height;
-
-    // First sort on color bits per pixel
-    if (fbpp != sbpp)
-        return fbpp - sbpp;
-
-    // Then sort on screen area
-    if (farea != sarea)
-        return farea - sarea;
-
-    // Lastly sort on refresh rate
-    return fm->refreshRate - sm->refreshRate;
-}
-
-// Retrieves the available modes for the specified monitor
-//
-static GLFWbool refreshVideoModes(_GLFWmonitor* monitor)
-{
-    int modeCount;
-    GLFWvidmode* modes;
-
-    if (monitor->modes)
-        return GLFW_TRUE;
-
-    modes = _glfwPlatformGetVideoModes(monitor, &modeCount);
-    if (!modes)
-        return GLFW_FALSE;
-
-    qsort(modes, modeCount, sizeof(GLFWvidmode), compareVideoModes);
-
-    free(monitor->modes);
-    monitor->modes = modes;
-    monitor->modeCount = modeCount;
-
-    return GLFW_TRUE;
-}
-
-
-//////////////////////////////////////////////////////////////////////////
-//////                         GLFW event API                       //////
-//////////////////////////////////////////////////////////////////////////
-
-// Notifies shared code of a monitor connection or disconnection
-//
-void _glfwInputMonitor(_GLFWmonitor* monitor, int action, int placement)
-{
-    if (action == GLFW_CONNECTED)
-    {
-        _glfw.monitorCount++;
-        _glfw.monitors =
-            realloc(_glfw.monitors, sizeof(_GLFWmonitor*) * _glfw.monitorCount);
-
-        if (placement == _GLFW_INSERT_FIRST)
-        {
-            memmove(_glfw.monitors + 1,
-                    _glfw.monitors,
-                    ((size_t) _glfw.monitorCount - 1) * sizeof(_GLFWmonitor*));
-            _glfw.monitors[0] = monitor;
-        }
-        else
-            _glfw.monitors[_glfw.monitorCount - 1] = monitor;
-    }
-    else if (action == GLFW_DISCONNECTED)
-    {
-        int i;
-        _GLFWwindow* window;
-
-        for (window = _glfw.windowListHead;  window;  window = window->next)
-        {
-            if (window->monitor == monitor)
-            {
-                int width, height, xoff, yoff;
-                _glfwPlatformGetWindowSize(window, &width, &height);
-                _glfwPlatformSetWindowMonitor(window, NULL, 0, 0, width, height, 0);
-                _glfwPlatformGetWindowFrameSize(window, &xoff, &yoff, NULL, NULL);
-                _glfwPlatformSetWindowPos(window, xoff, yoff);
-            }
-        }
-
-        for (i = 0;  i < _glfw.monitorCount;  i++)
-        {
-            if (_glfw.monitors[i] == monitor)
-            {
-                _glfw.monitorCount--;
-                memmove(_glfw.monitors + i,
-                        _glfw.monitors + i + 1,
-                        ((size_t) _glfw.monitorCount - i) * sizeof(_GLFWmonitor*));
-                break;
-            }
-        }
-    }
-
-    if (_glfw.callbacks.monitor)
-        _glfw.callbacks.monitor((GLFWmonitor*) monitor, action);
-
-    if (action == GLFW_DISCONNECTED)
-        _glfwFreeMonitor(monitor);
-}
-
-// Notifies shared code that a full screen window has acquired or released
-// a monitor
-//
-void _glfwInputMonitorWindow(_GLFWmonitor* monitor, _GLFWwindow* window)
-{
-    monitor->window = window;
-}
-
-
-//////////////////////////////////////////////////////////////////////////
-//////                       GLFW internal API                      //////
-//////////////////////////////////////////////////////////////////////////
-
-// Allocates and returns a monitor object with the specified name and dimensions
-//
-_GLFWmonitor* _glfwAllocMonitor(const char* name, int widthMM, int heightMM)
-{
-    _GLFWmonitor* monitor = calloc(1, sizeof(_GLFWmonitor));
-    monitor->widthMM = widthMM;
-    monitor->heightMM = heightMM;
-
-    if (name)
-        monitor->name = _glfw_strdup(name);
-
-    return monitor;
-}
-
-// Frees a monitor object and any data associated with it
-//
-void _glfwFreeMonitor(_GLFWmonitor* monitor)
-{
-    if (monitor == NULL)
-        return;
-
-    _glfwPlatformFreeMonitor(monitor);
-
-    _glfwFreeGammaArrays(&monitor->originalRamp);
-    _glfwFreeGammaArrays(&monitor->currentRamp);
-
-    free(monitor->modes);
-    free(monitor->name);
-    free(monitor);
-}
-
-// Allocates red, green and blue value arrays of the specified size
-//
-void _glfwAllocGammaArrays(GLFWgammaramp* ramp, unsigned int size)
-{
-    ramp->red = calloc(size, sizeof(unsigned short));
-    ramp->green = calloc(size, sizeof(unsigned short));
-    ramp->blue = calloc(size, sizeof(unsigned short));
-    ramp->size = size;
-}
-
-// Frees the red, green and blue value arrays and clears the struct
-//
-void _glfwFreeGammaArrays(GLFWgammaramp* ramp)
-{
-    free(ramp->red);
-    free(ramp->green);
-    free(ramp->blue);
-
-    memset(ramp, 0, sizeof(GLFWgammaramp));
-}
-
-// Chooses the video mode most closely matching the desired one
-//
-const GLFWvidmode* _glfwChooseVideoMode(_GLFWmonitor* monitor,
-                                        const GLFWvidmode* desired)
-{
-    int i;
-    unsigned int sizeDiff, leastSizeDiff = UINT_MAX;
-    unsigned int rateDiff, leastRateDiff = UINT_MAX;
-    unsigned int colorDiff, leastColorDiff = UINT_MAX;
-    const GLFWvidmode* current;
-    const GLFWvidmode* closest = NULL;
-
-    if (!refreshVideoModes(monitor))
-        return NULL;
-
-    for (i = 0;  i < monitor->modeCount;  i++)
-    {
-        current = monitor->modes + i;
-
-        colorDiff = 0;
-
-        if (desired->redBits != GLFW_DONT_CARE)
-            colorDiff += abs(current->redBits - desired->redBits);
-        if (desired->greenBits != GLFW_DONT_CARE)
-            colorDiff += abs(current->greenBits - desired->greenBits);
-        if (desired->blueBits != GLFW_DONT_CARE)
-            colorDiff += abs(current->blueBits - desired->blueBits);
-
-        sizeDiff = abs((current->width - desired->width) *
-                       (current->width - desired->width) +
-                       (current->height - desired->height) *
-                       (current->height - desired->height));
-
-        if (desired->refreshRate != GLFW_DONT_CARE)
-            rateDiff = abs(current->refreshRate - desired->refreshRate);
-        else
-            rateDiff = UINT_MAX - current->refreshRate;
-
-        if ((colorDiff < leastColorDiff) ||
-            (colorDiff == leastColorDiff && sizeDiff < leastSizeDiff) ||
-            (colorDiff == leastColorDiff && sizeDiff == leastSizeDiff && rateDiff < leastRateDiff))
-        {
-            closest = current;
-            leastSizeDiff = sizeDiff;
-            leastRateDiff = rateDiff;
-            leastColorDiff = colorDiff;
-        }
-    }
-
-    return closest;
-}
-
-// Performs lexical comparison between two @ref GLFWvidmode structures
-//
-int _glfwCompareVideoModes(const GLFWvidmode* fm, const GLFWvidmode* sm)
-{
-    return compareVideoModes(fm, sm);
-}
-
-// Splits a color depth into red, green and blue bit depths
-//
-void _glfwSplitBPP(int bpp, int* red, int* green, int* blue)
-{
-    int delta;
-
-    // We assume that by 32 the user really meant 24
-    if (bpp == 32)
-        bpp = 24;
-
-    // Convert "bits per pixel" to red, green & blue sizes
-
-    *red = *green = *blue = bpp / 3;
-    delta = bpp - (*red * 3);
-    if (delta >= 1)
-        *green = *green + 1;
-
-    if (delta == 2)
-        *red = *red + 1;
-}
-
-
-//////////////////////////////////////////////////////////////////////////
-//////                        GLFW public API                       //////
-//////////////////////////////////////////////////////////////////////////
-
-GLFWAPI GLFWmonitor** glfwGetMonitors(int* count)
-{
-    assert(count != NULL);
-
-    *count = 0;
-
-    _GLFW_REQUIRE_INIT_OR_RETURN(NULL);
-
-    *count = _glfw.monitorCount;
-    return (GLFWmonitor**) _glfw.monitors;
-}
-
-GLFWAPI GLFWmonitor* glfwGetPrimaryMonitor(void)
-{
-    _GLFW_REQUIRE_INIT_OR_RETURN(NULL);
-
-    if (!_glfw.monitorCount)
-        return NULL;
-
-    return (GLFWmonitor*) _glfw.monitors[0];
-}
-
-GLFWAPI void glfwGetMonitorPos(GLFWmonitor* handle, int* xpos, int* ypos)
-{
-    _GLFWmonitor* monitor = (_GLFWmonitor*) handle;
-    assert(monitor != NULL);
-
-    if (xpos)
-        *xpos = 0;
-    if (ypos)
-        *ypos = 0;
-
-    _GLFW_REQUIRE_INIT();
-
-    _glfwPlatformGetMonitorPos(monitor, xpos, ypos);
-}
-
 GLFWAPI void glfwGetMonitorWorkarea(GLFWmonitor* handle,
                                     int* xpos, int* ypos,
                                     int* width, int* height)
@@ -1045,4 +535,3 @@
 
     _glfwPlatformSetGammaRamp(monitor, ramp);
 }
->>>>>>> 468adaa7
