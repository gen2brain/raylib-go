--- conflicted
+++ resolved
@@ -1,5 +1,4 @@
-<<<<<<< HEAD
-// stb_rect_pack.h - v0.11 - public domain - rectangle packing
+// stb_rect_pack.h - v1.00 - public domain - rectangle packing
 // Sean Barrett 2014
 //
 // Useful for e.g. packing rectangular textures into an atlas.
@@ -32,9 +31,12 @@
 //    
 //  Bugfixes / warning fixes
 //    Jeremy Jaussaud
+//    Fabian Giesen
 //
 // Version history:
 //
+//     1.00  (2019-02-25)  avoid small space waste; gracefully fail too-wide rectangles
+//     0.99  (2019-02-07)  warning fixes
 //     0.11  (2017-03-03)  return packing success/fail result
 //     0.10  (2016-10-25)  remove cast-away-const to avoid warnings
 //     0.09  (2016-08-27)  fix compiler warnings
@@ -348,6 +350,13 @@
    width -= width % c->align;
    STBRP_ASSERT(width % c->align == 0);
 
+   // if it can't possibly fit, bail immediately
+   if (width > c->width || height > c->height) {
+      fr.prev_link = NULL;
+      fr.x = fr.y = 0;
+      return fr;
+   }
+
    node = c->active_head;
    prev = &c->active_head;
    while (node->x + width <= c->width) {
@@ -411,7 +420,7 @@
          }
          STBRP_ASSERT(node->next->x > xpos && node->x <= xpos);
          y = stbrp__skyline_find_min_y(c, node, xpos, width, &waste);
-         if (y + height < c->height) {
+         if (y + height <= c->height) {
             if (y <= best_y) {
                if (y < best_y || waste < best_waste || (waste==best_waste && xpos < best_x)) {
                   best_x = xpos;
@@ -493,17 +502,14 @@
    STBRP_ASSERT(cur->next == NULL);
 
    {
-      stbrp_node *L1 = NULL, *L2 = NULL;
       int count=0;
       cur = context->active_head;
       while (cur) {
-         L1 = cur;
          cur = cur->next;
          ++count;
       }
       cur = context->free_head;
       while (cur) {
-         L2 = cur;
          cur = cur->next;
          ++count;
       }
@@ -545,9 +551,6 @@
    // we use the 'was_packed' field internally to allow sorting/unsorting
    for (i=0; i < num_rects; ++i) {
       rects[i].was_packed = i;
-      #ifndef STBRP_LARGE_RECTS
-      STBRP_ASSERT(rects[i].w <= 0xffff && rects[i].h <= 0xffff);
-      #endif
    }
 
    // sort according to heuristic
@@ -622,634 +625,4 @@
 ACTION OF CONTRACT, TORT OR OTHERWISE, ARISING FROM, OUT OF OR IN CONNECTION 
 WITH THE SOFTWARE OR THE USE OR OTHER DEALINGS IN THE SOFTWARE.
 ------------------------------------------------------------------------------
-*/
-=======
-// stb_rect_pack.h - v1.00 - public domain - rectangle packing
-// Sean Barrett 2014
-//
-// Useful for e.g. packing rectangular textures into an atlas.
-// Does not do rotation.
-//
-// Not necessarily the awesomest packing method, but better than
-// the totally naive one in stb_truetype (which is primarily what
-// this is meant to replace).
-//
-// Has only had a few tests run, may have issues.
-//
-// More docs to come.
-//
-// No memory allocations; uses qsort() and assert() from stdlib.
-// Can override those by defining STBRP_SORT and STBRP_ASSERT.
-//
-// This library currently uses the Skyline Bottom-Left algorithm.
-//
-// Please note: better rectangle packers are welcome! Please
-// implement them to the same API, but with a different init
-// function.
-//
-// Credits
-//
-//  Library
-//    Sean Barrett
-//  Minor features
-//    Martins Mozeiko
-//    github:IntellectualKitty
-//    
-//  Bugfixes / warning fixes
-//    Jeremy Jaussaud
-//    Fabian Giesen
-//
-// Version history:
-//
-//     1.00  (2019-02-25)  avoid small space waste; gracefully fail too-wide rectangles
-//     0.99  (2019-02-07)  warning fixes
-//     0.11  (2017-03-03)  return packing success/fail result
-//     0.10  (2016-10-25)  remove cast-away-const to avoid warnings
-//     0.09  (2016-08-27)  fix compiler warnings
-//     0.08  (2015-09-13)  really fix bug with empty rects (w=0 or h=0)
-//     0.07  (2015-09-13)  fix bug with empty rects (w=0 or h=0)
-//     0.06  (2015-04-15)  added STBRP_SORT to allow replacing qsort
-//     0.05:  added STBRP_ASSERT to allow replacing assert
-//     0.04:  fixed minor bug in STBRP_LARGE_RECTS support
-//     0.01:  initial release
-//
-// LICENSE
-//
-//   See end of file for license information.
-
-//////////////////////////////////////////////////////////////////////////////
-//
-//       INCLUDE SECTION
-//
-
-#ifndef STB_INCLUDE_STB_RECT_PACK_H
-#define STB_INCLUDE_STB_RECT_PACK_H
-
-#define STB_RECT_PACK_VERSION  1
-
-#ifdef STBRP_STATIC
-#define STBRP_DEF static
-#else
-#define STBRP_DEF extern
-#endif
-
-#ifdef __cplusplus
-extern "C" {
-#endif
-
-typedef struct stbrp_context stbrp_context;
-typedef struct stbrp_node    stbrp_node;
-typedef struct stbrp_rect    stbrp_rect;
-
-#ifdef STBRP_LARGE_RECTS
-typedef int            stbrp_coord;
-#else
-typedef unsigned short stbrp_coord;
-#endif
-
-STBRP_DEF int stbrp_pack_rects (stbrp_context *context, stbrp_rect *rects, int num_rects);
-// Assign packed locations to rectangles. The rectangles are of type
-// 'stbrp_rect' defined below, stored in the array 'rects', and there
-// are 'num_rects' many of them.
-//
-// Rectangles which are successfully packed have the 'was_packed' flag
-// set to a non-zero value and 'x' and 'y' store the minimum location
-// on each axis (i.e. bottom-left in cartesian coordinates, top-left
-// if you imagine y increasing downwards). Rectangles which do not fit
-// have the 'was_packed' flag set to 0.
-//
-// You should not try to access the 'rects' array from another thread
-// while this function is running, as the function temporarily reorders
-// the array while it executes.
-//
-// To pack into another rectangle, you need to call stbrp_init_target
-// again. To continue packing into the same rectangle, you can call
-// this function again. Calling this multiple times with multiple rect
-// arrays will probably produce worse packing results than calling it
-// a single time with the full rectangle array, but the option is
-// available.
-//
-// The function returns 1 if all of the rectangles were successfully
-// packed and 0 otherwise.
-
-struct stbrp_rect
-{
-   // reserved for your use:
-   int            id;
-
-   // input:
-   stbrp_coord    w, h;
-
-   // output:
-   stbrp_coord    x, y;
-   int            was_packed;  // non-zero if valid packing
-
-}; // 16 bytes, nominally
-
-
-STBRP_DEF void stbrp_init_target (stbrp_context *context, int width, int height, stbrp_node *nodes, int num_nodes);
-// Initialize a rectangle packer to:
-//    pack a rectangle that is 'width' by 'height' in dimensions
-//    using temporary storage provided by the array 'nodes', which is 'num_nodes' long
-//
-// You must call this function every time you start packing into a new target.
-//
-// There is no "shutdown" function. The 'nodes' memory must stay valid for
-// the following stbrp_pack_rects() call (or calls), but can be freed after
-// the call (or calls) finish.
-//
-// Note: to guarantee best results, either:
-//       1. make sure 'num_nodes' >= 'width'
-//   or  2. call stbrp_allow_out_of_mem() defined below with 'allow_out_of_mem = 1'
-//
-// If you don't do either of the above things, widths will be quantized to multiples
-// of small integers to guarantee the algorithm doesn't run out of temporary storage.
-//
-// If you do #2, then the non-quantized algorithm will be used, but the algorithm
-// may run out of temporary storage and be unable to pack some rectangles.
-
-STBRP_DEF void stbrp_setup_allow_out_of_mem (stbrp_context *context, int allow_out_of_mem);
-// Optionally call this function after init but before doing any packing to
-// change the handling of the out-of-temp-memory scenario, described above.
-// If you call init again, this will be reset to the default (false).
-
-
-STBRP_DEF void stbrp_setup_heuristic (stbrp_context *context, int heuristic);
-// Optionally select which packing heuristic the library should use. Different
-// heuristics will produce better/worse results for different data sets.
-// If you call init again, this will be reset to the default.
-
-enum
-{
-   STBRP_HEURISTIC_Skyline_default=0,
-   STBRP_HEURISTIC_Skyline_BL_sortHeight = STBRP_HEURISTIC_Skyline_default,
-   STBRP_HEURISTIC_Skyline_BF_sortHeight
-};
-
-
-//////////////////////////////////////////////////////////////////////////////
-//
-// the details of the following structures don't matter to you, but they must
-// be visible so you can handle the memory allocations for them
-
-struct stbrp_node
-{
-   stbrp_coord  x,y;
-   stbrp_node  *next;
-};
-
-struct stbrp_context
-{
-   int width;
-   int height;
-   int align;
-   int init_mode;
-   int heuristic;
-   int num_nodes;
-   stbrp_node *active_head;
-   stbrp_node *free_head;
-   stbrp_node extra[2]; // we allocate two extra nodes so optimal user-node-count is 'width' not 'width+2'
-};
-
-#ifdef __cplusplus
-}
-#endif
-
-#endif
-
-//////////////////////////////////////////////////////////////////////////////
-//
-//     IMPLEMENTATION SECTION
-//
-
-#ifdef STB_RECT_PACK_IMPLEMENTATION
-#ifndef STBRP_SORT
-#include <stdlib.h>
-#define STBRP_SORT qsort
-#endif
-
-#ifndef STBRP_ASSERT
-#include <assert.h>
-#define STBRP_ASSERT assert
-#endif
-
-#ifdef _MSC_VER
-#define STBRP__NOTUSED(v)  (void)(v)
-#else
-#define STBRP__NOTUSED(v)  (void)sizeof(v)
-#endif
-
-enum
-{
-   STBRP__INIT_skyline = 1
-};
-
-STBRP_DEF void stbrp_setup_heuristic(stbrp_context *context, int heuristic)
-{
-   switch (context->init_mode) {
-      case STBRP__INIT_skyline:
-         STBRP_ASSERT(heuristic == STBRP_HEURISTIC_Skyline_BL_sortHeight || heuristic == STBRP_HEURISTIC_Skyline_BF_sortHeight);
-         context->heuristic = heuristic;
-         break;
-      default:
-         STBRP_ASSERT(0);
-   }
-}
-
-STBRP_DEF void stbrp_setup_allow_out_of_mem(stbrp_context *context, int allow_out_of_mem)
-{
-   if (allow_out_of_mem)
-      // if it's ok to run out of memory, then don't bother aligning them;
-      // this gives better packing, but may fail due to OOM (even though
-      // the rectangles easily fit). @TODO a smarter approach would be to only
-      // quantize once we've hit OOM, then we could get rid of this parameter.
-      context->align = 1;
-   else {
-      // if it's not ok to run out of memory, then quantize the widths
-      // so that num_nodes is always enough nodes.
-      //
-      // I.e. num_nodes * align >= width
-      //                  align >= width / num_nodes
-      //                  align = ceil(width/num_nodes)
-
-      context->align = (context->width + context->num_nodes-1) / context->num_nodes;
-   }
-}
-
-STBRP_DEF void stbrp_init_target(stbrp_context *context, int width, int height, stbrp_node *nodes, int num_nodes)
-{
-   int i;
-#ifndef STBRP_LARGE_RECTS
-   STBRP_ASSERT(width <= 0xffff && height <= 0xffff);
-#endif
-
-   for (i=0; i < num_nodes-1; ++i)
-      nodes[i].next = &nodes[i+1];
-   nodes[i].next = NULL;
-   context->init_mode = STBRP__INIT_skyline;
-   context->heuristic = STBRP_HEURISTIC_Skyline_default;
-   context->free_head = &nodes[0];
-   context->active_head = &context->extra[0];
-   context->width = width;
-   context->height = height;
-   context->num_nodes = num_nodes;
-   stbrp_setup_allow_out_of_mem(context, 0);
-
-   // node 0 is the full width, node 1 is the sentinel (lets us not store width explicitly)
-   context->extra[0].x = 0;
-   context->extra[0].y = 0;
-   context->extra[0].next = &context->extra[1];
-   context->extra[1].x = (stbrp_coord) width;
-#ifdef STBRP_LARGE_RECTS
-   context->extra[1].y = (1<<30);
-#else
-   context->extra[1].y = 65535;
-#endif
-   context->extra[1].next = NULL;
-}
-
-// find minimum y position if it starts at x1
-static int stbrp__skyline_find_min_y(stbrp_context *c, stbrp_node *first, int x0, int width, int *pwaste)
-{
-   stbrp_node *node = first;
-   int x1 = x0 + width;
-   int min_y, visited_width, waste_area;
-
-   STBRP__NOTUSED(c);
-
-   STBRP_ASSERT(first->x <= x0);
-
-   #if 0
-   // skip in case we're past the node
-   while (node->next->x <= x0)
-      ++node;
-   #else
-   STBRP_ASSERT(node->next->x > x0); // we ended up handling this in the caller for efficiency
-   #endif
-
-   STBRP_ASSERT(node->x <= x0);
-
-   min_y = 0;
-   waste_area = 0;
-   visited_width = 0;
-   while (node->x < x1) {
-      if (node->y > min_y) {
-         // raise min_y higher.
-         // we've accounted for all waste up to min_y,
-         // but we'll now add more waste for everything we've visted
-         waste_area += visited_width * (node->y - min_y);
-         min_y = node->y;
-         // the first time through, visited_width might be reduced
-         if (node->x < x0)
-            visited_width += node->next->x - x0;
-         else
-            visited_width += node->next->x - node->x;
-      } else {
-         // add waste area
-         int under_width = node->next->x - node->x;
-         if (under_width + visited_width > width)
-            under_width = width - visited_width;
-         waste_area += under_width * (min_y - node->y);
-         visited_width += under_width;
-      }
-      node = node->next;
-   }
-
-   *pwaste = waste_area;
-   return min_y;
-}
-
-typedef struct
-{
-   int x,y;
-   stbrp_node **prev_link;
-} stbrp__findresult;
-
-static stbrp__findresult stbrp__skyline_find_best_pos(stbrp_context *c, int width, int height)
-{
-   int best_waste = (1<<30), best_x, best_y = (1 << 30);
-   stbrp__findresult fr;
-   stbrp_node **prev, *node, *tail, **best = NULL;
-
-   // align to multiple of c->align
-   width = (width + c->align - 1);
-   width -= width % c->align;
-   STBRP_ASSERT(width % c->align == 0);
-
-   // if it can't possibly fit, bail immediately
-   if (width > c->width || height > c->height) {
-      fr.prev_link = NULL;
-      fr.x = fr.y = 0;
-      return fr;
-   }
-
-   node = c->active_head;
-   prev = &c->active_head;
-   while (node->x + width <= c->width) {
-      int y,waste;
-      y = stbrp__skyline_find_min_y(c, node, node->x, width, &waste);
-      if (c->heuristic == STBRP_HEURISTIC_Skyline_BL_sortHeight) { // actually just want to test BL
-         // bottom left
-         if (y < best_y) {
-            best_y = y;
-            best = prev;
-         }
-      } else {
-         // best-fit
-         if (y + height <= c->height) {
-            // can only use it if it first vertically
-            if (y < best_y || (y == best_y && waste < best_waste)) {
-               best_y = y;
-               best_waste = waste;
-               best = prev;
-            }
-         }
-      }
-      prev = &node->next;
-      node = node->next;
-   }
-
-   best_x = (best == NULL) ? 0 : (*best)->x;
-
-   // if doing best-fit (BF), we also have to try aligning right edge to each node position
-   //
-   // e.g, if fitting
-   //
-   //     ____________________
-   //    |____________________|
-   //
-   //            into
-   //
-   //   |                         |
-   //   |             ____________|
-   //   |____________|
-   //
-   // then right-aligned reduces waste, but bottom-left BL is always chooses left-aligned
-   //
-   // This makes BF take about 2x the time
-
-   if (c->heuristic == STBRP_HEURISTIC_Skyline_BF_sortHeight) {
-      tail = c->active_head;
-      node = c->active_head;
-      prev = &c->active_head;
-      // find first node that's admissible
-      while (tail->x < width)
-         tail = tail->next;
-      while (tail) {
-         int xpos = tail->x - width;
-         int y,waste;
-         STBRP_ASSERT(xpos >= 0);
-         // find the left position that matches this
-         while (node->next->x <= xpos) {
-            prev = &node->next;
-            node = node->next;
-         }
-         STBRP_ASSERT(node->next->x > xpos && node->x <= xpos);
-         y = stbrp__skyline_find_min_y(c, node, xpos, width, &waste);
-         if (y + height <= c->height) {
-            if (y <= best_y) {
-               if (y < best_y || waste < best_waste || (waste==best_waste && xpos < best_x)) {
-                  best_x = xpos;
-                  STBRP_ASSERT(y <= best_y);
-                  best_y = y;
-                  best_waste = waste;
-                  best = prev;
-               }
-            }
-         }
-         tail = tail->next;
-      }         
-   }
-
-   fr.prev_link = best;
-   fr.x = best_x;
-   fr.y = best_y;
-   return fr;
-}
-
-static stbrp__findresult stbrp__skyline_pack_rectangle(stbrp_context *context, int width, int height)
-{
-   // find best position according to heuristic
-   stbrp__findresult res = stbrp__skyline_find_best_pos(context, width, height);
-   stbrp_node *node, *cur;
-
-   // bail if:
-   //    1. it failed
-   //    2. the best node doesn't fit (we don't always check this)
-   //    3. we're out of memory
-   if (res.prev_link == NULL || res.y + height > context->height || context->free_head == NULL) {
-      res.prev_link = NULL;
-      return res;
-   }
-
-   // on success, create new node
-   node = context->free_head;
-   node->x = (stbrp_coord) res.x;
-   node->y = (stbrp_coord) (res.y + height);
-
-   context->free_head = node->next;
-
-   // insert the new node into the right starting point, and
-   // let 'cur' point to the remaining nodes needing to be
-   // stiched back in
-
-   cur = *res.prev_link;
-   if (cur->x < res.x) {
-      // preserve the existing one, so start testing with the next one
-      stbrp_node *next = cur->next;
-      cur->next = node;
-      cur = next;
-   } else {
-      *res.prev_link = node;
-   }
-
-   // from here, traverse cur and free the nodes, until we get to one
-   // that shouldn't be freed
-   while (cur->next && cur->next->x <= res.x + width) {
-      stbrp_node *next = cur->next;
-      // move the current node to the free list
-      cur->next = context->free_head;
-      context->free_head = cur;
-      cur = next;
-   }
-
-   // stitch the list back in
-   node->next = cur;
-
-   if (cur->x < res.x + width)
-      cur->x = (stbrp_coord) (res.x + width);
-
-#ifdef _DEBUG
-   cur = context->active_head;
-   while (cur->x < context->width) {
-      STBRP_ASSERT(cur->x < cur->next->x);
-      cur = cur->next;
-   }
-   STBRP_ASSERT(cur->next == NULL);
-
-   {
-      int count=0;
-      cur = context->active_head;
-      while (cur) {
-         cur = cur->next;
-         ++count;
-      }
-      cur = context->free_head;
-      while (cur) {
-         cur = cur->next;
-         ++count;
-      }
-      STBRP_ASSERT(count == context->num_nodes+2);
-   }
-#endif
-
-   return res;
-}
-
-static int rect_height_compare(const void *a, const void *b)
-{
-   const stbrp_rect *p = (const stbrp_rect *) a;
-   const stbrp_rect *q = (const stbrp_rect *) b;
-   if (p->h > q->h)
-      return -1;
-   if (p->h < q->h)
-      return  1;
-   return (p->w > q->w) ? -1 : (p->w < q->w);
-}
-
-static int rect_original_order(const void *a, const void *b)
-{
-   const stbrp_rect *p = (const stbrp_rect *) a;
-   const stbrp_rect *q = (const stbrp_rect *) b;
-   return (p->was_packed < q->was_packed) ? -1 : (p->was_packed > q->was_packed);
-}
-
-#ifdef STBRP_LARGE_RECTS
-#define STBRP__MAXVAL  0xffffffff
-#else
-#define STBRP__MAXVAL  0xffff
-#endif
-
-STBRP_DEF int stbrp_pack_rects(stbrp_context *context, stbrp_rect *rects, int num_rects)
-{
-   int i, all_rects_packed = 1;
-
-   // we use the 'was_packed' field internally to allow sorting/unsorting
-   for (i=0; i < num_rects; ++i) {
-      rects[i].was_packed = i;
-   }
-
-   // sort according to heuristic
-   STBRP_SORT(rects, num_rects, sizeof(rects[0]), rect_height_compare);
-
-   for (i=0; i < num_rects; ++i) {
-      if (rects[i].w == 0 || rects[i].h == 0) {
-         rects[i].x = rects[i].y = 0;  // empty rect needs no space
-      } else {
-         stbrp__findresult fr = stbrp__skyline_pack_rectangle(context, rects[i].w, rects[i].h);
-         if (fr.prev_link) {
-            rects[i].x = (stbrp_coord) fr.x;
-            rects[i].y = (stbrp_coord) fr.y;
-         } else {
-            rects[i].x = rects[i].y = STBRP__MAXVAL;
-         }
-      }
-   }
-
-   // unsort
-   STBRP_SORT(rects, num_rects, sizeof(rects[0]), rect_original_order);
-
-   // set was_packed flags and all_rects_packed status
-   for (i=0; i < num_rects; ++i) {
-      rects[i].was_packed = !(rects[i].x == STBRP__MAXVAL && rects[i].y == STBRP__MAXVAL);
-      if (!rects[i].was_packed)
-         all_rects_packed = 0;
-   }
-
-   // return the all_rects_packed status
-   return all_rects_packed;
-}
-#endif
-
-/*
-------------------------------------------------------------------------------
-This software is available under 2 licenses -- choose whichever you prefer.
-------------------------------------------------------------------------------
-ALTERNATIVE A - MIT License
-Copyright (c) 2017 Sean Barrett
-Permission is hereby granted, free of charge, to any person obtaining a copy of 
-this software and associated documentation files (the "Software"), to deal in 
-the Software without restriction, including without limitation the rights to 
-use, copy, modify, merge, publish, distribute, sublicense, and/or sell copies 
-of the Software, and to permit persons to whom the Software is furnished to do 
-so, subject to the following conditions:
-The above copyright notice and this permission notice shall be included in all 
-copies or substantial portions of the Software.
-THE SOFTWARE IS PROVIDED "AS IS", WITHOUT WARRANTY OF ANY KIND, EXPRESS OR 
-IMPLIED, INCLUDING BUT NOT LIMITED TO THE WARRANTIES OF MERCHANTABILITY, 
-FITNESS FOR A PARTICULAR PURPOSE AND NONINFRINGEMENT. IN NO EVENT SHALL THE 
-AUTHORS OR COPYRIGHT HOLDERS BE LIABLE FOR ANY CLAIM, DAMAGES OR OTHER 
-LIABILITY, WHETHER IN AN ACTION OF CONTRACT, TORT OR OTHERWISE, ARISING FROM, 
-OUT OF OR IN CONNECTION WITH THE SOFTWARE OR THE USE OR OTHER DEALINGS IN THE 
-SOFTWARE.
-------------------------------------------------------------------------------
-ALTERNATIVE B - Public Domain (www.unlicense.org)
-This is free and unencumbered software released into the public domain.
-Anyone is free to copy, modify, publish, use, compile, sell, or distribute this 
-software, either in source code form or as a compiled binary, for any purpose, 
-commercial or non-commercial, and by any means.
-In jurisdictions that recognize copyright laws, the author or authors of this 
-software dedicate any and all copyright interest in the software to the public 
-domain. We make this dedication for the benefit of the public at large and to 
-the detriment of our heirs and successors. We intend this dedication to be an 
-overt act of relinquishment in perpetuity of all present and future rights to 
-this software under copyright law.
-THE SOFTWARE IS PROVIDED "AS IS", WITHOUT WARRANTY OF ANY KIND, EXPRESS OR 
-IMPLIED, INCLUDING BUT NOT LIMITED TO THE WARRANTIES OF MERCHANTABILITY, 
-FITNESS FOR A PARTICULAR PURPOSE AND NONINFRINGEMENT. IN NO EVENT SHALL THE 
-AUTHORS BE LIABLE FOR ANY CLAIM, DAMAGES OR OTHER LIABILITY, WHETHER IN AN 
-ACTION OF CONTRACT, TORT OR OTHERWISE, ARISING FROM, OUT OF OR IN CONNECTION 
-WITH THE SOFTWARE OR THE USE OR OTHER DEALINGS IN THE SOFTWARE.
-------------------------------------------------------------------------------
-*/
->>>>>>> 468adaa7
+*/