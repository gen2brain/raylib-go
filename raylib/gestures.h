--- conflicted
+++ resolved
@@ -1,4 +1,3 @@
-<<<<<<< HEAD
 /**********************************************************************************************
 *
 *   raylib.gestures - Gestures system, gestures processing based on input events (touch/mouse)
@@ -9,7 +8,7 @@
 *
 *   #define GESTURES_IMPLEMENTATION
 *       Generates the implementation of the library into the included file.
-*       If not defined, the library is in header only mode and can be included in other headers 
+*       If not defined, the library is in header only mode and can be included in other headers
 *       or source files without problems. But only ONE file should hold the implementation.
 *
 *   #define GESTURES_STANDALONE
@@ -25,7 +24,7 @@
 *
 *   LICENSE: zlib/libpng
 *
-*   Copyright (c) 2014-2018 Ramon Santamaria (@raysan5)
+*   Copyright (c) 2014-2019 Ramon Santamaria (@raysan5)
 *
 *   This software is provided "as-is", without any express or implied warranty. In no event
 *   will the authors be held liable for any damages arising from the use of this software.
@@ -217,8 +216,8 @@
 
 static int currentGesture = GESTURE_NONE;       // Current detected gesture
 
-// Enabled gestures flags, all gestures enabled by default 
-static unsigned int enabledGestures = 0b0000001111111111;   
+// Enabled gestures flags, all gestures enabled by default
+static unsigned int enabledGestures = 0b0000001111111111;
 
 //----------------------------------------------------------------------------------
 // Module specific Functions Declaration
@@ -252,13 +251,13 @@
 {
     // Reset required variables
     pointCount = event.pointCount;      // Required on UpdateGestures()
-    
+
     if (pointCount < 2)
     {
         if (event.touchAction == TOUCH_DOWN)
         {
             tapCounter++;    // Tap counter
-            
+
             // Detect GESTURE_DOUBLE_TAP
             if ((currentGesture == GESTURE_NONE) && (tapCounter >= 2) && ((GetCurrentTime() - eventTime) < TAP_TIMEOUT) && (Vector2Distance(touchDownPosition, event.position[0]) < DOUBLETAP_RANGE))
             {
@@ -270,15 +269,15 @@
                 tapCounter = 1;
                 currentGesture = GESTURE_TAP;
             }
-            
+
             touchDownPosition = event.position[0];
             touchDownDragPosition = event.position[0];
-            
+
             touchUpPosition = touchDownPosition;
             eventTime = GetCurrentTime();
-            
+
             firstTouchId = event.pointerId[0];
-            
+
             dragVector = (Vector2){ 0.0f, 0.0f };
         }
         else if (event.touchAction == TOUCH_UP)
@@ -288,15 +287,15 @@
             // NOTE: dragIntensity dependend on the resolution of the screen
             dragDistance = Vector2Distance(touchDownPosition, touchUpPosition);
             dragIntensity = dragDistance/(float)((GetCurrentTime() - swipeTime));
-            
+
             startMoving = false;
-            
+
             // Detect GESTURE_SWIPE
             if ((dragIntensity > FORCE_TO_SWIPE) && (firstTouchId == event.pointerId[0]))
             {
                 // NOTE: Angle should be inverted in Y
                 dragAngle = 360.0f - Vector2Angle(touchDownPosition, touchUpPosition);
-                
+
                 if ((dragAngle < 30) || (dragAngle > 330)) currentGesture = GESTURE_SWIPE_RIGHT;        // Right
                 else if ((dragAngle > 30) && (dragAngle < 120)) currentGesture = GESTURE_SWIPE_UP;      // Up
                 else if ((dragAngle > 120) && (dragAngle < 210)) currentGesture = GESTURE_SWIPE_LEFT;   // Left
@@ -308,31 +307,31 @@
                 dragDistance = 0.0f;
                 dragIntensity = 0.0f;
                 dragAngle = 0.0f;
-                
+
                 currentGesture = GESTURE_NONE;
             }
-            
+
             touchDownDragPosition = (Vector2){ 0.0f, 0.0f };
             pointCount = 0;
         }
         else if (event.touchAction == TOUCH_MOVE)
         {
             if (currentGesture == GESTURE_DRAG) eventTime = GetCurrentTime();
-            
+
             if (!startMoving)
             {
                 swipeTime = GetCurrentTime();
                 startMoving = true;
             }
-            
+
             moveDownPosition = event.position[0];
-            
+
             if (currentGesture == GESTURE_HOLD)
             {
                 if (resetHold) touchDownPosition = event.position[0];
-                
+
                 resetHold = false;
-                
+
                 // Detect GESTURE_DRAG
                 if (Vector2Distance(touchDownPosition, moveDownPosition) >= MINIMUM_DRAG)
                 {
@@ -340,7 +339,7 @@
                     currentGesture = GESTURE_DRAG;
                 }
             }
-        
+
             dragVector.x = moveDownPosition.x - touchDownDragPosition.x;
             dragVector.y = moveDownPosition.y - touchDownDragPosition.y;
         }
@@ -351,28 +350,28 @@
         {
             touchDownPosition = event.position[0];
             touchDownPosition2 = event.position[1];
-            
+
             //pinchDistance = Vector2Distance(touchDownPosition, touchDownPosition2);
-            
+
             pinchVector.x = touchDownPosition2.x - touchDownPosition.x;
             pinchVector.y = touchDownPosition2.y - touchDownPosition.y;
-            
+
             currentGesture = GESTURE_HOLD;
             timeHold = GetCurrentTime();
         }
         else if (event.touchAction == TOUCH_MOVE)
         {
             pinchDistance = Vector2Distance(moveDownPosition, moveDownPosition2);
-            
+
             touchDownPosition = moveDownPosition;
             touchDownPosition2 = moveDownPosition2;
-            
+
             moveDownPosition = event.position[0];
             moveDownPosition2 = event.position[1];
-            
+
             pinchVector.x = moveDownPosition2.x - moveDownPosition.x;
             pinchVector.y = moveDownPosition2.y - moveDownPosition.y;
-                        
+
             if ((Vector2Distance(touchDownPosition, moveDownPosition) >= MINIMUM_PINCH) || (Vector2Distance(touchDownPosition2, moveDownPosition2) >= MINIMUM_PINCH))
             {
                 if ((Vector2Distance(moveDownPosition, moveDownPosition2) - pinchDistance) < 0) currentGesture = GESTURE_PINCH_IN;
@@ -383,7 +382,7 @@
                 currentGesture = GESTURE_HOLD;
                 timeHold = GetCurrentTime();
             }
-            
+
             // NOTE: Angle should be inverted in Y
             pinchAngle = 360.0f - Vector2Angle(moveDownPosition, moveDownPosition2);
         }
@@ -393,7 +392,7 @@
             pinchAngle = 0.0f;
             pinchVector = (Vector2){ 0.0f, 0.0f };
             pointCount = 0;
-            
+
             currentGesture = GESTURE_NONE;
         }
     }
@@ -410,14 +409,14 @@
         currentGesture = GESTURE_HOLD;
         timeHold = GetCurrentTime();
     }
-    
+
     if (((GetCurrentTime() - eventTime) > TAP_TIMEOUT) && (currentGesture == GESTURE_DRAG) && (pointCount < 2))
     {
         currentGesture = GESTURE_HOLD;
         timeHold = GetCurrentTime();
         resetHold = true;
     }
-   
+
     // Detect GESTURE_NONE
     if ((currentGesture == GESTURE_SWIPE_RIGHT) || (currentGesture == GESTURE_SWIPE_UP) || (currentGesture == GESTURE_SWIPE_LEFT) || (currentGesture == GESTURE_SWIPE_DOWN))
     {
@@ -429,7 +428,7 @@
 int GetTouchPointsCount(void)
 {
     // NOTE: point count is calculated when ProcessGestureEvent(GestureEvent event) is called
-    
+
     return pointCount;
 }
 
@@ -444,11 +443,11 @@
 float GetGestureHoldDuration(void)
 {
     // NOTE: time is calculated on current gesture HOLD
-    
+
     double time = 0.0;
-    
+
     if (currentGesture == GESTURE_HOLD) time = GetCurrentTime() - timeHold;
-    
+
     return (float)time;
 }
 
@@ -456,7 +455,7 @@
 Vector2 GetGestureDragVector(void)
 {
     // NOTE: drag vector is calculated on one touch points TOUCH_MOVE
-    
+
     return dragVector;
 }
 
@@ -465,7 +464,7 @@
 float GetGestureDragAngle(void)
 {
     // NOTE: drag angle is calculated on one touch points TOUCH_UP
-    
+
     return dragAngle;
 }
 
@@ -474,7 +473,7 @@
 {
     // NOTE: The position values used for pinchDistance are not modified like the position values of [core.c]-->GetTouchPosition(int index)
     // NOTE: pinch distance is calculated on two touch points TOUCH_MOVE
-    
+
     return pinchVector;
 }
 
@@ -483,7 +482,7 @@
 float GetGesturePinchAngle(void)
 {
     // NOTE: pinch angle is calculated on two touch points TOUCH_MOVE
-    
+
     return pinchAngle;
 }
 
@@ -495,7 +494,7 @@
 static float Vector2Angle(Vector2 v1, Vector2 v2)
 {
     float angle = atan2f(v2.y - v1.y, v2.x - v1.x)*(180.0f/PI);
-    
+
     if (angle < 0) angle += 360.0f;
 
     return angle;
@@ -519,13 +518,13 @@
 static double GetCurrentTime(void)
 {
     double time = 0;
-    
+
 #if defined(_WIN32)
     unsigned long long int clockFrequency, currentTime;
-    
+
     QueryPerformanceFrequency(&clockFrequency);     // BE CAREFUL: Costly operation!
     QueryPerformanceCounter(&currentTime);
-    
+
     time = (double)currentTime/clockFrequency*1000.0f;  // Time in miliseconds
 #endif
 
@@ -534,588 +533,27 @@
     struct timespec now;
     clock_gettime(CLOCK_MONOTONIC, &now);
     uint64_t nowTime = (uint64_t)now.tv_sec*1000000000LLU + (uint64_t)now.tv_nsec;     // Time in nanoseconds
-    
+
     time = ((double)nowTime/1000000.0);     // Time in miliseconds
 #endif
 
 #if defined(__APPLE__)
     //#define CLOCK_REALTIME  CALENDAR_CLOCK    // returns UTC time since 1970-01-01
     //#define CLOCK_MONOTONIC SYSTEM_CLOCK      // returns the time since boot time
-    
+
     clock_serv_t cclock;
     mach_timespec_t now;
     host_get_clock_service(mach_host_self(), SYSTEM_CLOCK, &cclock);
-    
+
     // NOTE: OS X does not have clock_gettime(), using clock_get_time()
     clock_get_time(cclock, &now);
     mach_port_deallocate(mach_task_self(), cclock);
     uint64_t nowTime = (uint64_t)now.tv_sec*1000000000LLU + (uint64_t)now.tv_nsec;     // Time in nanoseconds
 
-    time = ((double)nowTime/1000000.0);     // Time in miliseconds    
+    time = ((double)nowTime/1000000.0);     // Time in miliseconds
 #endif
 
     return time;
 }
 
-#endif // GESTURES_IMPLEMENTATION
-=======
-/**********************************************************************************************
-*
-*   raylib.gestures - Gestures system, gestures processing based on input events (touch/mouse)
-*
-*   NOTE: Memory footprint of this library is aproximately 128 bytes (global variables)
-*
-*   CONFIGURATION:
-*
-*   #define GESTURES_IMPLEMENTATION
-*       Generates the implementation of the library into the included file.
-*       If not defined, the library is in header only mode and can be included in other headers
-*       or source files without problems. But only ONE file should hold the implementation.
-*
-*   #define GESTURES_STANDALONE
-*       If defined, the library can be used as standalone to process gesture events with
-*       no external dependencies.
-*
-*   CONTRIBUTORS:
-*       Marc Palau:         Initial implementation (2014)
-*       Albert Martos:      Complete redesign and testing (2015)
-*       Ian Eito:           Complete redesign and testing (2015)
-*       Ramon Santamaria:   Supervision, review, update and maintenance
-*
-*
-*   LICENSE: zlib/libpng
-*
-*   Copyright (c) 2014-2019 Ramon Santamaria (@raysan5)
-*
-*   This software is provided "as-is", without any express or implied warranty. In no event
-*   will the authors be held liable for any damages arising from the use of this software.
-*
-*   Permission is granted to anyone to use this software for any purpose, including commercial
-*   applications, and to alter it and redistribute it freely, subject to the following restrictions:
-*
-*     1. The origin of this software must not be misrepresented; you must not claim that you
-*     wrote the original software. If you use this software in a product, an acknowledgment
-*     in the product documentation would be appreciated but is not required.
-*
-*     2. Altered source versions must be plainly marked as such, and must not be misrepresented
-*     as being the original software.
-*
-*     3. This notice may not be removed or altered from any source distribution.
-*
-**********************************************************************************************/
-
-#ifndef GESTURES_H
-#define GESTURES_H
-
-#ifndef PI
-    #define PI 3.14159265358979323846
-#endif
-
-//----------------------------------------------------------------------------------
-// Defines and Macros
-//----------------------------------------------------------------------------------
-//...
-
-//----------------------------------------------------------------------------------
-// Types and Structures Definition
-// NOTE: Below types are required for GESTURES_STANDALONE usage
-//----------------------------------------------------------------------------------
-#if defined(GESTURES_STANDALONE)
-    #ifndef __cplusplus
-        // Boolean type
-        typedef enum { false, true } bool;
-    #endif
-
-    // Vector2 type
-    typedef struct Vector2 {
-        float x;
-        float y;
-    } Vector2;
-
-    // Gestures type
-    // NOTE: It could be used as flags to enable only some gestures
-    typedef enum {
-        GESTURE_NONE        = 0,
-        GESTURE_TAP         = 1,
-        GESTURE_DOUBLETAP   = 2,
-        GESTURE_HOLD        = 4,
-        GESTURE_DRAG        = 8,
-        GESTURE_SWIPE_RIGHT = 16,
-        GESTURE_SWIPE_LEFT  = 32,
-        GESTURE_SWIPE_UP    = 64,
-        GESTURE_SWIPE_DOWN  = 128,
-        GESTURE_PINCH_IN    = 256,
-        GESTURE_PINCH_OUT   = 512
-    } Gestures;
-#endif
-
-typedef enum { TOUCH_UP, TOUCH_DOWN, TOUCH_MOVE } TouchAction;
-
-// Gesture events
-// NOTE: MAX_TOUCH_POINTS fixed to 4
-typedef struct {
-    int touchAction;
-    int pointCount;
-    int pointerId[4];
-    Vector2 position[4];
-} GestureEvent;
-
-#ifdef __cplusplus
-extern "C" {            // Prevents name mangling of functions
-#endif
-
-//----------------------------------------------------------------------------------
-// Global Variables Definition
-//----------------------------------------------------------------------------------
-//...
-
-//----------------------------------------------------------------------------------
-// Module Functions Declaration
-//----------------------------------------------------------------------------------
-void ProcessGestureEvent(GestureEvent event);           // Process gesture event and translate it into gestures
-void UpdateGestures(void);                              // Update gestures detected (must be called every frame)
-
-#if defined(GESTURES_STANDALONE)
-void SetGesturesEnabled(unsigned int gestureFlags);     // Enable a set of gestures using flags
-bool IsGestureDetected(int gesture);                    // Check if a gesture have been detected
-int GetGestureDetected(void);                           // Get latest detected gesture
-int GetTouchPointsCount(void);                          // Get touch points count
-float GetGestureHoldDuration(void);                     // Get gesture hold time in milliseconds
-Vector2 GetGestureDragVector(void);                     // Get gesture drag vector
-float GetGestureDragAngle(void);                        // Get gesture drag angle
-Vector2 GetGesturePinchVector(void);                    // Get gesture pinch delta
-float GetGesturePinchAngle(void);                       // Get gesture pinch angle
-#endif
-
-#ifdef __cplusplus
-}
-#endif
-
-#endif // GESTURES_H
-
-/***********************************************************************************
-*
-*   GESTURES IMPLEMENTATION
-*
-************************************************************************************/
-
-#if defined(GESTURES_IMPLEMENTATION)
-
-#if defined(_WIN32)
-    // Functions required to query time on Windows
-    int __stdcall QueryPerformanceCounter(unsigned long long int *lpPerformanceCount);
-    int __stdcall QueryPerformanceFrequency(unsigned long long int *lpFrequency);
-#elif defined(__linux__)
-    #if _POSIX_C_SOURCE < 199309L
-        #undef _POSIX_C_SOURCE
-        #define _POSIX_C_SOURCE 199309L // Required for CLOCK_MONOTONIC if compiled with c99 without gnu ext.
-    #endif
-    #include <sys/time.h>           // Required for: timespec
-    #include <time.h>               // Required for: clock_gettime()
-
-    #include <math.h>               // Required for: atan2(), sqrt()
-    #include <stdint.h>             // Required for: uint64_t
-#endif
-
-#if defined(__APPLE__)              // macOS also defines __MACH__
-    #include <mach/clock.h>         // Required for: clock_get_time()
-    #include <mach/mach.h>          // Required for: mach_timespec_t
-#endif
-
-//----------------------------------------------------------------------------------
-// Defines and Macros
-//----------------------------------------------------------------------------------
-#define FORCE_TO_SWIPE          0.0005f     // Measured in normalized screen units/time
-#define MINIMUM_DRAG            0.015f      // Measured in normalized screen units (0.0f to 1.0f)
-#define MINIMUM_PINCH           0.005f      // Measured in normalized screen units (0.0f to 1.0f)
-#define TAP_TIMEOUT             300         // Time in milliseconds
-#define PINCH_TIMEOUT           300         // Time in milliseconds
-#define DOUBLETAP_RANGE         0.03f       // Measured in normalized screen units (0.0f to 1.0f)
-
-//----------------------------------------------------------------------------------
-// Types and Structures Definition
-//----------------------------------------------------------------------------------
-// ...
-
-//----------------------------------------------------------------------------------
-// Global Variables Definition
-//----------------------------------------------------------------------------------
-
-// Touch gesture variables
-static Vector2 touchDownPosition = { 0.0f, 0.0f };
-static Vector2 touchDownPosition2 = { 0.0f, 0.0f };
-static Vector2 touchDownDragPosition = { 0.0f, 0.0f };
-static Vector2 touchUpPosition = { 0.0f, 0.0f };
-static Vector2 moveDownPosition = { 0.0f, 0.0f };
-static Vector2 moveDownPosition2 = { 0.0f, 0.0f };
-
-static int pointCount = 0;                      // Touch points counter
-static int firstTouchId = -1;                   // Touch id for first touch point
-static double eventTime = 0.0;                  // Time stamp when an event happened
-
-// Tap gesture variables
-static int tapCounter = 0;                      // TAP counter (one tap implies TOUCH_DOWN and TOUCH_UP actions)
-
-// Hold gesture variables
-static bool resetHold = false;                  // HOLD reset to get first touch point again
-static double timeHold = 0.0f;                  // HOLD duration in milliseconds
-
-// Drag gesture variables
-static Vector2 dragVector = { 0.0f , 0.0f };    // DRAG vector (between initial and current position)
-static float dragAngle = 0.0f;                  // DRAG angle (relative to x-axis)
-static float dragDistance = 0.0f;               // DRAG distance (from initial touch point to final) (normalized [0..1])
-static float dragIntensity = 0.0f;              // DRAG intensity, how far why did the DRAG (pixels per frame)
-
-// Swipe gestures variables
-static bool startMoving = false;                // SWIPE used to define when start measuring swipeTime
-static double swipeTime = 0.0;                  // SWIPE time to calculate drag intensity
-
-// Pinch gesture variables
-static Vector2 pinchVector = { 0.0f , 0.0f };   // PINCH vector (between first and second touch points)
-static float pinchAngle = 0.0f;                 // PINCH angle (relative to x-axis)
-static float pinchDistance = 0.0f;              // PINCH displacement distance (normalized [0..1])
-
-static int currentGesture = GESTURE_NONE;       // Current detected gesture
-
-// Enabled gestures flags, all gestures enabled by default
-static unsigned int enabledGestures = 0b0000001111111111;
-
-//----------------------------------------------------------------------------------
-// Module specific Functions Declaration
-//----------------------------------------------------------------------------------
-#if defined(GESTURES_STANDALONE)
-// Some required math functions provided by raymath.h
-static float Vector2Angle(Vector2 initialPosition, Vector2 finalPosition);
-static float Vector2Distance(Vector2 v1, Vector2 v2);
-#endif
-static double GetCurrentTime(void);
-
-//----------------------------------------------------------------------------------
-// Module Functions Definition
-//----------------------------------------------------------------------------------
-
-// Enable only desired getures to be detected
-void SetGesturesEnabled(unsigned int gestureFlags)
-{
-    enabledGestures = gestureFlags;
-}
-
-// Check if a gesture have been detected
-bool IsGestureDetected(int gesture)
-{
-    if ((enabledGestures & currentGesture) == gesture) return true;
-    else return false;
-}
-
-// Process gesture event and translate it into gestures
-void ProcessGestureEvent(GestureEvent event)
-{
-    // Reset required variables
-    pointCount = event.pointCount;      // Required on UpdateGestures()
-
-    if (pointCount < 2)
-    {
-        if (event.touchAction == TOUCH_DOWN)
-        {
-            tapCounter++;    // Tap counter
-
-            // Detect GESTURE_DOUBLE_TAP
-            if ((currentGesture == GESTURE_NONE) && (tapCounter >= 2) && ((GetCurrentTime() - eventTime) < TAP_TIMEOUT) && (Vector2Distance(touchDownPosition, event.position[0]) < DOUBLETAP_RANGE))
-            {
-                currentGesture = GESTURE_DOUBLETAP;
-                tapCounter = 0;
-            }
-            else    // Detect GESTURE_TAP
-            {
-                tapCounter = 1;
-                currentGesture = GESTURE_TAP;
-            }
-
-            touchDownPosition = event.position[0];
-            touchDownDragPosition = event.position[0];
-
-            touchUpPosition = touchDownPosition;
-            eventTime = GetCurrentTime();
-
-            firstTouchId = event.pointerId[0];
-
-            dragVector = (Vector2){ 0.0f, 0.0f };
-        }
-        else if (event.touchAction == TOUCH_UP)
-        {
-            if (currentGesture == GESTURE_DRAG) touchUpPosition = event.position[0];
-
-            // NOTE: dragIntensity dependend on the resolution of the screen
-            dragDistance = Vector2Distance(touchDownPosition, touchUpPosition);
-            dragIntensity = dragDistance/(float)((GetCurrentTime() - swipeTime));
-
-            startMoving = false;
-
-            // Detect GESTURE_SWIPE
-            if ((dragIntensity > FORCE_TO_SWIPE) && (firstTouchId == event.pointerId[0]))
-            {
-                // NOTE: Angle should be inverted in Y
-                dragAngle = 360.0f - Vector2Angle(touchDownPosition, touchUpPosition);
-
-                if ((dragAngle < 30) || (dragAngle > 330)) currentGesture = GESTURE_SWIPE_RIGHT;        // Right
-                else if ((dragAngle > 30) && (dragAngle < 120)) currentGesture = GESTURE_SWIPE_UP;      // Up
-                else if ((dragAngle > 120) && (dragAngle < 210)) currentGesture = GESTURE_SWIPE_LEFT;   // Left
-                else if ((dragAngle > 210) && (dragAngle < 300)) currentGesture = GESTURE_SWIPE_DOWN;   // Down
-                else currentGesture = GESTURE_NONE;
-            }
-            else
-            {
-                dragDistance = 0.0f;
-                dragIntensity = 0.0f;
-                dragAngle = 0.0f;
-
-                currentGesture = GESTURE_NONE;
-            }
-
-            touchDownDragPosition = (Vector2){ 0.0f, 0.0f };
-            pointCount = 0;
-        }
-        else if (event.touchAction == TOUCH_MOVE)
-        {
-            if (currentGesture == GESTURE_DRAG) eventTime = GetCurrentTime();
-
-            if (!startMoving)
-            {
-                swipeTime = GetCurrentTime();
-                startMoving = true;
-            }
-
-            moveDownPosition = event.position[0];
-
-            if (currentGesture == GESTURE_HOLD)
-            {
-                if (resetHold) touchDownPosition = event.position[0];
-
-                resetHold = false;
-
-                // Detect GESTURE_DRAG
-                if (Vector2Distance(touchDownPosition, moveDownPosition) >= MINIMUM_DRAG)
-                {
-                    eventTime = GetCurrentTime();
-                    currentGesture = GESTURE_DRAG;
-                }
-            }
-
-            dragVector.x = moveDownPosition.x - touchDownDragPosition.x;
-            dragVector.y = moveDownPosition.y - touchDownDragPosition.y;
-        }
-    }
-    else    // Two touch points
-    {
-        if (event.touchAction == TOUCH_DOWN)
-        {
-            touchDownPosition = event.position[0];
-            touchDownPosition2 = event.position[1];
-
-            //pinchDistance = Vector2Distance(touchDownPosition, touchDownPosition2);
-
-            pinchVector.x = touchDownPosition2.x - touchDownPosition.x;
-            pinchVector.y = touchDownPosition2.y - touchDownPosition.y;
-
-            currentGesture = GESTURE_HOLD;
-            timeHold = GetCurrentTime();
-        }
-        else if (event.touchAction == TOUCH_MOVE)
-        {
-            pinchDistance = Vector2Distance(moveDownPosition, moveDownPosition2);
-
-            touchDownPosition = moveDownPosition;
-            touchDownPosition2 = moveDownPosition2;
-
-            moveDownPosition = event.position[0];
-            moveDownPosition2 = event.position[1];
-
-            pinchVector.x = moveDownPosition2.x - moveDownPosition.x;
-            pinchVector.y = moveDownPosition2.y - moveDownPosition.y;
-
-            if ((Vector2Distance(touchDownPosition, moveDownPosition) >= MINIMUM_PINCH) || (Vector2Distance(touchDownPosition2, moveDownPosition2) >= MINIMUM_PINCH))
-            {
-                if ((Vector2Distance(moveDownPosition, moveDownPosition2) - pinchDistance) < 0) currentGesture = GESTURE_PINCH_IN;
-                else currentGesture = GESTURE_PINCH_OUT;
-            }
-            else
-            {
-                currentGesture = GESTURE_HOLD;
-                timeHold = GetCurrentTime();
-            }
-
-            // NOTE: Angle should be inverted in Y
-            pinchAngle = 360.0f - Vector2Angle(moveDownPosition, moveDownPosition2);
-        }
-        else if (event.touchAction == TOUCH_UP)
-        {
-            pinchDistance = 0.0f;
-            pinchAngle = 0.0f;
-            pinchVector = (Vector2){ 0.0f, 0.0f };
-            pointCount = 0;
-
-            currentGesture = GESTURE_NONE;
-        }
-    }
-}
-
-// Update gestures detected (must be called every frame)
-void UpdateGestures(void)
-{
-    // NOTE: Gestures are processed through system callbacks on touch events
-
-    // Detect GESTURE_HOLD
-    if (((currentGesture == GESTURE_TAP) || (currentGesture == GESTURE_DOUBLETAP)) && (pointCount < 2))
-    {
-        currentGesture = GESTURE_HOLD;
-        timeHold = GetCurrentTime();
-    }
-
-    if (((GetCurrentTime() - eventTime) > TAP_TIMEOUT) && (currentGesture == GESTURE_DRAG) && (pointCount < 2))
-    {
-        currentGesture = GESTURE_HOLD;
-        timeHold = GetCurrentTime();
-        resetHold = true;
-    }
-
-    // Detect GESTURE_NONE
-    if ((currentGesture == GESTURE_SWIPE_RIGHT) || (currentGesture == GESTURE_SWIPE_UP) || (currentGesture == GESTURE_SWIPE_LEFT) || (currentGesture == GESTURE_SWIPE_DOWN))
-    {
-        currentGesture = GESTURE_NONE;
-    }
-}
-
-// Get number of touch points
-int GetTouchPointsCount(void)
-{
-    // NOTE: point count is calculated when ProcessGestureEvent(GestureEvent event) is called
-
-    return pointCount;
-}
-
-// Get latest detected gesture
-int GetGestureDetected(void)
-{
-    // Get current gesture only if enabled
-    return (enabledGestures & currentGesture);
-}
-
-// Hold time measured in ms
-float GetGestureHoldDuration(void)
-{
-    // NOTE: time is calculated on current gesture HOLD
-
-    double time = 0.0;
-
-    if (currentGesture == GESTURE_HOLD) time = GetCurrentTime() - timeHold;
-
-    return (float)time;
-}
-
-// Get drag vector (between initial touch point to current)
-Vector2 GetGestureDragVector(void)
-{
-    // NOTE: drag vector is calculated on one touch points TOUCH_MOVE
-
-    return dragVector;
-}
-
-// Get drag angle
-// NOTE: Angle in degrees, horizontal-right is 0, counterclock-wise
-float GetGestureDragAngle(void)
-{
-    // NOTE: drag angle is calculated on one touch points TOUCH_UP
-
-    return dragAngle;
-}
-
-// Get distance between two pinch points
-Vector2 GetGesturePinchVector(void)
-{
-    // NOTE: The position values used for pinchDistance are not modified like the position values of [core.c]-->GetTouchPosition(int index)
-    // NOTE: pinch distance is calculated on two touch points TOUCH_MOVE
-
-    return pinchVector;
-}
-
-// Get angle beween two pinch points
-// NOTE: Angle in degrees, horizontal-right is 0, counterclock-wise
-float GetGesturePinchAngle(void)
-{
-    // NOTE: pinch angle is calculated on two touch points TOUCH_MOVE
-
-    return pinchAngle;
-}
-
-//----------------------------------------------------------------------------------
-// Module specific Functions Definition
-//----------------------------------------------------------------------------------
-#if defined(GESTURES_STANDALONE)
-// Returns angle from two-points vector with X-axis
-static float Vector2Angle(Vector2 v1, Vector2 v2)
-{
-    float angle = atan2f(v2.y - v1.y, v2.x - v1.x)*(180.0f/PI);
-
-    if (angle < 0) angle += 360.0f;
-
-    return angle;
-}
-
-// Calculate distance between two Vector2
-static float Vector2Distance(Vector2 v1, Vector2 v2)
-{
-    float result;
-
-    float dx = v2.x - v1.x;
-    float dy = v2.y - v1.y;
-
-    result = (float)sqrt(dx*dx + dy*dy);
-
-    return result;
-}
-#endif
-
-// Time measure returned are milliseconds
-static double GetCurrentTime(void)
-{
-    double time = 0;
-
-#if defined(_WIN32)
-    unsigned long long int clockFrequency, currentTime;
-
-    QueryPerformanceFrequency(&clockFrequency);     // BE CAREFUL: Costly operation!
-    QueryPerformanceCounter(&currentTime);
-
-    time = (double)currentTime/clockFrequency*1000.0f;  // Time in miliseconds
-#endif
-
-#if defined(__linux__)
-    // NOTE: Only for Linux-based systems
-    struct timespec now;
-    clock_gettime(CLOCK_MONOTONIC, &now);
-    uint64_t nowTime = (uint64_t)now.tv_sec*1000000000LLU + (uint64_t)now.tv_nsec;     // Time in nanoseconds
-
-    time = ((double)nowTime/1000000.0);     // Time in miliseconds
-#endif
-
-#if defined(__APPLE__)
-    //#define CLOCK_REALTIME  CALENDAR_CLOCK    // returns UTC time since 1970-01-01
-    //#define CLOCK_MONOTONIC SYSTEM_CLOCK      // returns the time since boot time
-
-    clock_serv_t cclock;
-    mach_timespec_t now;
-    host_get_clock_service(mach_host_self(), SYSTEM_CLOCK, &cclock);
-
-    // NOTE: OS X does not have clock_gettime(), using clock_get_time()
-    clock_get_time(cclock, &now);
-    mach_port_deallocate(mach_task_self(), cclock);
-    uint64_t nowTime = (uint64_t)now.tv_sec*1000000000LLU + (uint64_t)now.tv_nsec;     // Time in nanoseconds
-
-    time = ((double)nowTime/1000000.0);     // Time in miliseconds
-#endif
-
-    return time;
-}
-
-#endif // GESTURES_IMPLEMENTATION
->>>>>>> 468adaa7
+#endif // GESTURES_IMPLEMENTATION