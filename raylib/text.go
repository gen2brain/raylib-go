<<<<<<< HEAD
package rl

/*
#include "raylib.h"
#include <stdlib.h>
*/
import "C"
import "unsafe"

// cptr returns C pointer
func (c *CharInfo) cptr() *C.CharInfo {
	return (*C.CharInfo)(unsafe.Pointer(c))
}

// cptr returns C pointer
func (s *Font) cptr() *C.Font {
	return (*C.Font)(unsafe.Pointer(s))
}

// GetFontDefault - Get the default Font
func GetFontDefault() Font {
	ret := C.GetFontDefault()
	v := newFontFromPointer(unsafe.Pointer(&ret))
	return v
}

// LoadFont - Load a Font image into GPU memory (VRAM)
func LoadFont(fileName string) Font {
	cfileName := C.CString(fileName)
	defer C.free(unsafe.Pointer(cfileName))
	ret := C.LoadFont(cfileName)
	v := newFontFromPointer(unsafe.Pointer(&ret))
	return v
}

// LoadFontEx - Load Font from file with extended parameters
func LoadFontEx(fileName string, fontSize int32, charsCount int32, fontChars *int32) Font {
	cfileName := C.CString(fileName)
	defer C.free(unsafe.Pointer(cfileName))
	cfontSize := (C.int)(fontSize)
	ccharsCount := (C.int)(charsCount)
	cfontChars := (*C.int)(unsafe.Pointer(fontChars))
	ret := C.LoadFontEx(cfileName, cfontSize, ccharsCount, cfontChars)
	v := newFontFromPointer(unsafe.Pointer(&ret))
	return v
}

// UnloadFont - Unload Font from GPU memory (VRAM)
func UnloadFont(font Font) {
	cfont := font.cptr()
	C.UnloadFont(*cfont)
}

// DrawText - Draw text (using default font)
func DrawText(text string, posX int32, posY int32, fontSize int32, color Color) {
	ctext := C.CString(text)
	defer C.free(unsafe.Pointer(ctext))
	cposX := (C.int)(posX)
	cposY := (C.int)(posY)
	cfontSize := (C.int)(fontSize)
	ccolor := color.cptr()
	C.DrawText(ctext, cposX, cposY, cfontSize, *ccolor)
}

// DrawTextEx - Draw text using Font and additional parameters
func DrawTextEx(font Font, text string, position Vector2, fontSize float32, spacing float32, tint Color) {
	cfont := font.cptr()
	ctext := C.CString(text)
	defer C.free(unsafe.Pointer(ctext))
	cposition := position.cptr()
	cfontSize := (C.float)(fontSize)
	cspacing := (C.float)(spacing)
	ctint := tint.cptr()
	C.DrawTextEx(*cfont, ctext, *cposition, cfontSize, cspacing, *ctint)
}

// MeasureText - Measure string width for default font
func MeasureText(text string, fontSize int32) int32 {
	ctext := C.CString(text)
	defer C.free(unsafe.Pointer(ctext))
	cfontSize := (C.int)(fontSize)
	ret := C.MeasureText(ctext, cfontSize)
	v := (int32)(ret)
	return v
}

// MeasureTextEx - Measure string size for Font
func MeasureTextEx(font Font, text string, fontSize float32, spacing float32) Vector2 {
	cfont := font.cptr()
	ctext := C.CString(text)
	defer C.free(unsafe.Pointer(ctext))
	cfontSize := (C.float)(fontSize)
	cspacing := (C.float)(spacing)
	ret := C.MeasureTextEx(*cfont, ctext, cfontSize, cspacing)
	v := newVector2FromPointer(unsafe.Pointer(&ret))
	return v
}

// DrawFPS - Shows current FPS
func DrawFPS(posX int32, posY int32) {
	cposX := (C.int)(posX)
	cposY := (C.int)(posY)
	C.DrawFPS(cposX, cposY)
}
=======
package rl

/*
#include "raylib.h"
#include <stdlib.h>
*/
import "C"
import "unsafe"

// cptr returns C pointer
func (c *CharInfo) cptr() *C.CharInfo {
	return (*C.CharInfo)(unsafe.Pointer(c))
}

// cptr returns C pointer
func (s *Font) cptr() *C.Font {
	return (*C.Font)(unsafe.Pointer(s))
}

// GetFontDefault - Get the default Font
func GetFontDefault() Font {
	ret := C.GetFontDefault()
	v := newFontFromPointer(unsafe.Pointer(&ret))
	return v
}

// LoadFont - Load a Font image into GPU memory (VRAM)
func LoadFont(fileName string) Font {
	cfileName := C.CString(fileName)
	defer C.free(unsafe.Pointer(cfileName))
	ret := C.LoadFont(cfileName)
	v := newFontFromPointer(unsafe.Pointer(&ret))
	return v
}

// LoadFontEx - Load Font from file with extended parameters
func LoadFontEx(fileName string, fontSize int32, fontChars *int32, charsCount int32) Font {
	cfileName := C.CString(fileName)
	defer C.free(unsafe.Pointer(cfileName))
	cfontSize := (C.int)(fontSize)
	cfontChars := (*C.int)(unsafe.Pointer(fontChars))
	ccharsCount := (C.int)(charsCount)
	ret := C.LoadFontEx(cfileName, cfontSize, cfontChars, ccharsCount)
	v := newFontFromPointer(unsafe.Pointer(&ret))
	return v
}

// UnloadFont - Unload Font from GPU memory (VRAM)
func UnloadFont(font Font) {
	cfont := font.cptr()
	C.UnloadFont(*cfont)
}

// DrawText - Draw text (using default font)
func DrawText(text string, posX int32, posY int32, fontSize int32, color Color) {
	ctext := C.CString(text)
	defer C.free(unsafe.Pointer(ctext))
	cposX := (C.int)(posX)
	cposY := (C.int)(posY)
	cfontSize := (C.int)(fontSize)
	ccolor := color.cptr()
	C.DrawText(ctext, cposX, cposY, cfontSize, *ccolor)
}

// DrawTextEx - Draw text using Font and additional parameters
func DrawTextEx(font Font, text string, position Vector2, fontSize float32, spacing float32, tint Color) {
	cfont := font.cptr()
	ctext := C.CString(text)
	defer C.free(unsafe.Pointer(ctext))
	cposition := position.cptr()
	cfontSize := (C.float)(fontSize)
	cspacing := (C.float)(spacing)
	ctint := tint.cptr()
	C.DrawTextEx(*cfont, ctext, *cposition, cfontSize, cspacing, *ctint)
}

// MeasureText - Measure string width for default font
func MeasureText(text string, fontSize int32) int32 {
	ctext := C.CString(text)
	defer C.free(unsafe.Pointer(ctext))
	cfontSize := (C.int)(fontSize)
	ret := C.MeasureText(ctext, cfontSize)
	v := (int32)(ret)
	return v
}

// MeasureTextEx - Measure string size for Font
func MeasureTextEx(font Font, text string, fontSize float32, spacing float32) Vector2 {
	cfont := font.cptr()
	ctext := C.CString(text)
	defer C.free(unsafe.Pointer(ctext))
	cfontSize := (C.float)(fontSize)
	cspacing := (C.float)(spacing)
	ret := C.MeasureTextEx(*cfont, ctext, cfontSize, cspacing)
	v := newVector2FromPointer(unsafe.Pointer(&ret))
	return v
}

// DrawFPS - Shows current FPS
func DrawFPS(posX int32, posY int32) {
	cposX := (C.int)(posX)
	cposY := (C.int)(posY)
	C.DrawFPS(cposX, cposY)
}
>>>>>>> 468adaa7
<|MERGE_RESOLUTION|>--- conflicted
+++ resolved
@@ -1,109 +1,3 @@
-<<<<<<< HEAD
-package rl
-
-/*
-#include "raylib.h"
-#include <stdlib.h>
-*/
-import "C"
-import "unsafe"
-
-// cptr returns C pointer
-func (c *CharInfo) cptr() *C.CharInfo {
-	return (*C.CharInfo)(unsafe.Pointer(c))
-}
-
-// cptr returns C pointer
-func (s *Font) cptr() *C.Font {
-	return (*C.Font)(unsafe.Pointer(s))
-}
-
-// GetFontDefault - Get the default Font
-func GetFontDefault() Font {
-	ret := C.GetFontDefault()
-	v := newFontFromPointer(unsafe.Pointer(&ret))
-	return v
-}
-
-// LoadFont - Load a Font image into GPU memory (VRAM)
-func LoadFont(fileName string) Font {
-	cfileName := C.CString(fileName)
-	defer C.free(unsafe.Pointer(cfileName))
-	ret := C.LoadFont(cfileName)
-	v := newFontFromPointer(unsafe.Pointer(&ret))
-	return v
-}
-
-// LoadFontEx - Load Font from file with extended parameters
-func LoadFontEx(fileName string, fontSize int32, charsCount int32, fontChars *int32) Font {
-	cfileName := C.CString(fileName)
-	defer C.free(unsafe.Pointer(cfileName))
-	cfontSize := (C.int)(fontSize)
-	ccharsCount := (C.int)(charsCount)
-	cfontChars := (*C.int)(unsafe.Pointer(fontChars))
-	ret := C.LoadFontEx(cfileName, cfontSize, ccharsCount, cfontChars)
-	v := newFontFromPointer(unsafe.Pointer(&ret))
-	return v
-}
-
-// UnloadFont - Unload Font from GPU memory (VRAM)
-func UnloadFont(font Font) {
-	cfont := font.cptr()
-	C.UnloadFont(*cfont)
-}
-
-// DrawText - Draw text (using default font)
-func DrawText(text string, posX int32, posY int32, fontSize int32, color Color) {
-	ctext := C.CString(text)
-	defer C.free(unsafe.Pointer(ctext))
-	cposX := (C.int)(posX)
-	cposY := (C.int)(posY)
-	cfontSize := (C.int)(fontSize)
-	ccolor := color.cptr()
-	C.DrawText(ctext, cposX, cposY, cfontSize, *ccolor)
-}
-
-// DrawTextEx - Draw text using Font and additional parameters
-func DrawTextEx(font Font, text string, position Vector2, fontSize float32, spacing float32, tint Color) {
-	cfont := font.cptr()
-	ctext := C.CString(text)
-	defer C.free(unsafe.Pointer(ctext))
-	cposition := position.cptr()
-	cfontSize := (C.float)(fontSize)
-	cspacing := (C.float)(spacing)
-	ctint := tint.cptr()
-	C.DrawTextEx(*cfont, ctext, *cposition, cfontSize, cspacing, *ctint)
-}
-
-// MeasureText - Measure string width for default font
-func MeasureText(text string, fontSize int32) int32 {
-	ctext := C.CString(text)
-	defer C.free(unsafe.Pointer(ctext))
-	cfontSize := (C.int)(fontSize)
-	ret := C.MeasureText(ctext, cfontSize)
-	v := (int32)(ret)
-	return v
-}
-
-// MeasureTextEx - Measure string size for Font
-func MeasureTextEx(font Font, text string, fontSize float32, spacing float32) Vector2 {
-	cfont := font.cptr()
-	ctext := C.CString(text)
-	defer C.free(unsafe.Pointer(ctext))
-	cfontSize := (C.float)(fontSize)
-	cspacing := (C.float)(spacing)
-	ret := C.MeasureTextEx(*cfont, ctext, cfontSize, cspacing)
-	v := newVector2FromPointer(unsafe.Pointer(&ret))
-	return v
-}
-
-// DrawFPS - Shows current FPS
-func DrawFPS(posX int32, posY int32) {
-	cposX := (C.int)(posX)
-	cposY := (C.int)(posY)
-	C.DrawFPS(cposX, cposY)
-}
-=======
 package rl
 
 /*
@@ -207,5 +101,4 @@
 	cposX := (C.int)(posX)
 	cposY := (C.int)(posY)
 	C.DrawFPS(cposX, cposY)
-}
->>>>>>> 468adaa7
+}