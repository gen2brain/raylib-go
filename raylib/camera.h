--- conflicted
+++ resolved
@@ -1,4 +1,3 @@
-<<<<<<< HEAD
 /*******************************************************************************************
 *
 *   raylib.camera - Camera system with multiple modes support
@@ -9,7 +8,7 @@
 *
 *   #define CAMERA_IMPLEMENTATION
 *       Generates the implementation of the library into the included file.
-*       If not defined, the library is in header only mode and can be included in other headers 
+*       If not defined, the library is in header only mode and can be included in other headers
 *       or source files without problems. But only ONE file should hold the implementation.
 *
 *   #define CAMERA_STANDALONE
@@ -17,13 +16,13 @@
 *       functions must be redefined to manage inputs accordingly.
 *
 *   CONTRIBUTORS:
+*       Ramon Santamaria:   Supervision, review, update and maintenance
 *       Marc Palau:         Initial implementation (2014)
-*       Ramon Santamaria:   Supervision, review, update and maintenance
 *
 *
 *   LICENSE: zlib/libpng
 *
-*   Copyright (c) 2015-2017 Ramon Santamaria (@raysan5)
+*   Copyright (c) 2015-2019 Ramon Santamaria (@raysan5)
 *
 *   This software is provided "as-is", without any express or implied warranty. In no event
 *   will the authors be held liable for any damages arising from the use of this software.
@@ -55,15 +54,6 @@
 // NOTE: Below types are required for CAMERA_STANDALONE usage
 //----------------------------------------------------------------------------------
 #if defined(CAMERA_STANDALONE)
-    // Camera modes
-    typedef enum { 
-        CAMERA_CUSTOM = 0, 
-        CAMERA_FREE, 
-        CAMERA_ORBITAL, 
-        CAMERA_FIRST_PERSON, 
-        CAMERA_THIRD_PERSON 
-    } CameraMode;
-
     // Vector2 type
     typedef struct Vector2 {
         float x;
@@ -78,12 +68,30 @@
     } Vector3;
 
     // Camera type, defines a camera position/orientation in 3d space
-    typedef struct Camera {
-        Vector3 position;
-        Vector3 target;
-        Vector3 up;
-        float fovy;
-    } Camera;
+    typedef struct Camera3D {
+        Vector3 position;       // Camera position
+        Vector3 target;         // Camera target it looks-at
+        Vector3 up;             // Camera up vector (rotation over its axis)
+        float fovy;             // Camera field-of-view apperture in Y (degrees) in perspective, used as near plane width in orthographic
+        int type;               // Camera type, defines projection type: CAMERA_PERSPECTIVE or CAMERA_ORTHOGRAPHIC
+    } Camera3D;
+
+    typedef Camera3D Camera;    // Camera type fallback, defaults to Camera3D
+
+    // Camera system modes
+    typedef enum {
+        CAMERA_CUSTOM = 0,
+        CAMERA_FREE,
+        CAMERA_ORBITAL,
+        CAMERA_FIRST_PERSON,
+        CAMERA_THIRD_PERSON
+    } CameraMode;
+
+    // Camera projection modes
+    typedef enum {
+        CAMERA_PERSPECTIVE = 0,
+        CAMERA_ORTHOGRAPHIC
+    } CameraType;
 #endif
 
 #ifdef __cplusplus
@@ -104,9 +112,9 @@
 
 void SetCameraPanControl(int panKey);                       // Set camera pan key to combine with mouse movement (free camera)
 void SetCameraAltControl(int altKey);                       // Set camera alt key to combine with mouse movement (free camera)
-void SetCameraSmoothZoomControl(int szKey);                 // Set camera smooth zoom key to combine with mouse (free camera)
-void SetCameraMoveControls(int frontKey, int backKey, 
-                           int rightKey, int leftKey, 
+void SetCameraSmoothZoomControl(int szoomKey);              // Set camera smooth zoom key to combine with mouse (free camera)
+void SetCameraMoveControls(int frontKey, int backKey,
+                           int rightKey, int leftKey,
                            int upKey, int downKey);         // Set camera move controls (1st person and 3rd person cameras)
 #endif
 
@@ -125,16 +133,14 @@
 
 #if defined(CAMERA_IMPLEMENTATION)
 
-#include <math.h>               // Required for: sqrt(), sin(), cos()
+#include <math.h>               // Required for: sqrt(), sinf(), cosf()
 
 #ifndef PI
     #define PI 3.14159265358979323846
 #endif
-
 #ifndef DEG2RAD
     #define DEG2RAD (PI/180.0f)
 #endif
-
 #ifndef RAD2DEG
     #define RAD2DEG (180.0f/PI)
 #endif
@@ -182,21 +188,21 @@
 // Types and Structures Definition
 //----------------------------------------------------------------------------------
 // Camera move modes (first person and third person cameras)
-typedef enum { 
-    MOVE_FRONT = 0, 
-    MOVE_BACK, 
-    MOVE_RIGHT, 
-    MOVE_LEFT, 
-    MOVE_UP, 
-    MOVE_DOWN 
+typedef enum {
+    MOVE_FRONT = 0,
+    MOVE_BACK,
+    MOVE_RIGHT,
+    MOVE_LEFT,
+    MOVE_UP,
+    MOVE_DOWN
 } CameraMove;
 
 //----------------------------------------------------------------------------------
 // Global Variables Definition
 //----------------------------------------------------------------------------------
-static Vector2 cameraAngle = { 0.0f, 0.0f };          // TODO: Remove! Compute it in UpdateCamera()
-static float cameraTargetDistance = 0.0f;             // TODO: Remove! Compute it in UpdateCamera()
-static float playerEyesPosition = 1.85f;              // Default player eyes position from ground (in meters) 
+static Vector2 cameraAngle = { 0.0f, 0.0f };          // Camera angle in plane XZ
+static float cameraTargetDistance = 0.0f;             // Camera distance from position to target
+static float playerEyesPosition = 1.85f;              // Default player eyes position from ground (in meters)
 
 static int cameraMoveControl[6]  = { 'W', 'S', 'D', 'A', 'E', 'Q' };
 static int cameraPanControlKey = 2;                   // raylib: MOUSE_MIDDLE_BUTTON
@@ -228,36 +234,24 @@
 // Select camera mode (multiple camera modes available)
 void SetCameraMode(Camera camera, int mode)
 {
-    // TODO: cameraTargetDistance and cameraAngle should be 
-    // calculated using camera parameters on UpdateCamera()
-
     Vector3 v1 = camera.position;
     Vector3 v2 = camera.target;
-    
+
     float dx = v2.x - v1.x;
     float dy = v2.y - v1.y;
     float dz = v2.z - v1.z;
-    
+
     cameraTargetDistance = sqrtf(dx*dx + dy*dy + dz*dz);
-    
-    Vector2 distance = { 0.0f, 0.0f };
-    distance.x = sqrtf(dx*dx + dz*dz);
-    distance.y = sqrtf(dx*dx + dy*dy);
-    
+
     // Camera angle calculation
-    cameraAngle.x = asinf( (float)fabs(dx)/distance.x);  // Camera angle in plane XZ (0 aligned with Z, move positive CCW)
-    cameraAngle.y = -asinf( (float)fabs(dy)/distance.y); // Camera angle in plane XY (0 aligned with X, move positive CW)
-    
-    // NOTE: Just testing what cameraAngle means
-    //cameraAngle.x = 0.0f*DEG2RAD;       // Camera angle in plane XZ (0 aligned with Z, move positive CCW)
-    //cameraAngle.y = -60.0f*DEG2RAD;     // Camera angle in plane XY (0 aligned with X, move positive CW)
-    
+    cameraAngle.x = atan2f(dx, dz);                   // Camera angle in plane XZ (0 aligned with Z, move positive CCW)
+    cameraAngle.y = atan2f(dy, sqrtf(dx*dx + dz*dz)); // Camera angle in plane XY (0 aligned with X, move positive CW)
+
     playerEyesPosition = camera.position.y;
-    
+
     // Lock cursor for first person and third person cameras
-    if ((mode == CAMERA_FIRST_PERSON) || 
-        (mode == CAMERA_THIRD_PERSON)) DisableCursor();
-    else EnableCursor(); 
+    if ((mode == CAMERA_FIRST_PERSON) || (mode == CAMERA_THIRD_PERSON)) DisableCursor();
+    else EnableCursor();
 
     cameraMode = mode;
 }
@@ -274,24 +268,24 @@
     static Vector2 previousMousePosition = { 0.0f, 0.0f };
 
     // TODO: Compute cameraTargetDistance and cameraAngle here
-    
+
     // Mouse movement detection
     Vector2 mousePositionDelta = { 0.0f, 0.0f };
     Vector2 mousePosition = GetMousePosition();
     int mouseWheelMove = GetMouseWheelMove();
-    
+
     // Keys input detection
     bool panKey = IsMouseButtonDown(cameraPanControlKey);
     bool altKey = IsKeyDown(cameraAltControlKey);
     bool szoomKey = IsKeyDown(cameraSmoothZoomControlKey);
-    
+
     bool direction[6] = { IsKeyDown(cameraMoveControl[MOVE_FRONT]),
                           IsKeyDown(cameraMoveControl[MOVE_BACK]),
                           IsKeyDown(cameraMoveControl[MOVE_RIGHT]),
                           IsKeyDown(cameraMoveControl[MOVE_LEFT]),
                           IsKeyDown(cameraMoveControl[MOVE_UP]),
                           IsKeyDown(cameraMoveControl[MOVE_DOWN]) };
-                          
+
     // TODO: Consider touch inputs for camera
 
     if (cameraMode != CAMERA_CUSTOM)
@@ -315,7 +309,7 @@
                 if (cameraTargetDistance > CAMERA_FREE_DISTANCE_MAX_CLAMP) cameraTargetDistance = CAMERA_FREE_DISTANCE_MAX_CLAMP;
             }
             // Camera looking down
-			// TODO: Review, weird comparisson of cameraTargetDistance == 120.0f?
+            // TODO: Review, weird comparisson of cameraTargetDistance == 120.0f?
             else if ((camera->position.y > camera->target.y) && (cameraTargetDistance == CAMERA_FREE_DISTANCE_MAX_CLAMP) && (mouseWheelMove < 0))
             {
                 camera->target.x += mouseWheelMove*(camera->target.x - camera->position.x)*CAMERA_MOUSE_SCROLL_SENSITIVITY/cameraTargetDistance;
@@ -336,7 +330,7 @@
                 if (cameraTargetDistance < CAMERA_FREE_DISTANCE_MIN_CLAMP) cameraTargetDistance = CAMERA_FREE_DISTANCE_MIN_CLAMP;
             }
             // Camera looking up
-			// TODO: Review, weird comparisson of cameraTargetDistance == 120.0f?
+            // TODO: Review, weird comparisson of cameraTargetDistance == 120.0f?
             else if ((camera->position.y < camera->target.y) && (cameraTargetDistance == CAMERA_FREE_DISTANCE_MAX_CLAMP) && (mouseWheelMove < 0))
             {
                 camera->target.x += mouseWheelMove*(camera->target.x - camera->position.x)*CAMERA_MOUSE_SCROLL_SENSITIVITY/cameraTargetDistance;
@@ -381,99 +375,114 @@
                 else
                 {
                     // Camera panning
-                    camera->target.x += ((mousePositionDelta.x*-CAMERA_FREE_MOUSE_SENSITIVITY)*cosf(cameraAngle.x) + (mousePositionDelta.y*CAMERA_FREE_MOUSE_SENSITIVITY)*sinf(cameraAngle.x)*sinf(cameraAngle.y))*(cameraTargetDistance/CAMERA_FREE_PANNING_DIVIDER);
+                    camera->target.x += ((mousePositionDelta.x*CAMERA_FREE_MOUSE_SENSITIVITY)*cosf(cameraAngle.x) + (mousePositionDelta.y*CAMERA_FREE_MOUSE_SENSITIVITY)*sinf(cameraAngle.x)*sinf(cameraAngle.y))*(cameraTargetDistance/CAMERA_FREE_PANNING_DIVIDER);
                     camera->target.y += ((mousePositionDelta.y*CAMERA_FREE_MOUSE_SENSITIVITY)*cosf(cameraAngle.y))*(cameraTargetDistance/CAMERA_FREE_PANNING_DIVIDER);
-                    camera->target.z += ((mousePositionDelta.x*CAMERA_FREE_MOUSE_SENSITIVITY)*sinf(cameraAngle.x) + (mousePositionDelta.y*CAMERA_FREE_MOUSE_SENSITIVITY)*cosf(cameraAngle.x)*sinf(cameraAngle.y))*(cameraTargetDistance/CAMERA_FREE_PANNING_DIVIDER);
+                    camera->target.z += ((mousePositionDelta.x*-CAMERA_FREE_MOUSE_SENSITIVITY)*sinf(cameraAngle.x) + (mousePositionDelta.y*CAMERA_FREE_MOUSE_SENSITIVITY)*cosf(cameraAngle.x)*sinf(cameraAngle.y))*(cameraTargetDistance/CAMERA_FREE_PANNING_DIVIDER);
                 }
             }
 
+            // Update camera position with changes
+            camera->position.x = -sinf(cameraAngle.x)*cameraTargetDistance*cosf(cameraAngle.y) + camera->target.x;
+            camera->position.y = -sinf(cameraAngle.y)*cameraTargetDistance + camera->target.y;
+            camera->position.z = -cosf(cameraAngle.x)*cameraTargetDistance*cosf(cameraAngle.y) + camera->target.z;
         } break;
         case CAMERA_ORBITAL:
         {
             cameraAngle.x += CAMERA_ORBITAL_SPEED;      // Camera orbit angle
             cameraTargetDistance -= (mouseWheelMove*CAMERA_MOUSE_SCROLL_SENSITIVITY);   // Camera zoom
-            
+
             // Camera distance clamp
             if (cameraTargetDistance < CAMERA_THIRD_PERSON_DISTANCE_CLAMP) cameraTargetDistance = CAMERA_THIRD_PERSON_DISTANCE_CLAMP;
-            
+
+            // Update camera position with changes
+            camera->position.x = sinf(cameraAngle.x)*cameraTargetDistance*cosf(cameraAngle.y) + camera->target.x;
+            camera->position.y = ((cameraAngle.y <= 0.0f)? 1 : -1)*sinf(cameraAngle.y)*cameraTargetDistance*sinf(cameraAngle.y) + camera->target.y;
+            camera->position.z = cosf(cameraAngle.x)*cameraTargetDistance*cosf(cameraAngle.y) + camera->target.z;
+
         } break;
         case CAMERA_FIRST_PERSON:
+        {
+            camera->position.x += (sinf(cameraAngle.x)*direction[MOVE_BACK] -
+                                   sinf(cameraAngle.x)*direction[MOVE_FRONT] -
+                                   cosf(cameraAngle.x)*direction[MOVE_LEFT] +
+                                   cosf(cameraAngle.x)*direction[MOVE_RIGHT])/PLAYER_MOVEMENT_SENSITIVITY;
+
+            camera->position.y += (sinf(cameraAngle.y)*direction[MOVE_FRONT] -
+                                   sinf(cameraAngle.y)*direction[MOVE_BACK] +
+                                   1.0f*direction[MOVE_UP] - 1.0f*direction[MOVE_DOWN])/PLAYER_MOVEMENT_SENSITIVITY;
+
+            camera->position.z += (cosf(cameraAngle.x)*direction[MOVE_BACK] -
+                                   cosf(cameraAngle.x)*direction[MOVE_FRONT] +
+                                   sinf(cameraAngle.x)*direction[MOVE_LEFT] -
+                                   sinf(cameraAngle.x)*direction[MOVE_RIGHT])/PLAYER_MOVEMENT_SENSITIVITY;
+
+            bool isMoving = false;  // Required for swinging
+
+            for (int i = 0; i < 6; i++) if (direction[i]) { isMoving = true; break; }
+
+            // Camera orientation calculation
+            cameraAngle.x += (mousePositionDelta.x*-CAMERA_MOUSE_MOVE_SENSITIVITY);
+            cameraAngle.y += (mousePositionDelta.y*-CAMERA_MOUSE_MOVE_SENSITIVITY);
+
+            // Angle clamp
+            if (cameraAngle.y > CAMERA_FIRST_PERSON_MIN_CLAMP*DEG2RAD) cameraAngle.y = CAMERA_FIRST_PERSON_MIN_CLAMP*DEG2RAD;
+            else if (cameraAngle.y < CAMERA_FIRST_PERSON_MAX_CLAMP*DEG2RAD) cameraAngle.y = CAMERA_FIRST_PERSON_MAX_CLAMP*DEG2RAD;
+
+            // Camera is always looking at player
+            camera->target.x = camera->position.x - sinf(cameraAngle.x)*CAMERA_FIRST_PERSON_FOCUS_DISTANCE;
+            camera->target.y = camera->position.y + sinf(cameraAngle.y)*CAMERA_FIRST_PERSON_FOCUS_DISTANCE;
+            camera->target.z = camera->position.z - cosf(cameraAngle.x)*CAMERA_FIRST_PERSON_FOCUS_DISTANCE;
+
+            if (isMoving) swingCounter++;
+
+            // Camera position update
+            // NOTE: On CAMERA_FIRST_PERSON player Y-movement is limited to player 'eyes position'
+            camera->position.y = playerEyesPosition - sinf(swingCounter/CAMERA_FIRST_PERSON_STEP_TRIGONOMETRIC_DIVIDER)/CAMERA_FIRST_PERSON_STEP_DIVIDER;
+
+            camera->up.x = sinf(swingCounter/(CAMERA_FIRST_PERSON_STEP_TRIGONOMETRIC_DIVIDER*2))/CAMERA_FIRST_PERSON_WAVING_DIVIDER;
+            camera->up.z = -sinf(swingCounter/(CAMERA_FIRST_PERSON_STEP_TRIGONOMETRIC_DIVIDER*2))/CAMERA_FIRST_PERSON_WAVING_DIVIDER;
+
+
+        } break;
         case CAMERA_THIRD_PERSON:
         {
             camera->position.x += (sinf(cameraAngle.x)*direction[MOVE_BACK] -
                                    sinf(cameraAngle.x)*direction[MOVE_FRONT] -
                                    cosf(cameraAngle.x)*direction[MOVE_LEFT] +
                                    cosf(cameraAngle.x)*direction[MOVE_RIGHT])/PLAYER_MOVEMENT_SENSITIVITY;
-                                   
+
             camera->position.y += (sinf(cameraAngle.y)*direction[MOVE_FRONT] -
                                    sinf(cameraAngle.y)*direction[MOVE_BACK] +
                                    1.0f*direction[MOVE_UP] - 1.0f*direction[MOVE_DOWN])/PLAYER_MOVEMENT_SENSITIVITY;
-                                   
+
             camera->position.z += (cosf(cameraAngle.x)*direction[MOVE_BACK] -
                                    cosf(cameraAngle.x)*direction[MOVE_FRONT] +
                                    sinf(cameraAngle.x)*direction[MOVE_LEFT] -
                                    sinf(cameraAngle.x)*direction[MOVE_RIGHT])/PLAYER_MOVEMENT_SENSITIVITY;
 
-            bool isMoving = false;  // Required for swinging
-
-            for (int i = 0; i < 6; i++) if (direction[i]) { isMoving = true; break; }
-            
             // Camera orientation calculation
             cameraAngle.x += (mousePositionDelta.x*-CAMERA_MOUSE_MOVE_SENSITIVITY);
             cameraAngle.y += (mousePositionDelta.y*-CAMERA_MOUSE_MOVE_SENSITIVITY);
-            
-            if (cameraMode == CAMERA_THIRD_PERSON)
-            {
-                // Angle clamp
-                if (cameraAngle.y > CAMERA_THIRD_PERSON_MIN_CLAMP*DEG2RAD) cameraAngle.y = CAMERA_THIRD_PERSON_MIN_CLAMP*DEG2RAD;
-                else if (cameraAngle.y < CAMERA_THIRD_PERSON_MAX_CLAMP*DEG2RAD) cameraAngle.y = CAMERA_THIRD_PERSON_MAX_CLAMP*DEG2RAD;
-
-                // Camera zoom
-                cameraTargetDistance -= (mouseWheelMove*CAMERA_MOUSE_SCROLL_SENSITIVITY);
-
-                // Camera distance clamp
-                if (cameraTargetDistance < CAMERA_THIRD_PERSON_DISTANCE_CLAMP) cameraTargetDistance = CAMERA_THIRD_PERSON_DISTANCE_CLAMP;
-
-                // Camera is always looking at player
-                camera->target.x = camera->position.x + CAMERA_THIRD_PERSON_OFFSET.x*cosf(cameraAngle.x) + CAMERA_THIRD_PERSON_OFFSET.z*sinf(cameraAngle.x);
-                camera->target.y = camera->position.y + CAMERA_THIRD_PERSON_OFFSET.y;
-                camera->target.z = camera->position.z + CAMERA_THIRD_PERSON_OFFSET.z*sinf(cameraAngle.x) - CAMERA_THIRD_PERSON_OFFSET.x*sinf(cameraAngle.x);
-            }
-            else    // CAMERA_FIRST_PERSON
-            {
-                // Angle clamp
-                if (cameraAngle.y > CAMERA_FIRST_PERSON_MIN_CLAMP*DEG2RAD) cameraAngle.y = CAMERA_FIRST_PERSON_MIN_CLAMP*DEG2RAD;
-                else if (cameraAngle.y < CAMERA_FIRST_PERSON_MAX_CLAMP*DEG2RAD) cameraAngle.y = CAMERA_FIRST_PERSON_MAX_CLAMP*DEG2RAD;
-
-                // Camera is always looking at player
-                camera->target.x = camera->position.x - sinf(cameraAngle.x)*CAMERA_FIRST_PERSON_FOCUS_DISTANCE;
-                camera->target.y = camera->position.y + sinf(cameraAngle.y)*CAMERA_FIRST_PERSON_FOCUS_DISTANCE;
-                camera->target.z = camera->position.z - cosf(cameraAngle.x)*CAMERA_FIRST_PERSON_FOCUS_DISTANCE;
-                
-                if (isMoving) swingCounter++;
-
-                // Camera position update
-                // NOTE: On CAMERA_FIRST_PERSON player Y-movement is limited to player 'eyes position'
-                camera->position.y = playerEyesPosition - sinf(swingCounter/CAMERA_FIRST_PERSON_STEP_TRIGONOMETRIC_DIVIDER)/CAMERA_FIRST_PERSON_STEP_DIVIDER;
-
-                camera->up.x = sinf(swingCounter/(CAMERA_FIRST_PERSON_STEP_TRIGONOMETRIC_DIVIDER*2))/CAMERA_FIRST_PERSON_WAVING_DIVIDER;
-                camera->up.z = -sinf(swingCounter/(CAMERA_FIRST_PERSON_STEP_TRIGONOMETRIC_DIVIDER*2))/CAMERA_FIRST_PERSON_WAVING_DIVIDER;
-            }
+
+            // Angle clamp
+            if (cameraAngle.y > CAMERA_THIRD_PERSON_MIN_CLAMP*DEG2RAD) cameraAngle.y = CAMERA_THIRD_PERSON_MIN_CLAMP*DEG2RAD;
+            else if (cameraAngle.y < CAMERA_THIRD_PERSON_MAX_CLAMP*DEG2RAD) cameraAngle.y = CAMERA_THIRD_PERSON_MAX_CLAMP*DEG2RAD;
+
+            // Camera zoom
+            cameraTargetDistance -= (mouseWheelMove*CAMERA_MOUSE_SCROLL_SENSITIVITY);
+
+            // Camera distance clamp
+            if (cameraTargetDistance < CAMERA_THIRD_PERSON_DISTANCE_CLAMP) cameraTargetDistance = CAMERA_THIRD_PERSON_DISTANCE_CLAMP;
+
+            // TODO: It seems camera->position is not correctly updated or some rounding issue makes the camera move straight to camera->target...
+            camera->position.x = sinf(cameraAngle.x)*cameraTargetDistance*cosf(cameraAngle.y) + camera->target.x;
+            if (cameraAngle.y <= 0.0f) camera->position.y = sinf(cameraAngle.y)*cameraTargetDistance*sinf(cameraAngle.y) + camera->target.y;
+            else camera->position.y = -sinf(cameraAngle.y)*cameraTargetDistance*sinf(cameraAngle.y) + camera->target.y;
+            camera->position.z = cosf(cameraAngle.x)*cameraTargetDistance*cosf(cameraAngle.y) + camera->target.z;
+
         } break;
         default: break;
     }
-    
-    // Update camera position with changes
-    if ((cameraMode == CAMERA_FREE) ||
-        (cameraMode == CAMERA_ORBITAL) ||
-        (cameraMode == CAMERA_THIRD_PERSON))
-    {
-        // TODO: It seems camera->position is not correctly updated or some rounding issue makes the camera move straight to camera->target...
-        camera->position.x = sinf(cameraAngle.x)*cameraTargetDistance*cosf(cameraAngle.y) + camera->target.x;
-        if (cameraAngle.y <= 0.0f) camera->position.y = sinf(cameraAngle.y)*cameraTargetDistance*sinf(cameraAngle.y) + camera->target.y;
-        else camera->position.y = -sinf(cameraAngle.y)*cameraTargetDistance*sinf(cameraAngle.y) + camera->target.y;
-        camera->position.z = cosf(cameraAngle.x)*cameraTargetDistance*cosf(cameraAngle.y) + camera->target.z;
-    }
 }
 
 // Set camera pan key to combine with mouse movement (free camera)
@@ -483,7 +492,7 @@
 void SetCameraAltControl(int altKey) { cameraAltControlKey = altKey; }
 
 // Set camera smooth zoom key to combine with mouse (free camera)
-void SetCameraSmoothZoomControl(int szKey) { cameraSmoothZoomControlKey = szKey; }
+void SetCameraSmoothZoomControl(int szoomKey) { cameraSmoothZoomControlKey = szoomKey; }
 
 // Set camera move controls (1st person and 3rd person cameras)
 void SetCameraMoveControls(int frontKey, int backKey, int rightKey, int leftKey, int upKey, int downKey)
@@ -496,514 +505,4 @@
     cameraMoveControl[MOVE_DOWN] = downKey;
 }
 
-#endif // CAMERA_IMPLEMENTATION
-=======
-/*******************************************************************************************
-*
-*   raylib.camera - Camera system with multiple modes support
-*
-*   NOTE: Memory footprint of this library is aproximately 52 bytes (global variables)
-*
-*   CONFIGURATION:
-*
-*   #define CAMERA_IMPLEMENTATION
-*       Generates the implementation of the library into the included file.
-*       If not defined, the library is in header only mode and can be included in other headers
-*       or source files without problems. But only ONE file should hold the implementation.
-*
-*   #define CAMERA_STANDALONE
-*       If defined, the library can be used as standalone as a camera system but some
-*       functions must be redefined to manage inputs accordingly.
-*
-*   CONTRIBUTORS:
-*       Ramon Santamaria:   Supervision, review, update and maintenance
-*       Marc Palau:         Initial implementation (2014)
-*
-*
-*   LICENSE: zlib/libpng
-*
-*   Copyright (c) 2015-2019 Ramon Santamaria (@raysan5)
-*
-*   This software is provided "as-is", without any express or implied warranty. In no event
-*   will the authors be held liable for any damages arising from the use of this software.
-*
-*   Permission is granted to anyone to use this software for any purpose, including commercial
-*   applications, and to alter it and redistribute it freely, subject to the following restrictions:
-*
-*     1. The origin of this software must not be misrepresented; you must not claim that you
-*     wrote the original software. If you use this software in a product, an acknowledgment
-*     in the product documentation would be appreciated but is not required.
-*
-*     2. Altered source versions must be plainly marked as such, and must not be misrepresented
-*     as being the original software.
-*
-*     3. This notice may not be removed or altered from any source distribution.
-*
-**********************************************************************************************/
-
-#ifndef CAMERA_H
-#define CAMERA_H
-
-//----------------------------------------------------------------------------------
-// Defines and Macros
-//----------------------------------------------------------------------------------
-//...
-
-//----------------------------------------------------------------------------------
-// Types and Structures Definition
-// NOTE: Below types are required for CAMERA_STANDALONE usage
-//----------------------------------------------------------------------------------
-#if defined(CAMERA_STANDALONE)
-    // Vector2 type
-    typedef struct Vector2 {
-        float x;
-        float y;
-    } Vector2;
-
-    // Vector3 type
-    typedef struct Vector3 {
-        float x;
-        float y;
-        float z;
-    } Vector3;
-
-    // Camera type, defines a camera position/orientation in 3d space
-    typedef struct Camera3D {
-        Vector3 position;       // Camera position
-        Vector3 target;         // Camera target it looks-at
-        Vector3 up;             // Camera up vector (rotation over its axis)
-        float fovy;             // Camera field-of-view apperture in Y (degrees) in perspective, used as near plane width in orthographic
-        int type;               // Camera type, defines projection type: CAMERA_PERSPECTIVE or CAMERA_ORTHOGRAPHIC
-    } Camera3D;
-
-    typedef Camera3D Camera;    // Camera type fallback, defaults to Camera3D
-
-    // Camera system modes
-    typedef enum {
-        CAMERA_CUSTOM = 0,
-        CAMERA_FREE,
-        CAMERA_ORBITAL,
-        CAMERA_FIRST_PERSON,
-        CAMERA_THIRD_PERSON
-    } CameraMode;
-
-    // Camera projection modes
-    typedef enum {
-        CAMERA_PERSPECTIVE = 0,
-        CAMERA_ORTHOGRAPHIC
-    } CameraType;
-#endif
-
-#ifdef __cplusplus
-extern "C" {            // Prevents name mangling of functions
-#endif
-
-//----------------------------------------------------------------------------------
-// Global Variables Definition
-//----------------------------------------------------------------------------------
-//...
-
-//----------------------------------------------------------------------------------
-// Module Functions Declaration
-//----------------------------------------------------------------------------------
-#if defined(CAMERA_STANDALONE)
-void SetCameraMode(Camera camera, int mode);                // Set camera mode (multiple camera modes available)
-void UpdateCamera(Camera *camera);                          // Update camera position for selected mode
-
-void SetCameraPanControl(int panKey);                       // Set camera pan key to combine with mouse movement (free camera)
-void SetCameraAltControl(int altKey);                       // Set camera alt key to combine with mouse movement (free camera)
-void SetCameraSmoothZoomControl(int szoomKey);              // Set camera smooth zoom key to combine with mouse (free camera)
-void SetCameraMoveControls(int frontKey, int backKey,
-                           int rightKey, int leftKey,
-                           int upKey, int downKey);         // Set camera move controls (1st person and 3rd person cameras)
-#endif
-
-#ifdef __cplusplus
-}
-#endif
-
-#endif // CAMERA_H
-
-
-/***********************************************************************************
-*
-*   CAMERA IMPLEMENTATION
-*
-************************************************************************************/
-
-#if defined(CAMERA_IMPLEMENTATION)
-
-#include <math.h>               // Required for: sqrt(), sinf(), cosf()
-
-#ifndef PI
-    #define PI 3.14159265358979323846
-#endif
-#ifndef DEG2RAD
-    #define DEG2RAD (PI/180.0f)
-#endif
-#ifndef RAD2DEG
-    #define RAD2DEG (180.0f/PI)
-#endif
-
-//----------------------------------------------------------------------------------
-// Defines and Macros
-//----------------------------------------------------------------------------------
-// Camera mouse movement sensitivity
-#define CAMERA_MOUSE_MOVE_SENSITIVITY                   0.003f
-#define CAMERA_MOUSE_SCROLL_SENSITIVITY                 1.5f
-
-// FREE_CAMERA
-#define CAMERA_FREE_MOUSE_SENSITIVITY                   0.01f
-#define CAMERA_FREE_DISTANCE_MIN_CLAMP                  0.3f
-#define CAMERA_FREE_DISTANCE_MAX_CLAMP                  120.0f
-#define CAMERA_FREE_MIN_CLAMP                           85.0f
-#define CAMERA_FREE_MAX_CLAMP                          -85.0f
-#define CAMERA_FREE_SMOOTH_ZOOM_SENSITIVITY             0.05f
-#define CAMERA_FREE_PANNING_DIVIDER                     5.1f
-
-// ORBITAL_CAMERA
-#define CAMERA_ORBITAL_SPEED                            0.01f       // Radians per frame
-
-// FIRST_PERSON
-//#define CAMERA_FIRST_PERSON_MOUSE_SENSITIVITY           0.003f
-#define CAMERA_FIRST_PERSON_FOCUS_DISTANCE              25.0f
-#define CAMERA_FIRST_PERSON_MIN_CLAMP                   85.0f
-#define CAMERA_FIRST_PERSON_MAX_CLAMP                  -85.0f
-
-#define CAMERA_FIRST_PERSON_STEP_TRIGONOMETRIC_DIVIDER  5.0f
-#define CAMERA_FIRST_PERSON_STEP_DIVIDER                30.0f
-#define CAMERA_FIRST_PERSON_WAVING_DIVIDER              200.0f
-
-// THIRD_PERSON
-//#define CAMERA_THIRD_PERSON_MOUSE_SENSITIVITY           0.003f
-#define CAMERA_THIRD_PERSON_DISTANCE_CLAMP              1.2f
-#define CAMERA_THIRD_PERSON_MIN_CLAMP                   5.0f
-#define CAMERA_THIRD_PERSON_MAX_CLAMP                  -85.0f
-#define CAMERA_THIRD_PERSON_OFFSET                      (Vector3){ 0.4f, 0.0f, 0.0f }
-
-// PLAYER (used by camera)
-#define PLAYER_MOVEMENT_SENSITIVITY                     20.0f
-
-//----------------------------------------------------------------------------------
-// Types and Structures Definition
-//----------------------------------------------------------------------------------
-// Camera move modes (first person and third person cameras)
-typedef enum {
-    MOVE_FRONT = 0,
-    MOVE_BACK,
-    MOVE_RIGHT,
-    MOVE_LEFT,
-    MOVE_UP,
-    MOVE_DOWN
-} CameraMove;
-
-//----------------------------------------------------------------------------------
-// Global Variables Definition
-//----------------------------------------------------------------------------------
-static Vector2 cameraAngle = { 0.0f, 0.0f };          // Camera angle in plane XZ
-static float cameraTargetDistance = 0.0f;             // Camera distance from position to target
-static float playerEyesPosition = 1.85f;              // Default player eyes position from ground (in meters)
-
-static int cameraMoveControl[6]  = { 'W', 'S', 'D', 'A', 'E', 'Q' };
-static int cameraPanControlKey = 2;                   // raylib: MOUSE_MIDDLE_BUTTON
-static int cameraAltControlKey = 342;                 // raylib: KEY_LEFT_ALT
-static int cameraSmoothZoomControlKey = 341;          // raylib: KEY_LEFT_CONTROL
-
-static int cameraMode = CAMERA_CUSTOM;                // Current camera mode
-
-//----------------------------------------------------------------------------------
-// Module specific Functions Declaration
-//----------------------------------------------------------------------------------
-#if defined(CAMERA_STANDALONE)
-// NOTE: Camera controls depend on some raylib input functions
-// TODO: Set your own input functions (used in UpdateCamera())
-static void EnableCursor() {}       // Unlock cursor
-static void DisableCursor() {}      // Lock cursor
-
-static int IsKeyDown(int key) { return 0; }
-
-static int IsMouseButtonDown(int button) { return 0;}
-static int GetMouseWheelMove() { return 0; }
-static Vector2 GetMousePosition() { return (Vector2){ 0.0f, 0.0f }; }
-#endif
-
-//----------------------------------------------------------------------------------
-// Module Functions Definition
-//----------------------------------------------------------------------------------
-
-// Select camera mode (multiple camera modes available)
-void SetCameraMode(Camera camera, int mode)
-{
-    Vector3 v1 = camera.position;
-    Vector3 v2 = camera.target;
-
-    float dx = v2.x - v1.x;
-    float dy = v2.y - v1.y;
-    float dz = v2.z - v1.z;
-
-    cameraTargetDistance = sqrtf(dx*dx + dy*dy + dz*dz);
-
-    // Camera angle calculation
-    cameraAngle.x = atan2f(dx, dz);                   // Camera angle in plane XZ (0 aligned with Z, move positive CCW)
-    cameraAngle.y = atan2f(dy, sqrtf(dx*dx + dz*dz)); // Camera angle in plane XY (0 aligned with X, move positive CW)
-
-    playerEyesPosition = camera.position.y;
-
-    // Lock cursor for first person and third person cameras
-    if ((mode == CAMERA_FIRST_PERSON) || (mode == CAMERA_THIRD_PERSON)) DisableCursor();
-    else EnableCursor();
-
-    cameraMode = mode;
-}
-
-// Update camera depending on selected mode
-// NOTE: Camera controls depend on some raylib functions:
-//       System: EnableCursor(), DisableCursor()
-//       Mouse: IsMouseButtonDown(), GetMousePosition(), GetMouseWheelMove()
-//       Keys:  IsKeyDown()
-// TODO: Port to quaternion-based camera
-void UpdateCamera(Camera *camera)
-{
-    static int swingCounter = 0;    // Used for 1st person swinging movement
-    static Vector2 previousMousePosition = { 0.0f, 0.0f };
-
-    // TODO: Compute cameraTargetDistance and cameraAngle here
-
-    // Mouse movement detection
-    Vector2 mousePositionDelta = { 0.0f, 0.0f };
-    Vector2 mousePosition = GetMousePosition();
-    int mouseWheelMove = GetMouseWheelMove();
-
-    // Keys input detection
-    bool panKey = IsMouseButtonDown(cameraPanControlKey);
-    bool altKey = IsKeyDown(cameraAltControlKey);
-    bool szoomKey = IsKeyDown(cameraSmoothZoomControlKey);
-
-    bool direction[6] = { IsKeyDown(cameraMoveControl[MOVE_FRONT]),
-                          IsKeyDown(cameraMoveControl[MOVE_BACK]),
-                          IsKeyDown(cameraMoveControl[MOVE_RIGHT]),
-                          IsKeyDown(cameraMoveControl[MOVE_LEFT]),
-                          IsKeyDown(cameraMoveControl[MOVE_UP]),
-                          IsKeyDown(cameraMoveControl[MOVE_DOWN]) };
-
-    // TODO: Consider touch inputs for camera
-
-    if (cameraMode != CAMERA_CUSTOM)
-    {
-        mousePositionDelta.x = mousePosition.x - previousMousePosition.x;
-        mousePositionDelta.y = mousePosition.y - previousMousePosition.y;
-
-        previousMousePosition = mousePosition;
-    }
-
-    // Support for multiple automatic camera modes
-    switch (cameraMode)
-    {
-        case CAMERA_FREE:
-        {
-            // Camera zoom
-            if ((cameraTargetDistance < CAMERA_FREE_DISTANCE_MAX_CLAMP) && (mouseWheelMove < 0))
-            {
-                cameraTargetDistance -= (mouseWheelMove*CAMERA_MOUSE_SCROLL_SENSITIVITY);
-
-                if (cameraTargetDistance > CAMERA_FREE_DISTANCE_MAX_CLAMP) cameraTargetDistance = CAMERA_FREE_DISTANCE_MAX_CLAMP;
-            }
-            // Camera looking down
-            // TODO: Review, weird comparisson of cameraTargetDistance == 120.0f?
-            else if ((camera->position.y > camera->target.y) && (cameraTargetDistance == CAMERA_FREE_DISTANCE_MAX_CLAMP) && (mouseWheelMove < 0))
-            {
-                camera->target.x += mouseWheelMove*(camera->target.x - camera->position.x)*CAMERA_MOUSE_SCROLL_SENSITIVITY/cameraTargetDistance;
-                camera->target.y += mouseWheelMove*(camera->target.y - camera->position.y)*CAMERA_MOUSE_SCROLL_SENSITIVITY/cameraTargetDistance;
-                camera->target.z += mouseWheelMove*(camera->target.z - camera->position.z)*CAMERA_MOUSE_SCROLL_SENSITIVITY/cameraTargetDistance;
-            }
-            else if ((camera->position.y > camera->target.y) && (camera->target.y >= 0))
-            {
-                camera->target.x += mouseWheelMove*(camera->target.x - camera->position.x)*CAMERA_MOUSE_SCROLL_SENSITIVITY/cameraTargetDistance;
-                camera->target.y += mouseWheelMove*(camera->target.y - camera->position.y)*CAMERA_MOUSE_SCROLL_SENSITIVITY/cameraTargetDistance;
-                camera->target.z += mouseWheelMove*(camera->target.z - camera->position.z)*CAMERA_MOUSE_SCROLL_SENSITIVITY/cameraTargetDistance;
-
-                // if (camera->target.y < 0) camera->target.y = -0.001;
-            }
-            else if ((camera->position.y > camera->target.y) && (camera->target.y < 0) && (mouseWheelMove > 0))
-            {
-                cameraTargetDistance -= (mouseWheelMove*CAMERA_MOUSE_SCROLL_SENSITIVITY);
-                if (cameraTargetDistance < CAMERA_FREE_DISTANCE_MIN_CLAMP) cameraTargetDistance = CAMERA_FREE_DISTANCE_MIN_CLAMP;
-            }
-            // Camera looking up
-            // TODO: Review, weird comparisson of cameraTargetDistance == 120.0f?
-            else if ((camera->position.y < camera->target.y) && (cameraTargetDistance == CAMERA_FREE_DISTANCE_MAX_CLAMP) && (mouseWheelMove < 0))
-            {
-                camera->target.x += mouseWheelMove*(camera->target.x - camera->position.x)*CAMERA_MOUSE_SCROLL_SENSITIVITY/cameraTargetDistance;
-                camera->target.y += mouseWheelMove*(camera->target.y - camera->position.y)*CAMERA_MOUSE_SCROLL_SENSITIVITY/cameraTargetDistance;
-                camera->target.z += mouseWheelMove*(camera->target.z - camera->position.z)*CAMERA_MOUSE_SCROLL_SENSITIVITY/cameraTargetDistance;
-            }
-            else if ((camera->position.y < camera->target.y) && (camera->target.y <= 0))
-            {
-                camera->target.x += mouseWheelMove*(camera->target.x - camera->position.x)*CAMERA_MOUSE_SCROLL_SENSITIVITY/cameraTargetDistance;
-                camera->target.y += mouseWheelMove*(camera->target.y - camera->position.y)*CAMERA_MOUSE_SCROLL_SENSITIVITY/cameraTargetDistance;
-                camera->target.z += mouseWheelMove*(camera->target.z - camera->position.z)*CAMERA_MOUSE_SCROLL_SENSITIVITY/cameraTargetDistance;
-
-                // if (camera->target.y > 0) camera->target.y = 0.001;
-            }
-            else if ((camera->position.y < camera->target.y) && (camera->target.y > 0) && (mouseWheelMove > 0))
-            {
-                cameraTargetDistance -= (mouseWheelMove*CAMERA_MOUSE_SCROLL_SENSITIVITY);
-                if (cameraTargetDistance < CAMERA_FREE_DISTANCE_MIN_CLAMP) cameraTargetDistance = CAMERA_FREE_DISTANCE_MIN_CLAMP;
-            }
-
-            // Input keys checks
-            if (panKey)
-            {
-                if (altKey)     // Alternative key behaviour
-                {
-                    if (szoomKey)
-                    {
-                        // Camera smooth zoom
-                        cameraTargetDistance += (mousePositionDelta.y*CAMERA_FREE_SMOOTH_ZOOM_SENSITIVITY);
-                    }
-                    else
-                    {
-                        // Camera rotation
-                        cameraAngle.x += mousePositionDelta.x*-CAMERA_FREE_MOUSE_SENSITIVITY;
-                        cameraAngle.y += mousePositionDelta.y*-CAMERA_FREE_MOUSE_SENSITIVITY;
-
-                        // Angle clamp
-                        if (cameraAngle.y > CAMERA_FREE_MIN_CLAMP*DEG2RAD) cameraAngle.y = CAMERA_FREE_MIN_CLAMP*DEG2RAD;
-                        else if (cameraAngle.y < CAMERA_FREE_MAX_CLAMP*DEG2RAD) cameraAngle.y = CAMERA_FREE_MAX_CLAMP*DEG2RAD;
-                    }
-                }
-                else
-                {
-                    // Camera panning
-                    camera->target.x += ((mousePositionDelta.x*CAMERA_FREE_MOUSE_SENSITIVITY)*cosf(cameraAngle.x) + (mousePositionDelta.y*CAMERA_FREE_MOUSE_SENSITIVITY)*sinf(cameraAngle.x)*sinf(cameraAngle.y))*(cameraTargetDistance/CAMERA_FREE_PANNING_DIVIDER);
-                    camera->target.y += ((mousePositionDelta.y*CAMERA_FREE_MOUSE_SENSITIVITY)*cosf(cameraAngle.y))*(cameraTargetDistance/CAMERA_FREE_PANNING_DIVIDER);
-                    camera->target.z += ((mousePositionDelta.x*-CAMERA_FREE_MOUSE_SENSITIVITY)*sinf(cameraAngle.x) + (mousePositionDelta.y*CAMERA_FREE_MOUSE_SENSITIVITY)*cosf(cameraAngle.x)*sinf(cameraAngle.y))*(cameraTargetDistance/CAMERA_FREE_PANNING_DIVIDER);
-                }
-            }
-
-            // Update camera position with changes
-            camera->position.x = -sinf(cameraAngle.x)*cameraTargetDistance*cosf(cameraAngle.y) + camera->target.x;
-            camera->position.y = -sinf(cameraAngle.y)*cameraTargetDistance + camera->target.y;
-            camera->position.z = -cosf(cameraAngle.x)*cameraTargetDistance*cosf(cameraAngle.y) + camera->target.z;
-        } break;
-        case CAMERA_ORBITAL:
-        {
-            cameraAngle.x += CAMERA_ORBITAL_SPEED;      // Camera orbit angle
-            cameraTargetDistance -= (mouseWheelMove*CAMERA_MOUSE_SCROLL_SENSITIVITY);   // Camera zoom
-
-            // Camera distance clamp
-            if (cameraTargetDistance < CAMERA_THIRD_PERSON_DISTANCE_CLAMP) cameraTargetDistance = CAMERA_THIRD_PERSON_DISTANCE_CLAMP;
-
-            // Update camera position with changes
-            camera->position.x = sinf(cameraAngle.x)*cameraTargetDistance*cosf(cameraAngle.y) + camera->target.x;
-            camera->position.y = ((cameraAngle.y <= 0.0f)? 1 : -1)*sinf(cameraAngle.y)*cameraTargetDistance*sinf(cameraAngle.y) + camera->target.y;
-            camera->position.z = cosf(cameraAngle.x)*cameraTargetDistance*cosf(cameraAngle.y) + camera->target.z;
-
-        } break;
-        case CAMERA_FIRST_PERSON:
-        {
-            camera->position.x += (sinf(cameraAngle.x)*direction[MOVE_BACK] -
-                                   sinf(cameraAngle.x)*direction[MOVE_FRONT] -
-                                   cosf(cameraAngle.x)*direction[MOVE_LEFT] +
-                                   cosf(cameraAngle.x)*direction[MOVE_RIGHT])/PLAYER_MOVEMENT_SENSITIVITY;
-
-            camera->position.y += (sinf(cameraAngle.y)*direction[MOVE_FRONT] -
-                                   sinf(cameraAngle.y)*direction[MOVE_BACK] +
-                                   1.0f*direction[MOVE_UP] - 1.0f*direction[MOVE_DOWN])/PLAYER_MOVEMENT_SENSITIVITY;
-
-            camera->position.z += (cosf(cameraAngle.x)*direction[MOVE_BACK] -
-                                   cosf(cameraAngle.x)*direction[MOVE_FRONT] +
-                                   sinf(cameraAngle.x)*direction[MOVE_LEFT] -
-                                   sinf(cameraAngle.x)*direction[MOVE_RIGHT])/PLAYER_MOVEMENT_SENSITIVITY;
-
-            bool isMoving = false;  // Required for swinging
-
-            for (int i = 0; i < 6; i++) if (direction[i]) { isMoving = true; break; }
-
-            // Camera orientation calculation
-            cameraAngle.x += (mousePositionDelta.x*-CAMERA_MOUSE_MOVE_SENSITIVITY);
-            cameraAngle.y += (mousePositionDelta.y*-CAMERA_MOUSE_MOVE_SENSITIVITY);
-
-            // Angle clamp
-            if (cameraAngle.y > CAMERA_FIRST_PERSON_MIN_CLAMP*DEG2RAD) cameraAngle.y = CAMERA_FIRST_PERSON_MIN_CLAMP*DEG2RAD;
-            else if (cameraAngle.y < CAMERA_FIRST_PERSON_MAX_CLAMP*DEG2RAD) cameraAngle.y = CAMERA_FIRST_PERSON_MAX_CLAMP*DEG2RAD;
-
-            // Camera is always looking at player
-            camera->target.x = camera->position.x - sinf(cameraAngle.x)*CAMERA_FIRST_PERSON_FOCUS_DISTANCE;
-            camera->target.y = camera->position.y + sinf(cameraAngle.y)*CAMERA_FIRST_PERSON_FOCUS_DISTANCE;
-            camera->target.z = camera->position.z - cosf(cameraAngle.x)*CAMERA_FIRST_PERSON_FOCUS_DISTANCE;
-
-            if (isMoving) swingCounter++;
-
-            // Camera position update
-            // NOTE: On CAMERA_FIRST_PERSON player Y-movement is limited to player 'eyes position'
-            camera->position.y = playerEyesPosition - sinf(swingCounter/CAMERA_FIRST_PERSON_STEP_TRIGONOMETRIC_DIVIDER)/CAMERA_FIRST_PERSON_STEP_DIVIDER;
-
-            camera->up.x = sinf(swingCounter/(CAMERA_FIRST_PERSON_STEP_TRIGONOMETRIC_DIVIDER*2))/CAMERA_FIRST_PERSON_WAVING_DIVIDER;
-            camera->up.z = -sinf(swingCounter/(CAMERA_FIRST_PERSON_STEP_TRIGONOMETRIC_DIVIDER*2))/CAMERA_FIRST_PERSON_WAVING_DIVIDER;
-
-
-        } break;
-        case CAMERA_THIRD_PERSON:
-        {
-            camera->position.x += (sinf(cameraAngle.x)*direction[MOVE_BACK] -
-                                   sinf(cameraAngle.x)*direction[MOVE_FRONT] -
-                                   cosf(cameraAngle.x)*direction[MOVE_LEFT] +
-                                   cosf(cameraAngle.x)*direction[MOVE_RIGHT])/PLAYER_MOVEMENT_SENSITIVITY;
-
-            camera->position.y += (sinf(cameraAngle.y)*direction[MOVE_FRONT] -
-                                   sinf(cameraAngle.y)*direction[MOVE_BACK] +
-                                   1.0f*direction[MOVE_UP] - 1.0f*direction[MOVE_DOWN])/PLAYER_MOVEMENT_SENSITIVITY;
-
-            camera->position.z += (cosf(cameraAngle.x)*direction[MOVE_BACK] -
-                                   cosf(cameraAngle.x)*direction[MOVE_FRONT] +
-                                   sinf(cameraAngle.x)*direction[MOVE_LEFT] -
-                                   sinf(cameraAngle.x)*direction[MOVE_RIGHT])/PLAYER_MOVEMENT_SENSITIVITY;
-
-            // Camera orientation calculation
-            cameraAngle.x += (mousePositionDelta.x*-CAMERA_MOUSE_MOVE_SENSITIVITY);
-            cameraAngle.y += (mousePositionDelta.y*-CAMERA_MOUSE_MOVE_SENSITIVITY);
-
-            // Angle clamp
-            if (cameraAngle.y > CAMERA_THIRD_PERSON_MIN_CLAMP*DEG2RAD) cameraAngle.y = CAMERA_THIRD_PERSON_MIN_CLAMP*DEG2RAD;
-            else if (cameraAngle.y < CAMERA_THIRD_PERSON_MAX_CLAMP*DEG2RAD) cameraAngle.y = CAMERA_THIRD_PERSON_MAX_CLAMP*DEG2RAD;
-
-            // Camera zoom
-            cameraTargetDistance -= (mouseWheelMove*CAMERA_MOUSE_SCROLL_SENSITIVITY);
-
-            // Camera distance clamp
-            if (cameraTargetDistance < CAMERA_THIRD_PERSON_DISTANCE_CLAMP) cameraTargetDistance = CAMERA_THIRD_PERSON_DISTANCE_CLAMP;
-
-            // TODO: It seems camera->position is not correctly updated or some rounding issue makes the camera move straight to camera->target...
-            camera->position.x = sinf(cameraAngle.x)*cameraTargetDistance*cosf(cameraAngle.y) + camera->target.x;
-            if (cameraAngle.y <= 0.0f) camera->position.y = sinf(cameraAngle.y)*cameraTargetDistance*sinf(cameraAngle.y) + camera->target.y;
-            else camera->position.y = -sinf(cameraAngle.y)*cameraTargetDistance*sinf(cameraAngle.y) + camera->target.y;
-            camera->position.z = cosf(cameraAngle.x)*cameraTargetDistance*cosf(cameraAngle.y) + camera->target.z;
-
-        } break;
-        default: break;
-    }
-}
-
-// Set camera pan key to combine with mouse movement (free camera)
-void SetCameraPanControl(int panKey) { cameraPanControlKey = panKey; }
-
-// Set camera alt key to combine with mouse movement (free camera)
-void SetCameraAltControl(int altKey) { cameraAltControlKey = altKey; }
-
-// Set camera smooth zoom key to combine with mouse (free camera)
-void SetCameraSmoothZoomControl(int szoomKey) { cameraSmoothZoomControlKey = szoomKey; }
-
-// Set camera move controls (1st person and 3rd person cameras)
-void SetCameraMoveControls(int frontKey, int backKey, int rightKey, int leftKey, int upKey, int downKey)
-{
-    cameraMoveControl[MOVE_FRONT] = frontKey;
-    cameraMoveControl[MOVE_BACK] = backKey;
-    cameraMoveControl[MOVE_RIGHT] = rightKey;
-    cameraMoveControl[MOVE_LEFT] = leftKey;
-    cameraMoveControl[MOVE_UP] = upKey;
-    cameraMoveControl[MOVE_DOWN] = downKey;
-}
-
-#endif // CAMERA_IMPLEMENTATION
->>>>>>> 468adaa7
+#endif // CAMERA_IMPLEMENTATION