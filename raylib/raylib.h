--- conflicted
+++ resolved
@@ -1,1337 +1,35 @@
-<<<<<<< HEAD
-/**********************************************************************************************
-*
-*   raylib - A simple and easy-to-use library to enjoy videogames programming (www.raylib.com)
-*
-*   FEATURES:
-*       - NO external dependencies, all required libraries included with raylib
-*       - Multiple platforms support: Windows, Linux, FreeBSD, OpenBSD, NetBSD, DragonFly, MacOS, UWP, Android, Raspberry Pi, HTML5.
-*       - Written in plain C code (C99) in PascalCase/camelCase notation
-*       - Hardware accelerated with OpenGL (1.1, 2.1, 3.3 or ES2 - choose at compile)
-*       - Unique OpenGL abstraction layer (usable as standalone module): [rlgl]
-*       - Powerful fonts module with Fonts support (XNA fonts, AngelCode fonts, TTF)
-*       - Outstanding texture formats support, including compressed formats (DXT, ETC, ASTC)
-*       - Full 3d support for 3d Shapes, Models, Billboards, Heightmaps and more!
-*       - Flexible Materials system, supporting classic maps and PBR maps
-*       - Shaders support, including Model shaders and Postprocessing shaders
-*       - Powerful math module for Vector, Matrix and Quaternion operations: [raymath]
-*       - Audio loading and playing with streaming support (WAV, OGG, MP3, FLAC, XM, MOD)
-*       - VR stereo rendering with configurable HMD device parameters
-*       - Complete bindings to LUA (raylib-lua) and Go (raylib-go)
-*
-*   NOTES:
-*       One custom font is loaded by default when InitWindow() [core]
-*       If using OpenGL 3.3 or ES2, one default shader is loaded automatically (internally defined) [rlgl]
-*       If using OpenGL 3.3 or ES2, several vertex buffers (VAO/VBO) are created to manage lines-triangles-quads
-*
-*   DEPENDENCIES (included):
-*       rglfw (github.com/glfw/glfw) for window/context management and input (only PLATFORM_DESKTOP) [core]
-*       glad (github.com/Dav1dde/glad) for OpenGL extensions loading (3.3 Core profile, only PLATFORM_DESKTOP) [rlgl]
-*       mini_al (github.com/dr-soft/mini_al) for audio device/context management [audio]
-*
-*   OPTIONAL DEPENDENCIES (included):
-*       stb_image (Sean Barret) for images loading (BMP, TGA, PNG, JPEG, HDR...) [textures]
-*       stb_image_resize (Sean Barret) for image resizing algorythms [textures]
-*       stb_image_write (Sean Barret) for image writting (PNG) [utils]
-*       stb_truetype (Sean Barret) for ttf fonts loading [text]
-*       stb_rect_pack (Sean Barret) for rectangles packing [text]
-*       stb_vorbis (Sean Barret) for OGG audio loading [audio]
-*       stb_perlin (Sean Barret) for Perlin noise image generation [textures]
-*       par_shapes (Philip Rideout) for parametric 3d shapes generation [models]
-*       jar_xm (Joshua Reisenauer) for XM audio module loading [audio]
-*       jar_mod (Joshua Reisenauer) for MOD audio module loading [audio]
-*       dr_flac (David Reid) for FLAC audio file loading [audio]
-*       dr_mp3 (David Reid) for MP3 audio file loading [audio]
-*       rgif (Charlie Tangora, Ramon Santamaria) for GIF recording [core]
-*
-*
-*   LICENSE: zlib/libpng
-*
-*   raylib is licensed under an unmodified zlib/libpng license, which is an OSI-certified,
-*   BSD-like license that allows static linking with closed source software:
-*
-*   Copyright (c) 2013-2018 Ramon Santamaria (@raysan5)
-*
-*   This software is provided "as-is", without any express or implied warranty. In no event
-*   will the authors be held liable for any damages arising from the use of this software.
-*
-*   Permission is granted to anyone to use this software for any purpose, including commercial
-*   applications, and to alter it and redistribute it freely, subject to the following restrictions:
-*
-*     1. The origin of this software must not be misrepresented; you must not claim that you
-*     wrote the original software. If you use this software in a product, an acknowledgment
-*     in the product documentation would be appreciated but is not required.
-*
-*     2. Altered source versions must be plainly marked as such, and must not be misrepresented
-*     as being the original software.
-*
-*     3. This notice may not be removed or altered from any source distribution.
-*
-**********************************************************************************************/
-
-#ifndef RAYLIB_H
-#define RAYLIB_H
-
-#include <stdarg.h>                             // Required for: va_list - Only used by TraceLogCallback
-
-#if defined(_WIN32) && defined(BUILD_LIBTYPE_SHARED)
-    #define RLAPI __declspec(dllexport)         // We are building raylib as a Win32 shared library (.dll)
-#elif defined(_WIN32) && defined(USE_LIBTYPE_SHARED)
-    #define RLAPI __declspec(dllimport)         // We are using raylib as a Win32 shared library (.dll)
-#else
-    #define RLAPI   // We are building or using raylib as a static library (or Linux shared library)
-#endif
-
-//----------------------------------------------------------------------------------
-// Some basic Defines
-//----------------------------------------------------------------------------------
-#ifndef PI
-    #define PI 3.14159265358979323846f
-#endif
-
-#define DEG2RAD (PI/180.0f)
-#define RAD2DEG (180.0f/PI)
-
-// raylib Config Flags
-#define FLAG_SHOW_LOGO              1       // Set to show raylib logo at startup
-#define FLAG_FULLSCREEN_MODE        2       // Set to run program in fullscreen
-#define FLAG_WINDOW_RESIZABLE       4       // Set to allow resizable window
-#define FLAG_WINDOW_UNDECORATED     8       // Set to disable window decoration (frame and buttons)
-#define FLAG_WINDOW_TRANSPARENT    16       // Set to allow transparent window
-#define FLAG_MSAA_4X_HINT          32       // Set to try enabling MSAA 4X
-#define FLAG_VSYNC_HINT            64       // Set to try enabling V-Sync on GPU
-
-// Keyboard Function Keys
-#define KEY_SPACE            32
-#define KEY_ESCAPE          256
-#define KEY_ENTER           257
-#define KEY_TAB             258
-#define KEY_BACKSPACE       259
-#define KEY_INSERT          260
-#define KEY_DELETE          261
-#define KEY_RIGHT           262
-#define KEY_LEFT            263
-#define KEY_DOWN            264
-#define KEY_UP              265
-#define KEY_PAGE_UP         266
-#define KEY_PAGE_DOWN       267
-#define KEY_HOME            268
-#define KEY_END             269
-#define KEY_CAPS_LOCK       280
-#define KEY_SCROLL_LOCK     281
-#define KEY_NUM_LOCK        282
-#define KEY_PRINT_SCREEN    283
-#define KEY_PAUSE           284
-#define KEY_F1              290
-#define KEY_F2              291
-#define KEY_F3              292
-#define KEY_F4              293
-#define KEY_F5              294
-#define KEY_F6              295
-#define KEY_F7              296
-#define KEY_F8              297
-#define KEY_F9              298
-#define KEY_F10             299
-#define KEY_F11             300
-#define KEY_F12             301
-#define KEY_LEFT_SHIFT      340
-#define KEY_LEFT_CONTROL    341
-#define KEY_LEFT_ALT        342
-#define KEY_LEFT_SUPER      343
-#define KEY_RIGHT_SHIFT     344
-#define KEY_RIGHT_CONTROL   345
-#define KEY_RIGHT_ALT       346
-#define KEY_RIGHT_SUPER     347
-#define KEY_KB_MENU         348
-#define KEY_LEFT_BRACKET     91
-#define KEY_BACKSLASH        92
-#define KEY_RIGHT_BRACKET    93
-#define KEY_GRAVE            96
-
-// Keyboard Number Pad Keys
-#define KEY_KP_0            320
-#define KEY_KP_1            321
-#define KEY_KP_2            322
-#define KEY_KP_3            323
-#define KEY_KP_4            324
-#define KEY_KP_5            325
-#define KEY_KP_6            326
-#define KEY_KP_7            327
-#define KEY_KP_8            328
-#define KEY_KP_9            329
-#define KEY_KP_DECIMAL      330
-#define KEY_KP_DIVIDE       331
-#define KEY_KP_MULTIPLY     332
-#define KEY_KP_SUBTRACT     333
-#define KEY_KP_ADD          334
-#define KEY_KP_ENTER        335
-#define KEY_KP_EQUAL        336
-
-// Keyboard Alpha Numeric Keys
-#define KEY_APOSTROPHE       39
-#define KEY_PLUS             43
-#define KEY_COMMA            44
-#define KEY_MINUS            45
-#define KEY_PERIOD           46
-#define KEY_SLASH            47
-#define KEY_ZERO             48
-#define KEY_ONE              49
-#define KEY_TWO              50
-#define KEY_THREE            51
-#define KEY_FOUR             52
-#define KEY_FIVE             53
-#define KEY_SIX              54
-#define KEY_SEVEN            55
-#define KEY_EIGHT            56
-#define KEY_NINE             57
-#define KEY_SEMICOLON        59
-#define KEY_EQUAL            61
-#define KEY_A                65
-#define KEY_B                66
-#define KEY_C                67
-#define KEY_D                68
-#define KEY_E                69
-#define KEY_F                70
-#define KEY_G                71
-#define KEY_H                72
-#define KEY_I                73
-#define KEY_J                74
-#define KEY_K                75
-#define KEY_L                76
-#define KEY_M                77
-#define KEY_N                78
-#define KEY_O                79
-#define KEY_P                80
-#define KEY_Q                81
-#define KEY_R                82
-#define KEY_S                83
-#define KEY_T                84
-#define KEY_U                85
-#define KEY_V                86
-#define KEY_W                87
-#define KEY_X                88
-#define KEY_Y                89
-#define KEY_Z                90
-
-// Android Physical Buttons
-#define KEY_BACK              4
-#define KEY_MENU             82
-#define KEY_VOLUME_UP        24
-#define KEY_VOLUME_DOWN      25
-
-// Mouse Buttons
-#define MOUSE_LEFT_BUTTON     0
-#define MOUSE_RIGHT_BUTTON    1
-#define MOUSE_MIDDLE_BUTTON   2
-
-// Touch points registered
-#define MAX_TOUCH_POINTS      10
-
-// Gamepad Number
-#define GAMEPAD_PLAYER1       0
-#define GAMEPAD_PLAYER2       1
-#define GAMEPAD_PLAYER3       2
-#define GAMEPAD_PLAYER4       3
-
-// Gamepad Buttons/Axis
-
-// PS3 USB Controller Buttons
-#define GAMEPAD_PS3_BUTTON_TRIANGLE 0
-#define GAMEPAD_PS3_BUTTON_CIRCLE   1
-#define GAMEPAD_PS3_BUTTON_CROSS    2
-#define GAMEPAD_PS3_BUTTON_SQUARE   3
-#define GAMEPAD_PS3_BUTTON_L1       6
-#define GAMEPAD_PS3_BUTTON_R1       7
-#define GAMEPAD_PS3_BUTTON_L2       4
-#define GAMEPAD_PS3_BUTTON_R2       5
-#define GAMEPAD_PS3_BUTTON_START    8
-#define GAMEPAD_PS3_BUTTON_SELECT   9
-#define GAMEPAD_PS3_BUTTON_UP      24
-#define GAMEPAD_PS3_BUTTON_RIGHT   25
-#define GAMEPAD_PS3_BUTTON_DOWN    26
-#define GAMEPAD_PS3_BUTTON_LEFT    27
-#define GAMEPAD_PS3_BUTTON_PS      12
-
-// PS3 USB Controller Axis
-#define GAMEPAD_PS3_AXIS_LEFT_X     0
-#define GAMEPAD_PS3_AXIS_LEFT_Y     1
-#define GAMEPAD_PS3_AXIS_RIGHT_X    2
-#define GAMEPAD_PS3_AXIS_RIGHT_Y    5
-#define GAMEPAD_PS3_AXIS_L2         3       // [1..-1] (pressure-level)
-#define GAMEPAD_PS3_AXIS_R2         4       // [1..-1] (pressure-level)
-
-// Xbox360 USB Controller Buttons
-#define GAMEPAD_XBOX_BUTTON_A       0
-#define GAMEPAD_XBOX_BUTTON_B       1
-#define GAMEPAD_XBOX_BUTTON_X       2
-#define GAMEPAD_XBOX_BUTTON_Y       3
-#define GAMEPAD_XBOX_BUTTON_LB      4
-#define GAMEPAD_XBOX_BUTTON_RB      5
-#define GAMEPAD_XBOX_BUTTON_SELECT  6
-#define GAMEPAD_XBOX_BUTTON_START   7
-#define GAMEPAD_XBOX_BUTTON_UP      10
-#define GAMEPAD_XBOX_BUTTON_RIGHT   11
-#define GAMEPAD_XBOX_BUTTON_DOWN    12
-#define GAMEPAD_XBOX_BUTTON_LEFT    13
-#define GAMEPAD_XBOX_BUTTON_HOME    8
-
-// Android Gamepad Controller (SNES CLASSIC)
-#define GAMEPAD_ANDROID_DPAD_UP        19
-#define GAMEPAD_ANDROID_DPAD_DOWN      20
-#define GAMEPAD_ANDROID_DPAD_LEFT      21
-#define GAMEPAD_ANDROID_DPAD_RIGHT     22
-#define GAMEPAD_ANDROID_DPAD_CENTER    23
-
-#define GAMEPAD_ANDROID_BUTTON_A       96
-#define GAMEPAD_ANDROID_BUTTON_B       97
-#define GAMEPAD_ANDROID_BUTTON_C       98
-#define GAMEPAD_ANDROID_BUTTON_X       99
-#define GAMEPAD_ANDROID_BUTTON_Y       100
-#define GAMEPAD_ANDROID_BUTTON_Z       101
-#define GAMEPAD_ANDROID_BUTTON_L1      102
-#define GAMEPAD_ANDROID_BUTTON_R1      103
-#define GAMEPAD_ANDROID_BUTTON_L2      104
-#define GAMEPAD_ANDROID_BUTTON_R2      105
-
-// Xbox360 USB Controller Axis
-// NOTE: For Raspberry Pi, axis must be reconfigured
-#if defined(PLATFORM_RPI)
-    #define GAMEPAD_XBOX_AXIS_LEFT_X    0   // [-1..1] (left->right)
-    #define GAMEPAD_XBOX_AXIS_LEFT_Y    1   // [-1..1] (up->down)
-    #define GAMEPAD_XBOX_AXIS_RIGHT_X   3   // [-1..1] (left->right)
-    #define GAMEPAD_XBOX_AXIS_RIGHT_Y   4   // [-1..1] (up->down)
-    #define GAMEPAD_XBOX_AXIS_LT        2   // [-1..1] (pressure-level)
-    #define GAMEPAD_XBOX_AXIS_RT        5   // [-1..1] (pressure-level)
-#else
-    #define GAMEPAD_XBOX_AXIS_LEFT_X    0   // [-1..1] (left->right)
-    #define GAMEPAD_XBOX_AXIS_LEFT_Y    1   // [1..-1] (up->down)
-    #define GAMEPAD_XBOX_AXIS_RIGHT_X   2   // [-1..1] (left->right)
-    #define GAMEPAD_XBOX_AXIS_RIGHT_Y   3   // [1..-1] (up->down)
-    #define GAMEPAD_XBOX_AXIS_LT        4   // [-1..1] (pressure-level)
-    #define GAMEPAD_XBOX_AXIS_RT        5   // [-1..1] (pressure-level)
-#endif
-
-// NOTE: MSC C++ compiler does not support compound literals (C99 feature)
-// Plain structures in C++ (without constructors) can be initialized from { } initializers.
-#if defined(__cplusplus)
-    #define CLITERAL
-#else
-    #define CLITERAL    (Color)
-#endif
-
-// Some Basic Colors
-// NOTE: Custom raylib color palette for amazing visuals on WHITE background
-#define LIGHTGRAY  CLITERAL{ 200, 200, 200, 255 }   // Light Gray
-#define GRAY       CLITERAL{ 130, 130, 130, 255 }   // Gray
-#define DARKGRAY   CLITERAL{ 80, 80, 80, 255 }      // Dark Gray
-#define YELLOW     CLITERAL{ 253, 249, 0, 255 }     // Yellow
-#define GOLD       CLITERAL{ 255, 203, 0, 255 }     // Gold
-#define ORANGE     CLITERAL{ 255, 161, 0, 255 }     // Orange
-#define PINK       CLITERAL{ 255, 109, 194, 255 }   // Pink
-#define RED        CLITERAL{ 230, 41, 55, 255 }     // Red
-#define MAROON     CLITERAL{ 190, 33, 55, 255 }     // Maroon
-#define GREEN      CLITERAL{ 0, 228, 48, 255 }      // Green
-#define LIME       CLITERAL{ 0, 158, 47, 255 }      // Lime
-#define DARKGREEN  CLITERAL{ 0, 117, 44, 255 }      // Dark Green
-#define SKYBLUE    CLITERAL{ 102, 191, 255, 255 }   // Sky Blue
-#define BLUE       CLITERAL{ 0, 121, 241, 255 }     // Blue
-#define DARKBLUE   CLITERAL{ 0, 82, 172, 255 }      // Dark Blue
-#define PURPLE     CLITERAL{ 200, 122, 255, 255 }   // Purple
-#define VIOLET     CLITERAL{ 135, 60, 190, 255 }    // Violet
-#define DARKPURPLE CLITERAL{ 112, 31, 126, 255 }    // Dark Purple
-#define BEIGE      CLITERAL{ 211, 176, 131, 255 }   // Beige
-#define BROWN      CLITERAL{ 127, 106, 79, 255 }    // Brown
-#define DARKBROWN  CLITERAL{ 76, 63, 47, 255 }      // Dark Brown
-
-#define WHITE      CLITERAL{ 255, 255, 255, 255 }   // White
-#define BLACK      CLITERAL{ 0, 0, 0, 255 }         // Black
-#define BLANK      CLITERAL{ 0, 0, 0, 0 }           // Blank (Transparent)
-#define MAGENTA    CLITERAL{ 255, 0, 255, 255 }     // Magenta
-#define RAYWHITE   CLITERAL{ 245, 245, 245, 255 }   // My own White (raylib logo)
-
-// Shader and material limits
-#define MAX_SHADER_LOCATIONS        32      // Maximum number of predefined locations stored in shader struct
-#define MAX_MATERIAL_MAPS           12      // Maximum number of texture maps stored in shader struct
-
-//----------------------------------------------------------------------------------
-// Structures Definition
-//----------------------------------------------------------------------------------
-// Boolean type
-#if defined(__STDC__) && __STDC_VERSION__ >= 199901L
-    #include <stdbool.h>
-#elif !defined(__cplusplus) && !defined(bool)
-    typedef enum { false, true } bool;
-#endif
-
-// Vector2 type
-typedef struct Vector2 {
-    float x;
-    float y;
-} Vector2;
-
-// Vector3 type
-typedef struct Vector3 {
-    float x;
-    float y;
-    float z;
-} Vector3;
-
-// Vector4 type
-typedef struct Vector4 {
-    float x;
-    float y;
-    float z;
-    float w;
-} Vector4;
-
-// Quaternion type, same as Vector4
-typedef Vector4 Quaternion;
-
-// Matrix type (OpenGL style 4x4 - right handed, column major)
-typedef struct Matrix {
-    float m0, m4, m8, m12;
-    float m1, m5, m9, m13;
-    float m2, m6, m10, m14;
-    float m3, m7, m11, m15;
-} Matrix;
-
-// Color type, RGBA (32bit)
-typedef struct Color {
-    unsigned char r;
-    unsigned char g;
-    unsigned char b;
-    unsigned char a;
-} Color;
-
-// Rectangle type
-typedef struct Rectangle {
-    float x;
-    float y;
-    float width;
-    float height;
-} Rectangle;
-
-// Image type, bpp always RGBA (32bit)
-// NOTE: Data stored in CPU memory (RAM)
-typedef struct Image {
-    void *data;             // Image raw data
-    int width;              // Image base width
-    int height;             // Image base height
-    int mipmaps;            // Mipmap levels, 1 by default
-    int format;             // Data format (PixelFormat type)
-} Image;
-
-// Texture2D type
-// NOTE: Data stored in GPU memory
-typedef struct Texture2D {
-    unsigned int id;        // OpenGL texture id
-    int width;              // Texture base width
-    int height;             // Texture base height
-    int mipmaps;            // Mipmap levels, 1 by default
-    int format;             // Data format (PixelFormat type)
-} Texture2D;
-
-// Texture type, same as Texture2D
-typedef Texture2D Texture;
-
-// RenderTexture2D type, for texture rendering
-typedef struct RenderTexture2D {
-    unsigned int id;        // OpenGL Framebuffer Object (FBO) id
-    Texture2D texture;      // Color buffer attachment texture
-    Texture2D depth;        // Depth buffer attachment texture
-} RenderTexture2D;
-
-// RenderTexture type, same as RenderTexture2D
-typedef RenderTexture2D RenderTexture;
-
-// N-Patch layout info
-typedef struct NPatchInfo {
-    Rectangle sourceRec;   // Region in the texture
-    int left;              // left border offset
-    int top;               // top border offset
-    int right;             // right border offset
-    int bottom;            // bottom border offset
-    int type;              // layout of the n-patch: 3x3, 1x3 or 3x1
-} NPatchInfo;
-
-// Font character info
-typedef struct CharInfo {
-    int value;              // Character value (Unicode)
-    Rectangle rec;          // Character rectangle in sprite font
-    int offsetX;            // Character offset X when drawing
-    int offsetY;            // Character offset Y when drawing
-    int advanceX;           // Character advance position X
-    unsigned char *data;    // Character pixel data (grayscale)
-} CharInfo;
-
-// Font type, includes texture and charSet array data
-typedef struct Font {
-    Texture2D texture;      // Font texture
-    int baseSize;           // Base size (default chars height)
-    int charsCount;         // Number of characters
-    CharInfo *chars;        // Characters info data
-} Font;
-
-#define SpriteFont Font     // SpriteFont type fallback, defaults to Font
-
-// Camera type, defines a camera position/orientation in 3d space
-typedef struct Camera3D {
-    Vector3 position;       // Camera position
-    Vector3 target;         // Camera target it looks-at
-    Vector3 up;             // Camera up vector (rotation over its axis)
-    float fovy;             // Camera field-of-view apperture in Y (degrees) in perspective, used as near plane width in orthographic
-    int type;               // Camera type, defines projection type: CAMERA_PERSPECTIVE or CAMERA_ORTHOGRAPHIC
-} Camera3D;
-
-#define Camera Camera3D     // Camera type fallback, defaults to Camera3D
-
-// Camera2D type, defines a 2d camera
-typedef struct Camera2D {
-    Vector2 offset;         // Camera offset (displacement from target)
-    Vector2 target;         // Camera target (rotation and zoom origin)
-    float rotation;         // Camera rotation in degrees
-    float zoom;             // Camera zoom (scaling), should be 1.0f by default
-} Camera2D;
-
-// Bounding box type
-typedef struct BoundingBox {
-    Vector3 min;            // Minimum vertex box-corner
-    Vector3 max;            // Maximum vertex box-corner
-} BoundingBox;
-
-// Vertex data definning a mesh
-// NOTE: Data stored in CPU memory (and GPU)
-typedef struct Mesh {
-    int vertexCount;        // Number of vertices stored in arrays
-    int triangleCount;      // Number of triangles stored (indexed or not)
-
-    // Default vertex data
-    float *vertices;        // Vertex position (XYZ - 3 components per vertex) (shader-location = 0)
-    float *texcoords;       // Vertex texture coordinates (UV - 2 components per vertex) (shader-location = 1)
-    float *texcoords2;      // Vertex second texture coordinates (useful for lightmaps) (shader-location = 5)
-    float *normals;         // Vertex normals (XYZ - 3 components per vertex) (shader-location = 2)
-    float *tangents;        // Vertex tangents (XYZW - 4 components per vertex) (shader-location = 4)
-    unsigned char *colors;  // Vertex colors (RGBA - 4 components per vertex) (shader-location = 3)
-    unsigned short *indices;// Vertex indices (in case vertex data comes indexed)
-
-    // Animation vertex data
-    float *baseVertices;    // Vertex base position (required to apply bones transformations)
-    float *baseNormals;     // Vertex base normals (required to apply bones transformations)
-    float *weightBias;      // Vertex weight bias
-    int *weightId;          // Vertex weight id
-
-    // OpenGL identifiers
-    unsigned int vaoId;     // OpenGL Vertex Array Object id
-    unsigned int vboId[7];  // OpenGL Vertex Buffer Objects id (default vertex data)
-} Mesh;
-
-// Shader type (generic)
-typedef struct Shader {
-    unsigned int id;                // Shader program id
-    int locs[MAX_SHADER_LOCATIONS]; // Shader locations array
-} Shader;
-
-// Material texture map
-typedef struct MaterialMap {
-    Texture2D texture;      // Material map texture
-    Color color;            // Material map color
-    float value;            // Material map value
-} MaterialMap;
-
-// Material type (generic)
-typedef struct Material {
-    Shader shader;          // Material shader
-    MaterialMap maps[MAX_MATERIAL_MAPS]; // Material maps
-    float *params;          // Material generic parameters (if required)
-} Material;
-
-// Model type
-typedef struct Model {
-    Mesh mesh;              // Vertex data buffers (RAM and VRAM)
-    Matrix transform;       // Local transform matrix
-    Material material;      // Shader and textures data
-} Model;
-
-// Ray type (useful for raycast)
-typedef struct Ray {
-    Vector3 position;       // Ray position (origin)
-    Vector3 direction;      // Ray direction
-} Ray;
-
-// Raycast hit information
-typedef struct RayHitInfo {
-    bool hit;               // Did the ray hit something?
-    float distance;         // Distance to nearest hit
-    Vector3 position;       // Position of nearest hit
-    Vector3 normal;         // Surface normal of hit
-} RayHitInfo;
-
-// Wave type, defines audio wave data
-typedef struct Wave {
-    unsigned int sampleCount;   // Number of samples
-    unsigned int sampleRate;    // Frequency (samples per second)
-    unsigned int sampleSize;    // Bit depth (bits per sample): 8, 16, 32 (24 not supported)
-    unsigned int channels;      // Number of channels (1-mono, 2-stereo)
-    void *data;                 // Buffer data pointer
-} Wave;
-
-// Sound source type
-typedef struct Sound {
-    void *audioBuffer;      // Pointer to internal data used by the audio system
-
-    unsigned int source;    // Audio source id
-    unsigned int buffer;    // Audio buffer id
-    int format;             // Audio format specifier
-} Sound;
-
-// Music type (file streaming from memory)
-// NOTE: Anything longer than ~10 seconds should be streamed
-typedef struct MusicData *Music;
-
-// Audio stream type
-// NOTE: Useful to create custom audio streams not bound to a specific file
-typedef struct AudioStream {
-    unsigned int sampleRate;    // Frequency (samples per second)
-    unsigned int sampleSize;    // Bit depth (bits per sample): 8, 16, 32 (24 not supported)
-    unsigned int channels;      // Number of channels (1-mono, 2-stereo)
-
-    void *audioBuffer;          // Pointer to internal data used by the audio system.
-
-    int format;                 // Audio format specifier
-    unsigned int source;        // Audio source id
-    unsigned int buffers[2];    // Audio buffers (double buffering)
-} AudioStream;
-
-// Head-Mounted-Display device parameters
-typedef struct VrDeviceInfo {
-    int hResolution;                // HMD horizontal resolution in pixels
-    int vResolution;                // HMD vertical resolution in pixels
-    float hScreenSize;              // HMD horizontal size in meters
-    float vScreenSize;              // HMD vertical size in meters
-    float vScreenCenter;            // HMD screen center in meters
-    float eyeToScreenDistance;      // HMD distance between eye and display in meters
-    float lensSeparationDistance;   // HMD lens separation distance in meters
-    float interpupillaryDistance;   // HMD IPD (distance between pupils) in meters
-    float lensDistortionValues[4];  // HMD lens distortion constant parameters
-    float chromaAbCorrection[4];    // HMD chromatic aberration correction parameters
-} VrDeviceInfo;
-
-//----------------------------------------------------------------------------------
-// Enumerators Definition
-//----------------------------------------------------------------------------------
-// Trace log type
-typedef enum {
-    LOG_INFO    = 1,
-    LOG_WARNING = 2,
-    LOG_ERROR   = 4,
-    LOG_DEBUG   = 8,
-    LOG_OTHER   = 16
-} LogType;
-
-// Shader location point type
-typedef enum {
-    LOC_VERTEX_POSITION = 0,
-    LOC_VERTEX_TEXCOORD01,
-    LOC_VERTEX_TEXCOORD02,
-    LOC_VERTEX_NORMAL,
-    LOC_VERTEX_TANGENT,
-    LOC_VERTEX_COLOR,
-    LOC_MATRIX_MVP,
-    LOC_MATRIX_MODEL,
-    LOC_MATRIX_VIEW,
-    LOC_MATRIX_PROJECTION,
-    LOC_VECTOR_VIEW,
-    LOC_COLOR_DIFFUSE,
-    LOC_COLOR_SPECULAR,
-    LOC_COLOR_AMBIENT,
-    LOC_MAP_ALBEDO,          // LOC_MAP_DIFFUSE
-    LOC_MAP_METALNESS,       // LOC_MAP_SPECULAR
-    LOC_MAP_NORMAL,
-    LOC_MAP_ROUGHNESS,
-    LOC_MAP_OCCLUSION,
-    LOC_MAP_EMISSION,
-    LOC_MAP_HEIGHT,
-    LOC_MAP_CUBEMAP,
-    LOC_MAP_IRRADIANCE,
-    LOC_MAP_PREFILTER,
-    LOC_MAP_BRDF
-} ShaderLocationIndex;
-
-#define LOC_MAP_DIFFUSE      LOC_MAP_ALBEDO
-#define LOC_MAP_SPECULAR     LOC_MAP_METALNESS
-
-// Material map type
-typedef enum {
-    MAP_ALBEDO    = 0,       // MAP_DIFFUSE
-    MAP_METALNESS = 1,       // MAP_SPECULAR
-    MAP_NORMAL    = 2,
-    MAP_ROUGHNESS = 3,
-    MAP_OCCLUSION,
-    MAP_EMISSION,
-    MAP_HEIGHT,
-    MAP_CUBEMAP,             // NOTE: Uses GL_TEXTURE_CUBE_MAP
-    MAP_IRRADIANCE,          // NOTE: Uses GL_TEXTURE_CUBE_MAP
-    MAP_PREFILTER,           // NOTE: Uses GL_TEXTURE_CUBE_MAP
-    MAP_BRDF
-} TexmapIndex;
-
-#define MAP_DIFFUSE      MAP_ALBEDO
-#define MAP_SPECULAR     MAP_METALNESS
-
-// Pixel formats
-// NOTE: Support depends on OpenGL version and platform
-typedef enum {
-    UNCOMPRESSED_GRAYSCALE = 1,     // 8 bit per pixel (no alpha)
-    UNCOMPRESSED_GRAY_ALPHA,        // 8*2 bpp (2 channels)
-    UNCOMPRESSED_R5G6B5,            // 16 bpp
-    UNCOMPRESSED_R8G8B8,            // 24 bpp
-    UNCOMPRESSED_R5G5B5A1,          // 16 bpp (1 bit alpha)
-    UNCOMPRESSED_R4G4B4A4,          // 16 bpp (4 bit alpha)
-    UNCOMPRESSED_R8G8B8A8,          // 32 bpp
-    UNCOMPRESSED_R32,               // 32 bpp (1 channel - float)
-    UNCOMPRESSED_R32G32B32,         // 32*3 bpp (3 channels - float)
-    UNCOMPRESSED_R32G32B32A32,      // 32*4 bpp (4 channels - float)
-    COMPRESSED_DXT1_RGB,            // 4 bpp (no alpha)
-    COMPRESSED_DXT1_RGBA,           // 4 bpp (1 bit alpha)
-    COMPRESSED_DXT3_RGBA,           // 8 bpp
-    COMPRESSED_DXT5_RGBA,           // 8 bpp
-    COMPRESSED_ETC1_RGB,            // 4 bpp
-    COMPRESSED_ETC2_RGB,            // 4 bpp
-    COMPRESSED_ETC2_EAC_RGBA,       // 8 bpp
-    COMPRESSED_PVRT_RGB,            // 4 bpp
-    COMPRESSED_PVRT_RGBA,           // 4 bpp
-    COMPRESSED_ASTC_4x4_RGBA,       // 8 bpp
-    COMPRESSED_ASTC_8x8_RGBA        // 2 bpp
-} PixelFormat;
-
-// Texture parameters: filter mode
-// NOTE 1: Filtering considers mipmaps if available in the texture
-// NOTE 2: Filter is accordingly set for minification and magnification
-typedef enum {
-    FILTER_POINT = 0,               // No filter, just pixel aproximation
-    FILTER_BILINEAR,                // Linear filtering
-    FILTER_TRILINEAR,               // Trilinear filtering (linear with mipmaps)
-    FILTER_ANISOTROPIC_4X,          // Anisotropic filtering 4x
-    FILTER_ANISOTROPIC_8X,          // Anisotropic filtering 8x
-    FILTER_ANISOTROPIC_16X,         // Anisotropic filtering 16x
-} TextureFilterMode;
-
-// Texture parameters: wrap mode
-typedef enum {
-    WRAP_REPEAT = 0,
-    WRAP_CLAMP,
-    WRAP_MIRROR
-} TextureWrapMode;
-
-// Font type, defines generation method
-typedef enum {
-    FONT_DEFAULT = 0,   // Default font generation, anti-aliased
-    FONT_BITMAP,        // Bitmap font generation, no anti-aliasing
-    FONT_SDF            // SDF font generation, requires external shader
-} FontType;
-
-// Color blending modes (pre-defined)
-typedef enum {
-    BLEND_ALPHA = 0,
-    BLEND_ADDITIVE,
-    BLEND_MULTIPLIED
-} BlendMode;
-
-// Gestures type
-// NOTE: It could be used as flags to enable only some gestures
-typedef enum {
-    GESTURE_NONE        = 0,
-    GESTURE_TAP         = 1,
-    GESTURE_DOUBLETAP   = 2,
-    GESTURE_HOLD        = 4,
-    GESTURE_DRAG        = 8,
-    GESTURE_SWIPE_RIGHT = 16,
-    GESTURE_SWIPE_LEFT  = 32,
-    GESTURE_SWIPE_UP    = 64,
-    GESTURE_SWIPE_DOWN  = 128,
-    GESTURE_PINCH_IN    = 256,
-    GESTURE_PINCH_OUT   = 512
-} Gestures;
-
-// Camera system modes
-typedef enum {
-    CAMERA_CUSTOM = 0,
-    CAMERA_FREE,
-    CAMERA_ORBITAL,
-    CAMERA_FIRST_PERSON,
-    CAMERA_THIRD_PERSON
-} CameraMode;
-
-// Camera projection modes
-typedef enum {
-    CAMERA_PERSPECTIVE = 0,
-    CAMERA_ORTHOGRAPHIC
-} CameraType;
-
-// Head Mounted Display devices
-typedef enum {
-    HMD_DEFAULT_DEVICE = 0,
-    HMD_OCULUS_RIFT_DK2,
-    HMD_OCULUS_RIFT_CV1,
-    HMD_OCULUS_GO,
-    HMD_VALVE_HTC_VIVE,
-    HMD_SONY_PSVR
-} VrDeviceType;
-
-// Type of n-patch
-typedef enum {
-    NPT_9PATCH = 0,         // 3x3
-    NPT_3PATCH_VERTICAL,    // 1x3
-    NPT_3PATCH_HORIZONTAL   // 3x1
-} NPatchType;
-
-// Callbacks to be implemented by users
-typedef void (*TraceLogCallback)(int msgType, const char *text, va_list args);
-
-#if defined(__cplusplus)
-extern "C" {            // Prevents name mangling of functions
-#endif
-
-//------------------------------------------------------------------------------------
-// Global Variables Definition
-//------------------------------------------------------------------------------------
-// It's lonely here...
-
-//------------------------------------------------------------------------------------
-// Window and Graphics Device Functions (Module: core)
-//------------------------------------------------------------------------------------
-
-// Window-related functions
-RLAPI void InitWindow(int width, int height, const char *title);  // Initialize window and OpenGL context
-RLAPI void CloseWindow(void);                                     // Close window and unload OpenGL context
-RLAPI bool IsWindowReady(void);                                   // Check if window has been initialized successfully
-RLAPI bool WindowShouldClose(void);                               // Check if KEY_ESCAPE pressed or Close icon pressed
-RLAPI bool IsWindowMinimized(void);                               // Check if window has been minimized (or lost focus)
-RLAPI void ToggleFullscreen(void);                                // Toggle fullscreen mode (only PLATFORM_DESKTOP)
-RLAPI void SetWindowIcon(Image image);                            // Set icon for window (only PLATFORM_DESKTOP)
-RLAPI void SetWindowTitle(const char *title);                     // Set title for window (only PLATFORM_DESKTOP)
-RLAPI void SetWindowPosition(int x, int y);                       // Set window position on screen (only PLATFORM_DESKTOP)
-RLAPI void SetWindowMonitor(int monitor);                         // Set monitor for the current window (fullscreen mode)
-RLAPI void SetWindowMinSize(int width, int height);               // Set window minimum dimensions (for FLAG_WINDOW_RESIZABLE)
-RLAPI void SetWindowSize(int width, int height);                  // Set window dimensions
-RLAPI int GetScreenWidth(void);                                   // Get current screen width
-RLAPI int GetScreenHeight(void);                                  // Get current screen height
-RLAPI void *GetWindowHandle(void);                                // Get native window handle
-RLAPI int GetMonitorCount(void);                                  // Get number of connected monitors
-RLAPI int GetMonitorWidth(int monitor);                           // Get primary monitor width
-RLAPI int GetMonitorHeight(int monitor);                          // Get primary monitor height
-RLAPI int GetMonitorPhysicalWidth(int monitor);                   // Get primary monitor physical width in millimetres
-RLAPI int GetMonitorPhysicalHeight(int monitor);                  // Get primary monitor physical height in millimetres
-RLAPI const char *GetMonitorName(int monitor);                    // Get the human-readable, UTF-8 encoded name of the primary monitor
-
-// Cursor-related functions
-RLAPI void ShowCursor(void);                                      // Shows cursor
-RLAPI void HideCursor(void);                                      // Hides cursor
-RLAPI bool IsCursorHidden(void);                                  // Check if cursor is not visible
-RLAPI void EnableCursor(void);                                    // Enables cursor (unlock cursor)
-RLAPI void DisableCursor(void);                                   // Disables cursor (lock cursor)
-
-// Drawing-related functions
-RLAPI void ClearBackground(Color color);                          // Set background color (framebuffer clear color)
-RLAPI void BeginDrawing(void);                                    // Setup canvas (framebuffer) to start drawing
-RLAPI void EndDrawing(void);                                      // End canvas drawing and swap buffers (double buffering)
-RLAPI void BeginMode2D(Camera2D camera);                          // Initialize 2D mode with custom camera (2D)
-RLAPI void EndMode2D(void);                                       // Ends 2D mode with custom camera
-RLAPI void BeginMode3D(Camera3D camera);                          // Initializes 3D mode with custom camera (3D)
-RLAPI void EndMode3D(void);                                       // Ends 3D mode and returns to default 2D orthographic mode
-RLAPI void BeginTextureMode(RenderTexture2D target);              // Initializes render texture for drawing
-RLAPI void EndTextureMode(void);                                  // Ends drawing to render texture
-
-// Screen-space-related functions
-RLAPI Ray GetMouseRay(Vector2 mousePosition, Camera camera);      // Returns a ray trace from mouse position
-RLAPI Vector2 GetWorldToScreen(Vector3 position, Camera camera);  // Returns the screen space position for a 3d world space position
-RLAPI Matrix GetCameraMatrix(Camera camera);                      // Returns camera transform matrix (view matrix)
-
-// timing-related functions
-RLAPI void SetTargetFPS(int fps);                                 // Set target FPS (maximum)
-RLAPI int GetFPS(void);                                           // Returns current FPS
-RLAPI float GetFrameTime(void);                                   // Returns time in seconds for last frame drawn
-RLAPI double GetTime(void);                                       // Returns elapsed time in seconds since InitWindow()
-
-// Color-related functions
-RLAPI int ColorToInt(Color color);                                // Returns hexadecimal value for a Color
-RLAPI Vector4 ColorNormalize(Color color);                        // Returns color normalized as float [0..1]
-RLAPI Vector3 ColorToHSV(Color color);                            // Returns HSV values for a Color
-RLAPI Color GetColor(int hexValue);                               // Returns a Color struct from hexadecimal value
-RLAPI Color Fade(Color color, float alpha);                       // Color fade-in or fade-out, alpha goes from 0.0f to 1.0f
-
-// Misc. functions
-RLAPI void ShowLogo(void);                                        // Activate raylib logo at startup (can be done with flags)
-RLAPI void SetConfigFlags(unsigned char flags);                   // Setup window configuration flags (view FLAGS)
-RLAPI void SetTraceLog(unsigned char types);                      // Enable trace log message types (bit flags based)
-RLAPI void SetTraceLogCallback(TraceLogCallback callback);        // Set a trace log callback to enable custom logging bypassing raylib's one
-RLAPI void TraceLog(int logType, const char *text, ...);          // Show trace log messages (LOG_INFO, LOG_WARNING, LOG_ERROR, LOG_DEBUG)
-RLAPI void TakeScreenshot(const char *fileName);                  // Takes a screenshot of current screen (saved a .png)
-RLAPI int GetRandomValue(int min, int max);                       // Returns a random value between min and max (both included)
-
-// Files management functions
-RLAPI bool FileExists(const char *fileName);                      // Check if file exists
-RLAPI bool IsFileExtension(const char *fileName, const char *ext);// Check file extension
-RLAPI const char *GetExtension(const char *fileName);             // Get pointer to extension for a filename string
-RLAPI const char *GetFileName(const char *filePath);              // Get pointer to filename for a path string
-RLAPI const char *GetFileNameWithoutExt(const char *filePath);    // Get filename string without extension (memory should be freed)
-RLAPI const char *GetDirectoryPath(const char *fileName);         // Get full path for a given fileName (uses static string)
-RLAPI const char *GetWorkingDirectory(void);                      // Get current working directory (uses static string)
-RLAPI char **GetDirectoryFiles(const char *dirPath, int *count);  // Get filenames in a directory path (memory should be freed)
-RLAPI void ClearDirectoryFiles(void);                             // Clear directory files paths buffers (free memory)
-RLAPI bool ChangeDirectory(const char *dir);                      // Change working directory, returns true if success
-RLAPI bool IsFileDropped(void);                                   // Check if a file has been dropped into window
-RLAPI char **GetDroppedFiles(int *count);                         // Get dropped files names (memory should be freed)
-RLAPI void ClearDroppedFiles(void);                               // Clear dropped files paths buffer (free memory)
-RLAPI long GetFileModTime(const char *fileName);                  // Get file modification time (last write time)
-
-// Persistent storage management
-RLAPI void StorageSaveValue(int position, int value);             // Save integer value to storage file (to defined position)
-RLAPI int StorageLoadValue(int position);                         // Load integer value from storage file (from defined position)
-
-RLAPI void OpenURL(const char *url);                              // Open URL with default system browser (if available)
-
-//------------------------------------------------------------------------------------
-// Input Handling Functions (Module: core)
-//------------------------------------------------------------------------------------
-
-// Input-related functions: keyboard
-RLAPI bool IsKeyPressed(int key);                             // Detect if a key has been pressed once
-RLAPI bool IsKeyDown(int key);                                // Detect if a key is being pressed
-RLAPI bool IsKeyReleased(int key);                            // Detect if a key has been released once
-RLAPI bool IsKeyUp(int key);                                  // Detect if a key is NOT being pressed
-RLAPI int GetKeyPressed(void);                                // Get latest key pressed
-RLAPI void SetExitKey(int key);                               // Set a custom key to exit program (default is ESC)
-
-// Input-related functions: gamepads
-RLAPI bool IsGamepadAvailable(int gamepad);                   // Detect if a gamepad is available
-RLAPI bool IsGamepadName(int gamepad, const char *name);      // Check gamepad name (if available)
-RLAPI const char *GetGamepadName(int gamepad);                // Return gamepad internal name id
-RLAPI bool IsGamepadButtonPressed(int gamepad, int button);   // Detect if a gamepad button has been pressed once
-RLAPI bool IsGamepadButtonDown(int gamepad, int button);      // Detect if a gamepad button is being pressed
-RLAPI bool IsGamepadButtonReleased(int gamepad, int button);  // Detect if a gamepad button has been released once
-RLAPI bool IsGamepadButtonUp(int gamepad, int button);        // Detect if a gamepad button is NOT being pressed
-RLAPI int GetGamepadButtonPressed(void);                      // Get the last gamepad button pressed
-RLAPI int GetGamepadAxisCount(int gamepad);                   // Return gamepad axis count for a gamepad
-RLAPI float GetGamepadAxisMovement(int gamepad, int axis);    // Return axis movement value for a gamepad axis
-RLAPI void SetAndroidKeyboard(int show);                      // Shows android native keyboard
-
-// Input-related functions: mouse
-RLAPI bool IsMouseButtonPressed(int button);                  // Detect if a mouse button has been pressed once
-RLAPI void ClearMouseState(int button);                       // Future calls of IsMouseButtonPressed will return false
-RLAPI bool IsMouseButtonDown(int button);                     // Detect if a mouse button is being pressed
-RLAPI bool IsMouseButtonReleased(int button);                 // Detect if a mouse button has been released once
-RLAPI bool IsMouseButtonUp(int button);                       // Detect if a mouse button is NOT being pressed
-RLAPI int GetMouseX(void);                                    // Returns mouse position X
-RLAPI int GetMouseY(void);                                    // Returns mouse position Y
-RLAPI Vector2 GetMousePosition(void);                         // Returns mouse position XY
-RLAPI void SetMousePosition(Vector2 position);                // Set mouse position XY
-RLAPI void SetMouseScale(float scale);                        // Set mouse scaling
-RLAPI int GetMouseWheelMove(void);                            // Returns mouse wheel movement Y
-
-// Input-related functions: touch
-RLAPI int GetTouchX(void);                                    // Returns touch position X for touch point 0 (relative to screen size)
-RLAPI int GetTouchY(void);                                    // Returns touch position Y for touch point 0 (relative to screen size)
-RLAPI Vector2 GetTouchPosition(int index);                    // Returns touch position XY for a touch point index (relative to screen size)
-
-//------------------------------------------------------------------------------------
-// Gestures and Touch Handling Functions (Module: gestures)
-//------------------------------------------------------------------------------------
-RLAPI void SetGesturesEnabled(unsigned int gestureFlags);     // Enable a set of gestures using flags
-RLAPI bool IsGestureDetected(int gesture);                    // Check if a gesture have been detected
-RLAPI int GetGestureDetected(void);                           // Get latest detected gesture
-RLAPI int GetTouchPointsCount(void);                          // Get touch points count
-RLAPI float GetGestureHoldDuration(void);                     // Get gesture hold time in milliseconds
-RLAPI Vector2 GetGestureDragVector(void);                     // Get gesture drag vector
-RLAPI float GetGestureDragAngle(void);                        // Get gesture drag angle
-RLAPI Vector2 GetGesturePinchVector(void);                    // Get gesture pinch delta
-RLAPI float GetGesturePinchAngle(void);                       // Get gesture pinch angle
-
-//------------------------------------------------------------------------------------
-// Camera System Functions (Module: camera)
-//------------------------------------------------------------------------------------
-RLAPI void SetCameraMode(Camera camera, int mode);                // Set camera mode (multiple camera modes available)
-RLAPI void UpdateCamera(Camera *camera);                          // Update camera position for selected mode
-
-RLAPI void SetCameraPanControl(int panKey);                       // Set camera pan key to combine with mouse movement (free camera)
-RLAPI void SetCameraAltControl(int altKey);                       // Set camera alt key to combine with mouse movement (free camera)
-RLAPI void SetCameraSmoothZoomControl(int szKey);                 // Set camera smooth zoom key to combine with mouse (free camera)
-RLAPI void SetCameraMoveControls(int frontKey, int backKey, int rightKey, int leftKey, int upKey, int downKey); // Set camera move controls (1st person and 3rd person cameras)
-
-//------------------------------------------------------------------------------------
-// Basic Shapes Drawing Functions (Module: shapes)
-//------------------------------------------------------------------------------------
-
-// Basic shapes drawing functions
-RLAPI void DrawPixel(int posX, int posY, Color color);                                                   // Draw a pixel
-RLAPI void DrawPixelV(Vector2 position, Color color);                                                    // Draw a pixel (Vector version)
-RLAPI void DrawLine(int startPosX, int startPosY, int endPosX, int endPosY, Color color);                // Draw a line
-RLAPI void DrawLineV(Vector2 startPos, Vector2 endPos, Color color);                                     // Draw a line (Vector version)
-RLAPI void DrawLineEx(Vector2 startPos, Vector2 endPos, float thick, Color color);                       // Draw a line defining thickness
-RLAPI void DrawLineBezier(Vector2 startPos, Vector2 endPos, float thick, Color color);                   // Draw a line using cubic-bezier curves in-out
-RLAPI void DrawCircle(int centerX, int centerY, float radius, Color color);                              // Draw a color-filled circle
-RLAPI void DrawCircleGradient(int centerX, int centerY, float radius, Color color1, Color color2);       // Draw a gradient-filled circle
-RLAPI void DrawCircleV(Vector2 center, float radius, Color color);                                       // Draw a color-filled circle (Vector version)
-RLAPI void DrawCircleLines(int centerX, int centerY, float radius, Color color);                         // Draw circle outline
-RLAPI void DrawRectangle(int posX, int posY, int width, int height, Color color);                        // Draw a color-filled rectangle
-RLAPI void DrawRectangleV(Vector2 position, Vector2 size, Color color);                                  // Draw a color-filled rectangle (Vector version)
-RLAPI void DrawRectangleRec(Rectangle rec, Color color);                                                 // Draw a color-filled rectangle
-RLAPI void DrawRectanglePro(Rectangle rec, Vector2 origin, float rotation, Color colors[4]);             // Draw a color-filled rectangle with pro parameters
-RLAPI void DrawRectangleGradientV(int posX, int posY, int width, int height, Color color1, Color color2);// Draw a vertical-gradient-filled rectangle
-RLAPI void DrawRectangleGradientH(int posX, int posY, int width, int height, Color color1, Color color2);// Draw a horizontal-gradient-filled rectangle
-RLAPI void DrawRectangleGradientEx(Rectangle rec, Color col1, Color col2, Color col3, Color col4);       // Draw a gradient-filled rectangle with custom vertex colors
-RLAPI void DrawRectangleLines(int posX, int posY, int width, int height, Color color);                   // Draw rectangle outline
-RLAPI void DrawRectangleLinesEx(Rectangle rec, int lineThick, Color color);                              // Draw rectangle outline with extended parameters
-RLAPI void DrawTriangle(Vector2 v1, Vector2 v2, Vector2 v3, Color color);                                // Draw a color-filled triangle
-RLAPI void DrawTriangleLines(Vector2 v1, Vector2 v2, Vector2 v3, Color color);                           // Draw triangle outline
-RLAPI void DrawPoly(Vector2 center, int sides, float radius, float rotation, Color color);               // Draw a regular polygon (Vector version)
-RLAPI void DrawPolyEx(Vector2 *points, int numPoints, Color color);                                      // Draw a closed polygon defined by points
-RLAPI void DrawPolyExLines(Vector2 *points, int numPoints, Color color);                                 // Draw polygon lines
-
-RLAPI void SetShapesTexture(Texture2D texture, Rectangle source);                                        // Define default texture used to draw shapes
-
-// Basic shapes collision detection functions
-RLAPI bool CheckCollisionRecs(Rectangle rec1, Rectangle rec2);                                           // Check collision between two rectangles
-RLAPI bool CheckCollisionCircles(Vector2 center1, float radius1, Vector2 center2, float radius2);        // Check collision between two circles
-RLAPI bool CheckCollisionCircleRec(Vector2 center, float radius, Rectangle rec);                         // Check collision between circle and rectangle
-RLAPI Rectangle GetCollisionRec(Rectangle rec1, Rectangle rec2);                                         // Get collision rectangle for two rectangles collision
-RLAPI bool CheckCollisionPointRec(Vector2 point, Rectangle rec);                                         // Check if point is inside rectangle
-RLAPI bool CheckCollisionPointCircle(Vector2 point, Vector2 center, float radius);                       // Check if point is inside circle
-RLAPI bool CheckCollisionPointTriangle(Vector2 point, Vector2 p1, Vector2 p2, Vector2 p3);               // Check if point is inside a triangle
-
-//------------------------------------------------------------------------------------
-// Texture Loading and Drawing Functions (Module: textures)
-//------------------------------------------------------------------------------------
-
-// Image/Texture2D data loading/unloading/saving functions
-RLAPI Image LoadImage(const char *fileName);                                                             // Load image from file into CPU memory (RAM)
-RLAPI Image LoadImageEx(Color *pixels, int width, int height);                                           // Load image from Color array data (RGBA - 32bit)
-RLAPI Image LoadImagePro(void *data, int width, int height, int format);                                 // Load image from raw data with parameters
-RLAPI Image LoadImageRaw(const char *fileName, int width, int height, int format, int headerSize);       // Load image from RAW file data
-RLAPI void ExportImage(Image image, const char *fileName);                                               // Export image data to file
-RLAPI void ExportImageAsCode(Image image, const char *fileName);                                         // Export image as code file defining an array of bytes
-RLAPI Texture2D LoadTexture(const char *fileName);                                                       // Load texture from file into GPU memory (VRAM)
-RLAPI Texture2D LoadTextureFromImage(Image image);                                                       // Load texture from image data
-RLAPI RenderTexture2D LoadRenderTexture(int width, int height);                                          // Load texture for rendering (framebuffer)
-RLAPI void UnloadImage(Image image);                                                                     // Unload image from CPU memory (RAM)
-RLAPI void UnloadTexture(Texture2D texture);                                                             // Unload texture from GPU memory (VRAM)
-RLAPI void UnloadRenderTexture(RenderTexture2D target);                                                  // Unload render texture from GPU memory (VRAM)
-RLAPI Color *GetImageData(Image image);                                                                  // Get pixel data from image as a Color struct array
-RLAPI Vector4 *GetImageDataNormalized(Image image);                                                      // Get pixel data from image as Vector4 array (float normalized)
-RLAPI int GetPixelDataSize(int width, int height, int format);                                           // Get pixel data size in bytes (image or texture)
-RLAPI Image GetTextureData(Texture2D texture);                                                           // Get pixel data from GPU texture and return an Image
-RLAPI void UpdateTexture(Texture2D texture, const void *pixels);                                         // Update GPU texture with new data
-
-// Image manipulation functions
-RLAPI Image ImageCopy(Image image);                                                                      // Create an image duplicate (useful for transformations)
-RLAPI void ImageToPOT(Image *image, Color fillColor);                                                    // Convert image to POT (power-of-two)
-RLAPI void ImageFormat(Image *image, int newFormat);                                                     // Convert image data to desired format
-RLAPI void ImageAlphaMask(Image *image, Image alphaMask);                                                // Apply alpha mask to image
-RLAPI void ImageAlphaClear(Image *image, Color color, float threshold);                                  // Clear alpha channel to desired color
-RLAPI void ImageAlphaCrop(Image *image, float threshold);                                                // Crop image depending on alpha value
-RLAPI void ImageAlphaPremultiply(Image *image);                                                          // Premultiply alpha channel
-RLAPI void ImageCrop(Image *image, Rectangle crop);                                                      // Crop an image to a defined rectangle
-RLAPI void ImageResize(Image *image, int newWidth, int newHeight);                                       // Resize image (Bicubic scaling algorithm)
-RLAPI void ImageResizeNN(Image *image, int newWidth,int newHeight);                                      // Resize image (Nearest-Neighbor scaling algorithm)
-RLAPI void ImageResizeCanvas(Image *image, int newWidth, int newHeight, int offsetX, int offsetY, Color color);  // Resize canvas and fill with color
-RLAPI void ImageMipmaps(Image *image);                                                                   // Generate all mipmap levels for a provided image
-RLAPI void ImageDither(Image *image, int rBpp, int gBpp, int bBpp, int aBpp);                            // Dither image data to 16bpp or lower (Floyd-Steinberg dithering)
-RLAPI Color *ImageExtractPalette(Image image, int maxPaletteSize, int *extractCount);                    // Extract color palette from image to maximum size (memory should be freed)
-RLAPI Image ImageText(const char *text, int fontSize, Color color);                                      // Create an image from text (default font)
-RLAPI Image ImageTextEx(Font font, const char *text, float fontSize, float spacing, Color tint);         // Create an image from text (custom sprite font)
-RLAPI void ImageDraw(Image *dst, Image src, Rectangle srcRec, Rectangle dstRec);                         // Draw a source image within a destination image
-RLAPI void ImageDrawRectangle(Image *dst, Rectangle rec, Color color);                                   // Draw rectangle within an image
-RLAPI void ImageDrawRectangleLines(Image *dst, Rectangle rec, int thick, Color color);                   // Draw rectangle lines within an image
-RLAPI void ImageDrawText(Image *dst, Vector2 position, const char *text, int fontSize, Color color);     // Draw text (default font) within an image (destination)
-RLAPI void ImageDrawTextEx(Image *dst, Vector2 position, Font font, const char *text, float fontSize, float spacing, Color color); // Draw text (custom sprite font) within an image (destination)
-RLAPI void ImageFlipVertical(Image *image);                                                              // Flip image vertically
-RLAPI void ImageFlipHorizontal(Image *image);                                                            // Flip image horizontally
-RLAPI void ImageRotateCW(Image *image);                                                                  // Rotate image clockwise 90deg
-RLAPI void ImageRotateCCW(Image *image);                                                                 // Rotate image counter-clockwise 90deg
-RLAPI void ImageColorTint(Image *image, Color color);                                                    // Modify image color: tint
-RLAPI void ImageColorInvert(Image *image);                                                               // Modify image color: invert
-RLAPI void ImageColorGrayscale(Image *image);                                                            // Modify image color: grayscale
-RLAPI void ImageColorContrast(Image *image, float contrast);                                             // Modify image color: contrast (-100 to 100)
-RLAPI void ImageColorBrightness(Image *image, int brightness);                                           // Modify image color: brightness (-255 to 255)
-RLAPI void ImageColorReplace(Image *image, Color color, Color replace);                                  // Modify image color: replace color
-
-// Image generation functions
-RLAPI Image GenImageColor(int width, int height, Color color);                                           // Generate image: plain color
-RLAPI Image GenImageGradientV(int width, int height, Color top, Color bottom);                           // Generate image: vertical gradient
-RLAPI Image GenImageGradientH(int width, int height, Color left, Color right);                           // Generate image: horizontal gradient
-RLAPI Image GenImageGradientRadial(int width, int height, float density, Color inner, Color outer);      // Generate image: radial gradient
-RLAPI Image GenImageChecked(int width, int height, int checksX, int checksY, Color col1, Color col2);    // Generate image: checked
-RLAPI Image GenImageWhiteNoise(int width, int height, float factor);                                     // Generate image: white noise
-RLAPI Image GenImagePerlinNoise(int width, int height, int offsetX, int offsetY, float scale);           // Generate image: perlin noise
-RLAPI Image GenImageCellular(int width, int height, int tileSize);                                       // Generate image: cellular algorithm. Bigger tileSize means bigger cells
-
-// Texture2D configuration functions
-RLAPI void GenTextureMipmaps(Texture2D *texture);                                                        // Generate GPU mipmaps for a texture
-RLAPI void SetTextureFilter(Texture2D texture, int filterMode);                                          // Set texture scaling filter mode
-RLAPI void SetTextureWrap(Texture2D texture, int wrapMode);                                              // Set texture wrapping mode
-
-// Texture2D drawing functions
-RLAPI void DrawTexture(Texture2D texture, int posX, int posY, Color tint);                               // Draw a Texture2D
-RLAPI void DrawTextureV(Texture2D texture, Vector2 position, Color tint);                                // Draw a Texture2D with position defined as Vector2
-RLAPI void DrawTextureEx(Texture2D texture, Vector2 position, float rotation, float scale, Color tint);  // Draw a Texture2D with extended parameters
-RLAPI void DrawTextureRec(Texture2D texture, Rectangle sourceRec, Vector2 position, Color tint);         // Draw a part of a texture defined by a rectangle
-RLAPI void DrawTexturePro(Texture2D texture, Rectangle sourceRec, Rectangle destRec, Vector2 origin, float rotation, Color tint); // Draw a part of a texture defined by a rectangle with 'pro' parameters
-RLAPI void DrawTextureNPatch(Texture2D texture, NPatchInfo nPatchInfo, Rectangle destRec, Vector2 origin, float rotation, Color tint); // Draws a texture (or part of it) that stretches or shrinks nicely.
-
-//------------------------------------------------------------------------------------
-// Font Loading and Text Drawing Functions (Module: text)
-//------------------------------------------------------------------------------------
-
-// Font loading/unloading functions
-RLAPI Font GetFontDefault(void);                                                            // Get the default Font
-RLAPI Font LoadFont(const char *fileName);                                                  // Load font from file into GPU memory (VRAM)
-RLAPI Font LoadFontEx(const char *fileName, int fontSize, int charsCount, int *fontChars);  // Load font from file with extended parameters
-RLAPI CharInfo *LoadFontData(const char *fileName, int fontSize, int *fontChars, int charsCount, int type); // Load font data for further use
-RLAPI Image GenImageFontAtlas(CharInfo *chars, int charsCount, int fontSize, int padding, int packMethod);  // Generate image font atlas using chars info
-RLAPI void UnloadFont(Font font);                                                           // Unload Font from GPU memory (VRAM)
-
-// Text drawing functions
-RLAPI void DrawFPS(int posX, int posY);                                                     // Shows current FPS
-RLAPI void DrawText(const char *text, int posX, int posY, int fontSize, Color color);       // Draw text (using default font)
-RLAPI void DrawTextEx(Font font, const char *text, Vector2 position, float fontSize, float spacing, Color tint); // Draw text using font and additional parameters
-
-// Text misc. functions
-RLAPI int MeasureText(const char *text, int fontSize);                                      // Measure string width for default font
-RLAPI Vector2 MeasureTextEx(Font font, const char *text, float fontSize, float spacing);    // Measure string size for Font
-RLAPI int GetGlyphIndex(Font font, int character);                                          // Get index position for a unicode character on font
-
-// Text string edition functions
-RLAPI const char *FormatText(const char *text, ...);                        // Formatting of text with variables to 'embed'
-RLAPI const char *SubText(const char *text, int position, int length);      // Get a piece of a text string
-RLAPI char **SplitText(char *text, char delimiter, int *strCount);          // Split text string into multiple strings (memory should be freed manually!)
-RLAPI bool IsEqualText(const char *text1, const char *text2);               // Check if two text string are equal
-
-//------------------------------------------------------------------------------------
-// Basic 3d Shapes Drawing Functions (Module: models)
-//------------------------------------------------------------------------------------
-
-// Basic geometric 3D shapes drawing functions
-RLAPI void DrawLine3D(Vector3 startPos, Vector3 endPos, Color color);                                    // Draw a line in 3D world space
-RLAPI void DrawCircle3D(Vector3 center, float radius, Vector3 rotationAxis, float rotationAngle, Color color); // Draw a circle in 3D world space
-RLAPI void DrawCube(Vector3 position, float width, float height, float length, Color color);             // Draw cube
-RLAPI void DrawCubeV(Vector3 position, Vector3 size, Color color);                                       // Draw cube (Vector version)
-RLAPI void DrawCubeWires(Vector3 position, float width, float height, float length, Color color);        // Draw cube wires
-RLAPI void DrawCubeTexture(Texture2D texture, Vector3 position, float width, float height, float length, Color color); // Draw cube textured
-RLAPI void DrawSphere(Vector3 centerPos, float radius, Color color);                                     // Draw sphere
-RLAPI void DrawSphereEx(Vector3 centerPos, float radius, int rings, int slices, Color color);            // Draw sphere with extended parameters
-RLAPI void DrawSphereWires(Vector3 centerPos, float radius, int rings, int slices, Color color);         // Draw sphere wires
-RLAPI void DrawCylinder(Vector3 position, float radiusTop, float radiusBottom, float height, int slices, Color color); // Draw a cylinder/cone
-RLAPI void DrawCylinderWires(Vector3 position, float radiusTop, float radiusBottom, float height, int slices, Color color); // Draw a cylinder/cone wires
-RLAPI void DrawPlane(Vector3 centerPos, Vector2 size, Color color);                                      // Draw a plane XZ
-RLAPI void DrawRay(Ray ray, Color color);                                                                // Draw a ray line
-RLAPI void DrawGrid(int slices, float spacing);                                                          // Draw a grid (centered at (0, 0, 0))
-RLAPI void DrawGizmo(Vector3 position);                                                                  // Draw simple gizmo
-//DrawTorus(), DrawTeapot() could be useful?
-
-//------------------------------------------------------------------------------------
-// Model 3d Loading and Drawing Functions (Module: models)
-//------------------------------------------------------------------------------------
-
-// Model loading/unloading functions
-RLAPI Model LoadModel(const char *fileName);                                                            // Load model from files (mesh and material)
-RLAPI Model LoadModelFromMesh(Mesh mesh);                                                               // Load model from generated mesh
-RLAPI void UnloadModel(Model model);                                                                    // Unload model from memory (RAM and/or VRAM)
-
-// Mesh loading/unloading functions
-RLAPI Mesh LoadMesh(const char *fileName);                                                              // Load mesh from file
-RLAPI void UnloadMesh(Mesh *mesh);                                                                      // Unload mesh from memory (RAM and/or VRAM)
-RLAPI void ExportMesh(Mesh mesh, const char *fileName);                                                 // Export mesh data to file
-
-// Mesh manipulation functions
-RLAPI BoundingBox MeshBoundingBox(Mesh mesh);                                                           // Compute mesh bounding box limits
-RLAPI void MeshTangents(Mesh *mesh);                                                                    // Compute mesh tangents
-RLAPI void MeshBinormals(Mesh *mesh);                                                                   // Compute mesh binormals
-
-// Mesh generation functions
-RLAPI Mesh GenMeshPlane(float width, float length, int resX, int resZ);                                 // Generate plane mesh (with subdivisions)
-RLAPI Mesh GenMeshCube(float width, float height, float length);                                        // Generate cuboid mesh
-RLAPI Mesh GenMeshSphere(float radius, int rings, int slices);                                          // Generate sphere mesh (standard sphere)
-RLAPI Mesh GenMeshHemiSphere(float radius, int rings, int slices);                                      // Generate half-sphere mesh (no bottom cap)
-RLAPI Mesh GenMeshCylinder(float radius, float height, int slices);                                     // Generate cylinder mesh
-RLAPI Mesh GenMeshTorus(float radius, float size, int radSeg, int sides);                               // Generate torus mesh
-RLAPI Mesh GenMeshKnot(float radius, float size, int radSeg, int sides);                                // Generate trefoil knot mesh
-RLAPI Mesh GenMeshHeightmap(Image heightmap, Vector3 size);                                             // Generate heightmap mesh from image data
-RLAPI Mesh GenMeshCubicmap(Image cubicmap, Vector3 cubeSize);                                           // Generate cubes-based map mesh from image data
-
-// Material loading/unloading functions
-RLAPI Material LoadMaterial(const char *fileName);                                                      // Load material from file
-RLAPI Material LoadMaterialDefault(void);                                                               // Load default material (Supports: DIFFUSE, SPECULAR, NORMAL maps)
-RLAPI void UnloadMaterial(Material material);                                                           // Unload material from GPU memory (VRAM)
-
-// Model drawing functions
-RLAPI void DrawModel(Model model, Vector3 position, float scale, Color tint);                           // Draw a model (with texture if set)
-RLAPI void DrawModelEx(Model model, Vector3 position, Vector3 rotationAxis, float rotationAngle, Vector3 scale, Color tint); // Draw a model with extended parameters
-RLAPI void DrawModelWires(Model model, Vector3 position, float scale, Color tint);                      // Draw a model wires (with texture if set)
-RLAPI void DrawModelWiresEx(Model model, Vector3 position, Vector3 rotationAxis, float rotationAngle, Vector3 scale, Color tint); // Draw a model wires (with texture if set) with extended parameters
-RLAPI void DrawBoundingBox(BoundingBox box, Color color);                                               // Draw bounding box (wires)
-RLAPI void DrawBillboard(Camera camera, Texture2D texture, Vector3 center, float size, Color tint);     // Draw a billboard texture
-RLAPI void DrawBillboardRec(Camera camera, Texture2D texture, Rectangle sourceRec, Vector3 center, float size, Color tint); // Draw a billboard texture defined by sourceRec
-
-// Collision detection functions
-RLAPI bool CheckCollisionSpheres(Vector3 centerA, float radiusA, Vector3 centerB, float radiusB);       // Detect collision between two spheres
-RLAPI bool CheckCollisionBoxes(BoundingBox box1, BoundingBox box2);                                     // Detect collision between two bounding boxes
-RLAPI bool CheckCollisionBoxSphere(BoundingBox box, Vector3 centerSphere, float radiusSphere);          // Detect collision between box and sphere
-RLAPI bool CheckCollisionRaySphere(Ray ray, Vector3 spherePosition, float sphereRadius);                // Detect collision between ray and sphere
-RLAPI bool CheckCollisionRaySphereEx(Ray ray, Vector3 spherePosition, float sphereRadius, Vector3 *collisionPoint); // Detect collision between ray and sphere, returns collision point
-RLAPI bool CheckCollisionRayBox(Ray ray, BoundingBox box);                                              // Detect collision between ray and box
-RLAPI RayHitInfo GetCollisionRayModel(Ray ray, Model *model);                                           // Get collision info between ray and model
-RLAPI RayHitInfo GetCollisionRayTriangle(Ray ray, Vector3 p1, Vector3 p2, Vector3 p3);                  // Get collision info between ray and triangle
-RLAPI RayHitInfo GetCollisionRayGround(Ray ray, float groundHeight);                                    // Get collision info between ray and ground plane (Y-normal plane)
-
-//------------------------------------------------------------------------------------
-// Shaders System Functions (Module: rlgl)
-// NOTE: This functions are useless when using OpenGL 1.1
-//------------------------------------------------------------------------------------
-
-// Shader loading/unloading functions
-RLAPI char *LoadText(const char *fileName);                               // Load chars array from text file
-RLAPI Shader LoadShader(const char *vsFileName, const char *fsFileName);  // Load shader from files and bind default locations
-RLAPI Shader LoadShaderCode(char *vsCode, char *fsCode);                  // Load shader from code strings and bind default locations
-RLAPI void UnloadShader(Shader shader);                                   // Unload shader from GPU memory (VRAM)
-
-RLAPI Shader GetShaderDefault(void);                                      // Get default shader
-RLAPI Texture2D GetTextureDefault(void);                                  // Get default texture
-
-// Shader configuration functions
-RLAPI int GetShaderLocation(Shader shader, const char *uniformName);              // Get shader uniform location
-RLAPI void SetShaderValue(Shader shader, int uniformLoc, const float *value, int size); // Set shader uniform value (float)
-RLAPI void SetShaderValuei(Shader shader, int uniformLoc, const int *value, int size);  // Set shader uniform value (int)
-RLAPI void SetShaderValueMatrix(Shader shader, int uniformLoc, Matrix mat);       // Set shader uniform value (matrix 4x4)
-RLAPI void SetMatrixProjection(Matrix proj);                              // Set a custom projection matrix (replaces internal projection matrix)
-RLAPI void SetMatrixModelview(Matrix view);                               // Set a custom modelview matrix (replaces internal modelview matrix)
-RLAPI Matrix GetMatrixModelview();                                        // Get internal modelview matrix
-
-// Texture maps generation (PBR)
-// NOTE: Required shaders should be provided
-RLAPI Texture2D GenTextureCubemap(Shader shader, Texture2D skyHDR, int size);       // Generate cubemap texture from HDR texture
-RLAPI Texture2D GenTextureIrradiance(Shader shader, Texture2D cubemap, int size);   // Generate irradiance texture using cubemap data
-RLAPI Texture2D GenTexturePrefilter(Shader shader, Texture2D cubemap, int size);    // Generate prefilter texture using cubemap data
-RLAPI Texture2D GenTextureBRDF(Shader shader, Texture2D cubemap, int size);         // Generate BRDF texture using cubemap data
-
-// Shading begin/end functions
-RLAPI void BeginShaderMode(Shader shader);                                // Begin custom shader drawing
-RLAPI void EndShaderMode(void);                                           // End custom shader drawing (use default shader)
-RLAPI void BeginBlendMode(int mode);                                      // Begin blending mode (alpha, additive, multiplied)
-RLAPI void EndBlendMode(void);                                            // End blending mode (reset to default: alpha blending)
-RLAPI void BeginScissorMode(int x, int y, int width, int height);         // Begin scissor mode (define screen area for following drawing)
-RLAPI void EndScissorMode(void);                                          // End scissor mode
-
-// VR control functions
-RLAPI VrDeviceInfo GetVrDeviceInfo(int vrDeviceType);   // Get VR device information for some standard devices
-RLAPI void InitVrSimulator(VrDeviceInfo info);          // Init VR simulator for selected device parameters
-RLAPI void CloseVrSimulator(void);                      // Close VR simulator for current device
-RLAPI bool IsVrSimulatorReady(void);                    // Detect if VR simulator is ready
-RLAPI void SetVrDistortionShader(Shader shader);        // Set VR distortion shader for stereoscopic rendering
-RLAPI void UpdateVrTracking(Camera *camera);            // Update VR tracking (position and orientation) and camera
-RLAPI void ToggleVrMode(void);                          // Enable/Disable VR experience
-RLAPI void BeginVrDrawing(void);                        // Begin VR simulator stereo rendering
-RLAPI void EndVrDrawing(void);                          // End VR simulator stereo rendering
-
-//------------------------------------------------------------------------------------
-// Audio Loading and Playing Functions (Module: audio)
-//------------------------------------------------------------------------------------
-
-// Audio device management functions
-RLAPI void InitAudioDevice(void);                                     // Initialize audio device and context
-RLAPI void CloseAudioDevice(void);                                    // Close the audio device and context
-RLAPI bool IsAudioDeviceReady(void);                                  // Check if audio device has been initialized successfully
-RLAPI void SetMasterVolume(float volume);                             // Set master volume (listener)
-
-// Wave/Sound loading/unloading functions
-RLAPI Wave LoadWave(const char *fileName);                            // Load wave data from file
-RLAPI Wave LoadWaveEx(void *data, int sampleCount, int sampleRate, int sampleSize, int channels); // Load wave data from raw array data
-RLAPI Sound LoadSound(const char *fileName);                          // Load sound from file
-RLAPI Sound LoadSoundFromWave(Wave wave);                             // Load sound from wave data
-RLAPI void UpdateSound(Sound sound, const void *data, int samplesCount);// Update sound buffer with new data
-RLAPI void UnloadWave(Wave wave);                                     // Unload wave data
-RLAPI void UnloadSound(Sound sound);                                  // Unload sound
-RLAPI void ExportWave(Wave wave, const char *fileName);               // Export wave data to file
-RLAPI void ExportWaveAsCode(Wave wave, const char *fileName);         // Export wave sample data to code (.h)
-
-// Wave/Sound management functions
-RLAPI void PlaySound(Sound sound);                                    // Play a sound
-RLAPI void PauseSound(Sound sound);                                   // Pause a sound
-RLAPI void ResumeSound(Sound sound);                                  // Resume a paused sound
-RLAPI void StopSound(Sound sound);                                    // Stop playing a sound
-RLAPI bool IsSoundPlaying(Sound sound);                               // Check if a sound is currently playing
-RLAPI void SetSoundVolume(Sound sound, float volume);                 // Set volume for a sound (1.0 is max level)
-RLAPI void SetSoundPitch(Sound sound, float pitch);                   // Set pitch for a sound (1.0 is base level)
-RLAPI void WaveFormat(Wave *wave, int sampleRate, int sampleSize, int channels);  // Convert wave data to desired format
-RLAPI Wave WaveCopy(Wave wave);                                       // Copy a wave to a new wave
-RLAPI void WaveCrop(Wave *wave, int initSample, int finalSample);     // Crop a wave to defined samples range
-RLAPI float *GetWaveData(Wave wave);                                  // Get samples data from wave as a floats array
-
-// Music management functions
-RLAPI Music LoadMusicStream(const char *fileName);                    // Load music stream from file
-RLAPI void UnloadMusicStream(Music music);                            // Unload music stream
-RLAPI void PlayMusicStream(Music music);                              // Start music playing
-RLAPI void UpdateMusicStream(Music music);                            // Updates buffers for music streaming
-RLAPI void StopMusicStream(Music music);                              // Stop music playing
-RLAPI void PauseMusicStream(Music music);                             // Pause music playing
-RLAPI void ResumeMusicStream(Music music);                            // Resume playing paused music
-RLAPI bool IsMusicPlaying(Music music);                               // Check if music is playing
-RLAPI void SetMusicVolume(Music music, float volume);                 // Set volume for music (1.0 is max level)
-RLAPI void SetMusicPitch(Music music, float pitch);                   // Set pitch for a music (1.0 is base level)
-RLAPI void SetMusicLoopCount(Music music, int count);                 // Set music loop count (loop repeats)
-RLAPI float GetMusicTimeLength(Music music);                          // Get music time length (in seconds)
-RLAPI float GetMusicTimePlayed(Music music);                          // Get current music time played (in seconds)
-
-// AudioStream management functions
-RLAPI AudioStream InitAudioStream(unsigned int sampleRate, unsigned int sampleSize, unsigned int channels); // Init audio stream (to stream raw audio pcm data)
-RLAPI void UpdateAudioStream(AudioStream stream, const void *data, int samplesCount); // Update audio stream buffers with data
-RLAPI void CloseAudioStream(AudioStream stream);                      // Close audio stream and free memory
-RLAPI bool IsAudioBufferProcessed(AudioStream stream);                // Check if any audio stream buffers requires refill
-RLAPI void PlayAudioStream(AudioStream stream);                       // Play audio stream
-RLAPI void PauseAudioStream(AudioStream stream);                      // Pause audio stream
-RLAPI void ResumeAudioStream(AudioStream stream);                     // Resume audio stream
-RLAPI bool IsAudioStreamPlaying(AudioStream stream);                  // Check if audio stream is playing
-RLAPI void StopAudioStream(AudioStream stream);                       // Stop audio stream
-RLAPI void SetAudioStreamVolume(AudioStream stream, float volume);    // Set volume for audio stream (1.0 is max level)
-RLAPI void SetAudioStreamPitch(AudioStream stream, float pitch);      // Set pitch for audio stream (1.0 is base level)
-
-#if defined(__cplusplus)
-}
-#endif
-
-#endif // RAYLIB_H
-=======
-/**********************************************************************************************
-*
-*   raylib - A simple and easy-to-use library to enjoy videogames programming (www.raylib.com)
-*
-*   FEATURES:
-*       - NO external dependencies, all required libraries included with raylib
+/**********************************************************************************************
+*
+*   raylib - A simple and easy-to-use library to enjoy videogames programming (www.raylib.com)
+*
+*   FEATURES:
+*       - NO external dependencies, all required libraries included with raylib
 *       - Multiplatform: Windows, Linux, FreeBSD, OpenBSD, NetBSD, DragonFly, MacOS, UWP, Android, Raspberry Pi, HTML5.
-*       - Written in plain C code (C99) in PascalCase/camelCase notation
-*       - Hardware accelerated with OpenGL (1.1, 2.1, 3.3 or ES2 - choose at compile)
-*       - Unique OpenGL abstraction layer (usable as standalone module): [rlgl]
+*       - Written in plain C code (C99) in PascalCase/camelCase notation
+*       - Hardware accelerated with OpenGL (1.1, 2.1, 3.3 or ES2 - choose at compile)
+*       - Unique OpenGL abstraction layer (usable as standalone module): [rlgl]
 *       - Powerful fonts module (XNA SpriteFonts, BMFonts, TTF)
-*       - Outstanding texture formats support, including compressed formats (DXT, ETC, ASTC)
-*       - Full 3d support for 3d Shapes, Models, Billboards, Heightmaps and more!
-*       - Flexible Materials system, supporting classic maps and PBR maps
+*       - Outstanding texture formats support, including compressed formats (DXT, ETC, ASTC)
+*       - Full 3d support for 3d Shapes, Models, Billboards, Heightmaps and more!
+*       - Flexible Materials system, supporting classic maps and PBR maps
 *       - Skeletal Animation support (CPU bones-based animation)
-*       - Shaders support, including Model shaders and Postprocessing shaders
-*       - Powerful math module for Vector, Matrix and Quaternion operations: [raymath]
-*       - Audio loading and playing with streaming support (WAV, OGG, MP3, FLAC, XM, MOD)
-*       - VR stereo rendering with configurable HMD device parameters
+*       - Shaders support, including Model shaders and Postprocessing shaders
+*       - Powerful math module for Vector, Matrix and Quaternion operations: [raymath]
+*       - Audio loading and playing with streaming support (WAV, OGG, MP3, FLAC, XM, MOD)
+*       - VR stereo rendering with configurable HMD device parameters
 *       - Bindings to multiple programming languages available!
-*
-*   NOTES:
-*       One custom font is loaded by default when InitWindow() [core]
-*       If using OpenGL 3.3 or ES2, one default shader is loaded automatically (internally defined) [rlgl]
-*       If using OpenGL 3.3 or ES2, several vertex buffers (VAO/VBO) are created to manage lines-triangles-quads
-*
-*   DEPENDENCIES (included):
+*
+*   NOTES:
+*       One custom font is loaded by default when InitWindow() [core]
+*       If using OpenGL 3.3 or ES2, one default shader is loaded automatically (internally defined) [rlgl]
+*       If using OpenGL 3.3 or ES2, several vertex buffers (VAO/VBO) are created to manage lines-triangles-quads
+*
+*   DEPENDENCIES (included):
 *       [core] rglfw (github.com/glfw/glfw) for window/context management and input (only PLATFORM_DESKTOP)
 *       [rlgl] glad (github.com/Dav1dde/glad) for OpenGL 3.3 extensions loading (only PLATFORM_DESKTOP)
 *       [raudio] miniaudio (github.com/dr-soft/miniaudio) for audio device/context management
-*
-*   OPTIONAL DEPENDENCIES (included):
+*
+*   OPTIONAL DEPENDENCIES (included):
 *       [core] rgif (Charlie Tangora, Ramon Santamaria) for GIF recording
 *       [textures] stb_image (Sean Barret) for images loading (BMP, TGA, PNG, JPEG, HDR...)
 *       [textures] stb_image_write (Sean Barret) for image writting (BMP, TGA, PNG, JPG)
@@ -1347,78 +45,284 @@
 *       [raudio] dr_mp3 (David Reid) for MP3 audio file loading
 *       [raudio] jar_xm (Joshua Reisenauer) for XM audio module loading
 *       [raudio] jar_mod (Joshua Reisenauer) for MOD audio module loading
-*
-*
-*   LICENSE: zlib/libpng
-*
-*   raylib is licensed under an unmodified zlib/libpng license, which is an OSI-certified,
-*   BSD-like license that allows static linking with closed source software:
-*
+*
+*
+*   LICENSE: zlib/libpng
+*
+*   raylib is licensed under an unmodified zlib/libpng license, which is an OSI-certified,
+*   BSD-like license that allows static linking with closed source software:
+*
 *   Copyright (c) 2013-2019 Ramon Santamaria (@raysan5)
-*
-*   This software is provided "as-is", without any express or implied warranty. In no event
-*   will the authors be held liable for any damages arising from the use of this software.
-*
-*   Permission is granted to anyone to use this software for any purpose, including commercial
-*   applications, and to alter it and redistribute it freely, subject to the following restrictions:
-*
-*     1. The origin of this software must not be misrepresented; you must not claim that you
-*     wrote the original software. If you use this software in a product, an acknowledgment
-*     in the product documentation would be appreciated but is not required.
-*
-*     2. Altered source versions must be plainly marked as such, and must not be misrepresented
-*     as being the original software.
-*
-*     3. This notice may not be removed or altered from any source distribution.
-*
-**********************************************************************************************/
-
-#ifndef RAYLIB_H
-#define RAYLIB_H
-
-#include <stdarg.h>                             // Required for: va_list - Only used by TraceLogCallback
-
-#if defined(_WIN32) && defined(BUILD_LIBTYPE_SHARED)
-    #define RLAPI __declspec(dllexport)         // We are building raylib as a Win32 shared library (.dll)
-#elif defined(_WIN32) && defined(USE_LIBTYPE_SHARED)
-    #define RLAPI __declspec(dllimport)         // We are using raylib as a Win32 shared library (.dll)
-#else
-    #define RLAPI   // We are building or using raylib as a static library (or Linux shared library)
-#endif
-
-//----------------------------------------------------------------------------------
-// Some basic Defines
-//----------------------------------------------------------------------------------
-#ifndef PI
-    #define PI 3.14159265358979323846f
-#endif
-
-#define DEG2RAD (PI/180.0f)
-#define RAD2DEG (180.0f/PI)
-
-#define MAX_TOUCH_POINTS        10      // Maximum number of touch points supported
-
-// Allow custom memory allocators
-#ifndef RL_MALLOC
-    #define RL_MALLOC(sz)       malloc(sz)
-#endif
-#ifndef RL_CALLOC
-    #define RL_CALLOC(n,sz)     calloc(n,sz)
-#endif
-#ifndef RL_FREE
-    #define RL_FREE(p)          free(p)
-#endif
-
-// NOTE: MSC C++ compiler does not support compound literals (C99 feature)
-// Plain structures in C++ (without constructors) can be initialized from { } initializers.
-#if defined(__cplusplus)
+*
+*   This software is provided "as-is", without any express or implied warranty. In no event
+*   will the authors be held liable for any damages arising from the use of this software.
+*
+*   Permission is granted to anyone to use this software for any purpose, including commercial
+*   applications, and to alter it and redistribute it freely, subject to the following restrictions:
+*
+*     1. The origin of this software must not be misrepresented; you must not claim that you
+*     wrote the original software. If you use this software in a product, an acknowledgment
+*     in the product documentation would be appreciated but is not required.
+*
+*     2. Altered source versions must be plainly marked as such, and must not be misrepresented
+*     as being the original software.
+*
+*     3. This notice may not be removed or altered from any source distribution.
+*
+**********************************************************************************************/
+
+#ifndef RAYLIB_H
+#define RAYLIB_H
+
+#include <stdarg.h>                             // Required for: va_list - Only used by TraceLogCallback
+
+#if defined(_WIN32) && defined(BUILD_LIBTYPE_SHARED)
+    #define RLAPI __declspec(dllexport)         // We are building raylib as a Win32 shared library (.dll)
+#elif defined(_WIN32) && defined(USE_LIBTYPE_SHARED)
+    #define RLAPI __declspec(dllimport)         // We are using raylib as a Win32 shared library (.dll)
+#else
+    #define RLAPI   // We are building or using raylib as a static library (or Linux shared library)
+#endif
+
+//----------------------------------------------------------------------------------
+// Some basic Defines
+//----------------------------------------------------------------------------------
+#ifndef PI
+    #define PI 3.14159265358979323846f
+#endif
+
+#define DEG2RAD (PI/180.0f)
+#define RAD2DEG (180.0f/PI)
+
+// raylib Config Flags
+#define FLAG_SHOW_LOGO              1       // Set to show raylib logo at startup
+#define FLAG_FULLSCREEN_MODE        2       // Set to run program in fullscreen
+#define FLAG_WINDOW_RESIZABLE       4       // Set to allow resizable window
+#define FLAG_WINDOW_UNDECORATED     8       // Set to disable window decoration (frame and buttons)
+#define FLAG_WINDOW_TRANSPARENT    16       // Set to allow transparent window
+#define FLAG_MSAA_4X_HINT          32       // Set to try enabling MSAA 4X
+#define FLAG_VSYNC_HINT            64       // Set to try enabling V-Sync on GPU
+
+// Keyboard Function Keys
+#define KEY_SPACE            32
+#define KEY_ESCAPE          256
+#define KEY_ENTER           257
+#define KEY_TAB             258
+#define KEY_BACKSPACE       259
+#define KEY_INSERT          260
+#define KEY_DELETE          261
+#define KEY_RIGHT           262
+#define KEY_LEFT            263
+#define KEY_DOWN            264
+#define KEY_UP              265
+#define KEY_PAGE_UP         266
+#define KEY_PAGE_DOWN       267
+#define KEY_HOME            268
+#define KEY_END             269
+#define KEY_CAPS_LOCK       280
+#define KEY_SCROLL_LOCK     281
+#define KEY_NUM_LOCK        282
+#define KEY_PRINT_SCREEN    283
+#define KEY_PAUSE           284
+#define KEY_F1              290
+#define KEY_F2              291
+#define KEY_F3              292
+#define KEY_F4              293
+#define KEY_F5              294
+#define KEY_F6              295
+#define KEY_F7              296
+#define KEY_F8              297
+#define KEY_F9              298
+#define KEY_F10             299
+#define KEY_F11             300
+#define KEY_F12             301
+#define KEY_LEFT_SHIFT      340
+#define KEY_LEFT_CONTROL    341
+#define KEY_LEFT_ALT        342
+#define KEY_LEFT_SUPER      343
+#define KEY_RIGHT_SHIFT     344
+#define KEY_RIGHT_CONTROL   345
+#define KEY_RIGHT_ALT       346
+#define KEY_RIGHT_SUPER     347
+#define KEY_KB_MENU         348
+#define KEY_LEFT_BRACKET     91
+#define KEY_BACKSLASH        92
+#define KEY_RIGHT_BRACKET    93
+#define KEY_GRAVE            96
+
+// Keyboard Number Pad Keys
+#define KEY_KP_0            320
+#define KEY_KP_1            321
+#define KEY_KP_2            322
+#define KEY_KP_3            323
+#define KEY_KP_4            324
+#define KEY_KP_5            325
+#define KEY_KP_6            326
+#define KEY_KP_7            327
+#define KEY_KP_8            328
+#define KEY_KP_9            329
+#define KEY_KP_DECIMAL      330
+#define KEY_KP_DIVIDE       331
+#define KEY_KP_MULTIPLY     332
+#define KEY_KP_SUBTRACT     333
+#define KEY_KP_ADD          334
+#define KEY_KP_ENTER        335
+#define KEY_KP_EQUAL        336
+
+// Keyboard Alpha Numeric Keys
+#define KEY_APOSTROPHE       39
+#define KEY_PLUS             43
+#define KEY_COMMA            44
+#define KEY_MINUS            45
+#define KEY_PERIOD           46
+#define KEY_SLASH            47
+#define KEY_ZERO             48
+#define KEY_ONE              49
+#define KEY_TWO              50
+#define KEY_THREE            51
+#define KEY_FOUR             52
+#define KEY_FIVE             53
+#define KEY_SIX              54
+#define KEY_SEVEN            55
+#define KEY_EIGHT            56
+#define KEY_NINE             57
+#define KEY_SEMICOLON        59
+#define KEY_EQUAL            61
+#define KEY_A                65
+#define KEY_B                66
+#define KEY_C                67
+#define KEY_D                68
+#define KEY_E                69
+#define KEY_F                70
+#define KEY_G                71
+#define KEY_H                72
+#define KEY_I                73
+#define KEY_J                74
+#define KEY_K                75
+#define KEY_L                76
+#define KEY_M                77
+#define KEY_N                78
+#define KEY_O                79
+#define KEY_P                80
+#define KEY_Q                81
+#define KEY_R                82
+#define KEY_S                83
+#define KEY_T                84
+#define KEY_U                85
+#define KEY_V                86
+#define KEY_W                87
+#define KEY_X                88
+#define KEY_Y                89
+#define KEY_Z                90
+
+// Android Physical Buttons
+#define KEY_BACK              4
+#define KEY_MENU             82
+#define KEY_VOLUME_UP        24
+#define KEY_VOLUME_DOWN      25
+
+// Mouse Buttons
+#define MOUSE_LEFT_BUTTON     0
+#define MOUSE_RIGHT_BUTTON    1
+#define MOUSE_MIDDLE_BUTTON   2
+
+// Touch points registered
+#define MAX_TOUCH_POINTS      10
+
+// Gamepad Number
+#define GAMEPAD_PLAYER1       0
+#define GAMEPAD_PLAYER2       1
+#define GAMEPAD_PLAYER3       2
+#define GAMEPAD_PLAYER4       3
+
+// Gamepad Buttons/Axis
+
+// PS3 USB Controller Buttons
+#define GAMEPAD_PS3_BUTTON_TRIANGLE 0
+#define GAMEPAD_PS3_BUTTON_CIRCLE   1
+#define GAMEPAD_PS3_BUTTON_CROSS    2
+#define GAMEPAD_PS3_BUTTON_SQUARE   3
+#define GAMEPAD_PS3_BUTTON_L1       6
+#define GAMEPAD_PS3_BUTTON_R1       7
+#define GAMEPAD_PS3_BUTTON_L2       4
+#define GAMEPAD_PS3_BUTTON_R2       5
+#define GAMEPAD_PS3_BUTTON_START    8
+#define GAMEPAD_PS3_BUTTON_SELECT   9
+#define GAMEPAD_PS3_BUTTON_UP      24
+#define GAMEPAD_PS3_BUTTON_RIGHT   25
+#define GAMEPAD_PS3_BUTTON_DOWN    26
+#define GAMEPAD_PS3_BUTTON_LEFT    27
+#define GAMEPAD_PS3_BUTTON_PS      12
+
+// PS3 USB Controller Axis
+#define GAMEPAD_PS3_AXIS_LEFT_X     0
+#define GAMEPAD_PS3_AXIS_LEFT_Y     1
+#define GAMEPAD_PS3_AXIS_RIGHT_X    2
+#define GAMEPAD_PS3_AXIS_RIGHT_Y    5
+#define GAMEPAD_PS3_AXIS_L2         3       // [1..-1] (pressure-level)
+#define GAMEPAD_PS3_AXIS_R2         4       // [1..-1] (pressure-level)
+
+// Xbox360 USB Controller Buttons
+#define GAMEPAD_XBOX_BUTTON_A       0
+#define GAMEPAD_XBOX_BUTTON_B       1
+#define GAMEPAD_XBOX_BUTTON_X       2
+#define GAMEPAD_XBOX_BUTTON_Y       3
+#define GAMEPAD_XBOX_BUTTON_LB      4
+#define GAMEPAD_XBOX_BUTTON_RB      5
+#define GAMEPAD_XBOX_BUTTON_SELECT  6
+#define GAMEPAD_XBOX_BUTTON_START   7
+#define GAMEPAD_XBOX_BUTTON_UP      10
+#define GAMEPAD_XBOX_BUTTON_RIGHT   11
+#define GAMEPAD_XBOX_BUTTON_DOWN    12
+#define GAMEPAD_XBOX_BUTTON_LEFT    13
+#define GAMEPAD_XBOX_BUTTON_HOME    8
+
+// Android Gamepad Controller (SNES CLASSIC)
+#define GAMEPAD_ANDROID_DPAD_UP        19
+#define GAMEPAD_ANDROID_DPAD_DOWN      20
+#define GAMEPAD_ANDROID_DPAD_LEFT      21
+#define GAMEPAD_ANDROID_DPAD_RIGHT     22
+#define GAMEPAD_ANDROID_DPAD_CENTER    23
+
+#define GAMEPAD_ANDROID_BUTTON_A       96
+#define GAMEPAD_ANDROID_BUTTON_B       97
+#define GAMEPAD_ANDROID_BUTTON_C       98
+#define GAMEPAD_ANDROID_BUTTON_X       99
+#define GAMEPAD_ANDROID_BUTTON_Y       100
+#define GAMEPAD_ANDROID_BUTTON_Z       101
+#define GAMEPAD_ANDROID_BUTTON_L1      102
+#define GAMEPAD_ANDROID_BUTTON_R1      103
+#define GAMEPAD_ANDROID_BUTTON_L2      104
+#define GAMEPAD_ANDROID_BUTTON_R2      105
+
+// Xbox360 USB Controller Axis
+// NOTE: For Raspberry Pi, axis must be reconfigured
+#if defined(PLATFORM_RPI)
+    #define GAMEPAD_XBOX_AXIS_LEFT_X    0   // [-1..1] (left->right)
+    #define GAMEPAD_XBOX_AXIS_LEFT_Y    1   // [-1..1] (up->down)
+    #define GAMEPAD_XBOX_AXIS_RIGHT_X   3   // [-1..1] (left->right)
+    #define GAMEPAD_XBOX_AXIS_RIGHT_Y   4   // [-1..1] (up->down)
+    #define GAMEPAD_XBOX_AXIS_LT        2   // [-1..1] (pressure-level)
+    #define GAMEPAD_XBOX_AXIS_RT        5   // [-1..1] (pressure-level)
+#else
+    #define GAMEPAD_XBOX_AXIS_LEFT_X    0   // [-1..1] (left->right)
+    #define GAMEPAD_XBOX_AXIS_LEFT_Y    1   // [1..-1] (up->down)
+    #define GAMEPAD_XBOX_AXIS_RIGHT_X   2   // [-1..1] (left->right)
+    #define GAMEPAD_XBOX_AXIS_RIGHT_Y   3   // [1..-1] (up->down)
+    #define GAMEPAD_XBOX_AXIS_LT        4   // [-1..1] (pressure-level)
+    #define GAMEPAD_XBOX_AXIS_RT        5   // [-1..1] (pressure-level)
+#endif
+
+// NOTE: MSC C++ compiler does not support compound literals (C99 feature)
+// Plain structures in C++ (without constructors) can be initialized from { } initializers.
+#if defined(__cplusplus)
     #define CLITERAL(type)      type
-#else
+#else
     #define CLITERAL(type)      (type)
-#endif
-
-// Some Basic Colors
-// NOTE: Custom raylib color palette for amazing visuals on WHITE background
+#endif
+
+// Some Basic Colors
+// NOTE: Custom raylib color palette for amazing visuals on WHITE background
 #define LIGHTGRAY  CLITERAL(Color){ 200, 200, 200, 255 }   // Light Gray
 #define GRAY       CLITERAL(Color){ 130, 130, 130, 255 }   // Gray
 #define DARKGRAY   CLITERAL(Color){ 80, 80, 80, 255 }      // Dark Gray
@@ -1452,197 +356,197 @@
 #define FormatText  TextFormat
 #define SubText     TextSubtext
 #define ShowWindow  UnhideWindow
-
-//----------------------------------------------------------------------------------
-// Structures Definition
-//----------------------------------------------------------------------------------
-// Boolean type
-#if defined(__STDC__) && __STDC_VERSION__ >= 199901L
-    #include <stdbool.h>
-#elif !defined(__cplusplus) && !defined(bool)
-    typedef enum { false, true } bool;
-#endif
-
-// Vector2 type
-typedef struct Vector2 {
-    float x;
-    float y;
-} Vector2;
-
-// Vector3 type
-typedef struct Vector3 {
-    float x;
-    float y;
-    float z;
-} Vector3;
-
-// Vector4 type
-typedef struct Vector4 {
-    float x;
-    float y;
-    float z;
-    float w;
-} Vector4;
-
-// Quaternion type, same as Vector4
-typedef Vector4 Quaternion;
-
-// Matrix type (OpenGL style 4x4 - right handed, column major)
-typedef struct Matrix {
-    float m0, m4, m8, m12;
-    float m1, m5, m9, m13;
-    float m2, m6, m10, m14;
-    float m3, m7, m11, m15;
-} Matrix;
-
-// Color type, RGBA (32bit)
-typedef struct Color {
-    unsigned char r;
-    unsigned char g;
-    unsigned char b;
-    unsigned char a;
-} Color;
-
-// Rectangle type
-typedef struct Rectangle {
-    float x;
-    float y;
-    float width;
-    float height;
-} Rectangle;
-
-// Image type, bpp always RGBA (32bit)
-// NOTE: Data stored in CPU memory (RAM)
-typedef struct Image {
-    void *data;             // Image raw data
-    int width;              // Image base width
-    int height;             // Image base height
-    int mipmaps;            // Mipmap levels, 1 by default
-    int format;             // Data format (PixelFormat type)
-} Image;
-
-// Texture2D type
-// NOTE: Data stored in GPU memory
-typedef struct Texture2D {
-    unsigned int id;        // OpenGL texture id
-    int width;              // Texture base width
-    int height;             // Texture base height
-    int mipmaps;            // Mipmap levels, 1 by default
-    int format;             // Data format (PixelFormat type)
-} Texture2D;
-
-// Texture type, same as Texture2D
-typedef Texture2D Texture;
-
+
+//----------------------------------------------------------------------------------
+// Structures Definition
+//----------------------------------------------------------------------------------
+// Boolean type
+#if defined(__STDC__) && __STDC_VERSION__ >= 199901L
+    #include <stdbool.h>
+#elif !defined(__cplusplus) && !defined(bool)
+    typedef enum { false, true } bool;
+#endif
+
+// Vector2 type
+typedef struct Vector2 {
+    float x;
+    float y;
+} Vector2;
+
+// Vector3 type
+typedef struct Vector3 {
+    float x;
+    float y;
+    float z;
+} Vector3;
+
+// Vector4 type
+typedef struct Vector4 {
+    float x;
+    float y;
+    float z;
+    float w;
+} Vector4;
+
+// Quaternion type, same as Vector4
+typedef Vector4 Quaternion;
+
+// Matrix type (OpenGL style 4x4 - right handed, column major)
+typedef struct Matrix {
+    float m0, m4, m8, m12;
+    float m1, m5, m9, m13;
+    float m2, m6, m10, m14;
+    float m3, m7, m11, m15;
+} Matrix;
+
+// Color type, RGBA (32bit)
+typedef struct Color {
+    unsigned char r;
+    unsigned char g;
+    unsigned char b;
+    unsigned char a;
+} Color;
+
+// Rectangle type
+typedef struct Rectangle {
+    float x;
+    float y;
+    float width;
+    float height;
+} Rectangle;
+
+// Image type, bpp always RGBA (32bit)
+// NOTE: Data stored in CPU memory (RAM)
+typedef struct Image {
+    void *data;             // Image raw data
+    int width;              // Image base width
+    int height;             // Image base height
+    int mipmaps;            // Mipmap levels, 1 by default
+    int format;             // Data format (PixelFormat type)
+} Image;
+
+// Texture2D type
+// NOTE: Data stored in GPU memory
+typedef struct Texture2D {
+    unsigned int id;        // OpenGL texture id
+    int width;              // Texture base width
+    int height;             // Texture base height
+    int mipmaps;            // Mipmap levels, 1 by default
+    int format;             // Data format (PixelFormat type)
+} Texture2D;
+
+// Texture type, same as Texture2D
+typedef Texture2D Texture;
+
 // TextureCubemap type, actually, same as Texture2D
 typedef Texture2D TextureCubemap;
 
-// RenderTexture2D type, for texture rendering
-typedef struct RenderTexture2D {
-    unsigned int id;        // OpenGL Framebuffer Object (FBO) id
-    Texture2D texture;      // Color buffer attachment texture
-    Texture2D depth;        // Depth buffer attachment texture
+// RenderTexture2D type, for texture rendering
+typedef struct RenderTexture2D {
+    unsigned int id;        // OpenGL Framebuffer Object (FBO) id
+    Texture2D texture;      // Color buffer attachment texture
+    Texture2D depth;        // Depth buffer attachment texture
     bool depthTexture;      // Track if depth attachment is a texture or renderbuffer
-} RenderTexture2D;
-
-// RenderTexture type, same as RenderTexture2D
-typedef RenderTexture2D RenderTexture;
-
-// N-Patch layout info
-typedef struct NPatchInfo {
-    Rectangle sourceRec;   // Region in the texture
-    int left;              // left border offset
-    int top;               // top border offset
-    int right;             // right border offset
-    int bottom;            // bottom border offset
-    int type;              // layout of the n-patch: 3x3, 1x3 or 3x1
-} NPatchInfo;
-
-// Font character info
-typedef struct CharInfo {
-    int value;              // Character value (Unicode)
-    int offsetX;            // Character offset X when drawing
-    int offsetY;            // Character offset Y when drawing
-    int advanceX;           // Character advance position X
+} RenderTexture2D;
+
+// RenderTexture type, same as RenderTexture2D
+typedef RenderTexture2D RenderTexture;
+
+// N-Patch layout info
+typedef struct NPatchInfo {
+    Rectangle sourceRec;   // Region in the texture
+    int left;              // left border offset
+    int top;               // top border offset
+    int right;             // right border offset
+    int bottom;            // bottom border offset
+    int type;              // layout of the n-patch: 3x3, 1x3 or 3x1
+} NPatchInfo;
+
+// Font character info
+typedef struct CharInfo {
+    int value;              // Character value (Unicode)
+    int offsetX;            // Character offset X when drawing
+    int offsetY;            // Character offset Y when drawing
+    int advanceX;           // Character advance position X
     Image image;            // Character image data
-} CharInfo;
-
-// Font type, includes texture and charSet array data
-typedef struct Font {
-    int baseSize;           // Base size (default chars height)
-    int charsCount;         // Number of characters
+} CharInfo;
+
+// Font type, includes texture and charSet array data
+typedef struct Font {
+    int baseSize;           // Base size (default chars height)
+    int charsCount;         // Number of characters
     Texture2D texture;      // Characters texture atlas
     Rectangle *recs;        // Characters rectangles in texture
-    CharInfo *chars;        // Characters info data
-} Font;
-
-#define SpriteFont Font     // SpriteFont type fallback, defaults to Font
-
-// Camera type, defines a camera position/orientation in 3d space
-typedef struct Camera3D {
-    Vector3 position;       // Camera position
-    Vector3 target;         // Camera target it looks-at
-    Vector3 up;             // Camera up vector (rotation over its axis)
-    float fovy;             // Camera field-of-view apperture in Y (degrees) in perspective, used as near plane width in orthographic
-    int type;               // Camera type, defines projection type: CAMERA_PERSPECTIVE or CAMERA_ORTHOGRAPHIC
-} Camera3D;
-
+    CharInfo *chars;        // Characters info data
+} Font;
+
+#define SpriteFont Font     // SpriteFont type fallback, defaults to Font
+
+// Camera type, defines a camera position/orientation in 3d space
+typedef struct Camera3D {
+    Vector3 position;       // Camera position
+    Vector3 target;         // Camera target it looks-at
+    Vector3 up;             // Camera up vector (rotation over its axis)
+    float fovy;             // Camera field-of-view apperture in Y (degrees) in perspective, used as near plane width in orthographic
+    int type;               // Camera type, defines projection type: CAMERA_PERSPECTIVE or CAMERA_ORTHOGRAPHIC
+} Camera3D;
+
 typedef Camera3D Camera;    // Camera type fallback, defaults to Camera3D
-
-// Camera2D type, defines a 2d camera
-typedef struct Camera2D {
-    Vector2 offset;         // Camera offset (displacement from target)
-    Vector2 target;         // Camera target (rotation and zoom origin)
-    float rotation;         // Camera rotation in degrees
-    float zoom;             // Camera zoom (scaling), should be 1.0f by default
-} Camera2D;
-
-// Vertex data definning a mesh
-// NOTE: Data stored in CPU memory (and GPU)
-typedef struct Mesh {
-    int vertexCount;        // Number of vertices stored in arrays
-    int triangleCount;      // Number of triangles stored (indexed or not)
-
-    // Default vertex data
-    float *vertices;        // Vertex position (XYZ - 3 components per vertex) (shader-location = 0)
-    float *texcoords;       // Vertex texture coordinates (UV - 2 components per vertex) (shader-location = 1)
-    float *texcoords2;      // Vertex second texture coordinates (useful for lightmaps) (shader-location = 5)
-    float *normals;         // Vertex normals (XYZ - 3 components per vertex) (shader-location = 2)
-    float *tangents;        // Vertex tangents (XYZW - 4 components per vertex) (shader-location = 4)
-    unsigned char *colors;  // Vertex colors (RGBA - 4 components per vertex) (shader-location = 3)
-    unsigned short *indices;// Vertex indices (in case vertex data comes indexed)
-
-    // Animation vertex data
+
+// Camera2D type, defines a 2d camera
+typedef struct Camera2D {
+    Vector2 offset;         // Camera offset (displacement from target)
+    Vector2 target;         // Camera target (rotation and zoom origin)
+    float rotation;         // Camera rotation in degrees
+    float zoom;             // Camera zoom (scaling), should be 1.0f by default
+} Camera2D;
+
+// Vertex data definning a mesh
+// NOTE: Data stored in CPU memory (and GPU)
+typedef struct Mesh {
+    int vertexCount;        // Number of vertices stored in arrays
+    int triangleCount;      // Number of triangles stored (indexed or not)
+
+    // Default vertex data
+    float *vertices;        // Vertex position (XYZ - 3 components per vertex) (shader-location = 0)
+    float *texcoords;       // Vertex texture coordinates (UV - 2 components per vertex) (shader-location = 1)
+    float *texcoords2;      // Vertex second texture coordinates (useful for lightmaps) (shader-location = 5)
+    float *normals;         // Vertex normals (XYZ - 3 components per vertex) (shader-location = 2)
+    float *tangents;        // Vertex tangents (XYZW - 4 components per vertex) (shader-location = 4)
+    unsigned char *colors;  // Vertex colors (RGBA - 4 components per vertex) (shader-location = 3)
+    unsigned short *indices;// Vertex indices (in case vertex data comes indexed)
+
+    // Animation vertex data
     float *animVertices;    // Animated vertex positions (after bones transformations)
     float *animNormals;     // Animated normals (after bones transformations)
     int *boneIds;           // Vertex bone ids, up to 4 bones influence by vertex (skinning)
     float *boneWeights;     // Vertex bone weight, up to 4 bones influence by vertex (skinning)
-
-    // OpenGL identifiers
-    unsigned int vaoId;     // OpenGL Vertex Array Object id
+
+    // OpenGL identifiers
+    unsigned int vaoId;     // OpenGL Vertex Array Object id
     unsigned int *vboId;    // OpenGL Vertex Buffer Objects id (default vertex data)
-} Mesh;
-
-// Shader type (generic)
-typedef struct Shader {
+} Mesh;
+
+// Shader type (generic)
+typedef struct Shader {
     unsigned int id;        // Shader program id
     int *locs;              // Shader locations array (MAX_SHADER_LOCATIONS)
-} Shader;
-
-// Material texture map
-typedef struct MaterialMap {
-    Texture2D texture;      // Material map texture
-    Color color;            // Material map color
-    float value;            // Material map value
-} MaterialMap;
-
-// Material type (generic)
-typedef struct Material {
-    Shader shader;          // Material shader
+} Shader;
+
+// Material texture map
+typedef struct MaterialMap {
+    Texture2D texture;      // Material map texture
+    Color color;            // Material map color
+    float value;            // Material map value
+} MaterialMap;
+
+// Material type (generic)
+typedef struct Material {
+    Shader shader;          // Material shader
     MaterialMap *maps;      // Material maps array (MAX_MATERIAL_MAPS)
-    float *params;          // Material generic parameters (if required)
-} Material;
-
+    float *params;          // Material generic parameters (if required)
+} Material;
+
 // Transformation properties
 typedef struct Transform {
     Vector3 translation;    // Translation
@@ -1656,9 +560,9 @@
     int parent;             // Bone parent
 } BoneInfo;
 
-// Model type
-typedef struct Model {
-    Matrix transform;       // Local transform matrix
+// Model type
+typedef struct Model {
+    Matrix transform;       // Local transform matrix
 
     int meshCount;          // Number of meshes
     Mesh *meshes;           // Meshes array
@@ -1671,8 +575,8 @@
     int boneCount;          // Number of bones
     BoneInfo *bones;        // Bones information (skeleton)
     Transform *bindPose;    // Bones base transformation (pose)
-} Model;
-
+} Model;
+
 // Model animation
 typedef struct ModelAnimation {
     int boneCount;          // Number of bones
@@ -1682,35 +586,35 @@
     Transform **framePoses; // Poses array by frame
 } ModelAnimation;
 
-// Ray type (useful for raycast)
-typedef struct Ray {
-    Vector3 position;       // Ray position (origin)
-    Vector3 direction;      // Ray direction
-} Ray;
-
-// Raycast hit information
-typedef struct RayHitInfo {
-    bool hit;               // Did the ray hit something?
-    float distance;         // Distance to nearest hit
-    Vector3 position;       // Position of nearest hit
-    Vector3 normal;         // Surface normal of hit
-} RayHitInfo;
-
+// Ray type (useful for raycast)
+typedef struct Ray {
+    Vector3 position;       // Ray position (origin)
+    Vector3 direction;      // Ray direction
+} Ray;
+
+// Raycast hit information
+typedef struct RayHitInfo {
+    bool hit;               // Did the ray hit something?
+    float distance;         // Distance to nearest hit
+    Vector3 position;       // Position of nearest hit
+    Vector3 normal;         // Surface normal of hit
+} RayHitInfo;
+
 // Bounding box type
 typedef struct BoundingBox {
     Vector3 min;            // Minimum vertex box-corner
     Vector3 max;            // Maximum vertex box-corner
 } BoundingBox;
 
-// Wave type, defines audio wave data
-typedef struct Wave {
+// Wave type, defines audio wave data
+typedef struct Wave {
     unsigned int sampleCount;       // Total number of samples
     unsigned int sampleRate;        // Frequency (samples per second)
     unsigned int sampleSize;        // Bit depth (bits per sample): 8, 16, 32 (24 not supported)
     unsigned int channels;          // Number of channels (1-mono, 2-stereo)
     void *data;                     // Buffer data pointer
-} Wave;
-
+} Wave;
+
 typedef struct rAudioBuffer rAudioBuffer;
 
 // Audio stream type
@@ -1723,41 +627,41 @@
     rAudioBuffer *buffer;           // Pointer to internal data used by the audio system
 } AudioStream;
 
-// Sound source type
-typedef struct Sound {
+// Sound source type
+typedef struct Sound {
     unsigned int sampleCount;       // Total number of samples
     AudioStream stream;             // Audio stream
-} Sound;
-
+} Sound;
+
 // Music stream type (audio file streaming from memory)
-// NOTE: Anything longer than ~10 seconds should be streamed
+// NOTE: Anything longer than ~10 seconds should be streamed
 typedef struct Music {
     int ctxType;                    // Type of music context (audio filetype)
     void *ctxData;                  // Audio context data, depends on type
-
+
     unsigned int sampleCount;       // Total number of samples
     unsigned int loopCount;         // Loops count (times music will play), 0 means infinite loop
-
+
     AudioStream stream;             // Audio stream
 } Music;
-
-// Head-Mounted-Display device parameters
-typedef struct VrDeviceInfo {
-    int hResolution;                // HMD horizontal resolution in pixels
-    int vResolution;                // HMD vertical resolution in pixels
-    float hScreenSize;              // HMD horizontal size in meters
-    float vScreenSize;              // HMD vertical size in meters
-    float vScreenCenter;            // HMD screen center in meters
-    float eyeToScreenDistance;      // HMD distance between eye and display in meters
-    float lensSeparationDistance;   // HMD lens separation distance in meters
-    float interpupillaryDistance;   // HMD IPD (distance between pupils) in meters
-    float lensDistortionValues[4];  // HMD lens distortion constant parameters
-    float chromaAbCorrection[4];    // HMD chromatic aberration correction parameters
-} VrDeviceInfo;
-
-//----------------------------------------------------------------------------------
-// Enumerators Definition
-//----------------------------------------------------------------------------------
+
+// Head-Mounted-Display device parameters
+typedef struct VrDeviceInfo {
+    int hResolution;                // HMD horizontal resolution in pixels
+    int vResolution;                // HMD vertical resolution in pixels
+    float hScreenSize;              // HMD horizontal size in meters
+    float vScreenSize;              // HMD vertical size in meters
+    float vScreenCenter;            // HMD screen center in meters
+    float eyeToScreenDistance;      // HMD distance between eye and display in meters
+    float lensSeparationDistance;   // HMD lens separation distance in meters
+    float interpupillaryDistance;   // HMD IPD (distance between pupils) in meters
+    float lensDistortionValues[4];  // HMD lens distortion constant parameters
+    float chromaAbCorrection[4];    // HMD chromatic aberration correction parameters
+} VrDeviceInfo;
+
+//----------------------------------------------------------------------------------
+// Enumerators Definition
+//----------------------------------------------------------------------------------
 // System config flags
 // NOTE: Used for bit masks
 typedef enum {
@@ -1772,8 +676,8 @@
     FLAG_VSYNC_HINT         = 64    // Set to try enabling V-Sync on GPU
 } ConfigFlag;
 
-// Trace log type
-typedef enum {
+// Trace log type
+typedef enum {
     LOG_ALL = 0,        // Display all logs
     LOG_TRACE,
     LOG_DEBUG,
@@ -1971,39 +875,39 @@
     GAMEPAD_AXIS_LEFT_TRIGGER,      // [1..-1] (pressure-level)
     GAMEPAD_AXIS_RIGHT_TRIGGER      // [1..-1] (pressure-level)
 } GamepadAxis;
-
-// Shader location point type
-typedef enum {
-    LOC_VERTEX_POSITION = 0,
-    LOC_VERTEX_TEXCOORD01,
-    LOC_VERTEX_TEXCOORD02,
-    LOC_VERTEX_NORMAL,
-    LOC_VERTEX_TANGENT,
-    LOC_VERTEX_COLOR,
-    LOC_MATRIX_MVP,
-    LOC_MATRIX_MODEL,
-    LOC_MATRIX_VIEW,
-    LOC_MATRIX_PROJECTION,
-    LOC_VECTOR_VIEW,
-    LOC_COLOR_DIFFUSE,
-    LOC_COLOR_SPECULAR,
-    LOC_COLOR_AMBIENT,
-    LOC_MAP_ALBEDO,          // LOC_MAP_DIFFUSE
-    LOC_MAP_METALNESS,       // LOC_MAP_SPECULAR
-    LOC_MAP_NORMAL,
-    LOC_MAP_ROUGHNESS,
-    LOC_MAP_OCCLUSION,
-    LOC_MAP_EMISSION,
-    LOC_MAP_HEIGHT,
-    LOC_MAP_CUBEMAP,
-    LOC_MAP_IRRADIANCE,
-    LOC_MAP_PREFILTER,
-    LOC_MAP_BRDF
-} ShaderLocationIndex;
-
-#define LOC_MAP_DIFFUSE      LOC_MAP_ALBEDO
-#define LOC_MAP_SPECULAR     LOC_MAP_METALNESS
-
+
+// Shader location point type
+typedef enum {
+    LOC_VERTEX_POSITION = 0,
+    LOC_VERTEX_TEXCOORD01,
+    LOC_VERTEX_TEXCOORD02,
+    LOC_VERTEX_NORMAL,
+    LOC_VERTEX_TANGENT,
+    LOC_VERTEX_COLOR,
+    LOC_MATRIX_MVP,
+    LOC_MATRIX_MODEL,
+    LOC_MATRIX_VIEW,
+    LOC_MATRIX_PROJECTION,
+    LOC_VECTOR_VIEW,
+    LOC_COLOR_DIFFUSE,
+    LOC_COLOR_SPECULAR,
+    LOC_COLOR_AMBIENT,
+    LOC_MAP_ALBEDO,          // LOC_MAP_DIFFUSE
+    LOC_MAP_METALNESS,       // LOC_MAP_SPECULAR
+    LOC_MAP_NORMAL,
+    LOC_MAP_ROUGHNESS,
+    LOC_MAP_OCCLUSION,
+    LOC_MAP_EMISSION,
+    LOC_MAP_HEIGHT,
+    LOC_MAP_CUBEMAP,
+    LOC_MAP_IRRADIANCE,
+    LOC_MAP_PREFILTER,
+    LOC_MAP_BRDF
+} ShaderLocationIndex;
+
+#define LOC_MAP_DIFFUSE      LOC_MAP_ALBEDO
+#define LOC_MAP_SPECULAR     LOC_MAP_METALNESS
+
 // Shader uniform data types
 typedef enum {
     UNIFORM_FLOAT = 0,
@@ -2017,62 +921,62 @@
     UNIFORM_SAMPLER2D
 } ShaderUniformDataType;
 
-// Material map type
-typedef enum {
-    MAP_ALBEDO    = 0,       // MAP_DIFFUSE
-    MAP_METALNESS = 1,       // MAP_SPECULAR
-    MAP_NORMAL    = 2,
-    MAP_ROUGHNESS = 3,
-    MAP_OCCLUSION,
-    MAP_EMISSION,
-    MAP_HEIGHT,
-    MAP_CUBEMAP,             // NOTE: Uses GL_TEXTURE_CUBE_MAP
-    MAP_IRRADIANCE,          // NOTE: Uses GL_TEXTURE_CUBE_MAP
-    MAP_PREFILTER,           // NOTE: Uses GL_TEXTURE_CUBE_MAP
-    MAP_BRDF
+// Material map type
+typedef enum {
+    MAP_ALBEDO    = 0,       // MAP_DIFFUSE
+    MAP_METALNESS = 1,       // MAP_SPECULAR
+    MAP_NORMAL    = 2,
+    MAP_ROUGHNESS = 3,
+    MAP_OCCLUSION,
+    MAP_EMISSION,
+    MAP_HEIGHT,
+    MAP_CUBEMAP,             // NOTE: Uses GL_TEXTURE_CUBE_MAP
+    MAP_IRRADIANCE,          // NOTE: Uses GL_TEXTURE_CUBE_MAP
+    MAP_PREFILTER,           // NOTE: Uses GL_TEXTURE_CUBE_MAP
+    MAP_BRDF
 } MaterialMapType;
-
-#define MAP_DIFFUSE      MAP_ALBEDO
-#define MAP_SPECULAR     MAP_METALNESS
-
-// Pixel formats
-// NOTE: Support depends on OpenGL version and platform
-typedef enum {
-    UNCOMPRESSED_GRAYSCALE = 1,     // 8 bit per pixel (no alpha)
-    UNCOMPRESSED_GRAY_ALPHA,        // 8*2 bpp (2 channels)
-    UNCOMPRESSED_R5G6B5,            // 16 bpp
-    UNCOMPRESSED_R8G8B8,            // 24 bpp
-    UNCOMPRESSED_R5G5B5A1,          // 16 bpp (1 bit alpha)
-    UNCOMPRESSED_R4G4B4A4,          // 16 bpp (4 bit alpha)
-    UNCOMPRESSED_R8G8B8A8,          // 32 bpp
-    UNCOMPRESSED_R32,               // 32 bpp (1 channel - float)
-    UNCOMPRESSED_R32G32B32,         // 32*3 bpp (3 channels - float)
-    UNCOMPRESSED_R32G32B32A32,      // 32*4 bpp (4 channels - float)
-    COMPRESSED_DXT1_RGB,            // 4 bpp (no alpha)
-    COMPRESSED_DXT1_RGBA,           // 4 bpp (1 bit alpha)
-    COMPRESSED_DXT3_RGBA,           // 8 bpp
-    COMPRESSED_DXT5_RGBA,           // 8 bpp
-    COMPRESSED_ETC1_RGB,            // 4 bpp
-    COMPRESSED_ETC2_RGB,            // 4 bpp
-    COMPRESSED_ETC2_EAC_RGBA,       // 8 bpp
-    COMPRESSED_PVRT_RGB,            // 4 bpp
-    COMPRESSED_PVRT_RGBA,           // 4 bpp
-    COMPRESSED_ASTC_4x4_RGBA,       // 8 bpp
-    COMPRESSED_ASTC_8x8_RGBA        // 2 bpp
-} PixelFormat;
-
-// Texture parameters: filter mode
-// NOTE 1: Filtering considers mipmaps if available in the texture
-// NOTE 2: Filter is accordingly set for minification and magnification
-typedef enum {
-    FILTER_POINT = 0,               // No filter, just pixel aproximation
-    FILTER_BILINEAR,                // Linear filtering
-    FILTER_TRILINEAR,               // Trilinear filtering (linear with mipmaps)
-    FILTER_ANISOTROPIC_4X,          // Anisotropic filtering 4x
-    FILTER_ANISOTROPIC_8X,          // Anisotropic filtering 8x
-    FILTER_ANISOTROPIC_16X,         // Anisotropic filtering 16x
-} TextureFilterMode;
-
+
+#define MAP_DIFFUSE      MAP_ALBEDO
+#define MAP_SPECULAR     MAP_METALNESS
+
+// Pixel formats
+// NOTE: Support depends on OpenGL version and platform
+typedef enum {
+    UNCOMPRESSED_GRAYSCALE = 1,     // 8 bit per pixel (no alpha)
+    UNCOMPRESSED_GRAY_ALPHA,        // 8*2 bpp (2 channels)
+    UNCOMPRESSED_R5G6B5,            // 16 bpp
+    UNCOMPRESSED_R8G8B8,            // 24 bpp
+    UNCOMPRESSED_R5G5B5A1,          // 16 bpp (1 bit alpha)
+    UNCOMPRESSED_R4G4B4A4,          // 16 bpp (4 bit alpha)
+    UNCOMPRESSED_R8G8B8A8,          // 32 bpp
+    UNCOMPRESSED_R32,               // 32 bpp (1 channel - float)
+    UNCOMPRESSED_R32G32B32,         // 32*3 bpp (3 channels - float)
+    UNCOMPRESSED_R32G32B32A32,      // 32*4 bpp (4 channels - float)
+    COMPRESSED_DXT1_RGB,            // 4 bpp (no alpha)
+    COMPRESSED_DXT1_RGBA,           // 4 bpp (1 bit alpha)
+    COMPRESSED_DXT3_RGBA,           // 8 bpp
+    COMPRESSED_DXT5_RGBA,           // 8 bpp
+    COMPRESSED_ETC1_RGB,            // 4 bpp
+    COMPRESSED_ETC2_RGB,            // 4 bpp
+    COMPRESSED_ETC2_EAC_RGBA,       // 8 bpp
+    COMPRESSED_PVRT_RGB,            // 4 bpp
+    COMPRESSED_PVRT_RGBA,           // 4 bpp
+    COMPRESSED_ASTC_4x4_RGBA,       // 8 bpp
+    COMPRESSED_ASTC_8x8_RGBA        // 2 bpp
+} PixelFormat;
+
+// Texture parameters: filter mode
+// NOTE 1: Filtering considers mipmaps if available in the texture
+// NOTE 2: Filter is accordingly set for minification and magnification
+typedef enum {
+    FILTER_POINT = 0,               // No filter, just pixel aproximation
+    FILTER_BILINEAR,                // Linear filtering
+    FILTER_TRILINEAR,               // Trilinear filtering (linear with mipmaps)
+    FILTER_ANISOTROPIC_4X,          // Anisotropic filtering 4x
+    FILTER_ANISOTROPIC_8X,          // Anisotropic filtering 8x
+    FILTER_ANISOTROPIC_16X,         // Anisotropic filtering 16x
+} TextureFilterMode;
+
 // Cubemap layout type
 typedef enum {
     CUBEMAP_AUTO_DETECT = 0,        // Automatically detect layout type
@@ -2083,415 +987,417 @@
     CUBEMAP_PANORAMA                // Layout is defined by a panorama image (equirectangular map)
 } CubemapLayoutType;
 
-// Texture parameters: wrap mode
-typedef enum {
+// Texture parameters: wrap mode
+typedef enum {
     WRAP_REPEAT = 0,        // Repeats texture in tiled mode
     WRAP_CLAMP,             // Clamps texture to edge pixel in tiled mode
     WRAP_MIRROR_REPEAT,     // Mirrors and repeats the texture in tiled mode
     WRAP_MIRROR_CLAMP       // Mirrors and clamps to border the texture in tiled mode
-} TextureWrapMode;
-
-// Font type, defines generation method
-typedef enum {
+} TextureWrapMode;
+
+// Font type, defines generation method
+typedef enum {
     FONT_DEFAULT = 0,       // Default font generation, anti-aliased
     FONT_BITMAP,            // Bitmap font generation, no anti-aliasing
     FONT_SDF                // SDF font generation, requires external shader
-} FontType;
-
-// Color blending modes (pre-defined)
-typedef enum {
+} FontType;
+
+// Color blending modes (pre-defined)
+typedef enum {
     BLEND_ALPHA = 0,        // Blend textures considering alpha (default)
     BLEND_ADDITIVE,         // Blend textures adding colors
     BLEND_MULTIPLIED        // Blend textures multiplying colors
-} BlendMode;
-
-// Gestures type
-// NOTE: It could be used as flags to enable only some gestures
-typedef enum {
-    GESTURE_NONE        = 0,
-    GESTURE_TAP         = 1,
-    GESTURE_DOUBLETAP   = 2,
-    GESTURE_HOLD        = 4,
-    GESTURE_DRAG        = 8,
-    GESTURE_SWIPE_RIGHT = 16,
-    GESTURE_SWIPE_LEFT  = 32,
-    GESTURE_SWIPE_UP    = 64,
-    GESTURE_SWIPE_DOWN  = 128,
-    GESTURE_PINCH_IN    = 256,
-    GESTURE_PINCH_OUT   = 512
+} BlendMode;
+
+// Gestures type
+// NOTE: It could be used as flags to enable only some gestures
+typedef enum {
+    GESTURE_NONE        = 0,
+    GESTURE_TAP         = 1,
+    GESTURE_DOUBLETAP   = 2,
+    GESTURE_HOLD        = 4,
+    GESTURE_DRAG        = 8,
+    GESTURE_SWIPE_RIGHT = 16,
+    GESTURE_SWIPE_LEFT  = 32,
+    GESTURE_SWIPE_UP    = 64,
+    GESTURE_SWIPE_DOWN  = 128,
+    GESTURE_PINCH_IN    = 256,
+    GESTURE_PINCH_OUT   = 512
 } GestureType;
-
-// Camera system modes
-typedef enum {
-    CAMERA_CUSTOM = 0,
-    CAMERA_FREE,
-    CAMERA_ORBITAL,
-    CAMERA_FIRST_PERSON,
-    CAMERA_THIRD_PERSON
-} CameraMode;
-
-// Camera projection modes
-typedef enum {
-    CAMERA_PERSPECTIVE = 0,
-    CAMERA_ORTHOGRAPHIC
-} CameraType;
-
-// Type of n-patch
-typedef enum {
+
+// Camera system modes
+typedef enum {
+    CAMERA_CUSTOM = 0,
+    CAMERA_FREE,
+    CAMERA_ORBITAL,
+    CAMERA_FIRST_PERSON,
+    CAMERA_THIRD_PERSON
+} CameraMode;
+
+// Camera projection modes
+typedef enum {
+    CAMERA_PERSPECTIVE = 0,
+    CAMERA_ORTHOGRAPHIC
+} CameraType;
+
+// Type of n-patch
+typedef enum {
     NPT_9PATCH = 0,         // Npatch defined by 3x3 tiles
     NPT_3PATCH_VERTICAL,    // Npatch defined by 1x3 tiles
     NPT_3PATCH_HORIZONTAL   // Npatch defined by 3x1 tiles
-} NPatchType;
-
-// Callbacks to be implemented by users
+} NPatchType;
+
+// Callbacks to be implemented by users
 typedef void (*TraceLogCallback)(int logType, const char *text, va_list args);
-
-#if defined(__cplusplus)
-extern "C" {            // Prevents name mangling of functions
-#endif
-
-//------------------------------------------------------------------------------------
-// Global Variables Definition
-//------------------------------------------------------------------------------------
-// It's lonely here...
-
-//------------------------------------------------------------------------------------
-// Window and Graphics Device Functions (Module: core)
-//------------------------------------------------------------------------------------
-
-// Window-related functions
-RLAPI void InitWindow(int width, int height, const char *title);  // Initialize window and OpenGL context
+
+#if defined(__cplusplus)
+extern "C" {            // Prevents name mangling of functions
+#endif
+
+//------------------------------------------------------------------------------------
+// Global Variables Definition
+//------------------------------------------------------------------------------------
+// It's lonely here...
+
+//------------------------------------------------------------------------------------
+// Window and Graphics Device Functions (Module: core)
+//------------------------------------------------------------------------------------
+
+// Window-related functions
+RLAPI void InitWindow(int width, int height, const char *title);  // Initialize window and OpenGL context
 RLAPI bool WindowShouldClose(void);                               // Check if KEY_ESCAPE pressed or Close icon pressed
-RLAPI void CloseWindow(void);                                     // Close window and unload OpenGL context
-RLAPI bool IsWindowReady(void);                                   // Check if window has been initialized successfully
-RLAPI bool IsWindowMinimized(void);                               // Check if window has been minimized (or lost focus)
+RLAPI void CloseWindow(void);                                     // Close window and unload OpenGL context
+RLAPI bool IsWindowReady(void);                                   // Check if window has been initialized successfully
+RLAPI bool IsWindowMinimized(void);                               // Check if window has been minimized (or lost focus)
 RLAPI bool IsWindowResized(void);                                 // Check if window has been resized
 RLAPI bool IsWindowHidden(void);                                  // Check if window is currently hidden
-RLAPI void ToggleFullscreen(void);                                // Toggle fullscreen mode (only PLATFORM_DESKTOP)
+RLAPI void ToggleFullscreen(void);                                // Toggle fullscreen mode (only PLATFORM_DESKTOP)
 RLAPI void UnhideWindow(void);                                    // Show the window
 RLAPI void HideWindow(void);                                      // Hide the window
-RLAPI void SetWindowIcon(Image image);                            // Set icon for window (only PLATFORM_DESKTOP)
-RLAPI void SetWindowTitle(const char *title);                     // Set title for window (only PLATFORM_DESKTOP)
-RLAPI void SetWindowPosition(int x, int y);                       // Set window position on screen (only PLATFORM_DESKTOP)
-RLAPI void SetWindowMonitor(int monitor);                         // Set monitor for the current window (fullscreen mode)
-RLAPI void SetWindowMinSize(int width, int height);               // Set window minimum dimensions (for FLAG_WINDOW_RESIZABLE)
-RLAPI void SetWindowSize(int width, int height);                  // Set window dimensions
+RLAPI void SetWindowIcon(Image image);                            // Set icon for window (only PLATFORM_DESKTOP)
+RLAPI void SetWindowTitle(const char *title);                     // Set title for window (only PLATFORM_DESKTOP)
+RLAPI void SetWindowPosition(int x, int y);                       // Set window position on screen (only PLATFORM_DESKTOP)
+RLAPI void SetWindowMonitor(int monitor);                         // Set monitor for the current window (fullscreen mode)
+RLAPI void SetWindowMinSize(int width, int height);               // Set window minimum dimensions (for FLAG_WINDOW_RESIZABLE)
+RLAPI void SetWindowSize(int width, int height);                  // Set window dimensions
 RLAPI void *GetWindowHandle(void);                                // Get native window handle
-RLAPI int GetScreenWidth(void);                                   // Get current screen width
-RLAPI int GetScreenHeight(void);                                  // Get current screen height
-RLAPI int GetMonitorCount(void);                                  // Get number of connected monitors
-RLAPI int GetMonitorWidth(int monitor);                           // Get primary monitor width
-RLAPI int GetMonitorHeight(int monitor);                          // Get primary monitor height
-RLAPI int GetMonitorPhysicalWidth(int monitor);                   // Get primary monitor physical width in millimetres
-RLAPI int GetMonitorPhysicalHeight(int monitor);                  // Get primary monitor physical height in millimetres
+RLAPI int GetScreenWidth(void);                                   // Get current screen width
+RLAPI int GetScreenHeight(void);                                  // Get current screen height
+RLAPI int GetMonitorCount(void);                                  // Get number of connected monitors
+RLAPI int GetMonitorWidth(int monitor);                           // Get primary monitor width
+RLAPI int GetMonitorHeight(int monitor);                          // Get primary monitor height
+RLAPI int GetMonitorPhysicalWidth(int monitor);                   // Get primary monitor physical width in millimetres
+RLAPI int GetMonitorPhysicalHeight(int monitor);                  // Get primary monitor physical height in millimetres
 RLAPI Vector2 GetWindowPosition(void);                            // Get window position XY on monitor
-RLAPI const char *GetMonitorName(int monitor);                    // Get the human-readable, UTF-8 encoded name of the primary monitor
+RLAPI const char *GetMonitorName(int monitor);                    // Get the human-readable, UTF-8 encoded name of the primary monitor
 RLAPI const char *GetClipboardText(void);                         // Get clipboard text content
 RLAPI void SetClipboardText(const char *text);                    // Set clipboard text content
-
-// Cursor-related functions
-RLAPI void ShowCursor(void);                                      // Shows cursor
-RLAPI void HideCursor(void);                                      // Hides cursor
-RLAPI bool IsCursorHidden(void);                                  // Check if cursor is not visible
-RLAPI void EnableCursor(void);                                    // Enables cursor (unlock cursor)
-RLAPI void DisableCursor(void);                                   // Disables cursor (lock cursor)
-
-// Drawing-related functions
-RLAPI void ClearBackground(Color color);                          // Set background color (framebuffer clear color)
-RLAPI void BeginDrawing(void);                                    // Setup canvas (framebuffer) to start drawing
-RLAPI void EndDrawing(void);                                      // End canvas drawing and swap buffers (double buffering)
-RLAPI void BeginMode2D(Camera2D camera);                          // Initialize 2D mode with custom camera (2D)
-RLAPI void EndMode2D(void);                                       // Ends 2D mode with custom camera
-RLAPI void BeginMode3D(Camera3D camera);                          // Initializes 3D mode with custom camera (3D)
-RLAPI void EndMode3D(void);                                       // Ends 3D mode and returns to default 2D orthographic mode
-RLAPI void BeginTextureMode(RenderTexture2D target);              // Initializes render texture for drawing
-RLAPI void EndTextureMode(void);                                  // Ends drawing to render texture
+
+// Cursor-related functions
+RLAPI void ShowCursor(void);                                      // Shows cursor
+RLAPI void HideCursor(void);                                      // Hides cursor
+RLAPI bool IsCursorHidden(void);                                  // Check if cursor is not visible
+RLAPI void EnableCursor(void);                                    // Enables cursor (unlock cursor)
+RLAPI void DisableCursor(void);                                   // Disables cursor (lock cursor)
+
+// Drawing-related functions
+RLAPI void ClearBackground(Color color);                          // Set background color (framebuffer clear color)
+RLAPI void BeginDrawing(void);                                    // Setup canvas (framebuffer) to start drawing
+RLAPI void EndDrawing(void);                                      // End canvas drawing and swap buffers (double buffering)
+RLAPI void BeginMode2D(Camera2D camera);                          // Initialize 2D mode with custom camera (2D)
+RLAPI void EndMode2D(void);                                       // Ends 2D mode with custom camera
+RLAPI void BeginMode3D(Camera3D camera);                          // Initializes 3D mode with custom camera (3D)
+RLAPI void EndMode3D(void);                                       // Ends 3D mode and returns to default 2D orthographic mode
+RLAPI void BeginTextureMode(RenderTexture2D target);              // Initializes render texture for drawing
+RLAPI void EndTextureMode(void);                                  // Ends drawing to render texture
 RLAPI void BeginScissorMode(int x, int y, int width, int height); // Begin scissor mode (define screen area for following drawing)
 RLAPI void EndScissorMode(void);                                  // End scissor mode
-
-// Screen-space-related functions
-RLAPI Ray GetMouseRay(Vector2 mousePosition, Camera camera);      // Returns a ray trace from mouse position
-RLAPI Matrix GetCameraMatrix(Camera camera);                      // Returns camera transform matrix (view matrix)
+
+// Screen-space-related functions
+RLAPI Ray GetMouseRay(Vector2 mousePosition, Camera camera);      // Returns a ray trace from mouse position
+RLAPI Matrix GetCameraMatrix(Camera camera);                      // Returns camera transform matrix (view matrix)
 RLAPI Matrix GetCameraMatrix2D(Camera2D camera);                  // Returns camera 2d transform matrix
 RLAPI Vector2 GetWorldToScreen(Vector3 position, Camera camera);  // Returns the screen space position for a 3d world space position
 RLAPI Vector2 GetWorldToScreen2D(Vector2 position, Camera2D camera); // Returns the screen space position for a 2d camera world space position
 RLAPI Vector2 GetScreenToWorld2D(Vector2 position, Camera2D camera); // Returns the world space position for a 2d camera screen space position
-
+
 // Timing-related functions
-RLAPI void SetTargetFPS(int fps);                                 // Set target FPS (maximum)
-RLAPI int GetFPS(void);                                           // Returns current FPS
-RLAPI float GetFrameTime(void);                                   // Returns time in seconds for last frame drawn
-RLAPI double GetTime(void);                                       // Returns elapsed time in seconds since InitWindow()
-
-// Color-related functions
-RLAPI int ColorToInt(Color color);                                // Returns hexadecimal value for a Color
-RLAPI Vector4 ColorNormalize(Color color);                        // Returns color normalized as float [0..1]
+RLAPI void SetTargetFPS(int fps);                                 // Set target FPS (maximum)
+RLAPI int GetFPS(void);                                           // Returns current FPS
+RLAPI float GetFrameTime(void);                                   // Returns time in seconds for last frame drawn
+RLAPI double GetTime(void);                                       // Returns elapsed time in seconds since InitWindow()
+
+// Color-related functions
+RLAPI int ColorToInt(Color color);                                // Returns hexadecimal value for a Color
+RLAPI Vector4 ColorNormalize(Color color);                        // Returns color normalized as float [0..1]
 RLAPI Color ColorFromNormalized(Vector4 normalized);              // Returns color from normalized values [0..1]
-RLAPI Vector3 ColorToHSV(Color color);                            // Returns HSV values for a Color
+RLAPI Vector3 ColorToHSV(Color color);                            // Returns HSV values for a Color
 RLAPI Color ColorFromHSV(Vector3 hsv);                            // Returns a Color from HSV values
-RLAPI Color GetColor(int hexValue);                               // Returns a Color struct from hexadecimal value
-RLAPI Color Fade(Color color, float alpha);                       // Color fade-in or fade-out, alpha goes from 0.0f to 1.0f
-
-// Misc. functions
+RLAPI Color GetColor(int hexValue);                               // Returns a Color struct from hexadecimal value
+RLAPI Color Fade(Color color, float alpha);                       // Color fade-in or fade-out, alpha goes from 0.0f to 1.0f
+
+// Misc. functions
 RLAPI void SetConfigFlags(unsigned int flags);                    // Setup window configuration flags (view FLAGS)
 RLAPI void SetTraceLogLevel(int logType);                         // Set the current threshold (minimum) log level
 RLAPI void SetTraceLogExit(int logType);                          // Set the exit threshold (minimum) log level
 RLAPI void SetTraceLogCallback(TraceLogCallback callback);        // Set a trace log callback to enable custom logging
 RLAPI void TraceLog(int logType, const char *text, ...);          // Show trace log messages (LOG_DEBUG, LOG_INFO, LOG_WARNING, LOG_ERROR)
-RLAPI void TakeScreenshot(const char *fileName);                  // Takes a screenshot of current screen (saved a .png)
-RLAPI int GetRandomValue(int min, int max);                       // Returns a random value between min and max (both included)
-
-// Files management functions
-RLAPI bool FileExists(const char *fileName);                      // Check if file exists
-RLAPI bool IsFileExtension(const char *fileName, const char *ext);// Check file extension
+RLAPI void TakeScreenshot(const char *fileName);                  // Takes a screenshot of current screen (saved a .png)
+RLAPI int GetRandomValue(int min, int max);                       // Returns a random value between min and max (both included)
+
+// Files management functions
+RLAPI bool FileExists(const char *fileName);                      // Check if file exists
+RLAPI bool IsFileExtension(const char *fileName, const char *ext);// Check file extension
 RLAPI bool DirectoryExists(const char *dirPath);                  // Check if a directory path exists
-RLAPI const char *GetExtension(const char *fileName);             // Get pointer to extension for a filename string
-RLAPI const char *GetFileName(const char *filePath);              // Get pointer to filename for a path string
+RLAPI const char *GetExtension(const char *fileName);             // Get pointer to extension for a filename string
+RLAPI const char *GetFileName(const char *filePath);              // Get pointer to filename for a path string
 RLAPI const char *GetFileNameWithoutExt(const char *filePath);    // Get filename string without extension (uses static string)
 RLAPI const char *GetDirectoryPath(const char *filePath);         // Get full path for a given fileName with path (uses static string)
 RLAPI const char *GetPrevDirectoryPath(const char *dirPath);      // Get previous directory path for a given path (uses static string)
-RLAPI const char *GetWorkingDirectory(void);                      // Get current working directory (uses static string)
-RLAPI char **GetDirectoryFiles(const char *dirPath, int *count);  // Get filenames in a directory path (memory should be freed)
-RLAPI void ClearDirectoryFiles(void);                             // Clear directory files paths buffers (free memory)
-RLAPI bool ChangeDirectory(const char *dir);                      // Change working directory, returns true if success
-RLAPI bool IsFileDropped(void);                                   // Check if a file has been dropped into window
-RLAPI char **GetDroppedFiles(int *count);                         // Get dropped files names (memory should be freed)
-RLAPI void ClearDroppedFiles(void);                               // Clear dropped files paths buffer (free memory)
-RLAPI long GetFileModTime(const char *fileName);                  // Get file modification time (last write time)
-
+RLAPI const char *GetWorkingDirectory(void);                      // Get current working directory (uses static string)
+RLAPI char **GetDirectoryFiles(const char *dirPath, int *count);  // Get filenames in a directory path (memory should be freed)
+RLAPI void ClearDirectoryFiles(void);                             // Clear directory files paths buffers (free memory)
+RLAPI bool ChangeDirectory(const char *dir);                      // Change working directory, returns true if success
+RLAPI bool IsFileDropped(void);                                   // Check if a file has been dropped into window
+RLAPI char **GetDroppedFiles(int *count);                         // Get dropped files names (memory should be freed)
+RLAPI void ClearDroppedFiles(void);                               // Clear dropped files paths buffer (free memory)
+RLAPI long GetFileModTime(const char *fileName);                  // Get file modification time (last write time)
+
 RLAPI unsigned char *CompressData(unsigned char *data, int dataLength, int *compDataLength);        // Compress data (DEFLATE algorythm)
 RLAPI unsigned char *DecompressData(unsigned char *compData, int compDataLength, int *dataLength);  // Decompress data (DEFLATE algorythm)
 
-// Persistent storage management
-RLAPI void StorageSaveValue(int position, int value);             // Save integer value to storage file (to defined position)
-RLAPI int StorageLoadValue(int position);                         // Load integer value from storage file (from defined position)
-
-RLAPI void OpenURL(const char *url);                              // Open URL with default system browser (if available)
-
-//------------------------------------------------------------------------------------
-// Input Handling Functions (Module: core)
-//------------------------------------------------------------------------------------
-
-// Input-related functions: keyboard
-RLAPI bool IsKeyPressed(int key);                             // Detect if a key has been pressed once
-RLAPI bool IsKeyDown(int key);                                // Detect if a key is being pressed
-RLAPI bool IsKeyReleased(int key);                            // Detect if a key has been released once
-RLAPI bool IsKeyUp(int key);                                  // Detect if a key is NOT being pressed
-RLAPI void SetExitKey(int key);                               // Set a custom key to exit program (default is ESC)
+// Persistent storage management
+RLAPI void StorageSaveValue(int position, int value);             // Save integer value to storage file (to defined position)
+RLAPI int StorageLoadValue(int position);                         // Load integer value from storage file (from defined position)
+
+RLAPI void OpenURL(const char *url);                              // Open URL with default system browser (if available)
+
+//------------------------------------------------------------------------------------
+// Input Handling Functions (Module: core)
+//------------------------------------------------------------------------------------
+
+// Input-related functions: keyboard
+RLAPI bool IsKeyPressed(int key);                             // Detect if a key has been pressed once
+RLAPI bool IsKeyDown(int key);                                // Detect if a key is being pressed
+RLAPI bool IsKeyReleased(int key);                            // Detect if a key has been released once
+RLAPI bool IsKeyUp(int key);                                  // Detect if a key is NOT being pressed
+RLAPI void SetExitKey(int key);                               // Set a custom key to exit program (default is ESC)
 RLAPI int GetKeyPressed(void);                                // Get key pressed, call it multiple times for chars queued
-
-// Input-related functions: gamepads
-RLAPI bool IsGamepadAvailable(int gamepad);                   // Detect if a gamepad is available
-RLAPI bool IsGamepadName(int gamepad, const char *name);      // Check gamepad name (if available)
-RLAPI const char *GetGamepadName(int gamepad);                // Return gamepad internal name id
-RLAPI bool IsGamepadButtonPressed(int gamepad, int button);   // Detect if a gamepad button has been pressed once
-RLAPI bool IsGamepadButtonDown(int gamepad, int button);      // Detect if a gamepad button is being pressed
-RLAPI bool IsGamepadButtonReleased(int gamepad, int button);  // Detect if a gamepad button has been released once
-RLAPI bool IsGamepadButtonUp(int gamepad, int button);        // Detect if a gamepad button is NOT being pressed
-RLAPI int GetGamepadButtonPressed(void);                      // Get the last gamepad button pressed
-RLAPI int GetGamepadAxisCount(int gamepad);                   // Return gamepad axis count for a gamepad
-RLAPI float GetGamepadAxisMovement(int gamepad, int axis);    // Return axis movement value for a gamepad axis
-
-// Input-related functions: mouse
-RLAPI bool IsMouseButtonPressed(int button);                  // Detect if a mouse button has been pressed once
-RLAPI bool IsMouseButtonDown(int button);                     // Detect if a mouse button is being pressed
-RLAPI bool IsMouseButtonReleased(int button);                 // Detect if a mouse button has been released once
-RLAPI bool IsMouseButtonUp(int button);                       // Detect if a mouse button is NOT being pressed
-RLAPI int GetMouseX(void);                                    // Returns mouse position X
-RLAPI int GetMouseY(void);                                    // Returns mouse position Y
-RLAPI Vector2 GetMousePosition(void);                         // Returns mouse position XY
+
+// Input-related functions: gamepads
+RLAPI bool IsGamepadAvailable(int gamepad);                   // Detect if a gamepad is available
+RLAPI bool IsGamepadName(int gamepad, const char *name);      // Check gamepad name (if available)
+RLAPI const char *GetGamepadName(int gamepad);                // Return gamepad internal name id
+RLAPI bool IsGamepadButtonPressed(int gamepad, int button);   // Detect if a gamepad button has been pressed once
+RLAPI bool IsGamepadButtonDown(int gamepad, int button);      // Detect if a gamepad button is being pressed
+RLAPI bool IsGamepadButtonReleased(int gamepad, int button);  // Detect if a gamepad button has been released once
+RLAPI bool IsGamepadButtonUp(int gamepad, int button);        // Detect if a gamepad button is NOT being pressed
+RLAPI int GetGamepadButtonPressed(void);                      // Get the last gamepad button pressed
+RLAPI int GetGamepadAxisCount(int gamepad);                   // Return gamepad axis count for a gamepad
+RLAPI float GetGamepadAxisMovement(int gamepad, int axis);    // Return axis movement value for a gamepad axis
+RLAPI void SetAndroidKeyboard(int show);                      // Shows android native keyboard
+
+// Input-related functions: mouse
+RLAPI bool IsMouseButtonPressed(int button);                  // Detect if a mouse button has been pressed once
+RLAPI void ClearMouseState(int button);                       // Future calls of IsMouseButtonPressed will return false
+RLAPI bool IsMouseButtonDown(int button);                     // Detect if a mouse button is being pressed
+RLAPI bool IsMouseButtonReleased(int button);                 // Detect if a mouse button has been released once
+RLAPI bool IsMouseButtonUp(int button);                       // Detect if a mouse button is NOT being pressed
+RLAPI int GetMouseX(void);                                    // Returns mouse position X
+RLAPI int GetMouseY(void);                                    // Returns mouse position Y
+RLAPI Vector2 GetMousePosition(void);                         // Returns mouse position XY
 RLAPI void SetMousePosition(int x, int y);                    // Set mouse position XY
 RLAPI void SetMouseOffset(int offsetX, int offsetY);          // Set mouse offset
 RLAPI void SetMouseScale(float scaleX, float scaleY);         // Set mouse scaling
-RLAPI int GetMouseWheelMove(void);                            // Returns mouse wheel movement Y
-
-// Input-related functions: touch
-RLAPI int GetTouchX(void);                                    // Returns touch position X for touch point 0 (relative to screen size)
-RLAPI int GetTouchY(void);                                    // Returns touch position Y for touch point 0 (relative to screen size)
-RLAPI Vector2 GetTouchPosition(int index);                    // Returns touch position XY for a touch point index (relative to screen size)
-
-//------------------------------------------------------------------------------------
-// Gestures and Touch Handling Functions (Module: gestures)
-//------------------------------------------------------------------------------------
-RLAPI void SetGesturesEnabled(unsigned int gestureFlags);     // Enable a set of gestures using flags
-RLAPI bool IsGestureDetected(int gesture);                    // Check if a gesture have been detected
-RLAPI int GetGestureDetected(void);                           // Get latest detected gesture
-RLAPI int GetTouchPointsCount(void);                          // Get touch points count
-RLAPI float GetGestureHoldDuration(void);                     // Get gesture hold time in milliseconds
-RLAPI Vector2 GetGestureDragVector(void);                     // Get gesture drag vector
-RLAPI float GetGestureDragAngle(void);                        // Get gesture drag angle
-RLAPI Vector2 GetGesturePinchVector(void);                    // Get gesture pinch delta
-RLAPI float GetGesturePinchAngle(void);                       // Get gesture pinch angle
-
-//------------------------------------------------------------------------------------
-// Camera System Functions (Module: camera)
-//------------------------------------------------------------------------------------
-RLAPI void SetCameraMode(Camera camera, int mode);                // Set camera mode (multiple camera modes available)
-RLAPI void UpdateCamera(Camera *camera);                          // Update camera position for selected mode
-
-RLAPI void SetCameraPanControl(int panKey);                       // Set camera pan key to combine with mouse movement (free camera)
-RLAPI void SetCameraAltControl(int altKey);                       // Set camera alt key to combine with mouse movement (free camera)
-RLAPI void SetCameraSmoothZoomControl(int szKey);                 // Set camera smooth zoom key to combine with mouse (free camera)
-RLAPI void SetCameraMoveControls(int frontKey, int backKey, int rightKey, int leftKey, int upKey, int downKey); // Set camera move controls (1st person and 3rd person cameras)
-
-//------------------------------------------------------------------------------------
-// Basic Shapes Drawing Functions (Module: shapes)
-//------------------------------------------------------------------------------------
-
-// Basic shapes drawing functions
-RLAPI void DrawPixel(int posX, int posY, Color color);                                                   // Draw a pixel
-RLAPI void DrawPixelV(Vector2 position, Color color);                                                    // Draw a pixel (Vector version)
-RLAPI void DrawLine(int startPosX, int startPosY, int endPosX, int endPosY, Color color);                // Draw a line
-RLAPI void DrawLineV(Vector2 startPos, Vector2 endPos, Color color);                                     // Draw a line (Vector version)
-RLAPI void DrawLineEx(Vector2 startPos, Vector2 endPos, float thick, Color color);                       // Draw a line defining thickness
-RLAPI void DrawLineBezier(Vector2 startPos, Vector2 endPos, float thick, Color color);                   // Draw a line using cubic-bezier curves in-out
+RLAPI int GetMouseWheelMove(void);                            // Returns mouse wheel movement Y
+
+// Input-related functions: touch
+RLAPI int GetTouchX(void);                                    // Returns touch position X for touch point 0 (relative to screen size)
+RLAPI int GetTouchY(void);                                    // Returns touch position Y for touch point 0 (relative to screen size)
+RLAPI Vector2 GetTouchPosition(int index);                    // Returns touch position XY for a touch point index (relative to screen size)
+
+//------------------------------------------------------------------------------------
+// Gestures and Touch Handling Functions (Module: gestures)
+//------------------------------------------------------------------------------------
+RLAPI void SetGesturesEnabled(unsigned int gestureFlags);     // Enable a set of gestures using flags
+RLAPI bool IsGestureDetected(int gesture);                    // Check if a gesture have been detected
+RLAPI int GetGestureDetected(void);                           // Get latest detected gesture
+RLAPI int GetTouchPointsCount(void);                          // Get touch points count
+RLAPI float GetGestureHoldDuration(void);                     // Get gesture hold time in milliseconds
+RLAPI Vector2 GetGestureDragVector(void);                     // Get gesture drag vector
+RLAPI float GetGestureDragAngle(void);                        // Get gesture drag angle
+RLAPI Vector2 GetGesturePinchVector(void);                    // Get gesture pinch delta
+RLAPI float GetGesturePinchAngle(void);                       // Get gesture pinch angle
+
+//------------------------------------------------------------------------------------
+// Camera System Functions (Module: camera)
+//------------------------------------------------------------------------------------
+RLAPI void SetCameraMode(Camera camera, int mode);                // Set camera mode (multiple camera modes available)
+RLAPI void UpdateCamera(Camera *camera);                          // Update camera position for selected mode
+
+RLAPI void SetCameraPanControl(int panKey);                       // Set camera pan key to combine with mouse movement (free camera)
+RLAPI void SetCameraAltControl(int altKey);                       // Set camera alt key to combine with mouse movement (free camera)
+RLAPI void SetCameraSmoothZoomControl(int szKey);                 // Set camera smooth zoom key to combine with mouse (free camera)
+RLAPI void SetCameraMoveControls(int frontKey, int backKey, int rightKey, int leftKey, int upKey, int downKey); // Set camera move controls (1st person and 3rd person cameras)
+
+//------------------------------------------------------------------------------------
+// Basic Shapes Drawing Functions (Module: shapes)
+//------------------------------------------------------------------------------------
+
+// Basic shapes drawing functions
+RLAPI void DrawPixel(int posX, int posY, Color color);                                                   // Draw a pixel
+RLAPI void DrawPixelV(Vector2 position, Color color);                                                    // Draw a pixel (Vector version)
+RLAPI void DrawLine(int startPosX, int startPosY, int endPosX, int endPosY, Color color);                // Draw a line
+RLAPI void DrawLineV(Vector2 startPos, Vector2 endPos, Color color);                                     // Draw a line (Vector version)
+RLAPI void DrawLineEx(Vector2 startPos, Vector2 endPos, float thick, Color color);                       // Draw a line defining thickness
+RLAPI void DrawLineBezier(Vector2 startPos, Vector2 endPos, float thick, Color color);                   // Draw a line using cubic-bezier curves in-out
 RLAPI void DrawLineStrip(Vector2 *points, int numPoints, Color color);                                   // Draw lines sequence
-RLAPI void DrawCircle(int centerX, int centerY, float radius, Color color);                              // Draw a color-filled circle
+RLAPI void DrawCircle(int centerX, int centerY, float radius, Color color);                              // Draw a color-filled circle
 RLAPI void DrawCircleSector(Vector2 center, float radius, int startAngle, int endAngle, int segments, Color color);     // Draw a piece of a circle
 RLAPI void DrawCircleSectorLines(Vector2 center, float radius, int startAngle, int endAngle, int segments, Color color);    // Draw circle sector outline
-RLAPI void DrawCircleGradient(int centerX, int centerY, float radius, Color color1, Color color2);       // Draw a gradient-filled circle
-RLAPI void DrawCircleV(Vector2 center, float radius, Color color);                                       // Draw a color-filled circle (Vector version)
-RLAPI void DrawCircleLines(int centerX, int centerY, float radius, Color color);                         // Draw circle outline
+RLAPI void DrawCircleGradient(int centerX, int centerY, float radius, Color color1, Color color2);       // Draw a gradient-filled circle
+RLAPI void DrawCircleV(Vector2 center, float radius, Color color);                                       // Draw a color-filled circle (Vector version)
+RLAPI void DrawCircleLines(int centerX, int centerY, float radius, Color color);                         // Draw circle outline
 RLAPI void DrawRing(Vector2 center, float innerRadius, float outerRadius, int startAngle, int endAngle, int segments, Color color); // Draw ring
 RLAPI void DrawRingLines(Vector2 center, float innerRadius, float outerRadius, int startAngle, int endAngle, int segments, Color color);    // Draw ring outline
-RLAPI void DrawRectangle(int posX, int posY, int width, int height, Color color);                        // Draw a color-filled rectangle
-RLAPI void DrawRectangleV(Vector2 position, Vector2 size, Color color);                                  // Draw a color-filled rectangle (Vector version)
-RLAPI void DrawRectangleRec(Rectangle rec, Color color);                                                 // Draw a color-filled rectangle
+RLAPI void DrawRectangle(int posX, int posY, int width, int height, Color color);                        // Draw a color-filled rectangle
+RLAPI void DrawRectangleV(Vector2 position, Vector2 size, Color color);                                  // Draw a color-filled rectangle (Vector version)
+RLAPI void DrawRectangleRec(Rectangle rec, Color color);                                                 // Draw a color-filled rectangle
 RLAPI void DrawRectanglePro(Rectangle rec, Vector2 origin, float rotation, Color color);                 // Draw a color-filled rectangle with pro parameters
-RLAPI void DrawRectangleGradientV(int posX, int posY, int width, int height, Color color1, Color color2);// Draw a vertical-gradient-filled rectangle
-RLAPI void DrawRectangleGradientH(int posX, int posY, int width, int height, Color color1, Color color2);// Draw a horizontal-gradient-filled rectangle
-RLAPI void DrawRectangleGradientEx(Rectangle rec, Color col1, Color col2, Color col3, Color col4);       // Draw a gradient-filled rectangle with custom vertex colors
-RLAPI void DrawRectangleLines(int posX, int posY, int width, int height, Color color);                   // Draw rectangle outline
-RLAPI void DrawRectangleLinesEx(Rectangle rec, int lineThick, Color color);                              // Draw rectangle outline with extended parameters
+RLAPI void DrawRectangleGradientV(int posX, int posY, int width, int height, Color color1, Color color2);// Draw a vertical-gradient-filled rectangle
+RLAPI void DrawRectangleGradientH(int posX, int posY, int width, int height, Color color1, Color color2);// Draw a horizontal-gradient-filled rectangle
+RLAPI void DrawRectangleGradientEx(Rectangle rec, Color col1, Color col2, Color col3, Color col4);       // Draw a gradient-filled rectangle with custom vertex colors
+RLAPI void DrawRectangleLines(int posX, int posY, int width, int height, Color color);                   // Draw rectangle outline
+RLAPI void DrawRectangleLinesEx(Rectangle rec, int lineThick, Color color);                              // Draw rectangle outline with extended parameters
 RLAPI void DrawRectangleRounded(Rectangle rec, float roundness, int segments, Color color);              // Draw rectangle with rounded edges
 RLAPI void DrawRectangleRoundedLines(Rectangle rec, float roundness, int segments, int lineThick, Color color); // Draw rectangle with rounded edges outline
 RLAPI void DrawTriangle(Vector2 v1, Vector2 v2, Vector2 v3, Color color);                                // Draw a color-filled triangle (vertex in counter-clockwise order!)
 RLAPI void DrawTriangleLines(Vector2 v1, Vector2 v2, Vector2 v3, Color color);                           // Draw triangle outline (vertex in counter-clockwise order!)
 RLAPI void DrawTriangleFan(Vector2 *points, int numPoints, Color color);                                 // Draw a triangle fan defined by points (first vertex is the center)
 RLAPI void DrawTriangleStrip(Vector2 *points, int pointsCount, Color color);                             // Draw a triangle strip defined by points
-RLAPI void DrawPoly(Vector2 center, int sides, float radius, float rotation, Color color);               // Draw a regular polygon (Vector version)
-
-RLAPI void SetShapesTexture(Texture2D texture, Rectangle source);                                        // Define default texture used to draw shapes
-
-// Basic shapes collision detection functions
-RLAPI bool CheckCollisionRecs(Rectangle rec1, Rectangle rec2);                                           // Check collision between two rectangles
-RLAPI bool CheckCollisionCircles(Vector2 center1, float radius1, Vector2 center2, float radius2);        // Check collision between two circles
-RLAPI bool CheckCollisionCircleRec(Vector2 center, float radius, Rectangle rec);                         // Check collision between circle and rectangle
-RLAPI Rectangle GetCollisionRec(Rectangle rec1, Rectangle rec2);                                         // Get collision rectangle for two rectangles collision
-RLAPI bool CheckCollisionPointRec(Vector2 point, Rectangle rec);                                         // Check if point is inside rectangle
-RLAPI bool CheckCollisionPointCircle(Vector2 point, Vector2 center, float radius);                       // Check if point is inside circle
-RLAPI bool CheckCollisionPointTriangle(Vector2 point, Vector2 p1, Vector2 p2, Vector2 p3);               // Check if point is inside a triangle
-
-//------------------------------------------------------------------------------------
-// Texture Loading and Drawing Functions (Module: textures)
-//------------------------------------------------------------------------------------
-
-// Image/Texture2D data loading/unloading/saving functions
-RLAPI Image LoadImage(const char *fileName);                                                             // Load image from file into CPU memory (RAM)
-RLAPI Image LoadImageEx(Color *pixels, int width, int height);                                           // Load image from Color array data (RGBA - 32bit)
-RLAPI Image LoadImagePro(void *data, int width, int height, int format);                                 // Load image from raw data with parameters
-RLAPI Image LoadImageRaw(const char *fileName, int width, int height, int format, int headerSize);       // Load image from RAW file data
-RLAPI void ExportImage(Image image, const char *fileName);                                               // Export image data to file
-RLAPI void ExportImageAsCode(Image image, const char *fileName);                                         // Export image as code file defining an array of bytes
-RLAPI Texture2D LoadTexture(const char *fileName);                                                       // Load texture from file into GPU memory (VRAM)
-RLAPI Texture2D LoadTextureFromImage(Image image);                                                       // Load texture from image data
+RLAPI void DrawPoly(Vector2 center, int sides, float radius, float rotation, Color color);               // Draw a regular polygon (Vector version)
+
+RLAPI void SetShapesTexture(Texture2D texture, Rectangle source);                                        // Define default texture used to draw shapes
+
+// Basic shapes collision detection functions
+RLAPI bool CheckCollisionRecs(Rectangle rec1, Rectangle rec2);                                           // Check collision between two rectangles
+RLAPI bool CheckCollisionCircles(Vector2 center1, float radius1, Vector2 center2, float radius2);        // Check collision between two circles
+RLAPI bool CheckCollisionCircleRec(Vector2 center, float radius, Rectangle rec);                         // Check collision between circle and rectangle
+RLAPI Rectangle GetCollisionRec(Rectangle rec1, Rectangle rec2);                                         // Get collision rectangle for two rectangles collision
+RLAPI bool CheckCollisionPointRec(Vector2 point, Rectangle rec);                                         // Check if point is inside rectangle
+RLAPI bool CheckCollisionPointCircle(Vector2 point, Vector2 center, float radius);                       // Check if point is inside circle
+RLAPI bool CheckCollisionPointTriangle(Vector2 point, Vector2 p1, Vector2 p2, Vector2 p3);               // Check if point is inside a triangle
+
+//------------------------------------------------------------------------------------
+// Texture Loading and Drawing Functions (Module: textures)
+//------------------------------------------------------------------------------------
+
+// Image/Texture2D data loading/unloading/saving functions
+RLAPI Image LoadImage(const char *fileName);                                                             // Load image from file into CPU memory (RAM)
+RLAPI Image LoadImageEx(Color *pixels, int width, int height);                                           // Load image from Color array data (RGBA - 32bit)
+RLAPI Image LoadImagePro(void *data, int width, int height, int format);                                 // Load image from raw data with parameters
+RLAPI Image LoadImageRaw(const char *fileName, int width, int height, int format, int headerSize);       // Load image from RAW file data
+RLAPI void ExportImage(Image image, const char *fileName);                                               // Export image data to file
+RLAPI void ExportImageAsCode(Image image, const char *fileName);                                         // Export image as code file defining an array of bytes
+RLAPI Texture2D LoadTexture(const char *fileName);                                                       // Load texture from file into GPU memory (VRAM)
+RLAPI Texture2D LoadTextureFromImage(Image image);                                                       // Load texture from image data
 RLAPI TextureCubemap LoadTextureCubemap(Image image, int layoutType);                                    // Load cubemap from image, multiple image cubemap layouts supported
-RLAPI RenderTexture2D LoadRenderTexture(int width, int height);                                          // Load texture for rendering (framebuffer)
-RLAPI void UnloadImage(Image image);                                                                     // Unload image from CPU memory (RAM)
-RLAPI void UnloadTexture(Texture2D texture);                                                             // Unload texture from GPU memory (VRAM)
-RLAPI void UnloadRenderTexture(RenderTexture2D target);                                                  // Unload render texture from GPU memory (VRAM)
-RLAPI Color *GetImageData(Image image);                                                                  // Get pixel data from image as a Color struct array
-RLAPI Vector4 *GetImageDataNormalized(Image image);                                                      // Get pixel data from image as Vector4 array (float normalized)
+RLAPI RenderTexture2D LoadRenderTexture(int width, int height);                                          // Load texture for rendering (framebuffer)
+RLAPI void UnloadImage(Image image);                                                                     // Unload image from CPU memory (RAM)
+RLAPI void UnloadTexture(Texture2D texture);                                                             // Unload texture from GPU memory (VRAM)
+RLAPI void UnloadRenderTexture(RenderTexture2D target);                                                  // Unload render texture from GPU memory (VRAM)
+RLAPI Color *GetImageData(Image image);                                                                  // Get pixel data from image as a Color struct array
+RLAPI Vector4 *GetImageDataNormalized(Image image);                                                      // Get pixel data from image as Vector4 array (float normalized)
 RLAPI Rectangle GetImageAlphaBorder(Image image, float threshold);                                       // Get image alpha border rectangle
-RLAPI int GetPixelDataSize(int width, int height, int format);                                           // Get pixel data size in bytes (image or texture)
-RLAPI Image GetTextureData(Texture2D texture);                                                           // Get pixel data from GPU texture and return an Image
+RLAPI int GetPixelDataSize(int width, int height, int format);                                           // Get pixel data size in bytes (image or texture)
+RLAPI Image GetTextureData(Texture2D texture);                                                           // Get pixel data from GPU texture and return an Image
 RLAPI Image GetScreenData(void);                                                                         // Get pixel data from screen buffer and return an Image (screenshot)
-RLAPI void UpdateTexture(Texture2D texture, const void *pixels);                                         // Update GPU texture with new data
-
-// Image manipulation functions
-RLAPI Image ImageCopy(Image image);                                                                      // Create an image duplicate (useful for transformations)
+RLAPI void UpdateTexture(Texture2D texture, const void *pixels);                                         // Update GPU texture with new data
+
+// Image manipulation functions
+RLAPI Image ImageCopy(Image image);                                                                      // Create an image duplicate (useful for transformations)
 RLAPI Image ImageFromImage(Image image, Rectangle rec);                                                  // Create an image from another image piece
-RLAPI void ImageToPOT(Image *image, Color fillColor);                                                    // Convert image to POT (power-of-two)
-RLAPI void ImageFormat(Image *image, int newFormat);                                                     // Convert image data to desired format
-RLAPI void ImageAlphaMask(Image *image, Image alphaMask);                                                // Apply alpha mask to image
-RLAPI void ImageAlphaClear(Image *image, Color color, float threshold);                                  // Clear alpha channel to desired color
-RLAPI void ImageAlphaCrop(Image *image, float threshold);                                                // Crop image depending on alpha value
-RLAPI void ImageAlphaPremultiply(Image *image);                                                          // Premultiply alpha channel
-RLAPI void ImageCrop(Image *image, Rectangle crop);                                                      // Crop an image to a defined rectangle
-RLAPI void ImageResize(Image *image, int newWidth, int newHeight);                                       // Resize image (Bicubic scaling algorithm)
-RLAPI void ImageResizeNN(Image *image, int newWidth,int newHeight);                                      // Resize image (Nearest-Neighbor scaling algorithm)
-RLAPI void ImageResizeCanvas(Image *image, int newWidth, int newHeight, int offsetX, int offsetY, Color color);  // Resize canvas and fill with color
-RLAPI void ImageMipmaps(Image *image);                                                                   // Generate all mipmap levels for a provided image
-RLAPI void ImageDither(Image *image, int rBpp, int gBpp, int bBpp, int aBpp);                            // Dither image data to 16bpp or lower (Floyd-Steinberg dithering)
-RLAPI Color *ImageExtractPalette(Image image, int maxPaletteSize, int *extractCount);                    // Extract color palette from image to maximum size (memory should be freed)
-RLAPI Image ImageText(const char *text, int fontSize, Color color);                                      // Create an image from text (default font)
-RLAPI Image ImageTextEx(Font font, const char *text, float fontSize, float spacing, Color tint);         // Create an image from text (custom sprite font)
+RLAPI void ImageToPOT(Image *image, Color fillColor);                                                    // Convert image to POT (power-of-two)
+RLAPI void ImageFormat(Image *image, int newFormat);                                                     // Convert image data to desired format
+RLAPI void ImageAlphaMask(Image *image, Image alphaMask);                                                // Apply alpha mask to image
+RLAPI void ImageAlphaClear(Image *image, Color color, float threshold);                                  // Clear alpha channel to desired color
+RLAPI void ImageAlphaCrop(Image *image, float threshold);                                                // Crop image depending on alpha value
+RLAPI void ImageAlphaPremultiply(Image *image);                                                          // Premultiply alpha channel
+RLAPI void ImageCrop(Image *image, Rectangle crop);                                                      // Crop an image to a defined rectangle
+RLAPI void ImageResize(Image *image, int newWidth, int newHeight);                                       // Resize image (Bicubic scaling algorithm)
+RLAPI void ImageResizeNN(Image *image, int newWidth,int newHeight);                                      // Resize image (Nearest-Neighbor scaling algorithm)
+RLAPI void ImageResizeCanvas(Image *image, int newWidth, int newHeight, int offsetX, int offsetY, Color color);  // Resize canvas and fill with color
+RLAPI void ImageMipmaps(Image *image);                                                                   // Generate all mipmap levels for a provided image
+RLAPI void ImageDither(Image *image, int rBpp, int gBpp, int bBpp, int aBpp);                            // Dither image data to 16bpp or lower (Floyd-Steinberg dithering)
+RLAPI Color *ImageExtractPalette(Image image, int maxPaletteSize, int *extractCount);                    // Extract color palette from image to maximum size (memory should be freed)
+RLAPI Image ImageText(const char *text, int fontSize, Color color);                                      // Create an image from text (default font)
+RLAPI Image ImageTextEx(Font font, const char *text, float fontSize, float spacing, Color tint);         // Create an image from text (custom sprite font)
 RLAPI void ImageDraw(Image *dst, Image src, Rectangle srcRec, Rectangle dstRec, Color tint);             // Draw a source image within a destination image (tint applied to source)
-RLAPI void ImageDrawRectangle(Image *dst, Rectangle rec, Color color);                                   // Draw rectangle within an image
-RLAPI void ImageDrawRectangleLines(Image *dst, Rectangle rec, int thick, Color color);                   // Draw rectangle lines within an image
-RLAPI void ImageDrawText(Image *dst, Vector2 position, const char *text, int fontSize, Color color);     // Draw text (default font) within an image (destination)
-RLAPI void ImageDrawTextEx(Image *dst, Vector2 position, Font font, const char *text, float fontSize, float spacing, Color color); // Draw text (custom sprite font) within an image (destination)
-RLAPI void ImageFlipVertical(Image *image);                                                              // Flip image vertically
-RLAPI void ImageFlipHorizontal(Image *image);                                                            // Flip image horizontally
-RLAPI void ImageRotateCW(Image *image);                                                                  // Rotate image clockwise 90deg
-RLAPI void ImageRotateCCW(Image *image);                                                                 // Rotate image counter-clockwise 90deg
-RLAPI void ImageColorTint(Image *image, Color color);                                                    // Modify image color: tint
-RLAPI void ImageColorInvert(Image *image);                                                               // Modify image color: invert
-RLAPI void ImageColorGrayscale(Image *image);                                                            // Modify image color: grayscale
-RLAPI void ImageColorContrast(Image *image, float contrast);                                             // Modify image color: contrast (-100 to 100)
-RLAPI void ImageColorBrightness(Image *image, int brightness);                                           // Modify image color: brightness (-255 to 255)
-RLAPI void ImageColorReplace(Image *image, Color color, Color replace);                                  // Modify image color: replace color
-
-// Image generation functions
-RLAPI Image GenImageColor(int width, int height, Color color);                                           // Generate image: plain color
-RLAPI Image GenImageGradientV(int width, int height, Color top, Color bottom);                           // Generate image: vertical gradient
-RLAPI Image GenImageGradientH(int width, int height, Color left, Color right);                           // Generate image: horizontal gradient
-RLAPI Image GenImageGradientRadial(int width, int height, float density, Color inner, Color outer);      // Generate image: radial gradient
-RLAPI Image GenImageChecked(int width, int height, int checksX, int checksY, Color col1, Color col2);    // Generate image: checked
-RLAPI Image GenImageWhiteNoise(int width, int height, float factor);                                     // Generate image: white noise
-RLAPI Image GenImagePerlinNoise(int width, int height, int offsetX, int offsetY, float scale);           // Generate image: perlin noise
-RLAPI Image GenImageCellular(int width, int height, int tileSize);                                       // Generate image: cellular algorithm. Bigger tileSize means bigger cells
-
-// Texture2D configuration functions
-RLAPI void GenTextureMipmaps(Texture2D *texture);                                                        // Generate GPU mipmaps for a texture
-RLAPI void SetTextureFilter(Texture2D texture, int filterMode);                                          // Set texture scaling filter mode
-RLAPI void SetTextureWrap(Texture2D texture, int wrapMode);                                              // Set texture wrapping mode
-
-// Texture2D drawing functions
-RLAPI void DrawTexture(Texture2D texture, int posX, int posY, Color tint);                               // Draw a Texture2D
-RLAPI void DrawTextureV(Texture2D texture, Vector2 position, Color tint);                                // Draw a Texture2D with position defined as Vector2
-RLAPI void DrawTextureEx(Texture2D texture, Vector2 position, float rotation, float scale, Color tint);  // Draw a Texture2D with extended parameters
-RLAPI void DrawTextureRec(Texture2D texture, Rectangle sourceRec, Vector2 position, Color tint);         // Draw a part of a texture defined by a rectangle
+RLAPI void ImageDrawRectangle(Image *dst, Rectangle rec, Color color);                                   // Draw rectangle within an image
+RLAPI void ImageDrawRectangleLines(Image *dst, Rectangle rec, int thick, Color color);                   // Draw rectangle lines within an image
+RLAPI void ImageDrawText(Image *dst, Vector2 position, const char *text, int fontSize, Color color);     // Draw text (default font) within an image (destination)
+RLAPI void ImageDrawTextEx(Image *dst, Vector2 position, Font font, const char *text, float fontSize, float spacing, Color color); // Draw text (custom sprite font) within an image (destination)
+RLAPI void ImageFlipVertical(Image *image);                                                              // Flip image vertically
+RLAPI void ImageFlipHorizontal(Image *image);                                                            // Flip image horizontally
+RLAPI void ImageRotateCW(Image *image);                                                                  // Rotate image clockwise 90deg
+RLAPI void ImageRotateCCW(Image *image);                                                                 // Rotate image counter-clockwise 90deg
+RLAPI void ImageColorTint(Image *image, Color color);                                                    // Modify image color: tint
+RLAPI void ImageColorInvert(Image *image);                                                               // Modify image color: invert
+RLAPI void ImageColorGrayscale(Image *image);                                                            // Modify image color: grayscale
+RLAPI void ImageColorContrast(Image *image, float contrast);                                             // Modify image color: contrast (-100 to 100)
+RLAPI void ImageColorBrightness(Image *image, int brightness);                                           // Modify image color: brightness (-255 to 255)
+RLAPI void ImageColorReplace(Image *image, Color color, Color replace);                                  // Modify image color: replace color
+
+// Image generation functions
+RLAPI Image GenImageColor(int width, int height, Color color);                                           // Generate image: plain color
+RLAPI Image GenImageGradientV(int width, int height, Color top, Color bottom);                           // Generate image: vertical gradient
+RLAPI Image GenImageGradientH(int width, int height, Color left, Color right);                           // Generate image: horizontal gradient
+RLAPI Image GenImageGradientRadial(int width, int height, float density, Color inner, Color outer);      // Generate image: radial gradient
+RLAPI Image GenImageChecked(int width, int height, int checksX, int checksY, Color col1, Color col2);    // Generate image: checked
+RLAPI Image GenImageWhiteNoise(int width, int height, float factor);                                     // Generate image: white noise
+RLAPI Image GenImagePerlinNoise(int width, int height, int offsetX, int offsetY, float scale);           // Generate image: perlin noise
+RLAPI Image GenImageCellular(int width, int height, int tileSize);                                       // Generate image: cellular algorithm. Bigger tileSize means bigger cells
+
+// Texture2D configuration functions
+RLAPI void GenTextureMipmaps(Texture2D *texture);                                                        // Generate GPU mipmaps for a texture
+RLAPI void SetTextureFilter(Texture2D texture, int filterMode);                                          // Set texture scaling filter mode
+RLAPI void SetTextureWrap(Texture2D texture, int wrapMode);                                              // Set texture wrapping mode
+
+// Texture2D drawing functions
+RLAPI void DrawTexture(Texture2D texture, int posX, int posY, Color tint);                               // Draw a Texture2D
+RLAPI void DrawTextureV(Texture2D texture, Vector2 position, Color tint);                                // Draw a Texture2D with position defined as Vector2
+RLAPI void DrawTextureEx(Texture2D texture, Vector2 position, float rotation, float scale, Color tint);  // Draw a Texture2D with extended parameters
+RLAPI void DrawTextureRec(Texture2D texture, Rectangle sourceRec, Vector2 position, Color tint);         // Draw a part of a texture defined by a rectangle
 RLAPI void DrawTextureQuad(Texture2D texture, Vector2 tiling, Vector2 offset, Rectangle quad, Color tint);  // Draw texture quad with tiling and offset parameters
 RLAPI void DrawTexturePro(Texture2D texture, Rectangle sourceRec, Rectangle destRec, Vector2 origin, float rotation, Color tint);       // Draw a part of a texture defined by a rectangle with 'pro' parameters
 RLAPI void DrawTextureNPatch(Texture2D texture, NPatchInfo nPatchInfo, Rectangle destRec, Vector2 origin, float rotation, Color tint);  // Draws a texture (or part of it) that stretches or shrinks nicely
-
-//------------------------------------------------------------------------------------
-// Font Loading and Text Drawing Functions (Module: text)
-//------------------------------------------------------------------------------------
-
-// Font loading/unloading functions
-RLAPI Font GetFontDefault(void);                                                            // Get the default Font
-RLAPI Font LoadFont(const char *fileName);                                                  // Load font from file into GPU memory (VRAM)
+
+//------------------------------------------------------------------------------------
+// Font Loading and Text Drawing Functions (Module: text)
+//------------------------------------------------------------------------------------
+
+// Font loading/unloading functions
+RLAPI Font GetFontDefault(void);                                                            // Get the default Font
+RLAPI Font LoadFont(const char *fileName);                                                  // Load font from file into GPU memory (VRAM)
 RLAPI Font LoadFontEx(const char *fileName, int fontSize, int *fontChars, int charsCount);  // Load font from file with extended parameters
 RLAPI Font LoadFontFromImage(Image image, Color key, int firstChar);                        // Load font from Image (XNA style)
-RLAPI CharInfo *LoadFontData(const char *fileName, int fontSize, int *fontChars, int charsCount, int type); // Load font data for further use
+RLAPI CharInfo *LoadFontData(const char *fileName, int fontSize, int *fontChars, int charsCount, int type); // Load font data for further use
 RLAPI Image GenImageFontAtlas(const CharInfo *chars, Rectangle **recs, int charsCount, int fontSize, int padding, int packMethod);  // Generate image font atlas using chars info
-RLAPI void UnloadFont(Font font);                                                           // Unload Font from GPU memory (VRAM)
-
-// Text drawing functions
-RLAPI void DrawFPS(int posX, int posY);                                                     // Shows current FPS
-RLAPI void DrawText(const char *text, int posX, int posY, int fontSize, Color color);       // Draw text (using default font)
+RLAPI void UnloadFont(Font font);                                                           // Unload Font from GPU memory (VRAM)
+
+// Text drawing functions
+RLAPI void DrawFPS(int posX, int posY);                                                     // Shows current FPS
+RLAPI void DrawText(const char *text, int posX, int posY, int fontSize, Color color);       // Draw text (using default font)
 RLAPI void DrawTextEx(Font font, const char *text, Vector2 position, float fontSize, float spacing, Color tint);                // Draw text using font and additional parameters
 RLAPI void DrawTextRec(Font font, const char *text, Rectangle rec, float fontSize, float spacing, bool wordWrap, Color tint);   // Draw text using font inside rectangle limits
 RLAPI void DrawTextRecEx(Font font, const char *text, Rectangle rec, float fontSize, float spacing, bool wordWrap, Color tint,
                          int selectStart, int selectLength, Color selectText, Color selectBack);    // Draw text using font inside rectangle limits with support for text selection
-
-// Text misc. functions
-RLAPI int MeasureText(const char *text, int fontSize);                                      // Measure string width for default font
-RLAPI Vector2 MeasureTextEx(Font font, const char *text, float fontSize, float spacing);    // Measure string size for Font
-RLAPI int GetGlyphIndex(Font font, int character);                                          // Get index position for a unicode character on font
-
+
+// Text misc. functions
+RLAPI int MeasureText(const char *text, int fontSize);                                      // Measure string width for default font
+RLAPI Vector2 MeasureTextEx(Font font, const char *text, float fontSize, float spacing);    // Measure string size for Font
+RLAPI int GetGlyphIndex(Font font, int character);                                          // Get index position for a unicode character on font
+
 // Text strings management functions (no utf8 strings, only byte chars)
 // NOTE: Some strings allocate memory internally for returned strings, just be careful!
 RLAPI bool TextIsEqual(const char *text1, const char *text2);                               // Check if two text string are equal
@@ -2515,44 +1421,44 @@
 RLAPI int GetCodepointsCount(const char *text);                       // Get total number of characters (codepoints) in a UTF8 encoded string
 RLAPI int GetNextCodepoint(const char *text, int *bytesProcessed);    // Returns next codepoint in a UTF8 encoded string; 0x3f('?') is returned on failure
 RLAPI const char *CodepointToUtf8(int codepoint, int *byteLength);    // Encode codepoint into utf8 text (char array length returned as parameter)
-
-//------------------------------------------------------------------------------------
-// Basic 3d Shapes Drawing Functions (Module: models)
-//------------------------------------------------------------------------------------
-
-// Basic geometric 3D shapes drawing functions
-RLAPI void DrawLine3D(Vector3 startPos, Vector3 endPos, Color color);                                    // Draw a line in 3D world space
-RLAPI void DrawCircle3D(Vector3 center, float radius, Vector3 rotationAxis, float rotationAngle, Color color); // Draw a circle in 3D world space
-RLAPI void DrawCube(Vector3 position, float width, float height, float length, Color color);             // Draw cube
-RLAPI void DrawCubeV(Vector3 position, Vector3 size, Color color);                                       // Draw cube (Vector version)
-RLAPI void DrawCubeWires(Vector3 position, float width, float height, float length, Color color);        // Draw cube wires
+
+//------------------------------------------------------------------------------------
+// Basic 3d Shapes Drawing Functions (Module: models)
+//------------------------------------------------------------------------------------
+
+// Basic geometric 3D shapes drawing functions
+RLAPI void DrawLine3D(Vector3 startPos, Vector3 endPos, Color color);                                    // Draw a line in 3D world space
+RLAPI void DrawCircle3D(Vector3 center, float radius, Vector3 rotationAxis, float rotationAngle, Color color); // Draw a circle in 3D world space
+RLAPI void DrawCube(Vector3 position, float width, float height, float length, Color color);             // Draw cube
+RLAPI void DrawCubeV(Vector3 position, Vector3 size, Color color);                                       // Draw cube (Vector version)
+RLAPI void DrawCubeWires(Vector3 position, float width, float height, float length, Color color);        // Draw cube wires
 RLAPI void DrawCubeWiresV(Vector3 position, Vector3 size, Color color);                                  // Draw cube wires (Vector version)
-RLAPI void DrawCubeTexture(Texture2D texture, Vector3 position, float width, float height, float length, Color color); // Draw cube textured
-RLAPI void DrawSphere(Vector3 centerPos, float radius, Color color);                                     // Draw sphere
-RLAPI void DrawSphereEx(Vector3 centerPos, float radius, int rings, int slices, Color color);            // Draw sphere with extended parameters
-RLAPI void DrawSphereWires(Vector3 centerPos, float radius, int rings, int slices, Color color);         // Draw sphere wires
-RLAPI void DrawCylinder(Vector3 position, float radiusTop, float radiusBottom, float height, int slices, Color color); // Draw a cylinder/cone
-RLAPI void DrawCylinderWires(Vector3 position, float radiusTop, float radiusBottom, float height, int slices, Color color); // Draw a cylinder/cone wires
-RLAPI void DrawPlane(Vector3 centerPos, Vector2 size, Color color);                                      // Draw a plane XZ
-RLAPI void DrawRay(Ray ray, Color color);                                                                // Draw a ray line
-RLAPI void DrawGrid(int slices, float spacing);                                                          // Draw a grid (centered at (0, 0, 0))
-RLAPI void DrawGizmo(Vector3 position);                                                                  // Draw simple gizmo
-//DrawTorus(), DrawTeapot() could be useful?
-
-//------------------------------------------------------------------------------------
-// Model 3d Loading and Drawing Functions (Module: models)
-//------------------------------------------------------------------------------------
-
-// Model loading/unloading functions
+RLAPI void DrawCubeTexture(Texture2D texture, Vector3 position, float width, float height, float length, Color color); // Draw cube textured
+RLAPI void DrawSphere(Vector3 centerPos, float radius, Color color);                                     // Draw sphere
+RLAPI void DrawSphereEx(Vector3 centerPos, float radius, int rings, int slices, Color color);            // Draw sphere with extended parameters
+RLAPI void DrawSphereWires(Vector3 centerPos, float radius, int rings, int slices, Color color);         // Draw sphere wires
+RLAPI void DrawCylinder(Vector3 position, float radiusTop, float radiusBottom, float height, int slices, Color color); // Draw a cylinder/cone
+RLAPI void DrawCylinderWires(Vector3 position, float radiusTop, float radiusBottom, float height, int slices, Color color); // Draw a cylinder/cone wires
+RLAPI void DrawPlane(Vector3 centerPos, Vector2 size, Color color);                                      // Draw a plane XZ
+RLAPI void DrawRay(Ray ray, Color color);                                                                // Draw a ray line
+RLAPI void DrawGrid(int slices, float spacing);                                                          // Draw a grid (centered at (0, 0, 0))
+RLAPI void DrawGizmo(Vector3 position);                                                                  // Draw simple gizmo
+//DrawTorus(), DrawTeapot() could be useful?
+
+//------------------------------------------------------------------------------------
+// Model 3d Loading and Drawing Functions (Module: models)
+//------------------------------------------------------------------------------------
+
+// Model loading/unloading functions
 RLAPI Model LoadModel(const char *fileName);                                                            // Load model from files (meshes and materials)
 RLAPI Model LoadModelFromMesh(Mesh mesh);                                                               // Load model from generated mesh (default material)
-RLAPI void UnloadModel(Model model);                                                                    // Unload model from memory (RAM and/or VRAM)
-
-// Mesh loading/unloading functions
+RLAPI void UnloadModel(Model model);                                                                    // Unload model from memory (RAM and/or VRAM)
+
+// Mesh loading/unloading functions
 RLAPI Mesh *LoadMeshes(const char *fileName, int *meshCount);                                           // Load meshes from model file
-RLAPI void ExportMesh(Mesh mesh, const char *fileName);                                                 // Export mesh data to file
+RLAPI void ExportMesh(Mesh mesh, const char *fileName);                                                 // Export mesh data to file
 RLAPI void UnloadMesh(Mesh mesh);                                                                       // Unload mesh from memory (RAM and/or VRAM)
-
+
 // Material loading/unloading functions
 RLAPI Material *LoadMaterials(const char *fileName, int *materialCount);                                // Load materials from model file
 RLAPI Material LoadMaterialDefault(void);                                                               // Load default material (Supports: DIFFUSE, SPECULAR, NORMAL maps)
@@ -2565,165 +1471,166 @@
 RLAPI void UpdateModelAnimation(Model model, ModelAnimation anim, int frame);                           // Update model animation pose
 RLAPI void UnloadModelAnimation(ModelAnimation anim);                                                   // Unload animation data
 RLAPI bool IsModelAnimationValid(Model model, ModelAnimation anim);                                     // Check model animation skeleton match
-
-// Mesh generation functions
+
+// Mesh generation functions
 RLAPI Mesh GenMeshPoly(int sides, float radius);                                                        // Generate polygonal mesh
-RLAPI Mesh GenMeshPlane(float width, float length, int resX, int resZ);                                 // Generate plane mesh (with subdivisions)
-RLAPI Mesh GenMeshCube(float width, float height, float length);                                        // Generate cuboid mesh
-RLAPI Mesh GenMeshSphere(float radius, int rings, int slices);                                          // Generate sphere mesh (standard sphere)
-RLAPI Mesh GenMeshHemiSphere(float radius, int rings, int slices);                                      // Generate half-sphere mesh (no bottom cap)
-RLAPI Mesh GenMeshCylinder(float radius, float height, int slices);                                     // Generate cylinder mesh
-RLAPI Mesh GenMeshTorus(float radius, float size, int radSeg, int sides);                               // Generate torus mesh
-RLAPI Mesh GenMeshKnot(float radius, float size, int radSeg, int sides);                                // Generate trefoil knot mesh
-RLAPI Mesh GenMeshHeightmap(Image heightmap, Vector3 size);                                             // Generate heightmap mesh from image data
-RLAPI Mesh GenMeshCubicmap(Image cubicmap, Vector3 cubeSize);                                           // Generate cubes-based map mesh from image data
-
+RLAPI Mesh GenMeshPlane(float width, float length, int resX, int resZ);                                 // Generate plane mesh (with subdivisions)
+RLAPI Mesh GenMeshCube(float width, float height, float length);                                        // Generate cuboid mesh
+RLAPI Mesh GenMeshSphere(float radius, int rings, int slices);                                          // Generate sphere mesh (standard sphere)
+RLAPI Mesh GenMeshHemiSphere(float radius, int rings, int slices);                                      // Generate half-sphere mesh (no bottom cap)
+RLAPI Mesh GenMeshCylinder(float radius, float height, int slices);                                     // Generate cylinder mesh
+RLAPI Mesh GenMeshTorus(float radius, float size, int radSeg, int sides);                               // Generate torus mesh
+RLAPI Mesh GenMeshKnot(float radius, float size, int radSeg, int sides);                                // Generate trefoil knot mesh
+RLAPI Mesh GenMeshHeightmap(Image heightmap, Vector3 size);                                             // Generate heightmap mesh from image data
+RLAPI Mesh GenMeshCubicmap(Image cubicmap, Vector3 cubeSize);                                           // Generate cubes-based map mesh from image data
+
 // Mesh manipulation functions
 RLAPI BoundingBox MeshBoundingBox(Mesh mesh);                                                           // Compute mesh bounding box limits
 RLAPI void MeshTangents(Mesh *mesh);                                                                    // Compute mesh tangents
 RLAPI void MeshBinormals(Mesh *mesh);                                                                   // Compute mesh binormals
-
-// Model drawing functions
-RLAPI void DrawModel(Model model, Vector3 position, float scale, Color tint);                           // Draw a model (with texture if set)
-RLAPI void DrawModelEx(Model model, Vector3 position, Vector3 rotationAxis, float rotationAngle, Vector3 scale, Color tint); // Draw a model with extended parameters
-RLAPI void DrawModelWires(Model model, Vector3 position, float scale, Color tint);                      // Draw a model wires (with texture if set)
-RLAPI void DrawModelWiresEx(Model model, Vector3 position, Vector3 rotationAxis, float rotationAngle, Vector3 scale, Color tint); // Draw a model wires (with texture if set) with extended parameters
-RLAPI void DrawBoundingBox(BoundingBox box, Color color);                                               // Draw bounding box (wires)
-RLAPI void DrawBillboard(Camera camera, Texture2D texture, Vector3 center, float size, Color tint);     // Draw a billboard texture
-RLAPI void DrawBillboardRec(Camera camera, Texture2D texture, Rectangle sourceRec, Vector3 center, float size, Color tint); // Draw a billboard texture defined by sourceRec
-
-// Collision detection functions
-RLAPI bool CheckCollisionSpheres(Vector3 centerA, float radiusA, Vector3 centerB, float radiusB);       // Detect collision between two spheres
-RLAPI bool CheckCollisionBoxes(BoundingBox box1, BoundingBox box2);                                     // Detect collision between two bounding boxes
+
+// Model drawing functions
+RLAPI void DrawModel(Model model, Vector3 position, float scale, Color tint);                           // Draw a model (with texture if set)
+RLAPI void DrawModelEx(Model model, Vector3 position, Vector3 rotationAxis, float rotationAngle, Vector3 scale, Color tint); // Draw a model with extended parameters
+RLAPI void DrawModelWires(Model model, Vector3 position, float scale, Color tint);                      // Draw a model wires (with texture if set)
+RLAPI void DrawModelWiresEx(Model model, Vector3 position, Vector3 rotationAxis, float rotationAngle, Vector3 scale, Color tint); // Draw a model wires (with texture if set) with extended parameters
+RLAPI void DrawBoundingBox(BoundingBox box, Color color);                                               // Draw bounding box (wires)
+RLAPI void DrawBillboard(Camera camera, Texture2D texture, Vector3 center, float size, Color tint);     // Draw a billboard texture
+RLAPI void DrawBillboardRec(Camera camera, Texture2D texture, Rectangle sourceRec, Vector3 center, float size, Color tint); // Draw a billboard texture defined by sourceRec
+
+// Collision detection functions
+RLAPI bool CheckCollisionSpheres(Vector3 centerA, float radiusA, Vector3 centerB, float radiusB);       // Detect collision between two spheres
+RLAPI bool CheckCollisionBoxes(BoundingBox box1, BoundingBox box2);                                     // Detect collision between two bounding boxes
 RLAPI bool CheckCollisionBoxSphere(BoundingBox box, Vector3 center, float radius);                      // Detect collision between box and sphere
 RLAPI bool CheckCollisionRaySphere(Ray ray, Vector3 center, float radius);                              // Detect collision between ray and sphere
 RLAPI bool CheckCollisionRaySphereEx(Ray ray, Vector3 center, float radius, Vector3 *collisionPoint);   // Detect collision between ray and sphere, returns collision point
-RLAPI bool CheckCollisionRayBox(Ray ray, BoundingBox box);                                              // Detect collision between ray and box
+RLAPI bool CheckCollisionRayBox(Ray ray, BoundingBox box);                                              // Detect collision between ray and box
 RLAPI RayHitInfo GetCollisionRayModel(Ray ray, Model model);                                            // Get collision info between ray and model
-RLAPI RayHitInfo GetCollisionRayTriangle(Ray ray, Vector3 p1, Vector3 p2, Vector3 p3);                  // Get collision info between ray and triangle
-RLAPI RayHitInfo GetCollisionRayGround(Ray ray, float groundHeight);                                    // Get collision info between ray and ground plane (Y-normal plane)
-
-//------------------------------------------------------------------------------------
-// Shaders System Functions (Module: rlgl)
-// NOTE: This functions are useless when using OpenGL 1.1
-//------------------------------------------------------------------------------------
-
-// Shader loading/unloading functions
-RLAPI char *LoadText(const char *fileName);                               // Load chars array from text file
-RLAPI Shader LoadShader(const char *vsFileName, const char *fsFileName);  // Load shader from files and bind default locations
+RLAPI RayHitInfo GetCollisionRayTriangle(Ray ray, Vector3 p1, Vector3 p2, Vector3 p3);                  // Get collision info between ray and triangle
+RLAPI RayHitInfo GetCollisionRayGround(Ray ray, float groundHeight);                                    // Get collision info between ray and ground plane (Y-normal plane)
+
+//------------------------------------------------------------------------------------
+// Shaders System Functions (Module: rlgl)
+// NOTE: This functions are useless when using OpenGL 1.1
+//------------------------------------------------------------------------------------
+
+// Shader loading/unloading functions
+RLAPI char *LoadText(const char *fileName);                               // Load chars array from text file
+RLAPI Shader LoadShader(const char *vsFileName, const char *fsFileName);  // Load shader from files and bind default locations
 RLAPI Shader LoadShaderCode(const char *vsCode, const char *fsCode);                  // Load shader from code strings and bind default locations
-RLAPI void UnloadShader(Shader shader);                                   // Unload shader from GPU memory (VRAM)
-
-RLAPI Shader GetShaderDefault(void);                                      // Get default shader
-RLAPI Texture2D GetTextureDefault(void);                                  // Get default texture
-
-// Shader configuration functions
+RLAPI void UnloadShader(Shader shader);                                   // Unload shader from GPU memory (VRAM)
+
+RLAPI Shader GetShaderDefault(void);                                      // Get default shader
+RLAPI Texture2D GetTextureDefault(void);                                  // Get default texture
+
+// Shader configuration functions
 RLAPI int GetShaderLocation(Shader shader, const char *uniformName);      // Get shader uniform location
 RLAPI void SetShaderValue(Shader shader, int uniformLoc, const void *value, int uniformType);               // Set shader uniform value
 RLAPI void SetShaderValueV(Shader shader, int uniformLoc, const void *value, int uniformType, int count);   // Set shader uniform value vector
 RLAPI void SetShaderValueMatrix(Shader shader, int uniformLoc, Matrix mat);         // Set shader uniform value (matrix 4x4)
 RLAPI void SetShaderValueTexture(Shader shader, int uniformLoc, Texture2D texture); // Set shader uniform value for texture
-RLAPI void SetMatrixProjection(Matrix proj);                              // Set a custom projection matrix (replaces internal projection matrix)
-RLAPI void SetMatrixModelview(Matrix view);                               // Set a custom modelview matrix (replaces internal modelview matrix)
+RLAPI void SetMatrixProjection(Matrix proj);                              // Set a custom projection matrix (replaces internal projection matrix)
+RLAPI void SetMatrixModelview(Matrix view);                               // Set a custom modelview matrix (replaces internal modelview matrix)
 RLAPI Matrix GetMatrixModelview(void);                                    // Get internal modelview matrix
 RLAPI Matrix GetMatrixProjection(void);                                   // Get internal projection matrix
-
-// Texture maps generation (PBR)
-// NOTE: Required shaders should be provided
-RLAPI Texture2D GenTextureCubemap(Shader shader, Texture2D skyHDR, int size);       // Generate cubemap texture from HDR texture
-RLAPI Texture2D GenTextureIrradiance(Shader shader, Texture2D cubemap, int size);   // Generate irradiance texture using cubemap data
-RLAPI Texture2D GenTexturePrefilter(Shader shader, Texture2D cubemap, int size);    // Generate prefilter texture using cubemap data
+
+// Texture maps generation (PBR)
+// NOTE: Required shaders should be provided
+RLAPI Texture2D GenTextureCubemap(Shader shader, Texture2D skyHDR, int size);       // Generate cubemap texture from HDR texture
+RLAPI Texture2D GenTextureIrradiance(Shader shader, Texture2D cubemap, int size);   // Generate irradiance texture using cubemap data
+RLAPI Texture2D GenTexturePrefilter(Shader shader, Texture2D cubemap, int size);    // Generate prefilter texture using cubemap data
 RLAPI Texture2D GenTextureBRDF(Shader shader, int size);                  // Generate BRDF texture
-
-// Shading begin/end functions
-RLAPI void BeginShaderMode(Shader shader);                                // Begin custom shader drawing
-RLAPI void EndShaderMode(void);                                           // End custom shader drawing (use default shader)
-RLAPI void BeginBlendMode(int mode);                                      // Begin blending mode (alpha, additive, multiplied)
-RLAPI void EndBlendMode(void);                                            // End blending mode (reset to default: alpha blending)
-
-// VR control functions
+
+// Shading begin/end functions
+RLAPI void BeginShaderMode(Shader shader);                                // Begin custom shader drawing
+RLAPI void EndShaderMode(void);                                           // End custom shader drawing (use default shader)
+RLAPI void BeginBlendMode(int mode);                                      // Begin blending mode (alpha, additive, multiplied)
+RLAPI void EndBlendMode(void);                                            // End blending mode (reset to default: alpha blending)
+RLAPI void BeginScissorMode(int x, int y, int width, int height);         // Begin scissor mode (define screen area for following drawing)
+RLAPI void EndScissorMode(void);                                          // End scissor mode
+
+// VR control functions
 RLAPI void InitVrSimulator(void);                       // Init VR simulator for selected device parameters
-RLAPI void CloseVrSimulator(void);                      // Close VR simulator for current device
-RLAPI void UpdateVrTracking(Camera *camera);            // Update VR tracking (position and orientation) and camera
+RLAPI void CloseVrSimulator(void);                      // Close VR simulator for current device
+RLAPI void UpdateVrTracking(Camera *camera);            // Update VR tracking (position and orientation) and camera
 RLAPI void SetVrConfiguration(VrDeviceInfo info, Shader distortion);      // Set stereo rendering configuration parameters
 RLAPI bool IsVrSimulatorReady(void);                    // Detect if VR simulator is ready
-RLAPI void ToggleVrMode(void);                          // Enable/Disable VR experience
-RLAPI void BeginVrDrawing(void);                        // Begin VR simulator stereo rendering
-RLAPI void EndVrDrawing(void);                          // End VR simulator stereo rendering
-
-//------------------------------------------------------------------------------------
-// Audio Loading and Playing Functions (Module: audio)
-//------------------------------------------------------------------------------------
-
-// Audio device management functions
-RLAPI void InitAudioDevice(void);                                     // Initialize audio device and context
-RLAPI void CloseAudioDevice(void);                                    // Close the audio device and context
-RLAPI bool IsAudioDeviceReady(void);                                  // Check if audio device has been initialized successfully
-RLAPI void SetMasterVolume(float volume);                             // Set master volume (listener)
-
-// Wave/Sound loading/unloading functions
-RLAPI Wave LoadWave(const char *fileName);                            // Load wave data from file
-RLAPI Sound LoadSound(const char *fileName);                          // Load sound from file
-RLAPI Sound LoadSoundFromWave(Wave wave);                             // Load sound from wave data
-RLAPI void UpdateSound(Sound sound, const void *data, int samplesCount);// Update sound buffer with new data
-RLAPI void UnloadWave(Wave wave);                                     // Unload wave data
-RLAPI void UnloadSound(Sound sound);                                  // Unload sound
-RLAPI void ExportWave(Wave wave, const char *fileName);               // Export wave data to file
-RLAPI void ExportWaveAsCode(Wave wave, const char *fileName);         // Export wave sample data to code (.h)
-
-// Wave/Sound management functions
-RLAPI void PlaySound(Sound sound);                                    // Play a sound
+RLAPI void ToggleVrMode(void);                          // Enable/Disable VR experience
+RLAPI void BeginVrDrawing(void);                        // Begin VR simulator stereo rendering
+RLAPI void EndVrDrawing(void);                          // End VR simulator stereo rendering
+
+//------------------------------------------------------------------------------------
+// Audio Loading and Playing Functions (Module: audio)
+//------------------------------------------------------------------------------------
+
+// Audio device management functions
+RLAPI void InitAudioDevice(void);                                     // Initialize audio device and context
+RLAPI void CloseAudioDevice(void);                                    // Close the audio device and context
+RLAPI bool IsAudioDeviceReady(void);                                  // Check if audio device has been initialized successfully
+RLAPI void SetMasterVolume(float volume);                             // Set master volume (listener)
+
+// Wave/Sound loading/unloading functions
+RLAPI Wave LoadWave(const char *fileName);                            // Load wave data from file
+RLAPI Sound LoadSound(const char *fileName);                          // Load sound from file
+RLAPI Sound LoadSoundFromWave(Wave wave);                             // Load sound from wave data
+RLAPI void UpdateSound(Sound sound, const void *data, int samplesCount);// Update sound buffer with new data
+RLAPI void UnloadWave(Wave wave);                                     // Unload wave data
+RLAPI void UnloadSound(Sound sound);                                  // Unload sound
+RLAPI void ExportWave(Wave wave, const char *fileName);               // Export wave data to file
+RLAPI void ExportWaveAsCode(Wave wave, const char *fileName);         // Export wave sample data to code (.h)
+
+// Wave/Sound management functions
+RLAPI void PlaySound(Sound sound);                                    // Play a sound
 RLAPI void StopSound(Sound sound);                                    // Stop playing a sound
-RLAPI void PauseSound(Sound sound);                                   // Pause a sound
-RLAPI void ResumeSound(Sound sound);                                  // Resume a paused sound
+RLAPI void PauseSound(Sound sound);                                   // Pause a sound
+RLAPI void ResumeSound(Sound sound);                                  // Resume a paused sound
 RLAPI void PlaySoundMulti(Sound sound);                               // Play a sound (using multichannel buffer pool)
 RLAPI void StopSoundMulti(void);                                      // Stop any sound playing (using multichannel buffer pool)
 RLAPI int GetSoundsPlaying(void);                                     // Get number of sounds playing in the multichannel
-RLAPI bool IsSoundPlaying(Sound sound);                               // Check if a sound is currently playing
-RLAPI void SetSoundVolume(Sound sound, float volume);                 // Set volume for a sound (1.0 is max level)
-RLAPI void SetSoundPitch(Sound sound, float pitch);                   // Set pitch for a sound (1.0 is base level)
-RLAPI void WaveFormat(Wave *wave, int sampleRate, int sampleSize, int channels);  // Convert wave data to desired format
-RLAPI Wave WaveCopy(Wave wave);                                       // Copy a wave to a new wave
-RLAPI void WaveCrop(Wave *wave, int initSample, int finalSample);     // Crop a wave to defined samples range
-RLAPI float *GetWaveData(Wave wave);                                  // Get samples data from wave as a floats array
-
-// Music management functions
-RLAPI Music LoadMusicStream(const char *fileName);                    // Load music stream from file
-RLAPI void UnloadMusicStream(Music music);                            // Unload music stream
-RLAPI void PlayMusicStream(Music music);                              // Start music playing
-RLAPI void UpdateMusicStream(Music music);                            // Updates buffers for music streaming
-RLAPI void StopMusicStream(Music music);                              // Stop music playing
-RLAPI void PauseMusicStream(Music music);                             // Pause music playing
-RLAPI void ResumeMusicStream(Music music);                            // Resume playing paused music
-RLAPI bool IsMusicPlaying(Music music);                               // Check if music is playing
-RLAPI void SetMusicVolume(Music music, float volume);                 // Set volume for music (1.0 is max level)
-RLAPI void SetMusicPitch(Music music, float pitch);                   // Set pitch for a music (1.0 is base level)
-RLAPI void SetMusicLoopCount(Music music, int count);                 // Set music loop count (loop repeats)
-RLAPI float GetMusicTimeLength(Music music);                          // Get music time length (in seconds)
-RLAPI float GetMusicTimePlayed(Music music);                          // Get current music time played (in seconds)
-
-// AudioStream management functions
-RLAPI AudioStream InitAudioStream(unsigned int sampleRate, unsigned int sampleSize, unsigned int channels); // Init audio stream (to stream raw audio pcm data)
-RLAPI void UpdateAudioStream(AudioStream stream, const void *data, int samplesCount); // Update audio stream buffers with data
-RLAPI void CloseAudioStream(AudioStream stream);                      // Close audio stream and free memory
+RLAPI bool IsSoundPlaying(Sound sound);                               // Check if a sound is currently playing
+RLAPI void SetSoundVolume(Sound sound, float volume);                 // Set volume for a sound (1.0 is max level)
+RLAPI void SetSoundPitch(Sound sound, float pitch);                   // Set pitch for a sound (1.0 is base level)
+RLAPI void WaveFormat(Wave *wave, int sampleRate, int sampleSize, int channels);  // Convert wave data to desired format
+RLAPI Wave WaveCopy(Wave wave);                                       // Copy a wave to a new wave
+RLAPI void WaveCrop(Wave *wave, int initSample, int finalSample);     // Crop a wave to defined samples range
+RLAPI float *GetWaveData(Wave wave);                                  // Get samples data from wave as a floats array
+
+// Music management functions
+RLAPI Music LoadMusicStream(const char *fileName);                    // Load music stream from file
+RLAPI void UnloadMusicStream(Music music);                            // Unload music stream
+RLAPI void PlayMusicStream(Music music);                              // Start music playing
+RLAPI void UpdateMusicStream(Music music);                            // Updates buffers for music streaming
+RLAPI void StopMusicStream(Music music);                              // Stop music playing
+RLAPI void PauseMusicStream(Music music);                             // Pause music playing
+RLAPI void ResumeMusicStream(Music music);                            // Resume playing paused music
+RLAPI bool IsMusicPlaying(Music music);                               // Check if music is playing
+RLAPI void SetMusicVolume(Music music, float volume);                 // Set volume for music (1.0 is max level)
+RLAPI void SetMusicPitch(Music music, float pitch);                   // Set pitch for a music (1.0 is base level)
+RLAPI void SetMusicLoopCount(Music music, int count);                 // Set music loop count (loop repeats)
+RLAPI float GetMusicTimeLength(Music music);                          // Get music time length (in seconds)
+RLAPI float GetMusicTimePlayed(Music music);                          // Get current music time played (in seconds)
+
+// AudioStream management functions
+RLAPI AudioStream InitAudioStream(unsigned int sampleRate, unsigned int sampleSize, unsigned int channels); // Init audio stream (to stream raw audio pcm data)
+RLAPI void UpdateAudioStream(AudioStream stream, const void *data, int samplesCount); // Update audio stream buffers with data
+RLAPI void CloseAudioStream(AudioStream stream);                      // Close audio stream and free memory
 RLAPI bool IsAudioStreamProcessed(AudioStream stream);                // Check if any audio stream buffers requires refill
-RLAPI void PlayAudioStream(AudioStream stream);                       // Play audio stream
-RLAPI void PauseAudioStream(AudioStream stream);                      // Pause audio stream
-RLAPI void ResumeAudioStream(AudioStream stream);                     // Resume audio stream
-RLAPI bool IsAudioStreamPlaying(AudioStream stream);                  // Check if audio stream is playing
-RLAPI void StopAudioStream(AudioStream stream);                       // Stop audio stream
-RLAPI void SetAudioStreamVolume(AudioStream stream, float volume);    // Set volume for audio stream (1.0 is max level)
-RLAPI void SetAudioStreamPitch(AudioStream stream, float pitch);      // Set pitch for audio stream (1.0 is base level)
-
+RLAPI void PlayAudioStream(AudioStream stream);                       // Play audio stream
+RLAPI void PauseAudioStream(AudioStream stream);                      // Pause audio stream
+RLAPI void ResumeAudioStream(AudioStream stream);                     // Resume audio stream
+RLAPI bool IsAudioStreamPlaying(AudioStream stream);                  // Check if audio stream is playing
+RLAPI void StopAudioStream(AudioStream stream);                       // Stop audio stream
+RLAPI void SetAudioStreamVolume(AudioStream stream, float volume);    // Set volume for audio stream (1.0 is max level)
+RLAPI void SetAudioStreamPitch(AudioStream stream, float pitch);      // Set pitch for audio stream (1.0 is base level)
+
 //------------------------------------------------------------------------------------
 // Network (Module: network)
 //------------------------------------------------------------------------------------
 
 // IN PROGRESS: Check rnet.h for reference
 
-#if defined(__cplusplus)
-}
-#endif
-
-#endif // RAYLIB_H
->>>>>>> 468adaa7
+#if defined(__cplusplus)
+}
+#endif
+
+#endif // RAYLIB_H