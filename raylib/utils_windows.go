<<<<<<< HEAD
// +build windows

package rl

/*
#include "raylib.h"
*/
import "C"

import (
	"fmt"
	"os"
)

// SetTraceLog - Enable trace log message types (bit flags based)
func SetTraceLog(typeFlags int) {
	logTypeFlags = typeFlags

	ctypeFlags := (C.uchar)(typeFlags)
	C.SetTraceLog(ctypeFlags)
}

// TraceLog - Show trace log messages (INFO, WARNING, ERROR, DEBUG)
func TraceLog(msgType int, text string, v ...interface{}) {
	switch msgType {
	case LogInfo:
		if logTypeFlags&LogInfo == 0 {
			fmt.Printf("INFO: "+text+"\n", v...)
		}
	case LogWarning:
		if logTypeFlags&LogWarning == 0 {
			fmt.Printf("WARNING: "+text+"\n", v...)
		}
	case LogError:
		if logTypeFlags&LogError == 0 {
			fmt.Printf("ERROR: "+text+"\n", v...)
		}
	case LogDebug:
		if logTypeFlags&LogDebug == 0 {
			fmt.Printf("DEBUG: "+text+"\n", v...)
		}
	}
}

// HomeDir - Returns user home directory
func HomeDir() string {
	home := os.Getenv("HOMEDRIVE") + os.Getenv("HOMEPATH")
	if home == "" {
		home = os.Getenv("USERPROFILE")
	}
	return home
}
=======
// +build windows

package rl

/*
#include "raylib.h"
*/
import "C"

import (
	"fmt"
	"os"
)

// SetTraceLog - Enable trace log message types (bit flags based)
func SetTraceLog(typeFlags int) {
	logTypeFlags = typeFlags

	ctypeFlags := (C.int)(typeFlags)
	C.SetTraceLogLevel(ctypeFlags)
}

// TraceLog - Show trace log messages (INFO, WARNING, ERROR, DEBUG)
func TraceLog(msgType int, text string, v ...interface{}) {
	switch msgType {
	case LogInfo:
		if logTypeFlags&LogInfo == 0 {
			fmt.Printf("INFO: "+text+"\n", v...)
		}
	case LogWarning:
		if logTypeFlags&LogWarning == 0 {
			fmt.Printf("WARNING: "+text+"\n", v...)
		}
	case LogError:
		if logTypeFlags&LogError == 0 {
			fmt.Printf("ERROR: "+text+"\n", v...)
		}
	case LogDebug:
		if logTypeFlags&LogDebug == 0 {
			fmt.Printf("DEBUG: "+text+"\n", v...)
		}
	}
}

// HomeDir - Returns user home directory
func HomeDir() string {
	home := os.Getenv("HOMEDRIVE") + os.Getenv("HOMEPATH")
	if home == "" {
		home = os.Getenv("USERPROFILE")
	}
	return home
}
>>>>>>> 468adaa7
<|MERGE_RESOLUTION|>--- conflicted
+++ resolved
@@ -1,57 +1,3 @@
-<<<<<<< HEAD
-// +build windows
-
-package rl
-
-/*
-#include "raylib.h"
-*/
-import "C"
-
-import (
-	"fmt"
-	"os"
-)
-
-// SetTraceLog - Enable trace log message types (bit flags based)
-func SetTraceLog(typeFlags int) {
-	logTypeFlags = typeFlags
-
-	ctypeFlags := (C.uchar)(typeFlags)
-	C.SetTraceLog(ctypeFlags)
-}
-
-// TraceLog - Show trace log messages (INFO, WARNING, ERROR, DEBUG)
-func TraceLog(msgType int, text string, v ...interface{}) {
-	switch msgType {
-	case LogInfo:
-		if logTypeFlags&LogInfo == 0 {
-			fmt.Printf("INFO: "+text+"\n", v...)
-		}
-	case LogWarning:
-		if logTypeFlags&LogWarning == 0 {
-			fmt.Printf("WARNING: "+text+"\n", v...)
-		}
-	case LogError:
-		if logTypeFlags&LogError == 0 {
-			fmt.Printf("ERROR: "+text+"\n", v...)
-		}
-	case LogDebug:
-		if logTypeFlags&LogDebug == 0 {
-			fmt.Printf("DEBUG: "+text+"\n", v...)
-		}
-	}
-}
-
-// HomeDir - Returns user home directory
-func HomeDir() string {
-	home := os.Getenv("HOMEDRIVE") + os.Getenv("HOMEPATH")
-	if home == "" {
-		home = os.Getenv("USERPROFILE")
-	}
-	return home
-}
-=======
 // +build windows
 
 package rl
@@ -103,5 +49,4 @@
 		home = os.Getenv("USERPROFILE")
 	}
 	return home
-}
->>>>>>> 468adaa7
+}