<<<<<<< HEAD
/**********************************************************************************************
*
*   rlgl - raylib OpenGL abstraction layer
*
*   rlgl is a wrapper for multiple OpenGL versions (1.1, 2.1, 3.3 Core, ES 2.0) to
*   pseudo-OpenGL 1.1 style functions (rlVertex, rlTranslate, rlRotate...).
*
*   When chosing an OpenGL version greater than OpenGL 1.1, rlgl stores vertex data on internal
*   VBO buffers (and VAOs if available). It requires calling 3 functions:
*       rlglInit()  - Initialize internal buffers and auxiliar resources
*       rlglDraw()  - Process internal buffers and send required draw calls
*       rlglClose() - De-initialize internal buffers data and other auxiliar resources
*
*   CONFIGURATION:
*
*   #define GRAPHICS_API_OPENGL_11
*   #define GRAPHICS_API_OPENGL_21
*   #define GRAPHICS_API_OPENGL_33
*   #define GRAPHICS_API_OPENGL_ES2
*       Use selected OpenGL graphics backend, should be supported by platform
*       Those preprocessor defines are only used on rlgl module, if OpenGL version is
*       required by any other module, use rlGetVersion() tocheck it
*
*   #define RLGL_IMPLEMENTATION
*       Generates the implementation of the library into the included file.
*       If not defined, the library is in header only mode and can be included in other headers
*       or source files without problems. But only ONE file should hold the implementation.
*
*   #define RLGL_STANDALONE
*       Use rlgl as standalone library (no raylib dependency)
*
*   #define SUPPORT_VR_SIMULATOR
*       Support VR simulation functionality (stereo rendering)
*
*   #define SUPPORT_DISTORTION_SHADER
*       Include stereo rendering distortion shader (embedded)
*
*   DEPENDENCIES:
*       raymath     - 3D math functionality (Vector3, Matrix, Quaternion)
*       GLAD        - OpenGL extensions loading (OpenGL 3.3 Core only)
*
*
*   LICENSE: zlib/libpng
*
*   Copyright (c) 2014-2018 Ramon Santamaria (@raysan5)
*
*   This software is provided "as-is", without any express or implied warranty. In no event
*   will the authors be held liable for any damages arising from the use of this software.
*
*   Permission is granted to anyone to use this software for any purpose, including commercial
*   applications, and to alter it and redistribute it freely, subject to the following restrictions:
*
*     1. The origin of this software must not be misrepresented; you must not claim that you
*     wrote the original software. If you use this software in a product, an acknowledgment
*     in the product documentation would be appreciated but is not required.
*
*     2. Altered source versions must be plainly marked as such, and must not be misrepresented
*     as being the original software.
*
*     3. This notice may not be removed or altered from any source distribution.
*
**********************************************************************************************/

#ifndef RLGL_H
#define RLGL_H

#if defined(RLGL_STANDALONE)
    #define RAYMATH_STANDALONE
    #define RAYMATH_HEADER_ONLY
#else
    #include "raylib.h"         // Required for: Model, Shader, Texture2D, TraceLog()
#endif

#include "raymath.h"            // Required for: Vector3, Matrix

// Security check in case no GRAPHICS_API_OPENGL_* defined
#if !defined(GRAPHICS_API_OPENGL_11) && \
    !defined(GRAPHICS_API_OPENGL_21) && \
    !defined(GRAPHICS_API_OPENGL_33) && \
    !defined(GRAPHICS_API_OPENGL_ES2)
        #define GRAPHICS_API_OPENGL_33
#endif

// Security check in case multiple GRAPHICS_API_OPENGL_* defined
#if defined(GRAPHICS_API_OPENGL_11)
    #if defined(GRAPHICS_API_OPENGL_21)
        #undef GRAPHICS_API_OPENGL_21
    #endif
    #if defined(GRAPHICS_API_OPENGL_33)
        #undef GRAPHICS_API_OPENGL_33
    #endif
    #if defined(GRAPHICS_API_OPENGL_ES2)
        #undef GRAPHICS_API_OPENGL_ES2
    #endif
#endif

#if defined(GRAPHICS_API_OPENGL_21)
    #define GRAPHICS_API_OPENGL_33
#endif

//----------------------------------------------------------------------------------
// Defines and Macros
//----------------------------------------------------------------------------------
#if defined(GRAPHICS_API_OPENGL_11) || defined(GRAPHICS_API_OPENGL_33)
    // NOTE: This is the maximum amount of lines, triangles and quads per frame, be careful!
    #define MAX_LINES_BATCH         8192
    #define MAX_TRIANGLES_BATCH     4096
    #define MAX_QUADS_BATCH         8192
#elif defined(GRAPHICS_API_OPENGL_ES2)
    // NOTE: Reduce memory sizes for embedded systems (RPI and HTML5)
    // NOTE: On HTML5 (emscripten) this is allocated on heap, by default it's only 16MB!...just take care...
    #define MAX_LINES_BATCH         1024    // Critical for wire shapes (sphere)
    #define MAX_TRIANGLES_BATCH     2048    // Critical for some shapes (sphere)
    #define MAX_QUADS_BATCH         1024    // Be careful with text, every letter maps a quad
#endif

// Texture parameters (equivalent to OpenGL defines)
#define RL_TEXTURE_WRAP_S               0x2802      // GL_TEXTURE_WRAP_S
#define RL_TEXTURE_WRAP_T               0x2803      // GL_TEXTURE_WRAP_T
#define RL_TEXTURE_MAG_FILTER           0x2800      // GL_TEXTURE_MAG_FILTER
#define RL_TEXTURE_MIN_FILTER           0x2801      // GL_TEXTURE_MIN_FILTER
#define RL_TEXTURE_ANISOTROPIC_FILTER   0x3000      // Anisotropic filter (custom identifier)

#define RL_FILTER_NEAREST               0x2600      // GL_NEAREST
#define RL_FILTER_LINEAR                0x2601      // GL_LINEAR
#define RL_FILTER_MIP_NEAREST           0x2700      // GL_NEAREST_MIPMAP_NEAREST
#define RL_FILTER_NEAREST_MIP_LINEAR    0x2702      // GL_NEAREST_MIPMAP_LINEAR
#define RL_FILTER_LINEAR_MIP_NEAREST    0x2701      // GL_LINEAR_MIPMAP_NEAREST
#define RL_FILTER_MIP_LINEAR            0x2703      // GL_LINEAR_MIPMAP_LINEAR

#define RL_WRAP_REPEAT                  0x2901      // GL_REPEAT
#define RL_WRAP_CLAMP                   0x812F      // GL_CLAMP_TO_EDGE
#define RL_WRAP_CLAMP_MIRROR            0x8742      // GL_MIRROR_CLAMP_EXT

// Matrix modes (equivalent to OpenGL)
#define RL_MODELVIEW                    0x1700      // GL_MODELVIEW
#define RL_PROJECTION                   0x1701      // GL_PROJECTION
#define RL_TEXTURE                      0x1702      // GL_TEXTURE

// Primitive assembly draw modes
#define RL_LINES                        0x0001      // GL_LINES
#define RL_TRIANGLES                    0x0004      // GL_TRIANGLES
#define RL_QUADS                        0x0007      // GL_QUADS

//----------------------------------------------------------------------------------
// Types and Structures Definition
//----------------------------------------------------------------------------------
typedef enum { OPENGL_11 = 1, OPENGL_21, OPENGL_33, OPENGL_ES_20 } GlVersion;

typedef unsigned char byte;

#if defined(RLGL_STANDALONE)
    #ifndef __cplusplus
    // Boolean type
    typedef enum { false, true } bool;
    #endif

    // Color type, RGBA (32bit)
    typedef struct Color {
        unsigned char r;
        unsigned char g;
        unsigned char b;
        unsigned char a;
    } Color;

    // Rectangle type
    typedef struct Rectangle {
        int x;
        int y;
        int width;
        int height;
    } Rectangle;

    // Texture2D type
    // NOTE: Data stored in GPU memory
    typedef struct Texture2D {
        unsigned int id;        // OpenGL texture id
        int width;              // Texture base width
        int height;             // Texture base height
        int mipmaps;            // Mipmap levels, 1 by default
        int format;             // Data format (PixelFormat)
    } Texture2D;

    // RenderTexture2D type, for texture rendering
    typedef struct RenderTexture2D {
        unsigned int id;        // Render texture (fbo) id
        Texture2D texture;      // Color buffer attachment texture
        Texture2D depth;        // Depth buffer attachment texture
    } RenderTexture2D;

    // Vertex data definning a mesh
    typedef struct Mesh {
        int vertexCount;        // number of vertices stored in arrays
        int triangleCount;      // number of triangles stored (indexed or not)
        float *vertices;        // vertex position (XYZ - 3 components per vertex) (shader-location = 0)
        float *texcoords;       // vertex texture coordinates (UV - 2 components per vertex) (shader-location = 1)
        float *texcoords2;      // vertex second texture coordinates (useful for lightmaps) (shader-location = 5)
        float *normals;         // vertex normals (XYZ - 3 components per vertex) (shader-location = 2)
        float *tangents;        // vertex tangents (XYZW - 4 components per vertex) (shader-location = 4)
        unsigned char *colors;  // vertex colors (RGBA - 4 components per vertex) (shader-location = 3)
        unsigned short *indices;// vertex indices (in case vertex data comes indexed)

        // Animation vertex data
        float *baseVertices;    // Vertex base position (required to apply bones transformations)
        float *baseNormals;     // Vertex base normals (required to apply bones transformations)
        float *weightBias;      // Vertex weight bias
        int *weightId;          // Vertex weight id

        // OpenGL identifiers
        unsigned int vaoId;     // OpenGL Vertex Array Object id
        unsigned int vboId[7];  // OpenGL Vertex Buffer Objects id (7 types of vertex data)
    } Mesh;

    // Shader and material limits
    #define MAX_SHADER_LOCATIONS    32
    #define MAX_MATERIAL_MAPS       12

    // Shader type (generic)
    typedef struct Shader {
        unsigned int id;                // Shader program id
        int locs[MAX_SHADER_LOCATIONS]; // Shader locations array
    } Shader;

    // Material texture map
    typedef struct MaterialMap {
        Texture2D texture;      // Material map texture
        Color color;            // Material map color
        float value;            // Material map value
    } MaterialMap;

    // Material type (generic)
    typedef struct Material {
        Shader shader;          // Material shader
        MaterialMap maps[MAX_MATERIAL_MAPS]; // Material maps
        float *params;          // Material generic parameters (if required)
    } Material;

    // Camera type, defines a camera position/orientation in 3d space
    typedef struct Camera {
        Vector3 position;       // Camera position
        Vector3 target;         // Camera target it looks-at
        Vector3 up;             // Camera up vector (rotation over its axis)
        float fovy;             // Camera field-of-view apperture in Y (degrees)
    } Camera;

    // Head-Mounted-Display device parameters
    typedef struct VrDeviceInfo {
        int hResolution;                // HMD horizontal resolution in pixels
        int vResolution;                // HMD vertical resolution in pixels
        float hScreenSize;              // HMD horizontal size in meters
        float vScreenSize;              // HMD vertical size in meters
        float vScreenCenter;            // HMD screen center in meters
        float eyeToScreenDistance;      // HMD distance between eye and display in meters
        float lensSeparationDistance;   // HMD lens separation distance in meters
        float interpupillaryDistance;   // HMD IPD (distance between pupils) in meters
        float lensDistortionValues[4];  // HMD lens distortion constant parameters
        float chromaAbCorrection[4];    // HMD chromatic aberration correction parameters
    } VrDeviceInfo;

    // TraceLog message types
    typedef enum {
        LOG_INFO = 0,
        LOG_ERROR,
        LOG_WARNING,
        LOG_DEBUG,
        LOG_OTHER
    } TraceLogType;

    // Texture formats (support depends on OpenGL version)
    typedef enum {
        UNCOMPRESSED_GRAYSCALE = 1,     // 8 bit per pixel (no alpha)
        UNCOMPRESSED_GRAY_ALPHA,
        UNCOMPRESSED_R5G6B5,            // 16 bpp
        UNCOMPRESSED_R8G8B8,            // 24 bpp
        UNCOMPRESSED_R5G5B5A1,          // 16 bpp (1 bit alpha)
        UNCOMPRESSED_R4G4B4A4,          // 16 bpp (4 bit alpha)
        UNCOMPRESSED_R8G8B8A8,          // 32 bpp
        UNCOMPRESSED_R32,               // 32 bpp (1 channel - float)
        UNCOMPRESSED_R32G32B32,         // 32*3 bpp (3 channels - float)
        UNCOMPRESSED_R32G32B32A32,      // 32*4 bpp (4 channels - float)
        COMPRESSED_DXT1_RGB,            // 4 bpp (no alpha)
        COMPRESSED_DXT1_RGBA,           // 4 bpp (1 bit alpha)
        COMPRESSED_DXT3_RGBA,           // 8 bpp
        COMPRESSED_DXT5_RGBA,           // 8 bpp
        COMPRESSED_ETC1_RGB,            // 4 bpp
        COMPRESSED_ETC2_RGB,            // 4 bpp
        COMPRESSED_ETC2_EAC_RGBA,       // 8 bpp
        COMPRESSED_PVRT_RGB,            // 4 bpp
        COMPRESSED_PVRT_RGBA,           // 4 bpp
        COMPRESSED_ASTC_4x4_RGBA,       // 8 bpp
        COMPRESSED_ASTC_8x8_RGBA        // 2 bpp
    } PixelFormat;

    // Texture parameters: filter mode
    // NOTE 1: Filtering considers mipmaps if available in the texture
    // NOTE 2: Filter is accordingly set for minification and magnification
    typedef enum {
        FILTER_POINT = 0,               // No filter, just pixel aproximation
        FILTER_BILINEAR,                // Linear filtering
        FILTER_TRILINEAR,               // Trilinear filtering (linear with mipmaps)
        FILTER_ANISOTROPIC_4X,          // Anisotropic filtering 4x
        FILTER_ANISOTROPIC_8X,          // Anisotropic filtering 8x
        FILTER_ANISOTROPIC_16X,         // Anisotropic filtering 16x
    } TextureFilterMode;

    // Texture parameters: wrap mode
    typedef enum {
        WRAP_REPEAT = 0,
        WRAP_CLAMP,
        WRAP_MIRROR
    } TextureWrapMode;

    // Color blending modes (pre-defined)
    typedef enum {
        BLEND_ALPHA = 0,
        BLEND_ADDITIVE,
        BLEND_MULTIPLIED
    } BlendMode;

    // Shader location point type
    typedef enum {
        LOC_VERTEX_POSITION = 0,
        LOC_VERTEX_TEXCOORD01,
        LOC_VERTEX_TEXCOORD02,
        LOC_VERTEX_NORMAL,
        LOC_VERTEX_TANGENT,
        LOC_VERTEX_COLOR,
        LOC_MATRIX_MVP,
        LOC_MATRIX_MODEL,
        LOC_MATRIX_VIEW,
        LOC_MATRIX_PROJECTION,
        LOC_VECTOR_VIEW,
        LOC_COLOR_DIFFUSE,
        LOC_COLOR_SPECULAR,
        LOC_COLOR_AMBIENT,
        LOC_MAP_ALBEDO,          // LOC_MAP_DIFFUSE
        LOC_MAP_METALNESS,       // LOC_MAP_SPECULAR
        LOC_MAP_NORMAL,
        LOC_MAP_ROUGHNESS,
        LOC_MAP_OCCLUSION,
        LOC_MAP_EMISSION,
        LOC_MAP_HEIGHT,
        LOC_MAP_CUBEMAP,
        LOC_MAP_IRRADIANCE,
        LOC_MAP_PREFILTER,
        LOC_MAP_BRDF
    } ShaderLocationIndex;

    #define LOC_MAP_DIFFUSE      LOC_MAP_ALBEDO
    #define LOC_MAP_SPECULAR     LOC_MAP_METALNESS

    // Material map type
    typedef enum {
        MAP_ALBEDO    = 0,       // MAP_DIFFUSE
        MAP_METALNESS = 1,       // MAP_SPECULAR
        MAP_NORMAL    = 2,
        MAP_ROUGHNESS = 3,
        MAP_OCCLUSION,
        MAP_EMISSION,
        MAP_HEIGHT,
        MAP_CUBEMAP,             // NOTE: Uses GL_TEXTURE_CUBE_MAP
        MAP_IRRADIANCE,          // NOTE: Uses GL_TEXTURE_CUBE_MAP
        MAP_PREFILTER,           // NOTE: Uses GL_TEXTURE_CUBE_MAP
        MAP_BRDF
    } TexmapIndex;

    #define MAP_DIFFUSE      MAP_ALBEDO
    #define MAP_SPECULAR     MAP_METALNESS

    // VR Head Mounted Display devices
    typedef enum {
        HMD_DEFAULT_DEVICE = 0,
        HMD_OCULUS_RIFT_DK2,
        HMD_OCULUS_RIFT_CV1,
        HMD_OCULUS_GO,
        HMD_VALVE_HTC_VIVE,
        HMD_SONY_PSVR
    } VrDevice;
#endif

#if defined(__cplusplus)
extern "C" {            // Prevents name mangling of functions
#endif

//------------------------------------------------------------------------------------
// Functions Declaration - Matrix operations
//------------------------------------------------------------------------------------
void rlMatrixMode(int mode);                    // Choose the current matrix to be transformed
void rlPushMatrix(void);                        // Push the current matrix to stack
void rlPopMatrix(void);                         // Pop lattest inserted matrix from stack
void rlLoadIdentity(void);                      // Reset current matrix to identity matrix
void rlTranslatef(float x, float y, float z);   // Multiply the current matrix by a translation matrix
void rlRotatef(float angleDeg, float x, float y, float z);  // Multiply the current matrix by a rotation matrix
void rlScalef(float x, float y, float z);       // Multiply the current matrix by a scaling matrix
void rlMultMatrixf(float *matf);                // Multiply the current matrix by another matrix
void rlFrustum(double left, double right, double bottom, double top, double near, double far);
void rlOrtho(double left, double right, double bottom, double top, double near, double far);
void rlViewport(int x, int y, int width, int height); // Set the viewport area

//------------------------------------------------------------------------------------
// Functions Declaration - Vertex level operations
//------------------------------------------------------------------------------------
void rlBegin(int mode);                         // Initialize drawing mode (how to organize vertex)
void rlEnd(void);                               // Finish vertex providing
void rlVertex2i(int x, int y);                  // Define one vertex (position) - 2 int
void rlVertex2f(float x, float y);              // Define one vertex (position) - 2 float
void rlVertex3f(float x, float y, float z);     // Define one vertex (position) - 3 float
void rlTexCoord2f(float x, float y);            // Define one vertex (texture coordinate) - 2 float
void rlNormal3f(float x, float y, float z);     // Define one vertex (normal) - 3 float
void rlColor4ub(byte r, byte g, byte b, byte a);    // Define one vertex (color) - 4 byte
void rlColor3f(float x, float y, float z);          // Define one vertex (color) - 3 float
void rlColor4f(float x, float y, float z, float w); // Define one vertex (color) - 4 float

//------------------------------------------------------------------------------------
// Functions Declaration - OpenGL equivalent functions (common to 1.1, 3.3+, ES2)
// NOTE: This functions are used to completely abstract raylib code from OpenGL layer
//------------------------------------------------------------------------------------
void rlEnableTexture(unsigned int id);                  // Enable texture usage
void rlDisableTexture(void);                            // Disable texture usage
void rlTextureParameters(unsigned int id, int param, int value); // Set texture parameters (filter, wrap)
void rlEnableRenderTexture(unsigned int id);            // Enable render texture (fbo)
void rlDisableRenderTexture(void);                      // Disable render texture (fbo), return to default framebuffer
void rlEnableDepthTest(void);                           // Enable depth test
void rlDisableDepthTest(void);                          // Disable depth test
void rlEnableScissorTest(void);                         // Enable scissor test
void rlDisableScissorTest(void);                        // Disable scissor test
void rlScissor(int x, int y, int width, int height);    // Scissor test
void rlEnableWireMode(void);                            // Enable wire mode
void rlDisableWireMode(void);                           // Disable wire mode
void rlDeleteTextures(unsigned int id);                 // Delete OpenGL texture from GPU
void rlDeleteRenderTextures(RenderTexture2D target);    // Delete render textures (fbo) from GPU
void rlDeleteShader(unsigned int id);                   // Delete OpenGL shader program from GPU
void rlDeleteVertexArrays(unsigned int id);             // Unload vertex data (VAO) from GPU memory
void rlDeleteBuffers(unsigned int id);                  // Unload vertex data (VBO) from GPU memory
void rlClearColor(byte r, byte g, byte b, byte a);      // Clear color buffer with color
void rlClearScreenBuffers(void);                        // Clear used screen buffers (color and depth)

//------------------------------------------------------------------------------------
// Functions Declaration - rlgl functionality
//------------------------------------------------------------------------------------
void rlglInit(int width, int height);           // Initialize rlgl (buffers, shaders, textures, states)
void rlglClose(void);                           // De-inititialize rlgl (buffers, shaders, textures)
void rlglDraw(void);                            // Update and Draw default buffers (lines, triangles, quads)

int rlGetVersion(void);                         // Returns current OpenGL version
bool rlCheckBufferLimit(int type, int vCount);  // Check internal buffer overflow for a given number of vertex
void rlSetDebugMarker(const char *text);        // Set debug marker for analysis
void rlLoadExtensions(void *loader);            // Load OpenGL extensions
Vector3 rlUnproject(Vector3 source, Matrix proj, Matrix view);  // Get world coordinates from screen coordinates

// Textures data management
unsigned int rlLoadTexture(void *data, int width, int height, int format, int mipmapCount); // Load texture in GPU
void rlUpdateTexture(unsigned int id, int width, int height, int format, const void *data); // Update GPU texture with new data
void rlGetGlTextureFormats(int format, unsigned int *glInternalFormat, unsigned int *glFormat, unsigned int *glType);  // Get OpenGL internal formats
void rlUnloadTexture(unsigned int id);                              // Unload texture from GPU memory

void rlGenerateMipmaps(Texture2D *texture);                         // Generate mipmap data for selected texture
void *rlReadTexturePixels(Texture2D texture);                       // Read texture pixel data
unsigned char *rlReadScreenPixels(int width, int height);           // Read screen pixel data (color buffer)
RenderTexture2D rlLoadRenderTexture(int width, int height);         // Load a texture to be used for rendering (fbo with color and depth attachments)

// Vertex data management
void rlLoadMesh(Mesh *mesh, bool dynamic);                          // Upload vertex data into GPU and provided VAO/VBO ids
void rlUpdateMesh(Mesh mesh, int buffer, int numVertex);            // Update vertex data on GPU (upload new data to one buffer)
void rlDrawMesh(Mesh mesh, Material material, Matrix transform);    // Draw a 3d mesh with material and transform
void rlUnloadMesh(Mesh *mesh);                                      // Unload mesh data from CPU and GPU

// NOTE: There is a set of shader related functions that are available to end user,
// to avoid creating function wrappers through core module, they have been directly declared in raylib.h

#if defined(RLGL_STANDALONE)
//------------------------------------------------------------------------------------
// Shaders System Functions (Module: rlgl)
// NOTE: This functions are useless when using OpenGL 1.1
//------------------------------------------------------------------------------------
// Shader loading/unloading functions
char *LoadText(const char *fileName);                               // Load chars array from text file
Shader LoadShader(const char *vsFileName, const char *fsFileName);  // Load shader from files and bind default locations
Shader LoadShaderCode(char *vsCode, char *fsCode);                  // Load shader from code strings and bind default locations
void UnloadShader(Shader shader);                                   // Unload shader from GPU memory (VRAM)

Shader GetShaderDefault(void);                                      // Get default shader
Texture2D GetTextureDefault(void);                                  // Get default texture

// Shader configuration functions
int GetShaderLocation(Shader shader, const char *uniformName);              // Get shader uniform location
void SetShaderValue(Shader shader, int uniformLoc, const float *value, int size); // Set shader uniform value (float)
void SetShaderValuei(Shader shader, int uniformLoc, const int *value, int size);  // Set shader uniform value (int)
void SetShaderValueMatrix(Shader shader, int uniformLoc, Matrix mat);       // Set shader uniform value (matrix 4x4)
void SetMatrixProjection(Matrix proj);                              // Set a custom projection matrix (replaces internal projection matrix)
void SetMatrixModelview(Matrix view);                               // Set a custom modelview matrix (replaces internal modelview matrix)
Matrix GetMatrixModelview();                                        // Get internal modelview matrix

// Texture maps generation (PBR)
// NOTE: Required shaders should be provided
Texture2D GenTextureCubemap(Shader shader, Texture2D skyHDR, int size);       // Generate cubemap texture from HDR texture
Texture2D GenTextureIrradiance(Shader shader, Texture2D cubemap, int size);   // Generate irradiance texture using cubemap data
Texture2D GenTexturePrefilter(Shader shader, Texture2D cubemap, int size);    // Generate prefilter texture using cubemap data
Texture2D GenTextureBRDF(Shader shader, Texture2D cubemap, int size);         // Generate BRDF texture using cubemap data

// Shading begin/end functions
void BeginShaderMode(Shader shader);              // Begin custom shader drawing
void EndShaderMode(void);                         // End custom shader drawing (use default shader)
void BeginBlendMode(int mode);                    // Begin blending mode (alpha, additive, multiplied)
void EndBlendMode(void);                          // End blending mode (reset to default: alpha blending)

// VR control functions
VrDeviceInfo GetVrDeviceInfo(int vrDeviceType);   // Get VR device information for some standard devices
void InitVrSimulator(VrDeviceInfo info);          // Init VR simulator for selected device parameters
void CloseVrSimulator(void);                      // Close VR simulator for current device
bool IsVrSimulatorReady(void);                    // Detect if VR simulator is ready
void SetVrDistortionShader(Shader shader);        // Set VR distortion shader for stereoscopic rendering
void UpdateVrTracking(Camera *camera);            // Update VR tracking (position and orientation) and camera
void ToggleVrMode(void);                          // Enable/Disable VR experience
void BeginVrDrawing(void);                        // Begin VR simulator stereo rendering
void EndVrDrawing(void);                          // End VR simulator stereo rendering

void TraceLog(int msgType, const char *text, ...);      // Show trace log messages (LOG_INFO, LOG_WARNING, LOG_ERROR, LOG_DEBUG)
int GetPixelDataSize(int width, int height, int format);// Get pixel data size in bytes (image or texture)
#endif

#if defined(__cplusplus)
}
#endif

#endif // RLGL_H

/***********************************************************************************
*
*   RLGL IMPLEMENTATION
*
************************************************************************************/

#if defined(RLGL_IMPLEMENTATION)

#if defined(RLGL_STANDALONE)
    #define SUPPORT_VR_SIMULATOR
    #define SUPPORT_DISTORTION_SHADER
#else
    #include "config.h"             // rlgl module configuration
#endif

#include <stdio.h>                  // Required for: fopen(), fclose(), fread()... [Used only on LoadText()]
#include <stdlib.h>                 // Required for: malloc(), free(), rand()
#include <string.h>                 // Required for: strcmp(), strlen(), strtok() [Used only in extensions loading]
#include <math.h>                   // Required for: atan2()

#if !defined(RLGL_STANDALONE)
    #include "raymath.h"            // Required for: Vector3 and Matrix functions
#endif

#if defined(GRAPHICS_API_OPENGL_11)
    #if defined(__APPLE__)
        #include <OpenGL/gl.h>      // OpenGL 1.1 library for OSX
        #include <OpenGL/glext.h>
    #else
        // APIENTRY for OpenGL function pointer declarations is required
        #ifndef APIENTRY
            #if defined(_WIN32)
                #define APIENTRY __stdcall
            #else
                #define APIENTRY
            #endif
        #endif
        // WINGDIAPI definition. Some Windows OpenGL headers need it
        #if !defined(WINGDIAPI) && defined(_WIN32)
            #define WINGDIAPI __declspec(dllimport)
        #endif

        #include <GL/gl.h>              // OpenGL 1.1 library
    #endif
#endif

#if defined(GRAPHICS_API_OPENGL_21)
    #define GRAPHICS_API_OPENGL_33      // OpenGL 2.1 uses mostly OpenGL 3.3 Core functionality
#endif

#if defined(GRAPHICS_API_OPENGL_33)
    #if defined(__APPLE__)
        #include <OpenGL/gl3.h>         // OpenGL 3 library for OSX
        #include <OpenGL/gl3ext.h>      // OpenGL 3 extensions library for OSX
    #else
        #define GLAD_IMPLEMENTATION
        #if defined(RLGL_STANDALONE)
            #include "glad.h"           // GLAD extensions loading library, includes OpenGL headers
        #else
            #include "external/glad.h"  // GLAD extensions loading library, includes OpenGL headers
        #endif
    #endif
#endif

#if defined(GRAPHICS_API_OPENGL_ES2)
    #include <EGL/egl.h>                // EGL library
    #include <GLES2/gl2.h>              // OpenGL ES 2.0 library
    #include <GLES2/gl2ext.h>           // OpenGL ES 2.0 extensions library
#endif

#if defined(RLGL_STANDALONE)
    #include <stdarg.h>                 // Required for: va_list, va_start(), vfprintf(), va_end() [Used only on TraceLog()]
#endif

//----------------------------------------------------------------------------------
// Defines and Macros
//----------------------------------------------------------------------------------
#define MATRIX_STACK_SIZE          16   // Matrix stack max size
#define MAX_DRAWS_BY_TEXTURE      256   // Draws are organized by texture changes
#define TEMP_VERTEX_BUFFER_SIZE  4096   // Temporal Vertex Buffer (required for vertex-transformations)
                                        // NOTE: Every vertex are 3 floats (12 bytes)

#ifndef GL_SHADING_LANGUAGE_VERSION
    #define GL_SHADING_LANGUAGE_VERSION         0x8B8C
#endif

#ifndef GL_COMPRESSED_RGB_S3TC_DXT1_EXT
    #define GL_COMPRESSED_RGB_S3TC_DXT1_EXT     0x83F0
#endif
#ifndef GL_COMPRESSED_RGBA_S3TC_DXT1_EXT
    #define GL_COMPRESSED_RGBA_S3TC_DXT1_EXT    0x83F1
#endif
#ifndef GL_COMPRESSED_RGBA_S3TC_DXT3_EXT
    #define GL_COMPRESSED_RGBA_S3TC_DXT3_EXT    0x83F2
#endif
#ifndef GL_COMPRESSED_RGBA_S3TC_DXT5_EXT
    #define GL_COMPRESSED_RGBA_S3TC_DXT5_EXT    0x83F3
#endif
#ifndef GL_ETC1_RGB8_OES
    #define GL_ETC1_RGB8_OES                    0x8D64
#endif
#ifndef GL_COMPRESSED_RGB8_ETC2
    #define GL_COMPRESSED_RGB8_ETC2             0x9274
#endif
#ifndef GL_COMPRESSED_RGBA8_ETC2_EAC
    #define GL_COMPRESSED_RGBA8_ETC2_EAC        0x9278
#endif
#ifndef GL_COMPRESSED_RGB_PVRTC_4BPPV1_IMG
    #define GL_COMPRESSED_RGB_PVRTC_4BPPV1_IMG  0x8C00
#endif
#ifndef GL_COMPRESSED_RGBA_PVRTC_4BPPV1_IMG
    #define GL_COMPRESSED_RGBA_PVRTC_4BPPV1_IMG 0x8C02
#endif
#ifndef GL_COMPRESSED_RGBA_ASTC_4x4_KHR
    #define GL_COMPRESSED_RGBA_ASTC_4x4_KHR     0x93b0
#endif
#ifndef GL_COMPRESSED_RGBA_ASTC_8x8_KHR
    #define GL_COMPRESSED_RGBA_ASTC_8x8_KHR     0x93b7
#endif

#ifndef GL_MAX_TEXTURE_MAX_ANISOTROPY_EXT
    #define GL_MAX_TEXTURE_MAX_ANISOTROPY_EXT   0x84FF
#endif

#ifndef GL_TEXTURE_MAX_ANISOTROPY_EXT
    #define GL_TEXTURE_MAX_ANISOTROPY_EXT       0x84FE
#endif

#if defined(GRAPHICS_API_OPENGL_11)
    #define GL_UNSIGNED_SHORT_5_6_5             0x8363
    #define GL_UNSIGNED_SHORT_5_5_5_1           0x8034
    #define GL_UNSIGNED_SHORT_4_4_4_4           0x8033
#endif

#if defined(GRAPHICS_API_OPENGL_21)
    #define GL_LUMINANCE                        0x1909
    #define GL_LUMINANCE_ALPHA                  0x190A
#endif

#if defined(GRAPHICS_API_OPENGL_ES2)
    #define glClearDepth                glClearDepthf
    #define GL_READ_FRAMEBUFFER         GL_FRAMEBUFFER
    #define GL_DRAW_FRAMEBUFFER         GL_FRAMEBUFFER
#endif

// Default vertex attribute names on shader to set location points
#define DEFAULT_ATTRIB_POSITION_NAME    "vertexPosition"    // shader-location = 0
#define DEFAULT_ATTRIB_TEXCOORD_NAME    "vertexTexCoord"    // shader-location = 1
#define DEFAULT_ATTRIB_NORMAL_NAME      "vertexNormal"      // shader-location = 2
#define DEFAULT_ATTRIB_COLOR_NAME       "vertexColor"       // shader-location = 3
#define DEFAULT_ATTRIB_TANGENT_NAME     "vertexTangent"     // shader-location = 4
#define DEFAULT_ATTRIB_TEXCOORD2_NAME   "vertexTexCoord2"   // shader-location = 5

//----------------------------------------------------------------------------------
// Types and Structures Definition
//----------------------------------------------------------------------------------

// Dynamic vertex buffers (position + texcoords + colors + indices arrays)
typedef struct DynamicBuffer {
    int vCounter;               // vertex position counter to process (and draw) from full buffer
    int tcCounter;              // vertex texcoord counter to process (and draw) from full buffer
    int cCounter;               // vertex color counter to process (and draw) from full buffer
    float *vertices;            // vertex position (XYZ - 3 components per vertex) (shader-location = 0)
    float *texcoords;           // vertex texture coordinates (UV - 2 components per vertex) (shader-location = 1)
    unsigned char *colors;      // vertex colors (RGBA - 4 components per vertex) (shader-location = 3)
#if defined(GRAPHICS_API_OPENGL_11) || defined(GRAPHICS_API_OPENGL_33)
    unsigned int *indices;      // vertex indices (in case vertex data comes indexed) (6 indices per quad)
#elif defined(GRAPHICS_API_OPENGL_ES2)
    unsigned short *indices;    // vertex indices (in case vertex data comes indexed) (6 indices per quad)
                                // NOTE: 6*2 byte = 12 byte, not alignment problem!
#endif
    unsigned int vaoId;         // OpenGL Vertex Array Object id
    unsigned int vboId[4];      // OpenGL Vertex Buffer Objects id (4 types of vertex data)
} DynamicBuffer;

// Draw call type
// NOTE: Used to track required draw-calls, organized by texture
typedef struct DrawCall {
    int vertexCount;
    GLuint vaoId;
    GLuint textureId;
    GLuint shaderId;

    Matrix projection;
    Matrix modelview;

    // TODO: Store additional draw state data
    //int blendMode;
    //Guint fboId;
} DrawCall;

#if defined(SUPPORT_VR_SIMULATOR)
// VR Stereo rendering configuration for simulator
typedef struct VrStereoConfig {
    RenderTexture2D stereoFbo;      // VR stereo rendering framebuffer
    Shader distortionShader;        // VR stereo rendering distortion shader
    Rectangle eyesViewport[2];      // VR stereo rendering eyes viewports
    Matrix eyesProjection[2];       // VR stereo rendering eyes projection matrices
    Matrix eyesViewOffset[2];       // VR stereo rendering eyes view offset matrices
} VrStereoConfig;
#endif

//----------------------------------------------------------------------------------
// Global Variables Definition
//----------------------------------------------------------------------------------
#if !defined(GRAPHICS_API_OPENGL_11) && defined(SUPPORT_DISTORTION_SHADER)
    // Distortion shader embedded
    static char distortionFShaderStr[] =
    #if defined(GRAPHICS_API_OPENGL_21)
    "#version 120                       \n"
    #elif defined(GRAPHICS_API_OPENGL_ES2)
    "#version 100                       \n"
    "precision mediump float;           \n"     // precision required for OpenGL ES2 (WebGL)
    #endif
    #if defined(GRAPHICS_API_OPENGL_ES2) || defined(GRAPHICS_API_OPENGL_21)
    "varying vec2 fragTexCoord;         \n"
    "varying vec4 fragColor;            \n"
    #elif defined(GRAPHICS_API_OPENGL_33)
    "#version 330                       \n"
    "in vec2 fragTexCoord;              \n"
    "in vec4 fragColor;                 \n"
    "out vec4 finalColor;               \n"
    #endif
    "uniform sampler2D texture0;                                     \n"
    #if defined(GRAPHICS_API_OPENGL_ES2) || defined(GRAPHICS_API_OPENGL_21)
    "uniform vec2 leftLensCenter;       \n"
    "uniform vec2 rightLensCenter;      \n"
    "uniform vec2 leftScreenCenter;     \n"
    "uniform vec2 rightScreenCenter;    \n"
    "uniform vec2 scale;                \n"
    "uniform vec2 scaleIn;              \n"
    "uniform vec4 hmdWarpParam;         \n"
    "uniform vec4 chromaAbParam;        \n"
    #elif defined(GRAPHICS_API_OPENGL_33)
    "uniform vec2 leftLensCenter = vec2(0.288, 0.5);                 \n"
    "uniform vec2 rightLensCenter = vec2(0.712, 0.5);                \n"
    "uniform vec2 leftScreenCenter = vec2(0.25, 0.5);                \n"
    "uniform vec2 rightScreenCenter = vec2(0.75, 0.5);               \n"
    "uniform vec2 scale = vec2(0.25, 0.45);                          \n"
    "uniform vec2 scaleIn = vec2(4, 2.2222);                         \n"
    "uniform vec4 hmdWarpParam = vec4(1, 0.22, 0.24, 0);             \n"
    "uniform vec4 chromaAbParam = vec4(0.996, -0.004, 1.014, 0.0);   \n"
    #endif
    "void main() \n"
    "{ \n"
    "   vec2 lensCenter = fragTexCoord.x < 0.5 ? leftLensCenter : rightLensCenter; \n"
    "   vec2 screenCenter = fragTexCoord.x < 0.5 ? leftScreenCenter : rightScreenCenter; \n"
    "   vec2 theta = (fragTexCoord - lensCenter)*scaleIn; \n"
    "   float rSq = theta.x*theta.x + theta.y*theta.y; \n"
    "   vec2 theta1 = theta*(hmdWarpParam.x + hmdWarpParam.y*rSq + hmdWarpParam.z*rSq*rSq + hmdWarpParam.w*rSq*rSq*rSq); \n"
    "   vec2 thetaBlue = theta1*(chromaAbParam.z + chromaAbParam.w*rSq); \n"
    "   vec2 tcBlue = lensCenter + scale*thetaBlue; \n"
    "   if (any(bvec2(clamp(tcBlue, screenCenter - vec2(0.25, 0.5), screenCenter + vec2(0.25, 0.5)) - tcBlue))) \n"
    "   { \n"
    #if defined(GRAPHICS_API_OPENGL_ES2) || defined(GRAPHICS_API_OPENGL_21)
    "       gl_FragColor = vec4(0.0, 0.0, 0.0, 1.0); \n"
    #elif defined(GRAPHICS_API_OPENGL_33)
    "       finalColor = vec4(0.0, 0.0, 0.0, 1.0); \n"
    #endif
    "   } \n"
    "   else \n"
    "   { \n"
    #if defined(GRAPHICS_API_OPENGL_ES2) || defined(GRAPHICS_API_OPENGL_21)
    "       float blue = texture2D(texture0, tcBlue).b; \n"
    "       vec2 tcGreen = lensCenter + scale*theta1; \n"
    "       float green = texture2D(texture0, tcGreen).g; \n"
    #elif defined(GRAPHICS_API_OPENGL_33)
    "       float blue = texture(texture0, tcBlue).b; \n"
    "       vec2 tcGreen = lensCenter + scale*theta1; \n"
    "       float green = texture(texture0, tcGreen).g; \n"
    #endif
    "       vec2 thetaRed = theta1*(chromaAbParam.x + chromaAbParam.y*rSq); \n"
    "       vec2 tcRed = lensCenter + scale*thetaRed; \n"
    #if defined(GRAPHICS_API_OPENGL_ES2) || defined(GRAPHICS_API_OPENGL_21)
    "       float red = texture2D(texture0, tcRed).r; \n"
    "       gl_FragColor = vec4(red, green, blue, 1.0); \n"
    #elif defined(GRAPHICS_API_OPENGL_33)
    "       float red = texture(texture0, tcRed).r; \n"
    "       finalColor = vec4(red, green, blue, 1.0); \n"
    #endif
    "    } \n"
    "} \n";
#endif

#if defined(GRAPHICS_API_OPENGL_33) || defined(GRAPHICS_API_OPENGL_ES2)
static Matrix stack[MATRIX_STACK_SIZE];
static int stackCounter = 0;

static Matrix modelview = { 0 };
static Matrix projection = { 0 };
static Matrix *currentMatrix = NULL;
static int currentMatrixMode = -1;

static int currentDrawMode = -1;

static float currentDepth = -1.0f;

static DynamicBuffer lines = { 0 };         // Default dynamic buffer for lines data
static DynamicBuffer triangles = { 0 };     // Default dynamic buffer for triangles data
static DynamicBuffer quads = { 0 };         // Default dynamic buffer for quads data (used to draw textures)

// Default buffers draw calls
static DrawCall *draws = NULL;
static int drawsCounter = 0;

// Temp vertex buffer to be used with rlTranslate, rlRotate, rlScale
static Vector3 *tempBuffer = NULL;
static int tempBufferCount = 0;
static bool useTempBuffer = false;

// Shaders
static unsigned int defaultVShaderId;       // Default vertex shader id (used by default shader program)
static unsigned int defaultFShaderId;       // Default fragment shader Id (used by default shader program)

static Shader defaultShader;                // Basic shader, support vertex color and diffuse texture
static Shader currentShader;                // Shader to be used on rendering (by default, defaultShader)

// Extension supported flag: VAO
static bool vaoSupported = false;           // VAO support (OpenGL ES2 could not support VAO extension)

// Extension supported flag: Compressed textures
static bool texCompETC1Supported = false;   // ETC1 texture compression support
static bool texCompETC2Supported = false;   // ETC2/EAC texture compression support
static bool texCompPVRTSupported = false;   // PVR texture compression support
static bool texCompASTCSupported = false;   // ASTC texture compression support

#if defined(SUPPORT_VR_SIMULATOR)
// VR global variables
static VrStereoConfig vrConfig;         // VR stereo configuration for simulator
static bool vrSimulatorReady = false;   // VR simulator ready flag
static bool vrStereoRender = false;     // VR stereo rendering enabled/disabled flag
                                        // NOTE: This flag is useful to render data over stereo image (i.e. FPS)
#endif  // defined(SUPPORT_VR_SIMULATOR)

#endif  // defined(GRAPHICS_API_OPENGL_33) || defined(GRAPHICS_API_OPENGL_ES2)

// Extension supported flag: Anisotropic filtering
static bool texAnisotropicFilterSupported = false;  // Anisotropic texture filtering support
static float maxAnisotropicLevel = 0.0f;            // Maximum anisotropy level supported (minimum is 2.0f)

// Extension supported flag: Clamp mirror wrap mode
static bool texClampMirrorSupported = false;        // Clamp mirror wrap mode supported

#if defined(GRAPHICS_API_OPENGL_ES2)
// NOTE: VAO functionality is exposed through extensions (OES)
static PFNGLGENVERTEXARRAYSOESPROC glGenVertexArrays;
static PFNGLBINDVERTEXARRAYOESPROC glBindVertexArray;
static PFNGLDELETEVERTEXARRAYSOESPROC glDeleteVertexArrays;
//static PFNGLISVERTEXARRAYOESPROC glIsVertexArray;   // NOTE: Fails in WebGL, omitted
#endif

static bool debugMarkerSupported = false;

// Compressed textures support flags
static bool texCompDXTSupported = false;    // DDS texture compression support
static bool texNPOTSupported = false;       // NPOT textures full support
static bool texFloatSupported = false;      // float textures support (32 bit per channel)

static int blendMode = 0;   // Track current blending mode

// White texture useful for plain color polys (required by shader)
static unsigned int whiteTexture;

// Default framebuffer size
static int screenWidth;     // Default framebuffer width
static int screenHeight;    // Default framebuffer height

//----------------------------------------------------------------------------------
// Module specific Functions Declaration
//----------------------------------------------------------------------------------
#if defined(GRAPHICS_API_OPENGL_33) || defined(GRAPHICS_API_OPENGL_ES2)
static unsigned int CompileShader(const char *shaderStr, int type);     // Compile custom shader and return shader id
static unsigned int LoadShaderProgram(unsigned int vShaderId, unsigned int fShaderId);  // Load custom shader program

static Shader LoadShaderDefault(void);      // Load default shader (just vertex positioning and texture coloring)
static void SetShaderDefaultLocations(Shader *shader); // Bind default shader locations (attributes and uniforms)
static void UnloadShaderDefault(void);      // Unload default shader

static void LoadBuffersDefault(void);       // Load default internal buffers (lines, triangles, quads)
static void UpdateBuffersDefault(void);     // Update default internal buffers (VAOs/VBOs) with vertex data
static void DrawBuffersDefault(void);       // Draw default internal buffers vertex data
static void UnloadBuffersDefault(void);     // Unload default internal buffers vertex data from CPU and GPU

static void GenDrawCube(void);              // Generate and draw cube
static void GenDrawQuad(void);              // Generate and draw quad

#if defined(SUPPORT_VR_SIMULATOR)
static void SetStereoConfig(VrDeviceInfo info); // Configure stereo rendering (including distortion shader) with HMD device parameters
static void SetStereoView(int eye, Matrix matProjection, Matrix matModelView); // Set internal projection and modelview matrix depending on eye
#endif

#endif  // defined(GRAPHICS_API_OPENGL_33) || defined(GRAPHICS_API_OPENGL_ES2)

#if defined(GRAPHICS_API_OPENGL_11)
static int GenerateMipmaps(unsigned char *data, int baseWidth, int baseHeight);
static Color *GenNextMipmap(Color *srcData, int srcWidth, int srcHeight);
#endif

//----------------------------------------------------------------------------------
// Module Functions Definition - Matrix operations
//----------------------------------------------------------------------------------

#if defined(GRAPHICS_API_OPENGL_11)

// Fallback to OpenGL 1.1 function calls
//---------------------------------------
void rlMatrixMode(int mode)
{
    switch (mode)
    {
        case RL_PROJECTION: glMatrixMode(GL_PROJECTION); break;
        case RL_MODELVIEW: glMatrixMode(GL_MODELVIEW); break;
        case RL_TEXTURE: glMatrixMode(GL_TEXTURE); break;
        default: break;
    }
}

void rlFrustum(double left, double right, double bottom, double top, double zNear, double zFar)
{
    glFrustum(left, right, bottom, top, zNear, zFar);
}

void rlOrtho(double left, double right, double bottom, double top, double zNear, double zFar)
{
    glOrtho(left, right, bottom, top, zNear, zFar);
}

void rlPushMatrix(void) { glPushMatrix(); }
void rlPopMatrix(void) { glPopMatrix(); }
void rlLoadIdentity(void) { glLoadIdentity(); }
void rlTranslatef(float x, float y, float z) { glTranslatef(x, y, z); }
void rlRotatef(float angleDeg, float x, float y, float z) { glRotatef(angleDeg, x, y, z); }
void rlScalef(float x, float y, float z) { glScalef(x, y, z); }
void rlMultMatrixf(float *matf) { glMultMatrixf(matf); }

#elif defined(GRAPHICS_API_OPENGL_33) || defined(GRAPHICS_API_OPENGL_ES2)

// Choose the current matrix to be transformed
void rlMatrixMode(int mode)
{
    if (mode == RL_PROJECTION) currentMatrix = &projection;
    else if (mode == RL_MODELVIEW) currentMatrix = &modelview;
    //else if (mode == RL_TEXTURE) // Not supported

    currentMatrixMode = mode;
}

// Push the current matrix to stack
void rlPushMatrix(void)
{
    if (stackCounter == MATRIX_STACK_SIZE - 1)
    {
        TraceLog(LOG_ERROR, "Stack Buffer Overflow (MAX %i Matrix)", MATRIX_STACK_SIZE);
    }

    stack[stackCounter] = *currentMatrix;
    rlLoadIdentity();       // TODO: Review matrix stack logic!
    stackCounter++;

    if (currentMatrixMode == RL_MODELVIEW) useTempBuffer = true;
}

// Pop lattest inserted matrix from stack
void rlPopMatrix(void)
{
    if (stackCounter > 0)
    {
        Matrix mat = stack[stackCounter - 1];
        *currentMatrix = mat;
        stackCounter--;
    }
}

// Reset current matrix to identity matrix
void rlLoadIdentity(void)
{
    *currentMatrix = MatrixIdentity();
}

// Multiply the current matrix by a translation matrix
void rlTranslatef(float x, float y, float z)
{
    Matrix matTranslation = MatrixTranslate(x, y, z);

    // NOTE: We transpose matrix with multiplication order
    *currentMatrix = MatrixMultiply(matTranslation, *currentMatrix);
}

// Multiply the current matrix by a rotation matrix
void rlRotatef(float angleDeg, float x, float y, float z)
{
    Matrix matRotation = MatrixIdentity();

    Vector3 axis = (Vector3){ x, y, z };
    matRotation = MatrixRotate(Vector3Normalize(axis), angleDeg*DEG2RAD);

    // NOTE: We transpose matrix with multiplication order
    *currentMatrix = MatrixMultiply(matRotation, *currentMatrix);
}

// Multiply the current matrix by a scaling matrix
void rlScalef(float x, float y, float z)
{
    Matrix matScale = MatrixScale(x, y, z);

    // NOTE: We transpose matrix with multiplication order
    *currentMatrix = MatrixMultiply(matScale, *currentMatrix);
}

// Multiply the current matrix by another matrix
void rlMultMatrixf(float *matf)
{
    // Matrix creation from array
    Matrix mat = { matf[0], matf[4], matf[8], matf[12],
                   matf[1], matf[5], matf[9], matf[13],
                   matf[2], matf[6], matf[10], matf[14],
                   matf[3], matf[7], matf[11], matf[15] };

    *currentMatrix = MatrixMultiply(*currentMatrix, mat);
}

// Multiply the current matrix by a perspective matrix generated by parameters
void rlFrustum(double left, double right, double bottom, double top, double near, double far)
{
    Matrix matPerps = MatrixFrustum(left, right, bottom, top, near, far);

    *currentMatrix = MatrixMultiply(*currentMatrix, matPerps);
}

// Multiply the current matrix by an orthographic matrix generated by parameters
void rlOrtho(double left, double right, double bottom, double top, double near, double far)
{
    Matrix matOrtho = MatrixOrtho(left, right, bottom, top, near, far);

    *currentMatrix = MatrixMultiply(*currentMatrix, matOrtho);
}

#endif

// Set the viewport area (transformation from normalized device coordinates to window coordinates)
// NOTE: Updates global variables: screenWidth, screenHeight
void rlViewport(int x, int y, int width, int height)
{
    glViewport(x, y, width, height);
}

//----------------------------------------------------------------------------------
// Module Functions Definition - Vertex level operations
//----------------------------------------------------------------------------------
#if defined(GRAPHICS_API_OPENGL_11)

// Fallback to OpenGL 1.1 function calls
//---------------------------------------
void rlBegin(int mode)
{
    switch (mode)
    {
        case RL_LINES: glBegin(GL_LINES); break;
        case RL_TRIANGLES: glBegin(GL_TRIANGLES); break;
        case RL_QUADS: glBegin(GL_QUADS); break;
        default: break;
    }
}

void rlEnd() { glEnd(); }
void rlVertex2i(int x, int y) { glVertex2i(x, y); }
void rlVertex2f(float x, float y) { glVertex2f(x, y); }
void rlVertex3f(float x, float y, float z) { glVertex3f(x, y, z); }
void rlTexCoord2f(float x, float y) { glTexCoord2f(x, y); }
void rlNormal3f(float x, float y, float z) { glNormal3f(x, y, z); }
void rlColor4ub(byte r, byte g, byte b, byte a) { glColor4ub(r, g, b, a); }
void rlColor3f(float x, float y, float z) { glColor3f(x, y, z); }
void rlColor4f(float x, float y, float z, float w) { glColor4f(x, y, z, w); }

#elif defined(GRAPHICS_API_OPENGL_33) || defined(GRAPHICS_API_OPENGL_ES2)

// Initialize drawing mode (how to organize vertex)
void rlBegin(int mode)
{
    // Draw mode can only be RL_LINES, RL_TRIANGLES and RL_QUADS
    currentDrawMode = mode;
}

// Finish vertex providing
void rlEnd(void)
{
    if (useTempBuffer)
    {
        // NOTE: In this case, *currentMatrix is already transposed because transposing has been applied
        // independently to translation-scale-rotation matrices -> t(M1 x M2) = t(M2) x t(M1)
        // This way, rlTranslatef(), rlRotatef()... behaviour is the same than OpenGL 1.1

        // Apply transformation matrix to all temp vertices
        for (int i = 0; i < tempBufferCount; i++) tempBuffer[i] = Vector3Transform(tempBuffer[i], *currentMatrix);

        // Deactivate tempBuffer usage to allow rlVertex3f do its job
        useTempBuffer = false;

        // Copy all transformed vertices to right VAO
        for (int i = 0; i < tempBufferCount; i++) rlVertex3f(tempBuffer[i].x, tempBuffer[i].y, tempBuffer[i].z);

        // Reset temp buffer
        tempBufferCount = 0;
    }

    // Make sure vertexCount is the same for vertices-texcoords-normals-colors
    // NOTE: In OpenGL 1.1, one glColor call can be made for all the subsequent glVertex calls.
    switch (currentDrawMode)
    {
        case RL_LINES:
        {
            if (lines.vCounter != lines.cCounter)
            {
                int addColors = lines.vCounter - lines.cCounter;

                for (int i = 0; i < addColors; i++)
                {
                    lines.colors[4*lines.cCounter] = lines.colors[4*lines.cCounter - 4];
                    lines.colors[4*lines.cCounter + 1] = lines.colors[4*lines.cCounter - 3];
                    lines.colors[4*lines.cCounter + 2] = lines.colors[4*lines.cCounter - 2];
                    lines.colors[4*lines.cCounter + 3] = lines.colors[4*lines.cCounter - 1];

                    lines.cCounter++;
                }
            }
        } break;
        case RL_TRIANGLES:
        {
            if (triangles.vCounter != triangles.cCounter)
            {
                int addColors = triangles.vCounter - triangles.cCounter;

                for (int i = 0; i < addColors; i++)
                {
                    triangles.colors[4*triangles.cCounter] = triangles.colors[4*triangles.cCounter - 4];
                    triangles.colors[4*triangles.cCounter + 1] = triangles.colors[4*triangles.cCounter - 3];
                    triangles.colors[4*triangles.cCounter + 2] = triangles.colors[4*triangles.cCounter - 2];
                    triangles.colors[4*triangles.cCounter + 3] = triangles.colors[4*triangles.cCounter - 1];

                    triangles.cCounter++;
                }
            }
        } break;
        case RL_QUADS:
        {
            // Make sure colors count match vertex count
            if (quads.vCounter != quads.cCounter)
            {
                int addColors = quads.vCounter - quads.cCounter;

                for (int i = 0; i < addColors; i++)
                {
                    quads.colors[4*quads.cCounter] = quads.colors[4*quads.cCounter - 4];
                    quads.colors[4*quads.cCounter + 1] = quads.colors[4*quads.cCounter - 3];
                    quads.colors[4*quads.cCounter + 2] = quads.colors[4*quads.cCounter - 2];
                    quads.colors[4*quads.cCounter + 3] = quads.colors[4*quads.cCounter - 1];

                    quads.cCounter++;
                }
            }

            // Make sure texcoords count match vertex count
            if (quads.vCounter != quads.tcCounter)
            {
                int addTexCoords = quads.vCounter - quads.tcCounter;

                for (int i = 0; i < addTexCoords; i++)
                {
                    quads.texcoords[2*quads.tcCounter] = 0.0f;
                    quads.texcoords[2*quads.tcCounter + 1] = 0.0f;

                    quads.tcCounter++;
                }
            }

            // TODO: Make sure normals count match vertex count... if normals support is added in a future... :P

        } break;
        default: break;
    }

    // NOTE: Depth increment is dependant on rlOrtho(): z-near and z-far values,
    // as well as depth buffer bit-depth (16bit or 24bit or 32bit)
    // Correct increment formula would be: depthInc = (zfar - znear)/pow(2, bits)
    currentDepth += (1.0f/20000.0f);

    // Verify internal buffers limits
    // NOTE: This check is combined with usage of rlCheckBufferLimit()
    if ((lines.vCounter/2 >= (MAX_LINES_BATCH - 2)) ||
        (triangles.vCounter/3 >= (MAX_TRIANGLES_BATCH - 3)) ||
        (quads.vCounter/4 >= (MAX_QUADS_BATCH - 4)))
    {
        // WARNING: If we are between rlPushMatrix() and rlPopMatrix() and we need to force a rlglDraw(),
        // we need to call rlPopMatrix() before to recover *currentMatrix (modelview) for the next forced draw call!
        // Also noted that if we had multiple matrix pushed, it will require "stackCounter" pops before launching the draw

        // TODO: Undoubtely, current rlPushMatrix/rlPopMatrix should be redesigned... or removed... it's not working properly

        rlPopMatrix();
        rlglDraw();
    }
}

// Define one vertex (position)
void rlVertex3f(float x, float y, float z)
{
    // NOTE: Temp buffer is processed and resetted at rlEnd()
    // Between rlBegin() and rlEnd() can not be more than TEMP_VERTEX_BUFFER_SIZE rlVertex3f() calls
    if (useTempBuffer && (tempBufferCount < TEMP_VERTEX_BUFFER_SIZE))
    {
        tempBuffer[tempBufferCount].x = x;
        tempBuffer[tempBufferCount].y = y;
        tempBuffer[tempBufferCount].z = z;
        tempBufferCount++;
    }
    else
    {
        switch (currentDrawMode)
        {
            case RL_LINES:
            {
                // Verify that MAX_LINES_BATCH limit not reached
                if (lines.vCounter/2 < MAX_LINES_BATCH)
                {
                    lines.vertices[3*lines.vCounter] = x;
                    lines.vertices[3*lines.vCounter + 1] = y;
                    lines.vertices[3*lines.vCounter + 2] = z;

                    lines.vCounter++;
                }
                else TraceLog(LOG_ERROR, "MAX_LINES_BATCH overflow");

            } break;
            case RL_TRIANGLES:
            {
                // Verify that MAX_TRIANGLES_BATCH limit not reached
                if (triangles.vCounter/3 < MAX_TRIANGLES_BATCH)
                {
                    triangles.vertices[3*triangles.vCounter] = x;
                    triangles.vertices[3*triangles.vCounter + 1] = y;
                    triangles.vertices[3*triangles.vCounter + 2] = z;

                    triangles.vCounter++;
                }
                else TraceLog(LOG_ERROR, "MAX_TRIANGLES_BATCH overflow");

            } break;
            case RL_QUADS:
            {
                // Verify that MAX_QUADS_BATCH limit not reached
                if (quads.vCounter/4 < MAX_QUADS_BATCH)
                {
                    quads.vertices[3*quads.vCounter] = x;
                    quads.vertices[3*quads.vCounter + 1] = y;
                    quads.vertices[3*quads.vCounter + 2] = z;

                    quads.vCounter++;

                    draws[drawsCounter - 1].vertexCount++;
                }
                else TraceLog(LOG_ERROR, "MAX_QUADS_BATCH overflow");

            } break;
            default: break;
        }
    }
}

// Define one vertex (position)
void rlVertex2f(float x, float y)
{
    rlVertex3f(x, y, currentDepth);
}

// Define one vertex (position)
void rlVertex2i(int x, int y)
{
    rlVertex3f((float)x, (float)y, currentDepth);
}

// Define one vertex (texture coordinate)
// NOTE: Texture coordinates are limited to QUADS only
void rlTexCoord2f(float x, float y)
{
    if (currentDrawMode == RL_QUADS)
    {
        quads.texcoords[2*quads.tcCounter] = x;
        quads.texcoords[2*quads.tcCounter + 1] = y;

        quads.tcCounter++;
    }
}

// Define one vertex (normal)
// NOTE: Normals limited to TRIANGLES only ?
void rlNormal3f(float x, float y, float z)
{
    // TODO: Normals usage...
}

// Define one vertex (color)
void rlColor4ub(byte x, byte y, byte z, byte w)
{
    switch (currentDrawMode)
    {
        case RL_LINES:
        {
            lines.colors[4*lines.cCounter] = x;
            lines.colors[4*lines.cCounter + 1] = y;
            lines.colors[4*lines.cCounter + 2] = z;
            lines.colors[4*lines.cCounter + 3] = w;

            lines.cCounter++;

        } break;
        case RL_TRIANGLES:
        {
            triangles.colors[4*triangles.cCounter] = x;
            triangles.colors[4*triangles.cCounter + 1] = y;
            triangles.colors[4*triangles.cCounter + 2] = z;
            triangles.colors[4*triangles.cCounter + 3] = w;

            triangles.cCounter++;

        } break;
        case RL_QUADS:
        {
            quads.colors[4*quads.cCounter] = x;
            quads.colors[4*quads.cCounter + 1] = y;
            quads.colors[4*quads.cCounter + 2] = z;
            quads.colors[4*quads.cCounter + 3] = w;

            quads.cCounter++;

        } break;
        default: break;
    }
}

// Define one vertex (color)
void rlColor4f(float r, float g, float b, float a)
{
    rlColor4ub((byte)(r*255), (byte)(g*255), (byte)(b*255), (byte)(a*255));
}

// Define one vertex (color)
void rlColor3f(float x, float y, float z)
{
    rlColor4ub((byte)(x*255), (byte)(y*255), (byte)(z*255), 255);
}

#endif

//----------------------------------------------------------------------------------
// Module Functions Definition - OpenGL equivalent functions (common to 1.1, 3.3+, ES2)
//----------------------------------------------------------------------------------

// Enable texture usage
void rlEnableTexture(unsigned int id)
{
#if defined(GRAPHICS_API_OPENGL_11)
    glEnable(GL_TEXTURE_2D);
    glBindTexture(GL_TEXTURE_2D, id);
#endif

#if defined(GRAPHICS_API_OPENGL_33) || defined(GRAPHICS_API_OPENGL_ES2)
    if (draws[drawsCounter - 1].textureId != id)
    {
        if (draws[drawsCounter - 1].vertexCount > 0) drawsCounter++;

        if (drawsCounter >= MAX_DRAWS_BY_TEXTURE) rlglDraw();

        draws[drawsCounter - 1].textureId = id;
        draws[drawsCounter - 1].vertexCount = 0;
    }
#endif
}

// Disable texture usage
void rlDisableTexture(void)
{
#if defined(GRAPHICS_API_OPENGL_11)
    glDisable(GL_TEXTURE_2D);
    glBindTexture(GL_TEXTURE_2D, 0);
#else
    // NOTE: If quads batch limit is reached,
    // we force a draw call and next batch starts
    if (quads.vCounter/4 >= MAX_QUADS_BATCH) rlglDraw();
#endif
}

// Set texture parameters (wrap mode/filter mode)
void rlTextureParameters(unsigned int id, int param, int value)
{
    glBindTexture(GL_TEXTURE_2D, id);

    switch (param)
    {
        case RL_TEXTURE_WRAP_S:
        case RL_TEXTURE_WRAP_T:
        {
            if ((value == RL_WRAP_CLAMP_MIRROR) && !texClampMirrorSupported) TraceLog(LOG_WARNING, "Clamp mirror wrap mode not supported");
            else glTexParameteri(GL_TEXTURE_2D, param, value);
        } break;
        case RL_TEXTURE_MAG_FILTER:
        case RL_TEXTURE_MIN_FILTER: glTexParameteri(GL_TEXTURE_2D, param, value); break;
        case RL_TEXTURE_ANISOTROPIC_FILTER:
        {
            if (value <= maxAnisotropicLevel) glTexParameterf(GL_TEXTURE_2D, GL_TEXTURE_MAX_ANISOTROPY_EXT, (float)value);
            else if (maxAnisotropicLevel > 0.0f)
            {
                TraceLog(LOG_WARNING, "[TEX ID %i] Maximum anisotropic filter level supported is %iX", id, maxAnisotropicLevel);
                glTexParameterf(GL_TEXTURE_2D, GL_TEXTURE_MAX_ANISOTROPY_EXT, (float)value);
            }
            else TraceLog(LOG_WARNING, "Anisotropic filtering not supported");
        } break;
        default: break;
    }

    glBindTexture(GL_TEXTURE_2D, 0);
}

// Enable rendering to texture (fbo)
void rlEnableRenderTexture(unsigned int id)
{
#if defined(GRAPHICS_API_OPENGL_33) || defined(GRAPHICS_API_OPENGL_ES2)
    glBindFramebuffer(GL_FRAMEBUFFER, id);

    //glDisable(GL_CULL_FACE);    // Allow double side drawing for texture flipping
    //glCullFace(GL_FRONT);
#endif
}

// Disable rendering to texture
void rlDisableRenderTexture(void)
{
#if defined(GRAPHICS_API_OPENGL_33) || defined(GRAPHICS_API_OPENGL_ES2)
    glBindFramebuffer(GL_FRAMEBUFFER, 0);

    //glEnable(GL_CULL_FACE);
    //glCullFace(GL_BACK);
#endif
}

// Enable depth test
void rlEnableDepthTest(void)
{
    glEnable(GL_DEPTH_TEST);
}

// Disable depth test
void rlDisableDepthTest(void)
{
    glDisable(GL_DEPTH_TEST);
}

// Enable scissor test
void rlEnableScissorTest(void) {
    glEnable(GL_SCISSOR_TEST);
}

// Disable scissor test
void rlDisableScissorTest(void) {
    glDisable(GL_SCISSOR_TEST);
}

// Scissor test
void rlScissor(int x, int y, int width, int height) {
    glScissor(x, y, width, height);
}

// Enable wire mode
void rlEnableWireMode(void)
{
#if defined (GRAPHICS_API_OPENGL_11) || defined(GRAPHICS_API_OPENGL_33)
    // NOTE: glPolygonMode() not available on OpenGL ES
    glPolygonMode(GL_FRONT_AND_BACK, GL_LINE);
#endif
}

// Disable wire mode
void rlDisableWireMode(void)
{
#if defined (GRAPHICS_API_OPENGL_11) || defined(GRAPHICS_API_OPENGL_33)
    // NOTE: glPolygonMode() not available on OpenGL ES
    glPolygonMode(GL_FRONT_AND_BACK, GL_FILL);
#endif
}

// Unload texture from GPU memory
void rlDeleteTextures(unsigned int id)
{
    if (id > 0) glDeleteTextures(1, &id);
}

// Unload render texture from GPU memory
void rlDeleteRenderTextures(RenderTexture2D target)
{
#if defined(GRAPHICS_API_OPENGL_33) || defined(GRAPHICS_API_OPENGL_ES2)
    if (target.texture.id > 0) glDeleteTextures(1, &target.texture.id);
    if (target.depth.id > 0)
    {
#if defined(GRAPHICS_API_OPENGL_21) || defined(GRAPHICS_API_OPENGL_ES2)
        glDeleteRenderbuffers(1, &target.depth.id);
#elif defined(GRAPHICS_API_OPENGL_33)
        glDeleteTextures(1, &target.depth.id);
#endif
    }

    if (target.id > 0) glDeleteFramebuffers(1, &target.id);

    TraceLog(LOG_INFO, "[FBO ID %i] Unloaded render texture data from VRAM (GPU)", target.id);
#endif
}

// Unload shader from GPU memory
void rlDeleteShader(unsigned int id)
{
#if defined(GRAPHICS_API_OPENGL_33) || defined(GRAPHICS_API_OPENGL_ES2)
    if (id != 0) glDeleteProgram(id);
#endif
}

// Unload vertex data (VAO) from GPU memory
void rlDeleteVertexArrays(unsigned int id)
{
#if defined(GRAPHICS_API_OPENGL_33) || defined(GRAPHICS_API_OPENGL_ES2)
    if (vaoSupported)
    {
        if (id != 0) glDeleteVertexArrays(1, &id);
        TraceLog(LOG_INFO, "[VAO ID %i] Unloaded model data from VRAM (GPU)", id);
    }
#endif
}

// Unload vertex data (VBO) from GPU memory
void rlDeleteBuffers(unsigned int id)
{
#if defined(GRAPHICS_API_OPENGL_33) || defined(GRAPHICS_API_OPENGL_ES2)
    if (id != 0)
    {
        glDeleteBuffers(1, &id);
        if (!vaoSupported) TraceLog(LOG_INFO, "[VBO ID %i] Unloaded model vertex data from VRAM (GPU)", id);
    }
#endif
}

// Clear color buffer with color
void rlClearColor(byte r, byte g, byte b, byte a)
{
    // Color values clamp to 0.0f(0) and 1.0f(255)
    float cr = (float)r/255;
    float cg = (float)g/255;
    float cb = (float)b/255;
    float ca = (float)a/255;

    glClearColor(cr, cg, cb, ca);
}

// Clear used screen buffers (color and depth)
void rlClearScreenBuffers(void)
{
    glClear(GL_COLOR_BUFFER_BIT | GL_DEPTH_BUFFER_BIT);     // Clear used buffers: Color and Depth (Depth is used for 3D)
    //glClear(GL_COLOR_BUFFER_BIT | GL_DEPTH_BUFFER_BIT | GL_STENCIL_BUFFER_BIT);     // Stencil buffer not used...
}

//----------------------------------------------------------------------------------
// Module Functions Definition - rlgl Functions
//----------------------------------------------------------------------------------

// Initialize rlgl: OpenGL extensions, default buffers/shaders/textures, OpenGL states
void rlglInit(int width, int height)
{
    // Check OpenGL information and capabilities
    //------------------------------------------------------------------------------

    // Print current OpenGL and GLSL version
    TraceLog(LOG_INFO, "GPU: Vendor:   %s", glGetString(GL_VENDOR));
    TraceLog(LOG_INFO, "GPU: Renderer: %s", glGetString(GL_RENDERER));
    TraceLog(LOG_INFO, "GPU: Version:  %s", glGetString(GL_VERSION));
    TraceLog(LOG_INFO, "GPU: GLSL:     %s", glGetString(GL_SHADING_LANGUAGE_VERSION));

    // NOTE: We can get a bunch of extra information about GPU capabilities (glGet*)
    //int maxTexSize;
    //glGetIntegerv(GL_MAX_TEXTURE_SIZE, &maxTexSize);
    //TraceLog(LOG_INFO, "GL_MAX_TEXTURE_SIZE: %i", maxTexSize);

    //GL_MAX_TEXTURE_IMAGE_UNITS
    //GL_MAX_VIEWPORT_DIMS

    //int numAuxBuffers;
    //glGetIntegerv(GL_AUX_BUFFERS, &numAuxBuffers);
    //TraceLog(LOG_INFO, "GL_AUX_BUFFERS: %i", numAuxBuffers);

    //GLint numComp = 0;
    //GLint format[32] = { 0 };
    //glGetIntegerv(GL_NUM_COMPRESSED_TEXTURE_FORMATS, &numComp);
    //glGetIntegerv(GL_COMPRESSED_TEXTURE_FORMATS, format);
    //for (int i = 0; i < numComp; i++) TraceLog(LOG_INFO, "Supported compressed format: 0x%x", format[i]);

    // NOTE: We don't need that much data on screen... right now...

#if defined(GRAPHICS_API_OPENGL_11)
    //TraceLog(LOG_INFO, "OpenGL 1.1 (or driver default) profile initialized");
#endif

#if defined(GRAPHICS_API_OPENGL_33) || defined(GRAPHICS_API_OPENGL_ES2)
    // Get supported extensions list
    GLint numExt = 0;

#if defined(GRAPHICS_API_OPENGL_33)

    // NOTE: On OpenGL 3.3 VAO and NPOT are supported by default
    vaoSupported = true;
    texNPOTSupported = true;
    texFloatSupported = true;

    // We get a list of available extensions and we check for some of them (compressed textures)
    // NOTE: We don't need to check again supported extensions but we do (GLAD already dealt with that)
    glGetIntegerv(GL_NUM_EXTENSIONS, &numExt);

#if defined(_MSC_VER)
    const char **extList = malloc(sizeof(const char *)*numExt);
#else
    const char *extList[numExt];
#endif

    for (int i = 0; i < numExt; i++) extList[i] = (char *)glGetStringi(GL_EXTENSIONS, i);

#elif defined(GRAPHICS_API_OPENGL_ES2)
    char *extensions = (char *)glGetString(GL_EXTENSIONS);  // One big const string

    // NOTE: We have to duplicate string because glGetString() returns a const string
    int len = strlen(extensions) + 1;
    char *extensionsDup = (char *)malloc(len);
    strcpy(extensionsDup, extensions);

    // NOTE: String could be splitted using strtok() function (string.h)
    // NOTE: strtok() modifies the passed string, it can not be const

    char *extList[512];     // Allocate 512 strings pointers (2 KB)

    extList[numExt] = strtok(extensionsDup, " ");

    while (extList[numExt] != NULL)
    {
        numExt++;
        extList[numExt] = strtok(NULL, " ");
    }

    free(extensionsDup);    // Duplicated string must be deallocated

    numExt -= 1;
#endif

    TraceLog(LOG_INFO, "Number of supported extensions: %i", numExt);

    // Show supported extensions
    //for (int i = 0; i < numExt; i++)  TraceLog(LOG_INFO, "Supported extension: %s", extList[i]);

    // Check required extensions
    for (int i = 0; i < numExt; i++)
    {
#if defined(GRAPHICS_API_OPENGL_ES2)
        // Check VAO support
        // NOTE: Only check on OpenGL ES, OpenGL 3.3 has VAO support as core feature
        if (strcmp(extList[i], (const char *)"GL_OES_vertex_array_object") == 0)
        {
            vaoSupported = true;

            // The extension is supported by our hardware and driver, try to get related functions pointers
            // NOTE: emscripten does not support VAOs natively, it uses emulation and it reduces overall performance...
            glGenVertexArrays = (PFNGLGENVERTEXARRAYSOESPROC)eglGetProcAddress("glGenVertexArraysOES");
            glBindVertexArray = (PFNGLBINDVERTEXARRAYOESPROC)eglGetProcAddress("glBindVertexArrayOES");
            glDeleteVertexArrays = (PFNGLDELETEVERTEXARRAYSOESPROC)eglGetProcAddress("glDeleteVertexArraysOES");
            //glIsVertexArray = (PFNGLISVERTEXARRAYOESPROC)eglGetProcAddress("glIsVertexArrayOES");     // NOTE: Fails in WebGL, omitted
        }

        // Check NPOT textures support
        // NOTE: Only check on OpenGL ES, OpenGL 3.3 has NPOT textures full support as core feature
        if (strcmp(extList[i], (const char *)"GL_OES_texture_npot") == 0) texNPOTSupported = true;

        // Check texture float support
        if (strcmp(extList[i], (const char *)"GL_OES_texture_float") == 0) texFloatSupported = true;
#endif

        // DDS texture compression support
        if ((strcmp(extList[i], (const char *)"GL_EXT_texture_compression_s3tc") == 0) ||
            (strcmp(extList[i], (const char *)"GL_WEBGL_compressed_texture_s3tc") == 0) ||
            (strcmp(extList[i], (const char *)"GL_WEBKIT_WEBGL_compressed_texture_s3tc") == 0)) texCompDXTSupported = true;

        // ETC1 texture compression support
        if ((strcmp(extList[i], (const char *)"GL_OES_compressed_ETC1_RGB8_texture") == 0) ||
            (strcmp(extList[i], (const char *)"GL_WEBGL_compressed_texture_etc1") == 0)) texCompETC1Supported = true;

        // ETC2/EAC texture compression support
        if (strcmp(extList[i], (const char *)"GL_ARB_ES3_compatibility") == 0) texCompETC2Supported = true;

        // PVR texture compression support
        if (strcmp(extList[i], (const char *)"GL_IMG_texture_compression_pvrtc") == 0) texCompPVRTSupported = true;

        // ASTC texture compression support
        if (strcmp(extList[i], (const char *)"GL_KHR_texture_compression_astc_hdr") == 0) texCompASTCSupported = true;

        // Anisotropic texture filter support
        if (strcmp(extList[i], (const char *)"GL_EXT_texture_filter_anisotropic") == 0)
        {
            texAnisotropicFilterSupported = true;
            glGetFloatv(0x84FF, &maxAnisotropicLevel);   // GL_MAX_TEXTURE_MAX_ANISOTROPY_EXT
        }

        // Clamp mirror wrap mode supported
        if (strcmp(extList[i], (const char *)"GL_EXT_texture_mirror_clamp") == 0) texClampMirrorSupported = true;

        // Debug marker support
        if(strcmp(extList[i], (const char *)"GL_EXT_debug_marker") == 0) debugMarkerSupported = true;
    }

#if defined(_MSC_VER)
    //free(extList);
#endif

#if defined(GRAPHICS_API_OPENGL_ES2)
    if (vaoSupported) TraceLog(LOG_INFO, "[EXTENSION] VAO extension detected, VAO functions initialized successfully");
    else TraceLog(LOG_WARNING, "[EXTENSION] VAO extension not found, VAO usage not supported");

    if (texNPOTSupported) TraceLog(LOG_INFO, "[EXTENSION] NPOT textures extension detected, full NPOT textures supported");
    else TraceLog(LOG_WARNING, "[EXTENSION] NPOT textures extension not found, limited NPOT support (no-mipmaps, no-repeat)");
#endif

    if (texCompDXTSupported) TraceLog(LOG_INFO, "[EXTENSION] DXT compressed textures supported");
    if (texCompETC1Supported) TraceLog(LOG_INFO, "[EXTENSION] ETC1 compressed textures supported");
    if (texCompETC2Supported) TraceLog(LOG_INFO, "[EXTENSION] ETC2/EAC compressed textures supported");
    if (texCompPVRTSupported) TraceLog(LOG_INFO, "[EXTENSION] PVRT compressed textures supported");
    if (texCompASTCSupported) TraceLog(LOG_INFO, "[EXTENSION] ASTC compressed textures supported");

    if (texAnisotropicFilterSupported) TraceLog(LOG_INFO, "[EXTENSION] Anisotropic textures filtering supported (max: %.0fX)", maxAnisotropicLevel);
    if (texClampMirrorSupported) TraceLog(LOG_INFO, "[EXTENSION] Clamp mirror wrap texture mode supported");

    if (debugMarkerSupported) TraceLog(LOG_INFO, "[EXTENSION] Debug Marker supported");

    // Initialize buffers, default shaders and default textures
    //----------------------------------------------------------

    // Init default white texture
    unsigned char pixels[4] = { 255, 255, 255, 255 };   // 1 pixel RGBA (4 bytes)

    whiteTexture = rlLoadTexture(pixels, 1, 1, UNCOMPRESSED_R8G8B8A8, 1);

    if (whiteTexture != 0) TraceLog(LOG_INFO, "[TEX ID %i] Base white texture loaded successfully", whiteTexture);
    else TraceLog(LOG_WARNING, "Base white texture could not be loaded");

    // Init default Shader (customized for GL 3.3 and ES2)
    defaultShader = LoadShaderDefault();
    currentShader = defaultShader;

    // Init default vertex arrays buffers (lines, triangles, quads)
    LoadBuffersDefault();

    // Init temp vertex buffer, used when transformation required (translate, rotate, scale)
    tempBuffer = (Vector3 *)malloc(sizeof(Vector3)*TEMP_VERTEX_BUFFER_SIZE);

    for (int i = 0; i < TEMP_VERTEX_BUFFER_SIZE; i++) tempBuffer[i] = Vector3Zero();

    // Init draw calls tracking system
    draws = (DrawCall *)malloc(sizeof(DrawCall)*MAX_DRAWS_BY_TEXTURE);

    for (int i = 0; i < MAX_DRAWS_BY_TEXTURE; i++)
    {
        draws[i].vertexCount = 0;
        draws[i].vaoId = 0;
        draws[i].shaderId = 0;
        draws[i].textureId = 0;

        draws[i].projection = MatrixIdentity();
        draws[i].modelview = MatrixIdentity();
    }

    drawsCounter = 1;
    draws[0].textureId = whiteTexture;      // Set default draw texture id
    currentDrawMode = RL_TRIANGLES;         // Set default draw mode

    // Init internal matrix stack (emulating OpenGL 1.1)
    for (int i = 0; i < MATRIX_STACK_SIZE; i++) stack[i] = MatrixIdentity();

    // Init internal projection and modelview matrices
    projection = MatrixIdentity();
    modelview = MatrixIdentity();
    currentMatrix = &modelview;
#endif      // defined(GRAPHICS_API_OPENGL_33) || defined(GRAPHICS_API_OPENGL_ES2)

    // Initialize OpenGL default states
    //----------------------------------------------------------

    // Init state: Depth test
    glDepthFunc(GL_LEQUAL);                                 // Type of depth testing to apply
    glDisable(GL_DEPTH_TEST);                               // Disable depth testing for 2D (only used for 3D)

    // Init state: Blending mode
    glBlendFunc(GL_SRC_ALPHA, GL_ONE_MINUS_SRC_ALPHA);      // Color blending function (how colors are mixed)
    glEnable(GL_BLEND);                                     // Enable color blending (required to work with transparencies)

    // Init state: Culling
    // NOTE: All shapes/models triangles are drawn CCW
    glCullFace(GL_BACK);                                    // Cull the back face (default)
    glFrontFace(GL_CCW);                                    // Front face are defined counter clockwise (default)
    glEnable(GL_CULL_FACE);                                 // Enable backface culling

#if defined(GRAPHICS_API_OPENGL_11)
    // Init state: Color hints (deprecated in OpenGL 3.0+)
    glHint(GL_PERSPECTIVE_CORRECTION_HINT, GL_NICEST);      // Improve quality of color and texture coordinate interpolation
    glShadeModel(GL_SMOOTH);                                // Smooth shading between vertex (vertex colors interpolation)
#endif

    // Init state: Color/Depth buffers clear
    glClearColor(0.0f, 0.0f, 0.0f, 1.0f);                   // Set clear color (black)
    glClearDepth(1.0f);                                     // Set clear depth value (default)
    glClear(GL_COLOR_BUFFER_BIT | GL_DEPTH_BUFFER_BIT);     // Clear color and depth buffers (depth buffer required for 3D)

    // Store screen size into global variables
    screenWidth = width;
    screenHeight = height;

    TraceLog(LOG_INFO, "OpenGL default states initialized successfully");
}

// Vertex Buffer Object deinitialization (memory free)
void rlglClose(void)
{
#if defined(GRAPHICS_API_OPENGL_33) || defined(GRAPHICS_API_OPENGL_ES2)
    UnloadShaderDefault();              // Unload default shader
    UnloadBuffersDefault();             // Unload default buffers (lines, triangles, quads)
    glDeleteTextures(1, &whiteTexture); // Unload default texture

    TraceLog(LOG_INFO, "[TEX ID %i] Unloaded texture data (base white texture) from VRAM", whiteTexture);

    free(draws);
    free(tempBuffer);
#endif
}

// Drawing batches: triangles, quads, lines
void rlglDraw(void)
{
#if defined(GRAPHICS_API_OPENGL_33) || defined(GRAPHICS_API_OPENGL_ES2)
    // NOTE: In a future version, models could be stored in a stack...
    //for (int i = 0; i < modelsCount; i++) rlDrawMesh(models[i]->mesh, models[i]->material, models[i]->transform);

    // NOTE: Default buffers upload and draw
    UpdateBuffersDefault();
    DrawBuffersDefault();       // NOTE: Stereo rendering is checked inside
#endif
}

// Returns current OpenGL version
int rlGetVersion(void)
{
#if defined(GRAPHICS_API_OPENGL_11)
    return OPENGL_11;
#elif defined(GRAPHICS_API_OPENGL_21)
    #if defined(__APPLE__)
        return OPENGL_33;   // NOTE: Force OpenGL 3.3 on OSX
    #else
        return OPENGL_21;
    #endif
#elif defined(GRAPHICS_API_OPENGL_33)
    return OPENGL_33;
#elif defined(GRAPHICS_API_OPENGL_ES2)
    return OPENGL_ES_20;
#endif
}

// Check internal buffer overflow for a given number of vertex
bool rlCheckBufferLimit(int type, int vCount)
{
    bool overflow = false;
#if defined(GRAPHICS_API_OPENGL_33) || defined(GRAPHICS_API_OPENGL_ES2)
    switch (type)
    {
        case RL_LINES: overflow = ((lines.vCounter + vCount)/2 >= MAX_LINES_BATCH); break;
        case RL_TRIANGLES: overflow = ((triangles.vCounter + vCount)/3 >= MAX_TRIANGLES_BATCH); break;
        case RL_QUADS: overflow = ((quads.vCounter + vCount)/4 >= MAX_QUADS_BATCH); break;
        default: break;
    }
#endif
    return overflow;
}

// Set debug marker
void rlSetDebugMarker(const char *text)
{
#if defined(GRAPHICS_API_OPENGL_33)
    if (debugMarkerSupported) glInsertEventMarkerEXT(0, text);
#endif
}

// Load OpenGL extensions
// NOTE: External loader function could be passed as a pointer
void rlLoadExtensions(void *loader)
{
#if defined(GRAPHICS_API_OPENGL_33)
    // NOTE: glad is generated and contains only required OpenGL 3.3 Core extensions (and lower versions)
    #if !defined(__APPLE__)
        if (!gladLoadGLLoader((GLADloadproc)loader)) TraceLog(LOG_WARNING, "GLAD: Cannot load OpenGL extensions");
        else TraceLog(LOG_INFO, "GLAD: OpenGL extensions loaded successfully");

        #if defined(GRAPHICS_API_OPENGL_21)
        if (GLAD_GL_VERSION_2_1) TraceLog(LOG_INFO, "OpenGL 2.1 profile supported");
        #elif defined(GRAPHICS_API_OPENGL_33)
        if(GLAD_GL_VERSION_3_3) TraceLog(LOG_INFO, "OpenGL 3.3 Core profile supported");
        else TraceLog(LOG_ERROR, "OpenGL 3.3 Core profile not supported");
        #endif
    #endif

    // With GLAD, we can check if an extension is supported using the GLAD_GL_xxx booleans
    //if (GLAD_GL_ARB_vertex_array_object) // Use GL_ARB_vertex_array_object
#endif
}

// Get world coordinates from screen coordinates
Vector3 rlUnproject(Vector3 source, Matrix proj, Matrix view)
{
    Vector3 result = { 0.0f, 0.0f, 0.0f };

    // Calculate unproject matrix (multiply view patrix by projection matrix) and invert it
    Matrix matViewProj = MatrixMultiply(view, proj);
    matViewProj = MatrixInvert(matViewProj);

    // Create quaternion from source point
    Quaternion quat = { source.x, source.y, source.z, 1.0f };

    // Multiply quat point by unproject matrix
    quat = QuaternionTransform(quat, matViewProj);

    // Normalized world points in vectors
    result.x = quat.x/quat.w;
    result.y = quat.y/quat.w;
    result.z = quat.z/quat.w;

    return result;
}

// Convert image data to OpenGL texture (returns OpenGL valid Id)
unsigned int rlLoadTexture(void *data, int width, int height, int format, int mipmapCount)
{
    glBindTexture(GL_TEXTURE_2D, 0);    // Free any old binding

    GLuint id = 0;

    // Check texture format support by OpenGL 1.1 (compressed textures not supported)
#if defined(GRAPHICS_API_OPENGL_11)
    if (format >= COMPRESSED_DXT1_RGB)
    {
        TraceLog(LOG_WARNING, "OpenGL 1.1 does not support GPU compressed texture formats");
        return id;
    }
#endif

    if ((!texCompDXTSupported) && ((format == COMPRESSED_DXT1_RGB) || (format == COMPRESSED_DXT1_RGBA) ||
        (format == COMPRESSED_DXT3_RGBA) || (format == COMPRESSED_DXT5_RGBA)))
    {
        TraceLog(LOG_WARNING, "DXT compressed texture format not supported");
        return id;
    }
#if defined(GRAPHICS_API_OPENGL_33) || defined(GRAPHICS_API_OPENGL_ES2)
    if ((!texCompETC1Supported) && (format == COMPRESSED_ETC1_RGB))
    {
        TraceLog(LOG_WARNING, "ETC1 compressed texture format not supported");
        return id;
    }

    if ((!texCompETC2Supported) && ((format == COMPRESSED_ETC2_RGB) || (format == COMPRESSED_ETC2_EAC_RGBA)))
    {
        TraceLog(LOG_WARNING, "ETC2 compressed texture format not supported");
        return id;
    }

    if ((!texCompPVRTSupported) && ((format == COMPRESSED_PVRT_RGB) || (format == COMPRESSED_PVRT_RGBA)))
    {
        TraceLog(LOG_WARNING, "PVRT compressed texture format not supported");
        return id;
    }

    if ((!texCompASTCSupported) && ((format == COMPRESSED_ASTC_4x4_RGBA) || (format == COMPRESSED_ASTC_8x8_RGBA)))
    {
        TraceLog(LOG_WARNING, "ASTC compressed texture format not supported");
        return id;
    }
#endif

    glPixelStorei(GL_UNPACK_ALIGNMENT, 1);

    glGenTextures(1, &id);              // Generate Pointer to the texture

#if defined(GRAPHICS_API_OPENGL_33) || defined(GRAPHICS_API_OPENGL_ES2)
    //glActiveTexture(GL_TEXTURE0);     // If not defined, using GL_TEXTURE0 by default (shader texture)
#endif

    glBindTexture(GL_TEXTURE_2D, id);

    int mipWidth = width;
    int mipHeight = height;
    int mipOffset = 0;          // Mipmap data offset

    TraceLog(LOG_DEBUG, "Load texture from data memory address: 0x%x", data);

    // Load the different mipmap levels
    for (int i = 0; i < mipmapCount; i++)
    {
        unsigned int mipSize = GetPixelDataSize(mipWidth, mipHeight, format);

        unsigned int glInternalFormat, glFormat, glType;
        rlGetGlTextureFormats(format, &glInternalFormat, &glFormat, &glType);

        TraceLog(LOG_DEBUG, "Load mipmap level %i (%i x %i), size: %i, offset: %i", i, mipWidth, mipHeight, mipSize, mipOffset);

        if (glInternalFormat != -1)
        {
            if (format < COMPRESSED_DXT1_RGB) glTexImage2D(GL_TEXTURE_2D, i, glInternalFormat, mipWidth, mipHeight, 0, glFormat, glType, (unsigned char *)data + mipOffset);
        #if !defined(GRAPHICS_API_OPENGL_11)
            else glCompressedTexImage2D(GL_TEXTURE_2D, i, glInternalFormat, mipWidth, mipHeight, 0, mipSize, (unsigned char *)data + mipOffset);
        #endif

        #if defined(GRAPHICS_API_OPENGL_33)
            if (format == UNCOMPRESSED_GRAYSCALE)
            {
                GLint swizzleMask[] = { GL_RED, GL_RED, GL_RED, GL_ONE };
                glTexParameteriv(GL_TEXTURE_2D, GL_TEXTURE_SWIZZLE_RGBA, swizzleMask);
            }
            else if (format == UNCOMPRESSED_GRAY_ALPHA)
            {
            #if defined(GRAPHICS_API_OPENGL_21)
                GLint swizzleMask[] = { GL_RED, GL_RED, GL_RED, GL_ALPHA };
            #elif defined(GRAPHICS_API_OPENGL_33)
                GLint swizzleMask[] = { GL_RED, GL_RED, GL_RED, GL_GREEN };
            #endif
                glTexParameteriv(GL_TEXTURE_2D, GL_TEXTURE_SWIZZLE_RGBA, swizzleMask);
            }
        #endif
        }

        mipWidth /= 2;
        mipHeight /= 2;
        mipOffset += mipSize;

        // Security check for NPOT textures
        if (mipWidth < 1) mipWidth = 1;
        if (mipHeight < 1) mipHeight = 1;
    }

    // Texture parameters configuration
    // NOTE: glTexParameteri does NOT affect texture uploading, just the way it's used
#if defined(GRAPHICS_API_OPENGL_ES2)
    // NOTE: OpenGL ES 2.0 with no GL_OES_texture_npot support (i.e. WebGL) has limited NPOT support, so CLAMP_TO_EDGE must be used
    if (texNPOTSupported)
    {
        glTexParameteri(GL_TEXTURE_2D, GL_TEXTURE_WRAP_S, GL_REPEAT);       // Set texture to repeat on x-axis
        glTexParameteri(GL_TEXTURE_2D, GL_TEXTURE_WRAP_T, GL_REPEAT);       // Set texture to repeat on y-axis
    }
    else
    {
        // NOTE: If using negative texture coordinates (LoadOBJ()), it does not work!
        glTexParameteri(GL_TEXTURE_2D, GL_TEXTURE_WRAP_S, GL_CLAMP_TO_EDGE);       // Set texture to clamp on x-axis
        glTexParameteri(GL_TEXTURE_2D, GL_TEXTURE_WRAP_T, GL_CLAMP_TO_EDGE);       // Set texture to clamp on y-axis
    }
#else
    glTexParameteri(GL_TEXTURE_2D, GL_TEXTURE_WRAP_S, GL_REPEAT);       // Set texture to repeat on x-axis
    glTexParameteri(GL_TEXTURE_2D, GL_TEXTURE_WRAP_T, GL_REPEAT);       // Set texture to repeat on y-axis
#endif

    // Magnification and minification filters
    glTexParameteri(GL_TEXTURE_2D, GL_TEXTURE_MAG_FILTER, GL_NEAREST);  // Alternative: GL_LINEAR
    glTexParameteri(GL_TEXTURE_2D, GL_TEXTURE_MIN_FILTER, GL_NEAREST);  // Alternative: GL_LINEAR

#if defined(GRAPHICS_API_OPENGL_33)
    if (mipmapCount > 1)
    {
        // Activate Trilinear filtering if mipmaps are available
        glTexParameteri(GL_TEXTURE_2D, GL_TEXTURE_MAG_FILTER, GL_LINEAR);
        glTexParameteri(GL_TEXTURE_2D, GL_TEXTURE_MIN_FILTER, GL_LINEAR_MIPMAP_LINEAR);
    }
#endif

    // At this point we have the texture loaded in GPU and texture parameters configured

    // NOTE: If mipmaps were not in data, they are not generated automatically

    // Unbind current texture
    glBindTexture(GL_TEXTURE_2D, 0);

    if (id > 0) TraceLog(LOG_INFO, "[TEX ID %i] Texture created successfully (%ix%i - %i mipmaps)", id, width, height, mipmapCount);
    else TraceLog(LOG_WARNING, "Texture could not be created");

    return id;
}

// Update already loaded texture in GPU with new data
void rlUpdateTexture(unsigned int id, int width, int height, int format, const void *data)
{
    glBindTexture(GL_TEXTURE_2D, id);

    unsigned int glInternalFormat, glFormat, glType;
    rlGetGlTextureFormats(format, &glInternalFormat, &glFormat, &glType);

    if ((glInternalFormat != -1) && (format < COMPRESSED_DXT1_RGB))
    {
        glTexSubImage2D(GL_TEXTURE_2D, 0, 0, 0, width, height, glFormat, glType, (unsigned char *)data);
    }
    else TraceLog(LOG_WARNING, "Texture format updating not supported");
}

// Get OpenGL internal formats and data type from raylib PixelFormat
void rlGetGlTextureFormats(int format, unsigned int *glInternalFormat, unsigned int *glFormat, unsigned int *glType)
{
    *glInternalFormat = -1;
    *glFormat = -1;
    *glType = -1;

    switch (format)
    {
    #if defined(GRAPHICS_API_OPENGL_11) || defined(GRAPHICS_API_OPENGL_21) || defined(GRAPHICS_API_OPENGL_ES2)
        // NOTE: on OpenGL ES 2.0 (WebGL), internalFormat must match format and options allowed are: GL_LUMINANCE, GL_RGB, GL_RGBA
        case UNCOMPRESSED_GRAYSCALE: *glInternalFormat = GL_LUMINANCE; *glFormat = GL_LUMINANCE; *glType = GL_UNSIGNED_BYTE; break;
        case UNCOMPRESSED_GRAY_ALPHA: *glInternalFormat = GL_LUMINANCE_ALPHA; *glFormat = GL_LUMINANCE_ALPHA; *glType = GL_UNSIGNED_BYTE; break;
        case UNCOMPRESSED_R5G6B5: *glInternalFormat = GL_RGB; *glFormat = GL_RGB; *glType = GL_UNSIGNED_SHORT_5_6_5; break;
        case UNCOMPRESSED_R8G8B8: *glInternalFormat = GL_RGB; *glFormat = GL_RGB; *glType = GL_UNSIGNED_BYTE; break;
        case UNCOMPRESSED_R5G5B5A1: *glInternalFormat = GL_RGBA; *glFormat = GL_RGBA; *glType = GL_UNSIGNED_SHORT_5_5_5_1; break;
        case UNCOMPRESSED_R4G4B4A4: *glInternalFormat = GL_RGBA; *glFormat = GL_RGBA; *glType = GL_UNSIGNED_SHORT_4_4_4_4; break;
        case UNCOMPRESSED_R8G8B8A8: *glInternalFormat = GL_RGBA; *glFormat = GL_RGBA; *glType = GL_UNSIGNED_BYTE; break;
        #if !defined(GRAPHICS_API_OPENGL_11)
        case UNCOMPRESSED_R32: if (texFloatSupported) *glInternalFormat = GL_LUMINANCE; *glFormat = GL_LUMINANCE; *glType = GL_FLOAT; break;   // NOTE: Requires extension OES_texture_float
        case UNCOMPRESSED_R32G32B32: if (texFloatSupported) *glInternalFormat = GL_RGB; *glFormat = GL_RGB; *glType = GL_FLOAT; break;         // NOTE: Requires extension OES_texture_float
        case UNCOMPRESSED_R32G32B32A32: if (texFloatSupported) *glInternalFormat = GL_RGBA; *glFormat = GL_RGBA; *glType = GL_FLOAT; break;    // NOTE: Requires extension OES_texture_float
        #endif
    #elif defined(GRAPHICS_API_OPENGL_33)
        case UNCOMPRESSED_GRAYSCALE: *glInternalFormat = GL_R8; *glFormat = GL_RED; *glType = GL_UNSIGNED_BYTE; break;
        case UNCOMPRESSED_GRAY_ALPHA: *glInternalFormat = GL_RG8; *glFormat = GL_RG; *glType = GL_UNSIGNED_BYTE; break;
        case UNCOMPRESSED_R5G6B5: *glInternalFormat = GL_RGB565; *glFormat = GL_RGB; *glType = GL_UNSIGNED_SHORT_5_6_5; break;
        case UNCOMPRESSED_R8G8B8: *glInternalFormat = GL_RGB8; *glFormat = GL_RGB; *glType = GL_UNSIGNED_BYTE; break;
        case UNCOMPRESSED_R5G5B5A1: *glInternalFormat = GL_RGB5_A1; *glFormat = GL_RGBA; *glType = GL_UNSIGNED_SHORT_5_5_5_1; break;
        case UNCOMPRESSED_R4G4B4A4: *glInternalFormat = GL_RGBA4; *glFormat = GL_RGBA; *glType = GL_UNSIGNED_SHORT_4_4_4_4; break;
        case UNCOMPRESSED_R8G8B8A8: *glInternalFormat = GL_RGBA8; *glFormat = GL_RGBA; *glType = GL_UNSIGNED_BYTE; break;
        case UNCOMPRESSED_R32: if (texFloatSupported) *glInternalFormat = GL_R32F; *glFormat = GL_RED; *glType = GL_FLOAT; break;
        case UNCOMPRESSED_R32G32B32: if (texFloatSupported) *glInternalFormat = GL_RGB32F; *glFormat = GL_RGB; *glType = GL_FLOAT; break;
        case UNCOMPRESSED_R32G32B32A32: if (texFloatSupported) *glInternalFormat = GL_RGBA32F; *glFormat = GL_RGBA; *glType = GL_FLOAT; break;
    #endif
        #if !defined(GRAPHICS_API_OPENGL_11)
        case COMPRESSED_DXT1_RGB: if (texCompDXTSupported) *glInternalFormat = GL_COMPRESSED_RGB_S3TC_DXT1_EXT; break;
        case COMPRESSED_DXT1_RGBA: if (texCompDXTSupported) *glInternalFormat = GL_COMPRESSED_RGBA_S3TC_DXT1_EXT; break;
        case COMPRESSED_DXT3_RGBA: if (texCompDXTSupported) *glInternalFormat = GL_COMPRESSED_RGBA_S3TC_DXT3_EXT; break;
        case COMPRESSED_DXT5_RGBA: if (texCompDXTSupported) *glInternalFormat = GL_COMPRESSED_RGBA_S3TC_DXT5_EXT; break;
        case COMPRESSED_ETC1_RGB: if (texCompETC1Supported) *glInternalFormat = GL_ETC1_RGB8_OES; break;                      // NOTE: Requires OpenGL ES 2.0 or OpenGL 4.3
        case COMPRESSED_ETC2_RGB: if (texCompETC2Supported) *glInternalFormat = GL_COMPRESSED_RGB8_ETC2; break;               // NOTE: Requires OpenGL ES 3.0 or OpenGL 4.3
        case COMPRESSED_ETC2_EAC_RGBA: if (texCompETC2Supported) *glInternalFormat = GL_COMPRESSED_RGBA8_ETC2_EAC; break;     // NOTE: Requires OpenGL ES 3.0 or OpenGL 4.3
        case COMPRESSED_PVRT_RGB: if (texCompPVRTSupported) *glInternalFormat = GL_COMPRESSED_RGB_PVRTC_4BPPV1_IMG; break;    // NOTE: Requires PowerVR GPU
        case COMPRESSED_PVRT_RGBA: if (texCompPVRTSupported) *glInternalFormat = GL_COMPRESSED_RGBA_PVRTC_4BPPV1_IMG; break;  // NOTE: Requires PowerVR GPU
        case COMPRESSED_ASTC_4x4_RGBA: if (texCompASTCSupported) *glInternalFormat = GL_COMPRESSED_RGBA_ASTC_4x4_KHR; break;  // NOTE: Requires OpenGL ES 3.1 or OpenGL 4.3
        case COMPRESSED_ASTC_8x8_RGBA: if (texCompASTCSupported) *glInternalFormat = GL_COMPRESSED_RGBA_ASTC_8x8_KHR; break;  // NOTE: Requires OpenGL ES 3.1 or OpenGL 4.3
        #endif
        default: TraceLog(LOG_WARNING, "Texture format not supported"); break;
    }
}

// Unload texture from GPU memory
void rlUnloadTexture(unsigned int id)
{
    if (id > 0) glDeleteTextures(1, &id);
}

// Load a texture to be used for rendering (fbo with color and depth attachments)
RenderTexture2D rlLoadRenderTexture(int width, int height)
{
    RenderTexture2D target = { 0 };

    target.id = 0;

    target.texture.id = 0;
    target.texture.width = width;
    target.texture.height = height;
    target.texture.format = UNCOMPRESSED_R8G8B8A8;
    target.texture.mipmaps = 1;

    target.depth.id = 0;
    target.depth.width = width;
    target.depth.height = height;
    target.depth.format = 19;       //DEPTH_COMPONENT_24BIT
    target.depth.mipmaps = 1;

#if defined(GRAPHICS_API_OPENGL_33) || defined(GRAPHICS_API_OPENGL_ES2)
    // Create the texture that will serve as the color attachment for the framebuffer
    glGenTextures(1, &target.texture.id);
    glBindTexture(GL_TEXTURE_2D, target.texture.id);
    glTexParameteri(GL_TEXTURE_2D, GL_TEXTURE_WRAP_S, GL_CLAMP_TO_EDGE);
    glTexParameteri(GL_TEXTURE_2D, GL_TEXTURE_WRAP_T, GL_CLAMP_TO_EDGE);
    glTexParameteri(GL_TEXTURE_2D, GL_TEXTURE_MIN_FILTER, GL_LINEAR);
    glTexParameteri(GL_TEXTURE_2D, GL_TEXTURE_MAG_FILTER, GL_LINEAR);
    glTexImage2D(GL_TEXTURE_2D, 0, GL_RGBA, width, height, 0, GL_RGBA, GL_UNSIGNED_BYTE, NULL);
    glBindTexture(GL_TEXTURE_2D, 0);

#if defined(GRAPHICS_API_OPENGL_21) || defined(GRAPHICS_API_OPENGL_ES2)
    #define USE_DEPTH_RENDERBUFFER
#else
    #define USE_DEPTH_TEXTURE
#endif

#if defined(USE_DEPTH_RENDERBUFFER)
    // Create the renderbuffer that will serve as the depth attachment for the framebuffer.
    glGenRenderbuffers(1, &target.depth.id);
    glBindRenderbuffer(GL_RENDERBUFFER, target.depth.id);
    glRenderbufferStorage(GL_RENDERBUFFER, GL_DEPTH_COMPONENT16, width, height);    // GL_DEPTH_COMPONENT24 not supported on Android
#elif defined(USE_DEPTH_TEXTURE)
    // NOTE: We can also use a texture for depth buffer (GL_ARB_depth_texture/GL_OES_depth_texture extension required)
    // A renderbuffer is simpler than a texture and could offer better performance on embedded devices
    glGenTextures(1, &target.depth.id);
    glBindTexture(GL_TEXTURE_2D, target.depth.id);
    glTexParameteri(GL_TEXTURE_2D, GL_TEXTURE_WRAP_S, GL_CLAMP_TO_EDGE);
    glTexParameteri(GL_TEXTURE_2D, GL_TEXTURE_WRAP_T, GL_CLAMP_TO_EDGE);
    glTexParameteri(GL_TEXTURE_2D, GL_TEXTURE_MIN_FILTER, GL_NEAREST);
    glTexParameteri(GL_TEXTURE_2D, GL_TEXTURE_MAG_FILTER, GL_NEAREST);
    glTexImage2D(GL_TEXTURE_2D, 0, GL_DEPTH_COMPONENT24, width, height, 0, GL_DEPTH_COMPONENT, GL_UNSIGNED_INT, NULL);
    glBindTexture(GL_TEXTURE_2D, 0);
#endif

    // Create the framebuffer object
    glGenFramebuffers(1, &target.id);
    glBindFramebuffer(GL_FRAMEBUFFER, target.id);

    // Attach color texture and depth renderbuffer to FBO
    glFramebufferTexture2D(GL_FRAMEBUFFER, GL_COLOR_ATTACHMENT0, GL_TEXTURE_2D, target.texture.id, 0);
#if defined(USE_DEPTH_RENDERBUFFER)
    glFramebufferRenderbuffer(GL_FRAMEBUFFER, GL_DEPTH_ATTACHMENT, GL_RENDERBUFFER, target.depth.id);
#elif defined(USE_DEPTH_TEXTURE)
    glFramebufferTexture2D(GL_FRAMEBUFFER, GL_DEPTH_ATTACHMENT, GL_TEXTURE_2D, target.depth.id, 0);
#endif

    GLenum status = glCheckFramebufferStatus(GL_FRAMEBUFFER);

    if (status != GL_FRAMEBUFFER_COMPLETE)
    {
        TraceLog(LOG_WARNING, "Framebuffer object could not be created...");

        switch (status)
        {
            case GL_FRAMEBUFFER_UNSUPPORTED: TraceLog(LOG_WARNING, "Framebuffer is unsupported"); break;
            case GL_FRAMEBUFFER_INCOMPLETE_ATTACHMENT: TraceLog(LOG_WARNING, "Framebuffer incomplete attachment"); break;
#if defined(GRAPHICS_API_OPENGL_ES2)
            case GL_FRAMEBUFFER_INCOMPLETE_DIMENSIONS: TraceLog(LOG_WARNING, "Framebuffer incomplete dimensions"); break;
#endif
            case GL_FRAMEBUFFER_INCOMPLETE_MISSING_ATTACHMENT: TraceLog(LOG_WARNING, "Framebuffer incomplete missing attachment"); break;
            default: break;
        }

        if (target.texture.id > 0) glDeleteTextures(1, &target.texture.id);
        if (target.depth.id > 0)
        {
#if defined(USE_DEPTH_RENDERBUFFER)
            glDeleteRenderbuffers(1, &target.depth.id);
#elif defined(USE_DEPTH_TEXTURE)
            glDeleteTextures(1, &target.depth.id);
#endif
        }

        glDeleteFramebuffers(1, &target.id);
    }
    else TraceLog(LOG_INFO, "[FBO ID %i] Framebuffer object created successfully", target.id);

    glBindFramebuffer(GL_FRAMEBUFFER, 0);
#endif

    return target;
}

// Generate mipmap data for selected texture
void rlGenerateMipmaps(Texture2D *texture)
{
    glBindTexture(GL_TEXTURE_2D, texture->id);

    // Check if texture is power-of-two (POT)
    bool texIsPOT = false;

    if (((texture->width > 0) && ((texture->width & (texture->width - 1)) == 0)) &&
        ((texture->height > 0) && ((texture->height & (texture->height - 1)) == 0))) texIsPOT = true;

    if ((texIsPOT) || (texNPOTSupported))
    {
#if defined(GRAPHICS_API_OPENGL_11)
        // WARNING: Manual mipmap generation only works for RGBA 32bit textures!
        if (texture->format == UNCOMPRESSED_R8G8B8A8)
        {
            // Retrieve texture data from VRAM
            void *data = rlReadTexturePixels(*texture);

            // NOTE: data size is reallocated to fit mipmaps data
            // NOTE: CPU mipmap generation only supports RGBA 32bit data
            int mipmapCount = GenerateMipmaps(data, texture->width, texture->height);

            int size = texture->width*texture->height*4;
            int offset = size;

            int mipWidth = texture->width/2;
            int mipHeight = texture->height/2;

            // Load the mipmaps
            for (int level = 1; level < mipmapCount; level++)
            {
                glTexImage2D(GL_TEXTURE_2D, level, GL_RGBA8, mipWidth, mipHeight, 0, GL_RGBA, GL_UNSIGNED_BYTE, (unsigned char *)data + offset);

                size = mipWidth*mipHeight*4;
                offset += size;

                mipWidth /= 2;
                mipHeight /= 2;
            }

            texture->mipmaps = mipmapCount + 1;
            free(data); // Once mipmaps have been generated and data has been uploaded to GPU VRAM, we can discard RAM data

            TraceLog(LOG_WARNING, "[TEX ID %i] Mipmaps [%i] generated manually on CPU side", texture->id, texture->mipmaps);
        }
        else TraceLog(LOG_WARNING, "[TEX ID %i] Mipmaps could not be generated for texture format", texture->id);
#endif

#if defined(GRAPHICS_API_OPENGL_33) || defined(GRAPHICS_API_OPENGL_ES2)
        //glHint(GL_GENERATE_MIPMAP_HINT, GL_DONT_CARE);   // Hint for mipmaps generation algorythm: GL_FASTEST, GL_NICEST, GL_DONT_CARE
        glGenerateMipmap(GL_TEXTURE_2D);    // Generate mipmaps automatically
        TraceLog(LOG_INFO, "[TEX ID %i] Mipmaps generated automatically", texture->id);

        glTexParameteri(GL_TEXTURE_2D, GL_TEXTURE_MAG_FILTER, GL_LINEAR);
        glTexParameteri(GL_TEXTURE_2D, GL_TEXTURE_MIN_FILTER, GL_LINEAR_MIPMAP_LINEAR);   // Activate Trilinear filtering for mipmaps

        #define MIN(a,b) (((a)<(b))?(a):(b))
        #define MAX(a,b) (((a)>(b))?(a):(b))

        texture->mipmaps =  1 + (int)floor(log(MAX(texture->width, texture->height))/log(2));
#endif
    }
    else TraceLog(LOG_WARNING, "[TEX ID %i] Mipmaps can not be generated", texture->id);

    glBindTexture(GL_TEXTURE_2D, 0);
}

// Upload vertex data into a VAO (if supported) and VBO
// TODO: Check if mesh has already been loaded in GPU
void rlLoadMesh(Mesh *mesh, bool dynamic)
{
    mesh->vaoId = 0;        // Vertex Array Object
    mesh->vboId[0] = 0;     // Vertex positions VBO
    mesh->vboId[1] = 0;     // Vertex texcoords VBO
    mesh->vboId[2] = 0;     // Vertex normals VBO
    mesh->vboId[3] = 0;     // Vertex colors VBO
    mesh->vboId[4] = 0;     // Vertex tangents VBO
    mesh->vboId[5] = 0;     // Vertex texcoords2 VBO
    mesh->vboId[6] = 0;     // Vertex indices VBO

#if defined(GRAPHICS_API_OPENGL_33) || defined(GRAPHICS_API_OPENGL_ES2)
    int drawHint = GL_STATIC_DRAW;
    if (dynamic) drawHint = GL_DYNAMIC_DRAW;

    if (vaoSupported)
    {
        // Initialize Quads VAO (Buffer A)
        glGenVertexArrays(1, &mesh->vaoId);
        glBindVertexArray(mesh->vaoId);
    }

    // NOTE: Attributes must be uploaded considering default locations points

    // Enable vertex attributes: position (shader-location = 0)
    glGenBuffers(1, &mesh->vboId[0]);
    glBindBuffer(GL_ARRAY_BUFFER, mesh->vboId[0]);
    glBufferData(GL_ARRAY_BUFFER, sizeof(float)*3*mesh->vertexCount, mesh->vertices, drawHint);
    glVertexAttribPointer(0, 3, GL_FLOAT, 0, 0, 0);
    glEnableVertexAttribArray(0);

    // Enable vertex attributes: texcoords (shader-location = 1)
    glGenBuffers(1, &mesh->vboId[1]);
    glBindBuffer(GL_ARRAY_BUFFER, mesh->vboId[1]);
    glBufferData(GL_ARRAY_BUFFER, sizeof(float)*2*mesh->vertexCount, mesh->texcoords, drawHint);
    glVertexAttribPointer(1, 2, GL_FLOAT, 0, 0, 0);
    glEnableVertexAttribArray(1);

    // Enable vertex attributes: normals (shader-location = 2)
    if (mesh->normals != NULL)
    {
        glGenBuffers(1, &mesh->vboId[2]);
        glBindBuffer(GL_ARRAY_BUFFER, mesh->vboId[2]);
        glBufferData(GL_ARRAY_BUFFER, sizeof(float)*3*mesh->vertexCount, mesh->normals, drawHint);
        glVertexAttribPointer(2, 3, GL_FLOAT, 0, 0, 0);
        glEnableVertexAttribArray(2);
    }
    else
    {
        // Default color vertex attribute set to WHITE
        glVertexAttrib3f(2, 1.0f, 1.0f, 1.0f);
        glDisableVertexAttribArray(2);
    }

    // Default color vertex attribute (shader-location = 3)
    if (mesh->colors != NULL)
    {
        glGenBuffers(1, &mesh->vboId[3]);
        glBindBuffer(GL_ARRAY_BUFFER, mesh->vboId[3]);
        glBufferData(GL_ARRAY_BUFFER, sizeof(unsigned char)*4*mesh->vertexCount, mesh->colors, drawHint);
        glVertexAttribPointer(3, 4, GL_UNSIGNED_BYTE, GL_TRUE, 0, 0);
        glEnableVertexAttribArray(3);
    }
    else
    {
        // Default color vertex attribute set to WHITE
        glVertexAttrib4f(3, 1.0f, 1.0f, 1.0f, 1.0f);
        glDisableVertexAttribArray(3);
    }

    // Default tangent vertex attribute (shader-location = 4)
    if (mesh->tangents != NULL)
    {
        glGenBuffers(1, &mesh->vboId[4]);
        glBindBuffer(GL_ARRAY_BUFFER, mesh->vboId[4]);
        glBufferData(GL_ARRAY_BUFFER, sizeof(float)*4*mesh->vertexCount, mesh->tangents, drawHint);
        glVertexAttribPointer(4, 4, GL_FLOAT, 0, 0, 0);
        glEnableVertexAttribArray(4);
    }
    else
    {
        // Default tangents vertex attribute
        glVertexAttrib4f(4, 0.0f, 0.0f, 0.0f, 0.0f);
        glDisableVertexAttribArray(4);
    }

    // Default texcoord2 vertex attribute (shader-location = 5)
    if (mesh->texcoords2 != NULL)
    {
        glGenBuffers(1, &mesh->vboId[5]);
        glBindBuffer(GL_ARRAY_BUFFER, mesh->vboId[5]);
        glBufferData(GL_ARRAY_BUFFER, sizeof(float)*2*mesh->vertexCount, mesh->texcoords2, drawHint);
        glVertexAttribPointer(5, 2, GL_FLOAT, 0, 0, 0);
        glEnableVertexAttribArray(5);
    }
    else
    {
        // Default texcoord2 vertex attribute
        glVertexAttrib2f(5, 0.0f, 0.0f);
        glDisableVertexAttribArray(5);
    }

    if (mesh->indices != NULL)
    {
        glGenBuffers(1, &mesh->vboId[6]);
        glBindBuffer(GL_ELEMENT_ARRAY_BUFFER, mesh->vboId[6]);
        glBufferData(GL_ELEMENT_ARRAY_BUFFER, sizeof(unsigned short)*mesh->triangleCount*3, mesh->indices, GL_STATIC_DRAW);
    }

    if (vaoSupported)
    {
        if (mesh->vaoId > 0) TraceLog(LOG_INFO, "[VAO ID %i] Mesh uploaded successfully to VRAM (GPU)", mesh->vaoId);
        else TraceLog(LOG_WARNING, "Mesh could not be uploaded to VRAM (GPU)");
    }
    else
    {
        TraceLog(LOG_INFO, "[VBOs] Mesh uploaded successfully to VRAM (GPU)");
    }
#endif
}

// Update vertex data on GPU (upload new data to one buffer)
void rlUpdateMesh(Mesh mesh, int buffer, int numVertex)
{
#if defined(GRAPHICS_API_OPENGL_33) || defined(GRAPHICS_API_OPENGL_ES2)
    // Activate mesh VAO
    if (vaoSupported) glBindVertexArray(mesh.vaoId);

    switch (buffer)
    {
        case 0:     // Update vertices (vertex position)
        {
            glBindBuffer(GL_ARRAY_BUFFER, mesh.vboId[0]);
            if (numVertex >= mesh.vertexCount) glBufferData(GL_ARRAY_BUFFER, sizeof(float)*3*numVertex, mesh.vertices, GL_DYNAMIC_DRAW);
            else glBufferSubData(GL_ARRAY_BUFFER, 0, sizeof(float)*3*numVertex, mesh.vertices);

        } break;
        case 1:     // Update texcoords (vertex texture coordinates)
        {
            glBindBuffer(GL_ARRAY_BUFFER, mesh.vboId[1]);
            if (numVertex >= mesh.vertexCount) glBufferData(GL_ARRAY_BUFFER, sizeof(float)*2*numVertex, mesh.texcoords, GL_DYNAMIC_DRAW);
            else glBufferSubData(GL_ARRAY_BUFFER, 0, sizeof(float)*2*numVertex, mesh.texcoords);

        } break;
        case 2:     // Update normals (vertex normals)
        {
            glBindBuffer(GL_ARRAY_BUFFER, mesh.vboId[2]);
            if (numVertex >= mesh.vertexCount) glBufferData(GL_ARRAY_BUFFER, sizeof(float)*3*numVertex, mesh.normals, GL_DYNAMIC_DRAW);
            else glBufferSubData(GL_ARRAY_BUFFER, 0, sizeof(float)*3*numVertex, mesh.normals);

        } break;
        case 3:     // Update colors (vertex colors)
        {
            glBindBuffer(GL_ARRAY_BUFFER, mesh.vboId[3]);
            if (numVertex >= mesh.vertexCount) glBufferData(GL_ARRAY_BUFFER, sizeof(float)*4*numVertex, mesh.colors, GL_DYNAMIC_DRAW);
            else glBufferSubData(GL_ARRAY_BUFFER, 0, sizeof(unsigned char)*4*numVertex, mesh.colors);

        } break;
        case 4:     // Update tangents (vertex tangents)
        {
            glBindBuffer(GL_ARRAY_BUFFER, mesh.vboId[4]);
            if (numVertex >= mesh.vertexCount) glBufferData(GL_ARRAY_BUFFER, sizeof(float)*4*numVertex, mesh.tangents, GL_DYNAMIC_DRAW);
            else glBufferSubData(GL_ARRAY_BUFFER, 0, sizeof(float)*4*numVertex, mesh.tangents);
        } break;
        case 5:     // Update texcoords2 (vertex second texture coordinates)
        {
            glBindBuffer(GL_ARRAY_BUFFER, mesh.vboId[5]);
            if (numVertex >= mesh.vertexCount) glBufferData(GL_ARRAY_BUFFER, sizeof(float)*2*numVertex, mesh.texcoords2, GL_DYNAMIC_DRAW);
            else glBufferSubData(GL_ARRAY_BUFFER, 0, sizeof(float)*2*numVertex, mesh.texcoords2);
        } break;
        default: break;
    }

    // Unbind the current VAO
    if (vaoSupported) glBindVertexArray(0);

    // Another option would be using buffer mapping...
    //mesh.vertices = glMapBuffer(GL_ARRAY_BUFFER, GL_READ_WRITE);
    // Now we can modify vertices
    //glUnmapBuffer(GL_ARRAY_BUFFER);
#endif
}

// Draw a 3d mesh with material and transform
void rlDrawMesh(Mesh mesh, Material material, Matrix transform)
{
#if defined(GRAPHICS_API_OPENGL_11)
    glEnable(GL_TEXTURE_2D);
    glBindTexture(GL_TEXTURE_2D, material.maps[MAP_DIFFUSE].texture.id);

    // NOTE: On OpenGL 1.1 we use Vertex Arrays to draw model
    glEnableClientState(GL_VERTEX_ARRAY);                   // Enable vertex array
    glEnableClientState(GL_TEXTURE_COORD_ARRAY);            // Enable texture coords array
    if (mesh.normals != NULL) glEnableClientState(GL_NORMAL_ARRAY);     // Enable normals array
    if (mesh.colors != NULL) glEnableClientState(GL_COLOR_ARRAY);       // Enable colors array

    glVertexPointer(3, GL_FLOAT, 0, mesh.vertices);         // Pointer to vertex coords array
    glTexCoordPointer(2, GL_FLOAT, 0, mesh.texcoords);      // Pointer to texture coords array
    if (mesh.normals != NULL) glNormalPointer(GL_FLOAT, 0, mesh.normals);           // Pointer to normals array
    if (mesh.colors != NULL) glColorPointer(4, GL_UNSIGNED_BYTE, 0, mesh.colors);   // Pointer to colors array

    rlPushMatrix();
        rlMultMatrixf(MatrixToFloat(transform));
        rlColor4ub(material.maps[MAP_DIFFUSE].color.r, material.maps[MAP_DIFFUSE].color.g, material.maps[MAP_DIFFUSE].color.b, material.maps[MAP_DIFFUSE].color.a);

        if (mesh.indices != NULL) glDrawElements(GL_TRIANGLES, mesh.triangleCount*3, GL_UNSIGNED_SHORT, mesh.indices);
        else glDrawArrays(GL_TRIANGLES, 0, mesh.vertexCount);
    rlPopMatrix();

    glDisableClientState(GL_VERTEX_ARRAY);                  // Disable vertex array
    glDisableClientState(GL_TEXTURE_COORD_ARRAY);           // Disable texture coords array
    if (mesh.normals != NULL) glDisableClientState(GL_NORMAL_ARRAY);    // Disable normals array
    if (mesh.colors != NULL) glDisableClientState(GL_NORMAL_ARRAY);     // Disable colors array

    glDisable(GL_TEXTURE_2D);
    glBindTexture(GL_TEXTURE_2D, 0);
#endif

#if defined(GRAPHICS_API_OPENGL_33) || defined(GRAPHICS_API_OPENGL_ES2)
    // Bind shader program
    glUseProgram(material.shader.id);

    // Matrices and other values required by shader
    //-----------------------------------------------------
    // Calculate and send to shader model matrix (used by PBR shader)
    if (material.shader.locs[LOC_MATRIX_MODEL] != -1) SetShaderValueMatrix(material.shader, material.shader.locs[LOC_MATRIX_MODEL], transform);

    // Upload to shader material.colDiffuse
    if (material.shader.locs[LOC_COLOR_DIFFUSE] != -1)
        glUniform4f(material.shader.locs[LOC_COLOR_DIFFUSE], (float)material.maps[MAP_DIFFUSE].color.r/255.0f,
                                                           (float)material.maps[MAP_DIFFUSE].color.g/255.0f,
                                                           (float)material.maps[MAP_DIFFUSE].color.b/255.0f,
                                                           (float)material.maps[MAP_DIFFUSE].color.a/255.0f);

    // Upload to shader material.colSpecular (if available)
    if (material.shader.locs[LOC_COLOR_SPECULAR] != -1)
        glUniform4f(material.shader.locs[LOC_COLOR_SPECULAR], (float)material.maps[MAP_SPECULAR].color.r/255.0f,
                                                               (float)material.maps[MAP_SPECULAR].color.g/255.0f,
                                                               (float)material.maps[MAP_SPECULAR].color.b/255.0f,
                                                               (float)material.maps[MAP_SPECULAR].color.a/255.0f);

    if (material.shader.locs[LOC_MATRIX_VIEW] != -1) SetShaderValueMatrix(material.shader, material.shader.locs[LOC_MATRIX_VIEW], modelview);
    if (material.shader.locs[LOC_MATRIX_PROJECTION] != -1) SetShaderValueMatrix(material.shader, material.shader.locs[LOC_MATRIX_PROJECTION], projection);

    // At this point the modelview matrix just contains the view matrix (camera)
    // That's because BeginMode3D() sets it an no model-drawing function modifies it, all use rlPushMatrix() and rlPopMatrix()
    Matrix matView = modelview;         // View matrix (camera)
    Matrix matProjection = projection;  // Projection matrix (perspective)

    // Calculate model-view matrix combining matModel and matView
    Matrix matModelView = MatrixMultiply(transform, matView);           // Transform to camera-space coordinates
    //-----------------------------------------------------

    // Bind active texture maps (if available)
    for (int i = 0; i < MAX_MATERIAL_MAPS; i++)
    {
        if (material.maps[i].texture.id > 0)
        {
            glActiveTexture(GL_TEXTURE0 + i);
            if ((i == MAP_IRRADIANCE) || (i == MAP_PREFILTER) || (i == MAP_CUBEMAP)) glBindTexture(GL_TEXTURE_CUBE_MAP, material.maps[i].texture.id);
            else glBindTexture(GL_TEXTURE_2D, material.maps[i].texture.id);

            glUniform1i(material.shader.locs[LOC_MAP_DIFFUSE + i], i);
        }
    }

    // Bind vertex array objects (or VBOs)
    if (vaoSupported) glBindVertexArray(mesh.vaoId);
    else
    {
        // TODO: Simplify VBO binding into a for loop

        // Bind mesh VBO data: vertex position (shader-location = 0)
        glBindBuffer(GL_ARRAY_BUFFER, mesh.vboId[0]);
        glVertexAttribPointer(material.shader.locs[LOC_VERTEX_POSITION], 3, GL_FLOAT, 0, 0, 0);
        glEnableVertexAttribArray(material.shader.locs[LOC_VERTEX_POSITION]);

        // Bind mesh VBO data: vertex texcoords (shader-location = 1)
        glBindBuffer(GL_ARRAY_BUFFER, mesh.vboId[1]);
        glVertexAttribPointer(material.shader.locs[LOC_VERTEX_TEXCOORD01], 2, GL_FLOAT, 0, 0, 0);
        glEnableVertexAttribArray(material.shader.locs[LOC_VERTEX_TEXCOORD01]);

        // Bind mesh VBO data: vertex normals (shader-location = 2, if available)
        if (material.shader.locs[LOC_VERTEX_NORMAL] != -1)
        {
            glBindBuffer(GL_ARRAY_BUFFER, mesh.vboId[2]);
            glVertexAttribPointer(material.shader.locs[LOC_VERTEX_NORMAL], 3, GL_FLOAT, 0, 0, 0);
            glEnableVertexAttribArray(material.shader.locs[LOC_VERTEX_NORMAL]);
        }

        // Bind mesh VBO data: vertex colors (shader-location = 3, if available)
        if (material.shader.locs[LOC_VERTEX_COLOR] != -1)
        {
            if (mesh.vboId[3] != 0)
            {
                glBindBuffer(GL_ARRAY_BUFFER, mesh.vboId[3]);
                glVertexAttribPointer(material.shader.locs[LOC_VERTEX_COLOR], 4, GL_UNSIGNED_BYTE, GL_TRUE, 0, 0);
                glEnableVertexAttribArray(material.shader.locs[LOC_VERTEX_COLOR]);
            }
            else
            {
                // Set default value for unused attribute
                // NOTE: Required when using default shader and no VAO support
                glVertexAttrib4f(material.shader.locs[LOC_VERTEX_COLOR], 1.0f, 1.0f, 1.0f, 1.0f);
                glDisableVertexAttribArray(material.shader.locs[LOC_VERTEX_COLOR]);
            }
        }

        // Bind mesh VBO data: vertex tangents (shader-location = 4, if available)
        if (material.shader.locs[LOC_VERTEX_TANGENT] != -1)
        {
            glBindBuffer(GL_ARRAY_BUFFER, mesh.vboId[4]);
            glVertexAttribPointer(material.shader.locs[LOC_VERTEX_TANGENT], 4, GL_FLOAT, 0, 0, 0);
            glEnableVertexAttribArray(material.shader.locs[LOC_VERTEX_TANGENT]);
        }

        // Bind mesh VBO data: vertex texcoords2 (shader-location = 5, if available)
        if (material.shader.locs[LOC_VERTEX_TEXCOORD02] != -1)
        {
            glBindBuffer(GL_ARRAY_BUFFER, mesh.vboId[5]);
            glVertexAttribPointer(material.shader.locs[LOC_VERTEX_TEXCOORD02], 2, GL_FLOAT, 0, 0, 0);
            glEnableVertexAttribArray(material.shader.locs[LOC_VERTEX_TEXCOORD02]);
        }

        if (mesh.indices != NULL) glBindBuffer(GL_ELEMENT_ARRAY_BUFFER, mesh.vboId[6]);
    }

    int eyesCount = 1;
#if defined(SUPPORT_VR_SIMULATOR)
    if (vrStereoRender) eyesCount = 2;
#endif

    for (int eye = 0; eye < eyesCount; eye++)
    {
        if (eyesCount == 1) modelview = matModelView;
        #if defined(SUPPORT_VR_SIMULATOR)
        else SetStereoView(eye, matProjection, matModelView);
        #endif

        // Calculate model-view-projection matrix (MVP)
        Matrix matMVP = MatrixMultiply(modelview, projection);        // Transform to screen-space coordinates

        // Send combined model-view-projection matrix to shader
        glUniformMatrix4fv(material.shader.locs[LOC_MATRIX_MVP], 1, false, MatrixToFloat(matMVP));

        // Draw call!
        if (mesh.indices != NULL) glDrawElements(GL_TRIANGLES, mesh.triangleCount*3, GL_UNSIGNED_SHORT, 0); // Indexed vertices draw
        else glDrawArrays(GL_TRIANGLES, 0, mesh.vertexCount);
    }

    // Unbind all binded texture maps
    for (int i = 0; i < MAX_MATERIAL_MAPS; i++)
    {
        glActiveTexture(GL_TEXTURE0 + i);       // Set shader active texture
        if ((i == MAP_IRRADIANCE) || (i == MAP_PREFILTER) || (i == MAP_CUBEMAP)) glBindTexture(GL_TEXTURE_CUBE_MAP, 0);
        else glBindTexture(GL_TEXTURE_2D, 0);   // Unbind current active texture
    }

    // Unind vertex array objects (or VBOs)
    if (vaoSupported) glBindVertexArray(0);
    else
    {
        glBindBuffer(GL_ARRAY_BUFFER, 0);
        if (mesh.indices != NULL) glBindBuffer(GL_ELEMENT_ARRAY_BUFFER, 0);
    }

    // Unbind shader program
    glUseProgram(0);

    // Restore projection/modelview matrices
    // NOTE: In stereo rendering matrices are being modified to fit every eye
    projection = matProjection;
    modelview = matView;
#endif
}

// Unload mesh data from CPU and GPU
void rlUnloadMesh(Mesh *mesh)
{
    if (mesh->vertices != NULL) free(mesh->vertices);
    if (mesh->texcoords != NULL) free(mesh->texcoords);
    if (mesh->normals != NULL) free(mesh->normals);
    if (mesh->colors != NULL) free(mesh->colors);
    if (mesh->tangents != NULL) free(mesh->tangents);
    if (mesh->texcoords2 != NULL) free(mesh->texcoords2);
    if (mesh->indices != NULL) free(mesh->indices);

    if (mesh->baseVertices != NULL) free(mesh->baseVertices);
    if (mesh->baseNormals != NULL) free(mesh->baseNormals);
    if (mesh->weightBias != NULL) free(mesh->weightBias);
    if (mesh->weightId != NULL) free(mesh->weightId);

    rlDeleteBuffers(mesh->vboId[0]);   // vertex
    rlDeleteBuffers(mesh->vboId[1]);   // texcoords
    rlDeleteBuffers(mesh->vboId[2]);   // normals
    rlDeleteBuffers(mesh->vboId[3]);   // colors
    rlDeleteBuffers(mesh->vboId[4]);   // tangents
    rlDeleteBuffers(mesh->vboId[5]);   // texcoords2
    rlDeleteBuffers(mesh->vboId[6]);   // indices

    rlDeleteVertexArrays(mesh->vaoId);
}

// Read screen pixel data (color buffer)
unsigned char *rlReadScreenPixels(int width, int height)
{
    unsigned char *screenData = (unsigned char *)calloc(width*height*4, sizeof(unsigned char));

    // NOTE: glReadPixels returns image flipped vertically -> (0,0) is the bottom left corner of the framebuffer
    glReadPixels(0, 0, width, height, GL_RGBA, GL_UNSIGNED_BYTE, screenData);

    // Flip image vertically!
    unsigned char *imgData = (unsigned char *)malloc(width*height*sizeof(unsigned char)*4);

    for (int y = height - 1; y >= 0; y--)
    {
        for (int x = 0; x < (width*4); x++)
        {
            // Flip line
            imgData[((height - 1) - y)*width*4 + x] = screenData[(y*width*4) + x];

            // Set alpha component value to 255 (no trasparent image retrieval)
            // NOTE: Alpha value has already been applied to RGB in framebuffer, we don't need it!
            if (((x + 1)%4) == 0) imgData[((height - 1) - y)*width*4 + x] = 255;
        }
    }

    free(screenData);

    return imgData;     // NOTE: image data should be freed
}

// Read texture pixel data
// NOTE: glGetTexImage() is not available on OpenGL ES 2.0
// Texture2D width and height are required on OpenGL ES 2.0. There is no way to get it from texture id.
void *rlReadTexturePixels(Texture2D texture)
{
    void *pixels = NULL;

#if defined(GRAPHICS_API_OPENGL_11) || defined(GRAPHICS_API_OPENGL_33)
    glBindTexture(GL_TEXTURE_2D, texture.id);

    // NOTE: Using texture.id, we can retrieve some texture info (but not on OpenGL ES 2.0)
    /*
    int width, height, format;
    glGetTexLevelParameteriv(GL_TEXTURE_2D, 0, GL_TEXTURE_WIDTH, &width);
    glGetTexLevelParameteriv(GL_TEXTURE_2D, 0, GL_TEXTURE_HEIGHT, &height);
    glGetTexLevelParameteriv(GL_TEXTURE_2D, 0, GL_TEXTURE_INTERNAL_FORMAT, &format);
    // Other texture info: GL_TEXTURE_RED_SIZE, GL_TEXTURE_GREEN_SIZE, GL_TEXTURE_BLUE_SIZE, GL_TEXTURE_ALPHA_SIZE
    */

    // NOTE: Each row written to or read from by OpenGL pixel operations like glGetTexImage are aligned to a 4 byte boundary by default, which may add some padding.
    // Use glPixelStorei to modify padding with the GL_[UN]PACK_ALIGNMENT setting.
    // GL_PACK_ALIGNMENT affects operations that read from OpenGL memory (glReadPixels, glGetTexImage, etc.)
    // GL_UNPACK_ALIGNMENT affects operations that write to OpenGL memory (glTexImage, etc.)
    glPixelStorei(GL_PACK_ALIGNMENT, 1);

    unsigned int glInternalFormat, glFormat, glType;
    rlGetGlTextureFormats(texture.format, &glInternalFormat, &glFormat, &glType);
    unsigned int size = GetPixelDataSize(texture.width, texture.height, texture.format);

    if ((glInternalFormat != -1) && (texture.format < COMPRESSED_DXT1_RGB))
    {
        pixels = (unsigned char *)malloc(size);
        glGetTexImage(GL_TEXTURE_2D, 0, glFormat, glType, pixels);
    }
    else TraceLog(LOG_WARNING, "Texture data retrieval not suported for pixel format");

    glBindTexture(GL_TEXTURE_2D, 0);
#endif

#if defined(GRAPHICS_API_OPENGL_ES2)
    RenderTexture2D fbo = rlLoadRenderTexture(texture.width, texture.height);

    // NOTE: Two possible Options:
    // 1 - Bind texture to color fbo attachment and glReadPixels()
    // 2 - Create an fbo, activate it, render quad with texture, glReadPixels()

#define GET_TEXTURE_FBO_OPTION_1    // It works
#if defined(GET_TEXTURE_FBO_OPTION_1)
    glBindFramebuffer(GL_FRAMEBUFFER, fbo.id);
    glBindTexture(GL_TEXTURE_2D, 0);

    // Attach our texture to FBO -> Texture must be RGBA
    // NOTE: Previoust attached texture is automatically detached
    glFramebufferTexture2D(GL_FRAMEBUFFER, GL_COLOR_ATTACHMENT0, GL_TEXTURE_2D, texture.id, 0);

    pixels = (unsigned char *)malloc(texture.width*texture.height*4*sizeof(unsigned char));

    // NOTE: We read data as RGBA because FBO texture is configured as RGBA, despite binding a RGB texture...
    glReadPixels(0, 0, texture.width, texture.height, GL_RGBA, GL_UNSIGNED_BYTE, pixels);

    // Re-attach internal FBO color texture before deleting it
    glFramebufferTexture2D(GL_FRAMEBUFFER, GL_COLOR_ATTACHMENT0, GL_TEXTURE_2D, fbo.texture.id, 0);

    glBindFramebuffer(GL_FRAMEBUFFER, 0);

#elif defined(GET_TEXTURE_FBO_OPTION_2)
    // Render texture to fbo
    glBindFramebuffer(GL_FRAMEBUFFER, fbo.id);

    glClearColor(0.0f, 0.0f, 0.0f, 0.0f);
    glClearDepthf(1.0f);
    //glDisable(GL_TEXTURE_2D);
    glEnable(GL_DEPTH_TEST);
    //glDisable(GL_BLEND);

    glViewport(0, 0, texture.width, texture.height);
    rlOrtho(0.0, texture.width, texture.height, 0.0, 0.0, 1.0);

    glClear(GL_COLOR_BUFFER_BIT | GL_DEPTH_BUFFER_BIT);
    glUseProgram(GetShaderDefault().id);
    glBindTexture(GL_TEXTURE_2D, texture.id);
    GenDrawQuad();
    glBindTexture(GL_TEXTURE_2D, 0);
    glUseProgram(0);

    pixels = (unsigned char *)malloc(texture.width*texture.height*4*sizeof(unsigned char));

    glReadPixels(0, 0, texture.width, texture.height, GL_RGBA, GL_UNSIGNED_BYTE, pixels);

    // Bind framebuffer 0, which means render to back buffer
    glBindFramebuffer(GL_FRAMEBUFFER, 0);

    // Reset viewport dimensions to default
    glViewport(0, 0, screenWidth, screenHeight);

#endif // GET_TEXTURE_FBO_OPTION

    // Clean up temporal fbo
    rlDeleteRenderTextures(fbo);

#endif

    return pixels;
}

/*
// TODO: Record draw calls to be processed in batch
// NOTE: Global state must be kept
void rlRecordDraw(void)
{
    // TODO: Before adding a new draw, check if anything changed from last stored draw
#if defined(GRAPHICS_API_OPENGL_33) || defined(GRAPHICS_API_OPENGL_ES2)
    draws[drawsCounter].vertexCount = currentState.vertexCount;
    draws[drawsCounter].vaoId = currentState.vaoId;             // lines.id, trangles.id, quads.id?
    draws[drawsCounter].textureId = currentState.textureId;     // whiteTexture?
    draws[drawsCounter].shaderId = currentState.shaderId;       // defaultShader.id
    draws[drawsCounter].projection = projection;
    draws[drawsCounter].modelview = modelview;

    drawsCounter++;
#endif
}
*/

//----------------------------------------------------------------------------------
// Module Functions Definition - Shaders Functions
// NOTE: Those functions are exposed directly to the user in raylib.h
//----------------------------------------------------------------------------------

// Get default internal texture (white texture)
Texture2D GetTextureDefault(void)
{
    Texture2D texture;

    texture.id = whiteTexture;
    texture.width = 1;
    texture.height = 1;
    texture.mipmaps = 1;
    texture.format = UNCOMPRESSED_R8G8B8A8;

    return texture;
}

// Get default shader
Shader GetShaderDefault(void)
{
#if defined(GRAPHICS_API_OPENGL_33) || defined(GRAPHICS_API_OPENGL_ES2)
    return defaultShader;
#else
    Shader shader = { 0 };
    return shader;
#endif
}

// Load text data from file
// NOTE: text chars array should be freed manually
char *LoadText(const char *fileName)
{
    FILE *textFile;
    char *text = NULL;

    int count = 0;

    if (fileName != NULL)
    {
        textFile = fopen(fileName,"rt");

        if (textFile != NULL)
        {
            fseek(textFile, 0, SEEK_END);
            count = ftell(textFile);
            rewind(textFile);

            if (count > 0)
            {
                text = (char *)malloc(sizeof(char)*(count + 1));
                count = fread(text, sizeof(char), count, textFile);
                text[count] = '\0';
            }

            fclose(textFile);
        }
        else TraceLog(LOG_WARNING, "[%s] Text file could not be opened", fileName);
    }

    return text;
}

// Load shader from files and bind default locations
// NOTE: If shader string is NULL, using default vertex/fragment shaders
Shader LoadShader(const char *vsFileName, const char *fsFileName)
{
    Shader shader = { 0 };

    char *vShaderStr = NULL;
    char *fShaderStr = NULL;

    if (vsFileName != NULL) vShaderStr = LoadText(vsFileName);
    if (fsFileName != NULL) fShaderStr = LoadText(fsFileName);

    shader = LoadShaderCode(vShaderStr, fShaderStr);

    if (vShaderStr != NULL) free(vShaderStr);
    if (fShaderStr != NULL) free(fShaderStr);

    return shader;
}

// Load shader from code strings
// NOTE: If shader string is NULL, using default vertex/fragment shaders
Shader LoadShaderCode(char *vsCode, char *fsCode)
{
    Shader shader = { 0 };

    // NOTE: All locations must be reseted to -1 (no location)
    for (int i = 0; i < MAX_SHADER_LOCATIONS; i++) shader.locs[i] = -1;

#if defined(GRAPHICS_API_OPENGL_33) || defined(GRAPHICS_API_OPENGL_ES2)
    unsigned int vertexShaderId = defaultVShaderId;
    unsigned int fragmentShaderId = defaultFShaderId;

    if (vsCode != NULL) vertexShaderId = CompileShader(vsCode, GL_VERTEX_SHADER);
    if (fsCode != NULL) fragmentShaderId = CompileShader(fsCode, GL_FRAGMENT_SHADER);

    if ((vertexShaderId == defaultVShaderId) && (fragmentShaderId == defaultFShaderId)) shader = defaultShader;
    else
    {
        shader.id = LoadShaderProgram(vertexShaderId, fragmentShaderId);

        if (vertexShaderId != defaultVShaderId) glDeleteShader(vertexShaderId);
        if (fragmentShaderId != defaultFShaderId) glDeleteShader(fragmentShaderId);

        if (shader.id == 0)
        {
            TraceLog(LOG_WARNING, "Custom shader could not be loaded");
            shader = defaultShader;
        }

        // After shader loading, we TRY to set default location names
        if (shader.id > 0) SetShaderDefaultLocations(&shader);
    }

    // Get available shader uniforms
    // NOTE: This information is useful for debug...
    int uniformCount = -1;

    glGetProgramiv(shader.id, GL_ACTIVE_UNIFORMS, &uniformCount);

    for(int i = 0; i < uniformCount; i++)
    {
        int namelen = -1;
        int num = -1;
        char name[256]; // Assume no variable names longer than 256
        GLenum type = GL_ZERO;

        // Get the name of the uniforms
        glGetActiveUniform(shader.id, i,sizeof(name) - 1, &namelen, &num, &type, name);

        name[namelen] = 0;

        // Get the location of the named uniform
        GLuint location = glGetUniformLocation(shader.id, name);

        TraceLog(LOG_DEBUG, "[SHDR ID %i] Active uniform [%s] set at location: %i", shader.id, name, location);
    }
#endif

    return shader;
}

// Unload shader from GPU memory (VRAM)
void UnloadShader(Shader shader)
{
    if (shader.id > 0)
    {
        rlDeleteShader(shader.id);
        TraceLog(LOG_INFO, "[SHDR ID %i] Unloaded shader program data", shader.id);
    }
}

// Begin custom shader mode
void BeginShaderMode(Shader shader)
{
#if defined(GRAPHICS_API_OPENGL_33) || defined(GRAPHICS_API_OPENGL_ES2)
    if (currentShader.id != shader.id)
    {
        rlglDraw();
        currentShader = shader;
    }
#endif
}

// End custom shader mode (returns to default shader)
void EndShaderMode(void)
{
#if defined(GRAPHICS_API_OPENGL_33) || defined(GRAPHICS_API_OPENGL_ES2)
    BeginShaderMode(defaultShader);
#endif
}

// Get shader uniform location
int GetShaderLocation(Shader shader, const char *uniformName)
{
    int location = -1;
#if defined(GRAPHICS_API_OPENGL_33) || defined(GRAPHICS_API_OPENGL_ES2)
    location = glGetUniformLocation(shader.id, uniformName);

    if (location == -1) TraceLog(LOG_WARNING, "[SHDR ID %i] Shader uniform [%s] COULD NOT BE FOUND", shader.id, uniformName);
    else TraceLog(LOG_INFO, "[SHDR ID %i] Shader uniform [%s] set at location: %i", shader.id, uniformName, location);
#endif
    return location;
}

// Set shader uniform value (float)
void SetShaderValue(Shader shader, int uniformLoc, const float *value, int size)
{
#if defined(GRAPHICS_API_OPENGL_33) || defined(GRAPHICS_API_OPENGL_ES2)
    glUseProgram(shader.id);

    if (size == 1) glUniform1fv(uniformLoc, 1, value);          // Shader uniform type: float
    else if (size == 2) glUniform2fv(uniformLoc, 1, value);     // Shader uniform type: vec2
    else if (size == 3) glUniform3fv(uniformLoc, 1, value);     // Shader uniform type: vec3
    else if (size == 4) glUniform4fv(uniformLoc, 1, value);     // Shader uniform type: vec4
    else TraceLog(LOG_WARNING, "Shader value float array size not supported");

    //glUseProgram(0);      // Avoid reseting current shader program, in case other uniforms are set
#endif
}

// Set shader uniform value (int)
void SetShaderValuei(Shader shader, int uniformLoc, const int *value, int size)
{
#if defined(GRAPHICS_API_OPENGL_33) || defined(GRAPHICS_API_OPENGL_ES2)
    glUseProgram(shader.id);

    if (size == 1) glUniform1iv(uniformLoc, 1, value);          // Shader uniform type: int
    else if (size == 2) glUniform2iv(uniformLoc, 1, value);     // Shader uniform type: ivec2
    else if (size == 3) glUniform3iv(uniformLoc, 1, value);     // Shader uniform type: ivec3
    else if (size == 4) glUniform4iv(uniformLoc, 1, value);     // Shader uniform type: ivec4
    else TraceLog(LOG_WARNING, "Shader value int array size not supported");

    //glUseProgram(0);
#endif
}

// Set shader uniform value (matrix 4x4)
void SetShaderValueMatrix(Shader shader, int uniformLoc, Matrix mat)
{
#if defined(GRAPHICS_API_OPENGL_33) || defined(GRAPHICS_API_OPENGL_ES2)
    glUseProgram(shader.id);

    glUniformMatrix4fv(uniformLoc, 1, false, MatrixToFloat(mat));

    //glUseProgram(0);
#endif
}

// Set a custom projection matrix (replaces internal projection matrix)
void SetMatrixProjection(Matrix proj)
{
#if defined(GRAPHICS_API_OPENGL_33) || defined(GRAPHICS_API_OPENGL_ES2)
    projection = proj;
#endif
}

// Set a custom modelview matrix (replaces internal modelview matrix)
void SetMatrixModelview(Matrix view)
{
#if defined(GRAPHICS_API_OPENGL_33) || defined(GRAPHICS_API_OPENGL_ES2)
    modelview = view;
#endif
}

// Return internal modelview matrix
Matrix GetMatrixModelview()
{
    Matrix matrix = MatrixIdentity();
#if defined(GRAPHICS_API_OPENGL_11)
    float mat[16];
    glGetFloatv(GL_MODELVIEW_MATRIX, mat);
#else
    matrix = modelview;
#endif
    return matrix;
}

// Generate cubemap texture from HDR texture
// TODO: OpenGL ES 2.0 does not support GL_RGB16F texture format, neither GL_DEPTH_COMPONENT24
Texture2D GenTextureCubemap(Shader shader, Texture2D skyHDR, int size)
{
    Texture2D cubemap = { 0 };
#if defined(GRAPHICS_API_OPENGL_33) // || defined(GRAPHICS_API_OPENGL_ES2)
    // NOTE: SetShaderDefaultLocations() already setups locations for projection and view Matrix in shader
    // Other locations should be setup externally in shader before calling the function

    // Set up depth face culling and cubemap seamless
    glDisable(GL_CULL_FACE);
#if defined(GRAPHICS_API_OPENGL_33)
    glEnable(GL_TEXTURE_CUBE_MAP_SEAMLESS);     // Flag not supported on OpenGL ES 2.0
#endif


    // Setup framebuffer
    unsigned int fbo, rbo;
    glGenFramebuffers(1, &fbo);
    glGenRenderbuffers(1, &rbo);
    glBindFramebuffer(GL_FRAMEBUFFER, fbo);
    glBindRenderbuffer(GL_RENDERBUFFER, rbo);
    glRenderbufferStorage(GL_RENDERBUFFER, GL_DEPTH_COMPONENT24, size, size);
    glFramebufferRenderbuffer(GL_FRAMEBUFFER, GL_DEPTH_ATTACHMENT, GL_RENDERBUFFER, rbo);

    // Set up cubemap to render and attach to framebuffer
    // NOTE: faces are stored with 16 bit floating point values
    glGenTextures(1, &cubemap.id);
    glBindTexture(GL_TEXTURE_CUBE_MAP, cubemap.id);
    for (unsigned int i = 0; i < 6; i++)
        glTexImage2D(GL_TEXTURE_CUBE_MAP_POSITIVE_X + i, 0, GL_RGB16F, size, size, 0, GL_RGB, GL_FLOAT, NULL);
    glTexParameteri(GL_TEXTURE_CUBE_MAP, GL_TEXTURE_WRAP_S, GL_CLAMP_TO_EDGE);
    glTexParameteri(GL_TEXTURE_CUBE_MAP, GL_TEXTURE_WRAP_T, GL_CLAMP_TO_EDGE);
#if defined(GRAPHICS_API_OPENGL_33)
    glTexParameteri(GL_TEXTURE_CUBE_MAP, GL_TEXTURE_WRAP_R, GL_CLAMP_TO_EDGE);  // Flag not supported on OpenGL ES 2.0
#endif
    glTexParameteri(GL_TEXTURE_CUBE_MAP, GL_TEXTURE_MIN_FILTER, GL_LINEAR);
    glTexParameteri(GL_TEXTURE_CUBE_MAP, GL_TEXTURE_MAG_FILTER, GL_LINEAR);

    // Create projection (transposed) and different views for each face
    Matrix fboProjection = MatrixPerspective(90.0*DEG2RAD, 1.0, 0.01, 1000.0);
    //MatrixTranspose(&fboProjection);
    Matrix fboViews[6] = {
        MatrixLookAt((Vector3){ 0.0f, 0.0f, 0.0f }, (Vector3){ 1.0f, 0.0f, 0.0f }, (Vector3){ 0.0f, -1.0f, 0.0f }),
        MatrixLookAt((Vector3){ 0.0f, 0.0f, 0.0f }, (Vector3){ -1.0f, 0.0f, 0.0f }, (Vector3){ 0.0f, -1.0f, 0.0f }),
        MatrixLookAt((Vector3){ 0.0f, 0.0f, 0.0f }, (Vector3){ 0.0f, 1.0f, 0.0f }, (Vector3){ 0.0f, 0.0f, 1.0f }),
        MatrixLookAt((Vector3){ 0.0f, 0.0f, 0.0f }, (Vector3){ 0.0f, -1.0f, 0.0f }, (Vector3){ 0.0f, 0.0f, -1.0f }),
        MatrixLookAt((Vector3){ 0.0f, 0.0f, 0.0f }, (Vector3){ 0.0f, 0.0f, 1.0f }, (Vector3){ 0.0f, -1.0f, 0.0f }),
        MatrixLookAt((Vector3){ 0.0f, 0.0f, 0.0f }, (Vector3){ 0.0f, 0.0f, -1.0f }, (Vector3){ 0.0f, -1.0f, 0.0f })
    };

    // Convert HDR equirectangular environment map to cubemap equivalent
    glUseProgram(shader.id);
    glActiveTexture(GL_TEXTURE0);
    glBindTexture(GL_TEXTURE_2D, skyHDR.id);
    SetShaderValueMatrix(shader, shader.locs[LOC_MATRIX_PROJECTION], fboProjection);

    // Note: don't forget to configure the viewport to the capture dimensions
    glViewport(0, 0, size, size);
    glBindFramebuffer(GL_FRAMEBUFFER, fbo);

    for (unsigned int i = 0; i < 6; i++)
    {
        SetShaderValueMatrix(shader, shader.locs[LOC_MATRIX_VIEW], fboViews[i]);
        glFramebufferTexture2D(GL_FRAMEBUFFER, GL_COLOR_ATTACHMENT0, GL_TEXTURE_CUBE_MAP_POSITIVE_X + i, cubemap.id, 0);
        glClear(GL_COLOR_BUFFER_BIT | GL_DEPTH_BUFFER_BIT);
        GenDrawCube();
    }

    // Unbind framebuffer and textures
    glBindFramebuffer(GL_FRAMEBUFFER, 0);

    // Reset viewport dimensions to default
    glViewport(0, 0, screenWidth, screenHeight);
    //glEnable(GL_CULL_FACE);

    cubemap.width = size;
    cubemap.height = size;
#endif
    return cubemap;
}

// Generate irradiance texture using cubemap data
// TODO: OpenGL ES 2.0 does not support GL_RGB16F texture format, neither GL_DEPTH_COMPONENT24
Texture2D GenTextureIrradiance(Shader shader, Texture2D cubemap, int size)
{
    Texture2D irradiance = { 0 };

#if defined(GRAPHICS_API_OPENGL_33) // || defined(GRAPHICS_API_OPENGL_ES2)
    // NOTE: SetShaderDefaultLocations() already setups locations for projection and view Matrix in shader
    // Other locations should be setup externally in shader before calling the function

    // Setup framebuffer
    unsigned int fbo, rbo;
    glGenFramebuffers(1, &fbo);
    glGenRenderbuffers(1, &rbo);
    glBindFramebuffer(GL_FRAMEBUFFER, fbo);
    glBindRenderbuffer(GL_RENDERBUFFER, rbo);
    glRenderbufferStorage(GL_RENDERBUFFER, GL_DEPTH_COMPONENT24, size, size);
    glFramebufferRenderbuffer(GL_FRAMEBUFFER, GL_DEPTH_ATTACHMENT, GL_RENDERBUFFER, rbo);

    // Create an irradiance cubemap, and re-scale capture FBO to irradiance scale
    glGenTextures(1, &irradiance.id);
    glBindTexture(GL_TEXTURE_CUBE_MAP, irradiance.id);
    for (unsigned int i = 0; i < 6; i++)
        glTexImage2D(GL_TEXTURE_CUBE_MAP_POSITIVE_X + i, 0, GL_RGB16F, size, size, 0, GL_RGB, GL_FLOAT, NULL);
    glTexParameteri(GL_TEXTURE_CUBE_MAP, GL_TEXTURE_WRAP_S, GL_CLAMP_TO_EDGE);
    glTexParameteri(GL_TEXTURE_CUBE_MAP, GL_TEXTURE_WRAP_T, GL_CLAMP_TO_EDGE);
    glTexParameteri(GL_TEXTURE_CUBE_MAP, GL_TEXTURE_WRAP_R, GL_CLAMP_TO_EDGE);
    glTexParameteri(GL_TEXTURE_CUBE_MAP, GL_TEXTURE_MIN_FILTER, GL_LINEAR);
    glTexParameteri(GL_TEXTURE_CUBE_MAP, GL_TEXTURE_MAG_FILTER, GL_LINEAR);

    // Create projection (transposed) and different views for each face
    Matrix fboProjection = MatrixPerspective(90.0*DEG2RAD, 1.0, 0.01, 1000.0);
    //MatrixTranspose(&fboProjection);
    Matrix fboViews[6] = {
        MatrixLookAt((Vector3){ 0.0f, 0.0f, 0.0f }, (Vector3){ 1.0f, 0.0f, 0.0f }, (Vector3){ 0.0f, -1.0f, 0.0f }),
        MatrixLookAt((Vector3){ 0.0f, 0.0f, 0.0f }, (Vector3){ -1.0f, 0.0f, 0.0f }, (Vector3){ 0.0f, -1.0f, 0.0f }),
        MatrixLookAt((Vector3){ 0.0f, 0.0f, 0.0f }, (Vector3){ 0.0f, 1.0f, 0.0f }, (Vector3){ 0.0f, 0.0f, 1.0f }),
        MatrixLookAt((Vector3){ 0.0f, 0.0f, 0.0f }, (Vector3){ 0.0f, -1.0f, 0.0f }, (Vector3){ 0.0f, 0.0f, -1.0f }),
        MatrixLookAt((Vector3){ 0.0f, 0.0f, 0.0f }, (Vector3){ 0.0f, 0.0f, 1.0f }, (Vector3){ 0.0f, -1.0f, 0.0f }),
        MatrixLookAt((Vector3){ 0.0f, 0.0f, 0.0f }, (Vector3){ 0.0f, 0.0f, -1.0f }, (Vector3){ 0.0f, -1.0f, 0.0f })
    };

    // Solve diffuse integral by convolution to create an irradiance cubemap
    glUseProgram(shader.id);
    glActiveTexture(GL_TEXTURE0);
    glBindTexture(GL_TEXTURE_CUBE_MAP, cubemap.id);
    SetShaderValueMatrix(shader, shader.locs[LOC_MATRIX_PROJECTION], fboProjection);

    // Note: don't forget to configure the viewport to the capture dimensions
    glViewport(0, 0, size, size);
    glBindFramebuffer(GL_FRAMEBUFFER, fbo);

    for (unsigned int i = 0; i < 6; i++)
    {
        SetShaderValueMatrix(shader, shader.locs[LOC_MATRIX_VIEW], fboViews[i]);
        glFramebufferTexture2D(GL_FRAMEBUFFER, GL_COLOR_ATTACHMENT0, GL_TEXTURE_CUBE_MAP_POSITIVE_X + i, irradiance.id, 0);
        glClear(GL_COLOR_BUFFER_BIT | GL_DEPTH_BUFFER_BIT);
        GenDrawCube();
    }

    // Unbind framebuffer and textures
    glBindFramebuffer(GL_FRAMEBUFFER, 0);

    // Reset viewport dimensions to default
    glViewport(0, 0, screenWidth, screenHeight);

    irradiance.width = size;
    irradiance.height = size;
#endif
    return irradiance;
}

// Generate prefilter texture using cubemap data
// TODO: OpenGL ES 2.0 does not support GL_RGB16F texture format, neither GL_DEPTH_COMPONENT24
Texture2D GenTexturePrefilter(Shader shader, Texture2D cubemap, int size)
{
    Texture2D prefilter = { 0 };

#if defined(GRAPHICS_API_OPENGL_33) // || defined(GRAPHICS_API_OPENGL_ES2)
    // NOTE: SetShaderDefaultLocations() already setups locations for projection and view Matrix in shader
    // Other locations should be setup externally in shader before calling the function
    // TODO: Locations should be taken out of this function... too shader dependant...
    int roughnessLoc = GetShaderLocation(shader, "roughness");

    // Setup framebuffer
    unsigned int fbo, rbo;
    glGenFramebuffers(1, &fbo);
    glGenRenderbuffers(1, &rbo);
    glBindFramebuffer(GL_FRAMEBUFFER, fbo);
    glBindRenderbuffer(GL_RENDERBUFFER, rbo);
    glRenderbufferStorage(GL_RENDERBUFFER, GL_DEPTH_COMPONENT24, size, size);
    glFramebufferRenderbuffer(GL_FRAMEBUFFER, GL_DEPTH_ATTACHMENT, GL_RENDERBUFFER, rbo);

    // Create a prefiltered HDR environment map
    glGenTextures(1, &prefilter.id);
    glBindTexture(GL_TEXTURE_CUBE_MAP, prefilter.id);
    for (unsigned int i = 0; i < 6; i++)
        glTexImage2D(GL_TEXTURE_CUBE_MAP_POSITIVE_X + i, 0, GL_RGB16F, size, size, 0, GL_RGB, GL_FLOAT, NULL);
    glTexParameteri(GL_TEXTURE_CUBE_MAP, GL_TEXTURE_WRAP_S, GL_CLAMP_TO_EDGE);
    glTexParameteri(GL_TEXTURE_CUBE_MAP, GL_TEXTURE_WRAP_T, GL_CLAMP_TO_EDGE);
    glTexParameteri(GL_TEXTURE_CUBE_MAP, GL_TEXTURE_WRAP_R, GL_CLAMP_TO_EDGE);
    glTexParameteri(GL_TEXTURE_CUBE_MAP, GL_TEXTURE_MIN_FILTER, GL_LINEAR_MIPMAP_LINEAR);
    glTexParameteri(GL_TEXTURE_CUBE_MAP, GL_TEXTURE_MAG_FILTER, GL_LINEAR);

    // Generate mipmaps for the prefiltered HDR texture
    glGenerateMipmap(GL_TEXTURE_CUBE_MAP);

    // Create projection (transposed) and different views for each face
    Matrix fboProjection = MatrixPerspective(90.0*DEG2RAD, 1.0, 0.01, 1000.0);
    //MatrixTranspose(&fboProjection);
    Matrix fboViews[6] = {
        MatrixLookAt((Vector3){ 0.0f, 0.0f, 0.0f }, (Vector3){ 1.0f, 0.0f, 0.0f }, (Vector3){ 0.0f, -1.0f, 0.0f }),
        MatrixLookAt((Vector3){ 0.0f, 0.0f, 0.0f }, (Vector3){ -1.0f, 0.0f, 0.0f }, (Vector3){ 0.0f, -1.0f, 0.0f }),
        MatrixLookAt((Vector3){ 0.0f, 0.0f, 0.0f }, (Vector3){ 0.0f, 1.0f, 0.0f }, (Vector3){ 0.0f, 0.0f, 1.0f }),
        MatrixLookAt((Vector3){ 0.0f, 0.0f, 0.0f }, (Vector3){ 0.0f, -1.0f, 0.0f }, (Vector3){ 0.0f, 0.0f, -1.0f }),
        MatrixLookAt((Vector3){ 0.0f, 0.0f, 0.0f }, (Vector3){ 0.0f, 0.0f, 1.0f }, (Vector3){ 0.0f, -1.0f, 0.0f }),
        MatrixLookAt((Vector3){ 0.0f, 0.0f, 0.0f }, (Vector3){ 0.0f, 0.0f, -1.0f }, (Vector3){ 0.0f, -1.0f, 0.0f })
    };

    // Prefilter HDR and store data into mipmap levels
    glUseProgram(shader.id);
    glActiveTexture(GL_TEXTURE0);
    glBindTexture(GL_TEXTURE_CUBE_MAP, cubemap.id);
    SetShaderValueMatrix(shader, shader.locs[LOC_MATRIX_PROJECTION], fboProjection);

    glBindFramebuffer(GL_FRAMEBUFFER, fbo);

    #define MAX_MIPMAP_LEVELS   5   // Max number of prefilter texture mipmaps

    for (unsigned int mip = 0; mip < MAX_MIPMAP_LEVELS; mip++)
    {
        // Resize framebuffer according to mip-level size.
        unsigned int mipWidth  = size*(int) powf(0.5f, (float) mip);
        unsigned int mipHeight = size* (int) powf(0.5f, (float) mip);

        glBindRenderbuffer(GL_RENDERBUFFER, rbo);
        glRenderbufferStorage(GL_RENDERBUFFER, GL_DEPTH_COMPONENT24, mipWidth, mipHeight);
        glViewport(0, 0, mipWidth, mipHeight);

        float roughness = (float)mip/(float)(MAX_MIPMAP_LEVELS - 1);
        glUniform1f(roughnessLoc, roughness);

        for (unsigned int i = 0; i < 6; ++i)
        {
            SetShaderValueMatrix(shader, shader.locs[LOC_MATRIX_VIEW], fboViews[i]);
            glFramebufferTexture2D(GL_FRAMEBUFFER, GL_COLOR_ATTACHMENT0, GL_TEXTURE_CUBE_MAP_POSITIVE_X + i, prefilter.id, mip);
            glClear(GL_COLOR_BUFFER_BIT | GL_DEPTH_BUFFER_BIT);
            GenDrawCube();
        }
    }

    // Unbind framebuffer and textures
    glBindFramebuffer(GL_FRAMEBUFFER, 0);

    // Reset viewport dimensions to default
    glViewport(0, 0, screenWidth, screenHeight);

    prefilter.width = size;
    prefilter.height = size;
#endif
    return prefilter;
}

// Generate BRDF texture using cubemap data
// TODO: OpenGL ES 2.0 does not support GL_RGB16F texture format, neither GL_DEPTH_COMPONENT24
Texture2D GenTextureBRDF(Shader shader, Texture2D cubemap, int size)
{
    Texture2D brdf = { 0 };
#if defined(GRAPHICS_API_OPENGL_33) // || defined(GRAPHICS_API_OPENGL_ES2)
    // Generate BRDF convolution texture
    glGenTextures(1, &brdf.id);
    glBindTexture(GL_TEXTURE_2D, brdf.id);
    glTexImage2D(GL_TEXTURE_2D, 0, GL_RG16F, size, size, 0, GL_RG, GL_FLOAT, 0);
    glTexParameteri(GL_TEXTURE_2D, GL_TEXTURE_WRAP_S, GL_CLAMP_TO_EDGE);
    glTexParameteri(GL_TEXTURE_2D, GL_TEXTURE_WRAP_T, GL_CLAMP_TO_EDGE);
    glTexParameteri(GL_TEXTURE_2D, GL_TEXTURE_MIN_FILTER, GL_LINEAR);
    glTexParameteri(GL_TEXTURE_2D, GL_TEXTURE_MAG_FILTER, GL_LINEAR);

    // Render BRDF LUT into a quad using FBO
    unsigned int fbo, rbo;
    glGenFramebuffers(1, &fbo);
    glGenRenderbuffers(1, &rbo);
    glBindFramebuffer(GL_FRAMEBUFFER, fbo);
    glBindRenderbuffer(GL_RENDERBUFFER, rbo);
    glRenderbufferStorage(GL_RENDERBUFFER, GL_DEPTH_COMPONENT24, size, size);
    glFramebufferTexture2D(GL_FRAMEBUFFER, GL_COLOR_ATTACHMENT0, GL_TEXTURE_2D, brdf.id, 0);

    glViewport(0, 0, size, size);
    glUseProgram(shader.id);
    glClear(GL_COLOR_BUFFER_BIT | GL_DEPTH_BUFFER_BIT);
    GenDrawQuad();

    // Unbind framebuffer and textures
    glBindFramebuffer(GL_FRAMEBUFFER, 0);

    // Reset viewport dimensions to default
    glViewport(0, 0, screenWidth, screenHeight);

    brdf.width = size;
    brdf.height = size;
#endif
    return brdf;
}

// Begin blending mode (alpha, additive, multiplied)
// NOTE: Only 3 blending modes supported, default blend mode is alpha
void BeginBlendMode(int mode)
{
    if ((blendMode != mode) && (mode < 3))
    {
        rlglDraw();

        switch (mode)
        {
            case BLEND_ALPHA: glBlendFunc(GL_SRC_ALPHA, GL_ONE_MINUS_SRC_ALPHA); break;
            case BLEND_ADDITIVE: glBlendFunc(GL_SRC_ALPHA, GL_ONE); break; // Alternative: glBlendFunc(GL_ONE, GL_ONE);
            case BLEND_MULTIPLIED: glBlendFunc(GL_DST_COLOR, GL_ONE_MINUS_SRC_ALPHA); break;
            default: break;
        }

        blendMode = mode;
    }
}

// End blending mode (reset to default: alpha blending)
void EndBlendMode(void)
{
    BeginBlendMode(BLEND_ALPHA);
}

#if defined(SUPPORT_VR_SIMULATOR)
// Get VR device information for some standard devices
VrDeviceInfo GetVrDeviceInfo(int vrDeviceType)
{
    VrDeviceInfo hmd = { 0 };                // Current VR device info

    switch (vrDeviceType)
    {
        case HMD_DEFAULT_DEVICE:
        case HMD_OCULUS_RIFT_CV1:
        {
            // Oculus Rift CV1 parameters
            // NOTE: CV1 represents a complete HMD redesign compared to previous versions,
            // new Fresnel-hybrid-asymmetric lenses have been added and, consequently,
            // previous parameters (DK2) and distortion shader (DK2) doesn't work any more.
            // I just defined a set of parameters for simulator that approximate to CV1 stereo rendering
            // but result is not the same obtained with Oculus PC SDK.
            hmd.hResolution = 2160;                 // HMD horizontal resolution in pixels
            hmd.vResolution = 1200;                 // HMD vertical resolution in pixels
            hmd.hScreenSize = 0.133793f;            // HMD horizontal size in meters
            hmd.vScreenSize = 0.0669f;              // HMD vertical size in meters
            hmd.vScreenCenter = 0.04678f;           // HMD screen center in meters
            hmd.eyeToScreenDistance = 0.041f;       // HMD distance between eye and display in meters
            hmd.lensSeparationDistance = 0.07f;     // HMD lens separation distance in meters
            hmd.interpupillaryDistance = 0.07f;     // HMD IPD (distance between pupils) in meters
            hmd.lensDistortionValues[0] = 1.0f;     // HMD lens distortion constant parameter 0
            hmd.lensDistortionValues[1] = 0.22f;    // HMD lens distortion constant parameter 1
            hmd.lensDistortionValues[2] = 0.24f;    // HMD lens distortion constant parameter 2
            hmd.lensDistortionValues[3] = 0.0f;     // HMD lens distortion constant parameter 3
            hmd.chromaAbCorrection[0] = 0.996f;     // HMD chromatic aberration correction parameter 0
            hmd.chromaAbCorrection[1] = -0.004f;    // HMD chromatic aberration correction parameter 1
            hmd.chromaAbCorrection[2] = 1.014f;     // HMD chromatic aberration correction parameter 2
            hmd.chromaAbCorrection[3] = 0.0f;       // HMD chromatic aberration correction parameter 3

            TraceLog(LOG_INFO, "Initializing VR Simulator (Oculus Rift CV1)");
        } break;
        case HMD_OCULUS_RIFT_DK2:
        {
            // Oculus Rift DK2 parameters
            hmd.hResolution = 1280;                 // HMD horizontal resolution in pixels
            hmd.vResolution = 800;                  // HMD vertical resolution in pixels
            hmd.hScreenSize = 0.14976f;             // HMD horizontal size in meters
            hmd.vScreenSize = 0.09356f;             // HMD vertical size in meters
            hmd.vScreenCenter = 0.04678f;           // HMD screen center in meters
            hmd.eyeToScreenDistance = 0.041f;       // HMD distance between eye and display in meters
            hmd.lensSeparationDistance = 0.0635f;   // HMD lens separation distance in meters
            hmd.interpupillaryDistance = 0.064f;    // HMD IPD (distance between pupils) in meters
            hmd.lensDistortionValues[0] = 1.0f;     // HMD lens distortion constant parameter 0
            hmd.lensDistortionValues[1] = 0.22f;    // HMD lens distortion constant parameter 1
            hmd.lensDistortionValues[2] = 0.24f;    // HMD lens distortion constant parameter 2
            hmd.lensDistortionValues[3] = 0.0f;     // HMD lens distortion constant parameter 3
            hmd.chromaAbCorrection[0] = 0.996f;     // HMD chromatic aberration correction parameter 0
            hmd.chromaAbCorrection[1] = -0.004f;    // HMD chromatic aberration correction parameter 1
            hmd.chromaAbCorrection[2] = 1.014f;     // HMD chromatic aberration correction parameter 2
            hmd.chromaAbCorrection[3] = 0.0f;       // HMD chromatic aberration correction parameter 3

            TraceLog(LOG_INFO, "Initializing VR Simulator (Oculus Rift DK2)");
        } break;
        case HMD_OCULUS_GO:
        {
            // TODO: Provide device display and lens parameters
        }
        case HMD_VALVE_HTC_VIVE:
        {
            // TODO: Provide device display and lens parameters
        }
        case HMD_SONY_PSVR:
        {
            // TODO: Provide device display and lens parameters
        }
        default: break;
    }

    return hmd;
}

// Init VR simulator for selected device parameters
// NOTE: It modifies the global variable: VrStereoConfig vrConfig
void InitVrSimulator(VrDeviceInfo info)
{
#if defined(GRAPHICS_API_OPENGL_33) || defined(GRAPHICS_API_OPENGL_ES2)
    // Initialize framebuffer and textures for stereo rendering
    // NOTE: Screen size should match HMD aspect ratio
    vrConfig.stereoFbo = rlLoadRenderTexture(screenWidth, screenHeight);

#if defined(SUPPORT_DISTORTION_SHADER)
    // Load distortion shader
    vrConfig.distortionShader = LoadShaderCode(NULL, distortionFShaderStr);

    if (vrConfig.distortionShader.id > 0) SetShaderDefaultLocations(&vrConfig.distortionShader);
#endif

    // Set VR configutarion parameters, including distortion shader
    SetStereoConfig(info);

    vrSimulatorReady = true;
#endif

#if defined(GRAPHICS_API_OPENGL_11)
    TraceLog(LOG_WARNING, "VR Simulator not supported on OpenGL 1.1");
#endif
}

// Close VR simulator for current device
void CloseVrSimulator(void)
{
#if defined(GRAPHICS_API_OPENGL_33) || defined(GRAPHICS_API_OPENGL_ES2)
    if (vrSimulatorReady)
    {
        rlDeleteRenderTextures(vrConfig.stereoFbo); // Unload stereo framebuffer and texture
        #if defined(SUPPORT_DISTORTION_SHADER)
        UnloadShader(vrConfig.distortionShader);    // Unload distortion shader
        #endif
    }
#endif
}

// Detect if VR simulator is running
bool IsVrSimulatorReady(void)
{
#if defined(GRAPHICS_API_OPENGL_33) || defined(GRAPHICS_API_OPENGL_ES2)
    return vrSimulatorReady;
#else
    return false;
#endif
}

// Set VR distortion shader for stereoscopic rendering
// TODO: Review VR system to be more flexible, move distortion shader to user side
void SetVrDistortionShader(Shader shader)
{
#if defined(GRAPHICS_API_OPENGL_33) || defined(GRAPHICS_API_OPENGL_ES2)
    vrConfig.distortionShader = shader;

    //SetStereoConfig(info);  // TODO: Must be reviewed to set new distortion shader uniform values...
#endif
}

// Enable/Disable VR experience (device or simulator)
void ToggleVrMode(void)
{
#if defined(GRAPHICS_API_OPENGL_33) || defined(GRAPHICS_API_OPENGL_ES2)
    vrSimulatorReady = !vrSimulatorReady;

    if (!vrSimulatorReady)
    {
        vrStereoRender = false;

        // Reset viewport and default projection-modelview matrices
        rlViewport(0, 0, screenWidth, screenHeight);
        projection = MatrixOrtho(0.0, screenWidth, screenHeight, 0.0, 0.0, 1.0);
        modelview = MatrixIdentity();
    }
    else vrStereoRender = true;
#endif
}

// Update VR tracking (position and orientation) and camera
// NOTE: Camera (position, target, up) gets update with head tracking information
void UpdateVrTracking(Camera *camera)
{
    // TODO: Simulate 1st person camera system
}

// Begin Oculus drawing configuration
void BeginVrDrawing(void)
{
#if defined(GRAPHICS_API_OPENGL_33) || defined(GRAPHICS_API_OPENGL_ES2)
    if (vrSimulatorReady)
    {
        // Setup framebuffer for stereo rendering
        rlEnableRenderTexture(vrConfig.stereoFbo.id);

        // NOTE: If your application is configured to treat the texture as a linear format (e.g. GL_RGBA)
        // and performs linear-to-gamma conversion in GLSL or does not care about gamma-correction, then:
        //     - Require OculusBuffer format to be OVR_FORMAT_R8G8B8A8_UNORM_SRGB
        //     - Do NOT enable GL_FRAMEBUFFER_SRGB
        //glEnable(GL_FRAMEBUFFER_SRGB);

        //glViewport(0, 0, buffer.width, buffer.height);        // Useful if rendering to separate framebuffers (every eye)
        rlClearScreenBuffers();             // Clear current framebuffer(s)

        vrStereoRender = true;
    }
#endif
}

// End Oculus drawing process (and desktop mirror)
void EndVrDrawing(void)
{
#if defined(GRAPHICS_API_OPENGL_33) || defined(GRAPHICS_API_OPENGL_ES2)
    if (vrSimulatorReady)
    {
        vrStereoRender = false;         // Disable stereo render

        rlDisableRenderTexture();       // Unbind current framebuffer

        rlClearScreenBuffers();         // Clear current framebuffer

        // Set viewport to default framebuffer size (screen size)
        rlViewport(0, 0, screenWidth, screenHeight);

        // Let rlgl reconfigure internal matrices
        rlMatrixMode(RL_PROJECTION);                            // Enable internal projection matrix
        rlLoadIdentity();                                       // Reset internal projection matrix
        rlOrtho(0.0, screenWidth, screenHeight, 0.0, 0.0, 1.0); // Recalculate internal projection matrix
        rlMatrixMode(RL_MODELVIEW);                             // Enable internal modelview matrix
        rlLoadIdentity();                                       // Reset internal modelview matrix

#if defined(SUPPORT_DISTORTION_SHADER)
        // Draw RenderTexture (stereoFbo) using distortion shader
        currentShader = vrConfig.distortionShader;
#else
        currentShader = GetShaderDefault();
#endif

        rlEnableTexture(vrConfig.stereoFbo.texture.id);

        rlPushMatrix();
            rlBegin(RL_QUADS);
                rlColor4ub(255, 255, 255, 255);
                rlNormal3f(0.0f, 0.0f, 1.0f);

                // Bottom-left corner for texture and quad
                rlTexCoord2f(0.0f, 1.0f);
                rlVertex2f(0.0f, 0.0f);

                // Bottom-right corner for texture and quad
                rlTexCoord2f(0.0f, 0.0f);
                rlVertex2f(0.0f, (float)vrConfig.stereoFbo.texture.height);

                // Top-right corner for texture and quad
                rlTexCoord2f(1.0f, 0.0f);
                rlVertex2f( (float)vrConfig.stereoFbo.texture.width, (float)vrConfig.stereoFbo.texture.height);

                // Top-left corner for texture and quad
                rlTexCoord2f(1.0f, 1.0f);
                rlVertex2f( (float)vrConfig.stereoFbo.texture.width, 0.0f);
            rlEnd();
        rlPopMatrix();

        rlDisableTexture();

        // Update and draw render texture fbo with distortion to backbuffer
        UpdateBuffersDefault();
        DrawBuffersDefault();

        // Restore defaultShader
        currentShader = defaultShader;

        // Reset viewport and default projection-modelview matrices
        rlViewport(0, 0, screenWidth, screenHeight);
        projection = MatrixOrtho(0.0, screenWidth, screenHeight, 0.0, 0.0, 1.0);
        modelview = MatrixIdentity();

        rlDisableDepthTest();
    }
#endif
}
#endif          // SUPPORT_VR_SIMULATOR

//----------------------------------------------------------------------------------
// Module specific Functions Definition
//----------------------------------------------------------------------------------

#if defined(GRAPHICS_API_OPENGL_33) || defined(GRAPHICS_API_OPENGL_ES2)
// Compile custom shader and return shader id
static unsigned int CompileShader(const char *shaderStr, int type)
{
    unsigned int shader = glCreateShader(type);
    glShaderSource(shader, 1, &shaderStr, NULL);

    GLint success = 0;
    glCompileShader(shader);
    glGetShaderiv(shader, GL_COMPILE_STATUS, &success);

    if (success != GL_TRUE)
    {
        TraceLog(LOG_WARNING, "[SHDR ID %i] Failed to compile shader...", shader);
        int maxLength = 0;
        int length;
        glGetShaderiv(shader, GL_INFO_LOG_LENGTH, &maxLength);

#if defined(_MSC_VER)
        char *log = malloc(maxLength);
#else
        char log[maxLength];
#endif
        glGetShaderInfoLog(shader, maxLength, &length, log);

        TraceLog(LOG_INFO, "%s", log);

#if defined(_MSC_VER)
        free(log);
#endif
    }
    else TraceLog(LOG_INFO, "[SHDR ID %i] Shader compiled successfully", shader);

    return shader;
}

// Load custom shader strings and return program id
static unsigned int LoadShaderProgram(unsigned int vShaderId, unsigned int fShaderId)
{
    unsigned int program = 0;

#if defined(GRAPHICS_API_OPENGL_33) || defined(GRAPHICS_API_OPENGL_ES2)

    GLint success = 0;
    program = glCreateProgram();

    glAttachShader(program, vShaderId);
    glAttachShader(program, fShaderId);

    // NOTE: Default attribute shader locations must be binded before linking
    glBindAttribLocation(program, 0, DEFAULT_ATTRIB_POSITION_NAME);
    glBindAttribLocation(program, 1, DEFAULT_ATTRIB_TEXCOORD_NAME);
    glBindAttribLocation(program, 2, DEFAULT_ATTRIB_NORMAL_NAME);
    glBindAttribLocation(program, 3, DEFAULT_ATTRIB_COLOR_NAME);
    glBindAttribLocation(program, 4, DEFAULT_ATTRIB_TANGENT_NAME);
    glBindAttribLocation(program, 5, DEFAULT_ATTRIB_TEXCOORD2_NAME);

    // NOTE: If some attrib name is no found on the shader, it locations becomes -1

    glLinkProgram(program);

    // NOTE: All uniform variables are intitialised to 0 when a program links

    glGetProgramiv(program, GL_LINK_STATUS, &success);

    if (success == GL_FALSE)
    {
        TraceLog(LOG_WARNING, "[SHDR ID %i] Failed to link shader program...", program);

        int maxLength = 0;
        int length;

        glGetProgramiv(program, GL_INFO_LOG_LENGTH, &maxLength);

#if defined(_MSC_VER)
        char *log = malloc(maxLength);
#else
        char log[maxLength];
#endif
        glGetProgramInfoLog(program, maxLength, &length, log);

        TraceLog(LOG_INFO, "%s", log);

#if defined(_MSC_VER)
        free(log);
#endif
        glDeleteProgram(program);

        program = 0;
    }
    else TraceLog(LOG_INFO, "[SHDR ID %i] Shader program loaded successfully", program);
#endif
    return program;
}


// Load default shader (just vertex positioning and texture coloring)
// NOTE: This shader program is used for batch buffers (lines, triangles, quads)
static Shader LoadShaderDefault(void)
{
    Shader shader = { 0 };

    // NOTE: All locations must be reseted to -1 (no location)
    for (int i = 0; i < MAX_SHADER_LOCATIONS; i++) shader.locs[i] = -1;

    // Vertex shader directly defined, no external file required
    char defaultVShaderStr[] =
#if defined(GRAPHICS_API_OPENGL_21)
    "#version 120                       \n"
#elif defined(GRAPHICS_API_OPENGL_ES2)
    "#version 100                       \n"
#endif
#if defined(GRAPHICS_API_OPENGL_ES2) || defined(GRAPHICS_API_OPENGL_21)
    "attribute vec3 vertexPosition;     \n"
    "attribute vec2 vertexTexCoord;     \n"
    "attribute vec4 vertexColor;        \n"
    "varying vec2 fragTexCoord;         \n"
    "varying vec4 fragColor;            \n"
#elif defined(GRAPHICS_API_OPENGL_33)
    "#version 330                       \n"
    "in vec3 vertexPosition;            \n"
    "in vec2 vertexTexCoord;            \n"
    "in vec4 vertexColor;               \n"
    "out vec2 fragTexCoord;             \n"
    "out vec4 fragColor;                \n"
#endif
    "uniform mat4 mvp;                  \n"
    "void main()                        \n"
    "{                                  \n"
    "    fragTexCoord = vertexTexCoord; \n"
    "    fragColor = vertexColor;       \n"
    "    gl_Position = mvp*vec4(vertexPosition, 1.0); \n"
    "}                                  \n";

    // Fragment shader directly defined, no external file required
    char defaultFShaderStr[] =
#if defined(GRAPHICS_API_OPENGL_21)
    "#version 120                       \n"
#elif defined(GRAPHICS_API_OPENGL_ES2)
    "#version 100                       \n"
    "precision mediump float;           \n"     // precision required for OpenGL ES2 (WebGL)
#endif
#if defined(GRAPHICS_API_OPENGL_ES2) || defined(GRAPHICS_API_OPENGL_21)
    "varying vec2 fragTexCoord;         \n"
    "varying vec4 fragColor;            \n"
#elif defined(GRAPHICS_API_OPENGL_33)
    "#version 330       \n"
    "in vec2 fragTexCoord;              \n"
    "in vec4 fragColor;                 \n"
    "out vec4 finalColor;               \n"
#endif
    "uniform sampler2D texture0;        \n"
    "uniform vec4 colDiffuse;           \n"
    "void main()                        \n"
    "{                                  \n"
#if defined(GRAPHICS_API_OPENGL_ES2) || defined(GRAPHICS_API_OPENGL_21)
    "    vec4 texelColor = texture2D(texture0, fragTexCoord); \n" // NOTE: texture2D() is deprecated on OpenGL 3.3 and ES 3.0
    "    gl_FragColor = texelColor*colDiffuse*fragColor;      \n"
#elif defined(GRAPHICS_API_OPENGL_33)
    "    vec4 texelColor = texture(texture0, fragTexCoord);   \n"
    "    finalColor = texelColor*colDiffuse*fragColor;        \n"
#endif
    "}                                  \n";

    // NOTE: Compiled vertex/fragment shaders are kept for re-use
    defaultVShaderId = CompileShader(defaultVShaderStr, GL_VERTEX_SHADER);     // Compile default vertex shader
    defaultFShaderId = CompileShader(defaultFShaderStr, GL_FRAGMENT_SHADER);   // Compile default fragment shader

    shader.id = LoadShaderProgram(defaultVShaderId, defaultFShaderId);

    if (shader.id > 0)
    {
        TraceLog(LOG_INFO, "[SHDR ID %i] Default shader loaded successfully", shader.id);

        // Set default shader locations: attributes locations
        shader.locs[LOC_VERTEX_POSITION] = glGetAttribLocation(shader.id, "vertexPosition");
        shader.locs[LOC_VERTEX_TEXCOORD01] = glGetAttribLocation(shader.id, "vertexTexCoord");
        shader.locs[LOC_VERTEX_COLOR] = glGetAttribLocation(shader.id, "vertexColor");

        // Set default shader locations: uniform locations
        shader.locs[LOC_MATRIX_MVP]  = glGetUniformLocation(shader.id, "mvp");
        shader.locs[LOC_COLOR_DIFFUSE] = glGetUniformLocation(shader.id, "colDiffuse");
        shader.locs[LOC_MAP_DIFFUSE] = glGetUniformLocation(shader.id, "texture0");

        // NOTE: We could also use below function but in case DEFAULT_ATTRIB_* points are
        // changed for external custom shaders, we just use direct bindings above
        //SetShaderDefaultLocations(&shader);
    }
    else TraceLog(LOG_WARNING, "[SHDR ID %i] Default shader could not be loaded", shader.id);

    return shader;
}

// Get location handlers to for shader attributes and uniforms
// NOTE: If any location is not found, loc point becomes -1
static void SetShaderDefaultLocations(Shader *shader)
{
    // NOTE: Default shader attrib locations have been fixed before linking:
    //          vertex position location    = 0
    //          vertex texcoord location    = 1
    //          vertex normal location      = 2
    //          vertex color location       = 3
    //          vertex tangent location     = 4
    //          vertex texcoord2 location   = 5

    // Get handles to GLSL input attibute locations
    shader->locs[LOC_VERTEX_POSITION] = glGetAttribLocation(shader->id, DEFAULT_ATTRIB_POSITION_NAME);
    shader->locs[LOC_VERTEX_TEXCOORD01] = glGetAttribLocation(shader->id, DEFAULT_ATTRIB_TEXCOORD_NAME);
    shader->locs[LOC_VERTEX_TEXCOORD02] = glGetAttribLocation(shader->id, DEFAULT_ATTRIB_TEXCOORD2_NAME);
    shader->locs[LOC_VERTEX_NORMAL] = glGetAttribLocation(shader->id, DEFAULT_ATTRIB_NORMAL_NAME);
    shader->locs[LOC_VERTEX_TANGENT] = glGetAttribLocation(shader->id, DEFAULT_ATTRIB_TANGENT_NAME);
    shader->locs[LOC_VERTEX_COLOR] = glGetAttribLocation(shader->id, DEFAULT_ATTRIB_COLOR_NAME);

    // Get handles to GLSL uniform locations (vertex shader)
    shader->locs[LOC_MATRIX_MVP]  = glGetUniformLocation(shader->id, "mvp");
    shader->locs[LOC_MATRIX_PROJECTION]  = glGetUniformLocation(shader->id, "projection");
    shader->locs[LOC_MATRIX_VIEW]  = glGetUniformLocation(shader->id, "view");

    // Get handles to GLSL uniform locations (fragment shader)
    shader->locs[LOC_COLOR_DIFFUSE] = glGetUniformLocation(shader->id, "colDiffuse");
    shader->locs[LOC_MAP_DIFFUSE] = glGetUniformLocation(shader->id, "texture0");
    shader->locs[LOC_MAP_SPECULAR] = glGetUniformLocation(shader->id, "texture1");
    shader->locs[LOC_MAP_NORMAL] = glGetUniformLocation(shader->id, "texture2");
}

// Unload default shader
static void UnloadShaderDefault(void)
{
    glUseProgram(0);

    glDetachShader(defaultShader.id, defaultVShaderId);
    glDetachShader(defaultShader.id, defaultFShaderId);
    glDeleteShader(defaultVShaderId);
    glDeleteShader(defaultFShaderId);

    glDeleteProgram(defaultShader.id);
}

// Load default internal buffers (lines, triangles, quads)
static void LoadBuffersDefault(void)
{
    // [CPU] Allocate and initialize float array buffers to store vertex data (lines, triangles, quads)
    //--------------------------------------------------------------------------------------------

    // Lines - Initialize arrays (vertex position and color data)
    lines.vertices = (float *)malloc(sizeof(float)*3*2*MAX_LINES_BATCH);        // 3 float by vertex, 2 vertex by line
    lines.colors = (unsigned char *)malloc(sizeof(unsigned char)*4*2*MAX_LINES_BATCH);  // 4 float by color, 2 colors by line
    lines.texcoords = NULL;
    lines.indices = NULL;

    for (int i = 0; i < (3*2*MAX_LINES_BATCH); i++) lines.vertices[i] = 0.0f;
    for (int i = 0; i < (4*2*MAX_LINES_BATCH); i++) lines.colors[i] = 0;

    lines.vCounter = 0;
    lines.cCounter = 0;
    lines.tcCounter = 0;

    // Triangles - Initialize arrays (vertex position and color data)
    triangles.vertices = (float *)malloc(sizeof(float)*3*3*MAX_TRIANGLES_BATCH);        // 3 float by vertex, 3 vertex by triangle
    triangles.colors = (unsigned char *)malloc(sizeof(unsigned char)*4*3*MAX_TRIANGLES_BATCH);  // 4 float by color, 3 colors by triangle
    triangles.texcoords = NULL;
    triangles.indices = NULL;

    for (int i = 0; i < (3*3*MAX_TRIANGLES_BATCH); i++) triangles.vertices[i] = 0.0f;
    for (int i = 0; i < (4*3*MAX_TRIANGLES_BATCH); i++) triangles.colors[i] = 0;

    triangles.vCounter = 0;
    triangles.cCounter = 0;
    triangles.tcCounter = 0;

    // Quads - Initialize arrays (vertex position, texcoord, color data and indexes)
    quads.vertices = (float *)malloc(sizeof(float)*3*4*MAX_QUADS_BATCH);        // 3 float by vertex, 4 vertex by quad
    quads.texcoords = (float *)malloc(sizeof(float)*2*4*MAX_QUADS_BATCH);       // 2 float by texcoord, 4 texcoord by quad
    quads.colors = (unsigned char *)malloc(sizeof(unsigned char)*4*4*MAX_QUADS_BATCH);  // 4 float by color, 4 colors by quad
#if defined(GRAPHICS_API_OPENGL_33)
    quads.indices = (unsigned int *)malloc(sizeof(unsigned int)*6*MAX_QUADS_BATCH);      // 6 int by quad (indices)
#elif defined(GRAPHICS_API_OPENGL_ES2)
    quads.indices = (unsigned short *)malloc(sizeof(unsigned short)*6*MAX_QUADS_BATCH);  // 6 int by quad (indices)
#endif

    for (int i = 0; i < (3*4*MAX_QUADS_BATCH); i++) quads.vertices[i] = 0.0f;
    for (int i = 0; i < (2*4*MAX_QUADS_BATCH); i++) quads.texcoords[i] = 0.0f;
    for (int i = 0; i < (4*4*MAX_QUADS_BATCH); i++) quads.colors[i] = 0;

    int k = 0;

    // Indices can be initialized right now
    for (int i = 0; i < (6*MAX_QUADS_BATCH); i+=6)
    {
        quads.indices[i] = 4*k;
        quads.indices[i+1] = 4*k+1;
        quads.indices[i+2] = 4*k+2;
        quads.indices[i+3] = 4*k;
        quads.indices[i+4] = 4*k+2;
        quads.indices[i+5] = 4*k+3;

        k++;
    }

    quads.vCounter = 0;
    quads.tcCounter = 0;
    quads.cCounter = 0;

    TraceLog(LOG_INFO, "[CPU] Default buffers initialized successfully (lines, triangles, quads)");
    //--------------------------------------------------------------------------------------------

    // [GPU] Upload vertex data and initialize VAOs/VBOs (lines, triangles, quads)
    // NOTE: Default buffers are linked to use currentShader (defaultShader)
    //--------------------------------------------------------------------------------------------

    // Upload and link lines vertex buffers
    if (vaoSupported)
    {
        // Initialize Lines VAO
        glGenVertexArrays(1, &lines.vaoId);
        glBindVertexArray(lines.vaoId);
    }

    // Lines - Vertex buffers binding and attributes enable
    // Vertex position buffer (shader-location = 0)
    glGenBuffers(2, &lines.vboId[0]);
    glBindBuffer(GL_ARRAY_BUFFER, lines.vboId[0]);
    glBufferData(GL_ARRAY_BUFFER, sizeof(float)*3*2*MAX_LINES_BATCH, lines.vertices, GL_DYNAMIC_DRAW);
    glEnableVertexAttribArray(currentShader.locs[LOC_VERTEX_POSITION]);
    glVertexAttribPointer(currentShader.locs[LOC_VERTEX_POSITION], 3, GL_FLOAT, 0, 0, 0);

    // Vertex color buffer (shader-location = 3)
    glGenBuffers(2, &lines.vboId[1]);
    glBindBuffer(GL_ARRAY_BUFFER, lines.vboId[1]);
    glBufferData(GL_ARRAY_BUFFER, sizeof(unsigned char)*4*2*MAX_LINES_BATCH, lines.colors, GL_DYNAMIC_DRAW);
    glEnableVertexAttribArray(currentShader.locs[LOC_VERTEX_COLOR]);
    glVertexAttribPointer(currentShader.locs[LOC_VERTEX_COLOR], 4, GL_UNSIGNED_BYTE, GL_TRUE, 0, 0);

    if (vaoSupported) TraceLog(LOG_INFO, "[VAO ID %i] Default buffers VAO initialized successfully (lines)", lines.vaoId);
    else TraceLog(LOG_INFO, "[VBO ID %i][VBO ID %i] Default buffers VBOs initialized successfully (lines)", lines.vboId[0], lines.vboId[1]);

    // Upload and link triangles vertex buffers
    if (vaoSupported)
    {
        // Initialize Triangles VAO
        glGenVertexArrays(1, &triangles.vaoId);
        glBindVertexArray(triangles.vaoId);
    }

    // Triangles - Vertex buffers binding and attributes enable
    // Vertex position buffer (shader-location = 0)
    glGenBuffers(1, &triangles.vboId[0]);
    glBindBuffer(GL_ARRAY_BUFFER, triangles.vboId[0]);
    glBufferData(GL_ARRAY_BUFFER, sizeof(float)*3*3*MAX_TRIANGLES_BATCH, triangles.vertices, GL_DYNAMIC_DRAW);
    glEnableVertexAttribArray(currentShader.locs[LOC_VERTEX_POSITION]);
    glVertexAttribPointer(currentShader.locs[LOC_VERTEX_POSITION], 3, GL_FLOAT, 0, 0, 0);

    // Vertex color buffer (shader-location = 3)
    glGenBuffers(1, &triangles.vboId[1]);
    glBindBuffer(GL_ARRAY_BUFFER, triangles.vboId[1]);
    glBufferData(GL_ARRAY_BUFFER, sizeof(unsigned char)*4*3*MAX_TRIANGLES_BATCH, triangles.colors, GL_DYNAMIC_DRAW);
    glEnableVertexAttribArray(currentShader.locs[LOC_VERTEX_COLOR]);
    glVertexAttribPointer(currentShader.locs[LOC_VERTEX_COLOR], 4, GL_UNSIGNED_BYTE, GL_TRUE, 0, 0);

    if (vaoSupported) TraceLog(LOG_INFO, "[VAO ID %i] Default buffers VAO initialized successfully (triangles)", triangles.vaoId);
    else TraceLog(LOG_INFO, "[VBO ID %i][VBO ID %i] Default buffers VBOs initialized successfully (triangles)", triangles.vboId[0], triangles.vboId[1]);

    // Upload and link quads vertex buffers
    if (vaoSupported)
    {
        // Initialize Quads VAO
        glGenVertexArrays(1, &quads.vaoId);
        glBindVertexArray(quads.vaoId);
    }

    // Quads - Vertex buffers binding and attributes enable
    // Vertex position buffer (shader-location = 0)
    glGenBuffers(1, &quads.vboId[0]);
    glBindBuffer(GL_ARRAY_BUFFER, quads.vboId[0]);
    glBufferData(GL_ARRAY_BUFFER, sizeof(float)*3*4*MAX_QUADS_BATCH, quads.vertices, GL_DYNAMIC_DRAW);
    glEnableVertexAttribArray(currentShader.locs[LOC_VERTEX_POSITION]);
    glVertexAttribPointer(currentShader.locs[LOC_VERTEX_POSITION], 3, GL_FLOAT, 0, 0, 0);

    // Vertex texcoord buffer (shader-location = 1)
    glGenBuffers(1, &quads.vboId[1]);
    glBindBuffer(GL_ARRAY_BUFFER, quads.vboId[1]);
    glBufferData(GL_ARRAY_BUFFER, sizeof(float)*2*4*MAX_QUADS_BATCH, quads.texcoords, GL_DYNAMIC_DRAW);
    glEnableVertexAttribArray(currentShader.locs[LOC_VERTEX_TEXCOORD01]);
    glVertexAttribPointer(currentShader.locs[LOC_VERTEX_TEXCOORD01], 2, GL_FLOAT, 0, 0, 0);

    // Vertex color buffer (shader-location = 3)
    glGenBuffers(1, &quads.vboId[2]);
    glBindBuffer(GL_ARRAY_BUFFER, quads.vboId[2]);
    glBufferData(GL_ARRAY_BUFFER, sizeof(unsigned char)*4*4*MAX_QUADS_BATCH, quads.colors, GL_DYNAMIC_DRAW);
    glEnableVertexAttribArray(currentShader.locs[LOC_VERTEX_COLOR]);
    glVertexAttribPointer(currentShader.locs[LOC_VERTEX_COLOR], 4, GL_UNSIGNED_BYTE, GL_TRUE, 0, 0);

    // Fill index buffer
    glGenBuffers(1, &quads.vboId[3]);
    glBindBuffer(GL_ELEMENT_ARRAY_BUFFER, quads.vboId[3]);
#if defined(GRAPHICS_API_OPENGL_33)
    glBufferData(GL_ELEMENT_ARRAY_BUFFER, sizeof(int)*6*MAX_QUADS_BATCH, quads.indices, GL_STATIC_DRAW);
#elif defined(GRAPHICS_API_OPENGL_ES2)
    glBufferData(GL_ELEMENT_ARRAY_BUFFER, sizeof(short)*6*MAX_QUADS_BATCH, quads.indices, GL_STATIC_DRAW);
#endif

    if (vaoSupported) TraceLog(LOG_INFO, "[VAO ID %i] Default buffers VAO initialized successfully (quads)", quads.vaoId);
    else TraceLog(LOG_INFO, "[VBO ID %i][VBO ID %i][VBO ID %i][VBO ID %i] Default buffers VBOs initialized successfully (quads)", quads.vboId[0], quads.vboId[1], quads.vboId[2], quads.vboId[3]);

    // Unbind the current VAO
    if (vaoSupported) glBindVertexArray(0);
    //--------------------------------------------------------------------------------------------
}

// Update default internal buffers (VAOs/VBOs) with vertex array data
// NOTE: If there is not vertex data, buffers doesn't need to be updated (vertexCount > 0)
// TODO: If no data changed on the CPU arrays --> No need to re-update GPU arrays (change flag required)
static void UpdateBuffersDefault(void)
{
    // Update lines vertex buffers
    if (lines.vCounter > 0)
    {
        // Activate Lines VAO
        if (vaoSupported) glBindVertexArray(lines.vaoId);

        // Lines - vertex positions buffer
        glBindBuffer(GL_ARRAY_BUFFER, lines.vboId[0]);
        //glBufferData(GL_ARRAY_BUFFER, sizeof(float)*3*2*MAX_LINES_BATCH, lines.vertices, GL_DYNAMIC_DRAW);
        glBufferSubData(GL_ARRAY_BUFFER, 0, sizeof(float)*3*lines.vCounter, lines.vertices);    // target - offset (in bytes) - size (in bytes) - data pointer

        // Lines - colors buffer
        glBindBuffer(GL_ARRAY_BUFFER, lines.vboId[1]);
        //glBufferData(GL_ARRAY_BUFFER, sizeof(float)*4*2*MAX_LINES_BATCH, lines.colors, GL_DYNAMIC_DRAW);
        glBufferSubData(GL_ARRAY_BUFFER, 0, sizeof(unsigned char)*4*lines.cCounter, lines.colors);
    }

    // Update triangles vertex buffers
    if (triangles.vCounter > 0)
    {
        // Activate Triangles VAO
        if (vaoSupported) glBindVertexArray(triangles.vaoId);

        // Triangles - vertex positions buffer
        glBindBuffer(GL_ARRAY_BUFFER, triangles.vboId[0]);
        //glBufferData(GL_ARRAY_BUFFER, sizeof(float)*3*3*MAX_TRIANGLES_BATCH, triangles.vertices, GL_DYNAMIC_DRAW);
        glBufferSubData(GL_ARRAY_BUFFER, 0, sizeof(float)*3*triangles.vCounter, triangles.vertices);

        // Triangles - colors buffer
        glBindBuffer(GL_ARRAY_BUFFER, triangles.vboId[1]);
        //glBufferData(GL_ARRAY_BUFFER, sizeof(float)*4*3*MAX_TRIANGLES_BATCH, triangles.colors, GL_DYNAMIC_DRAW);
        glBufferSubData(GL_ARRAY_BUFFER, 0, sizeof(unsigned char)*4*triangles.cCounter, triangles.colors);
    }

    // Update quads vertex buffers
    if (quads.vCounter > 0)
    {
        // Activate Quads VAO
        if (vaoSupported) glBindVertexArray(quads.vaoId);

        // Quads - vertex positions buffer
        glBindBuffer(GL_ARRAY_BUFFER, quads.vboId[0]);
        //glBufferData(GL_ARRAY_BUFFER, sizeof(float)*3*4*MAX_QUADS_BATCH, quads.vertices, GL_DYNAMIC_DRAW);
        glBufferSubData(GL_ARRAY_BUFFER, 0, sizeof(float)*3*quads.vCounter, quads.vertices);

        // Quads - texture coordinates buffer
        glBindBuffer(GL_ARRAY_BUFFER, quads.vboId[1]);
        //glBufferData(GL_ARRAY_BUFFER, sizeof(float)*2*4*MAX_QUADS_BATCH, quads.texcoords, GL_DYNAMIC_DRAW);
        glBufferSubData(GL_ARRAY_BUFFER, 0, sizeof(float)*2*quads.vCounter, quads.texcoords);

        // Quads - colors buffer
        glBindBuffer(GL_ARRAY_BUFFER, quads.vboId[2]);
        //glBufferData(GL_ARRAY_BUFFER, sizeof(float)*4*4*MAX_QUADS_BATCH, quads.colors, GL_DYNAMIC_DRAW);
        glBufferSubData(GL_ARRAY_BUFFER, 0, sizeof(unsigned char)*4*quads.vCounter, quads.colors);

        // Another option would be using buffer mapping...
        //quads.vertices = glMapBuffer(GL_ARRAY_BUFFER, GL_READ_WRITE);
        // Now we can modify vertices
        //glUnmapBuffer(GL_ARRAY_BUFFER);
    }
    //--------------------------------------------------------------

    // Unbind the current VAO
    if (vaoSupported) glBindVertexArray(0);
}

// Draw default internal buffers vertex data
// NOTE: We draw in this order: lines, triangles, quads
static void DrawBuffersDefault(void)
{
    Matrix matProjection = projection;
    Matrix matModelView = modelview;

    int eyesCount = 1;
#if defined(SUPPORT_VR_SIMULATOR)
    if (vrStereoRender) eyesCount = 2;
#endif

    for (int eye = 0; eye < eyesCount; eye++)
    {
        #if defined(SUPPORT_VR_SIMULATOR)
        if (eyesCount == 2) SetStereoView(eye, matProjection, matModelView);
        #endif

        // Set current shader and upload current MVP matrix
        if ((lines.vCounter > 0) || (triangles.vCounter > 0) || (quads.vCounter > 0))
        {
            glUseProgram(currentShader.id);

            // Create modelview-projection matrix
            Matrix matMVP = MatrixMultiply(modelview, projection);

            glUniformMatrix4fv(currentShader.locs[LOC_MATRIX_MVP], 1, false, MatrixToFloat(matMVP));
            glUniform4f(currentShader.locs[LOC_COLOR_DIFFUSE], 1.0f, 1.0f, 1.0f, 1.0f);
            glUniform1i(currentShader.locs[LOC_MAP_DIFFUSE], 0);

            // NOTE: Additional map textures not considered for default buffers drawing
        }

        // Draw lines buffers
        if (lines.vCounter > 0)
        {
            glActiveTexture(GL_TEXTURE0);
            glBindTexture(GL_TEXTURE_2D, whiteTexture);

            if (vaoSupported)
            {
                glBindVertexArray(lines.vaoId);
            }
            else
            {
                // Bind vertex attrib: position (shader-location = 0)
                glBindBuffer(GL_ARRAY_BUFFER, lines.vboId[0]);
                glVertexAttribPointer(currentShader.locs[LOC_VERTEX_POSITION], 3, GL_FLOAT, 0, 0, 0);
                glEnableVertexAttribArray(currentShader.locs[LOC_VERTEX_POSITION]);

                // Bind vertex attrib: color (shader-location = 3)
                glBindBuffer(GL_ARRAY_BUFFER, lines.vboId[1]);
                glVertexAttribPointer(currentShader.locs[LOC_VERTEX_COLOR], 4, GL_UNSIGNED_BYTE, GL_TRUE, 0, 0);
                glEnableVertexAttribArray(currentShader.locs[LOC_VERTEX_COLOR]);
            }

            glDrawArrays(GL_LINES, 0, lines.vCounter);

            if (!vaoSupported) glBindBuffer(GL_ARRAY_BUFFER, 0);
            glBindTexture(GL_TEXTURE_2D, 0);
        }

        // Draw triangles buffers
        if (triangles.vCounter > 0)
        {
            glActiveTexture(GL_TEXTURE0);
            glBindTexture(GL_TEXTURE_2D, whiteTexture);

            if (vaoSupported)
            {
                glBindVertexArray(triangles.vaoId);
            }
            else
            {
                // Bind vertex attrib: position (shader-location = 0)
                glBindBuffer(GL_ARRAY_BUFFER, triangles.vboId[0]);
                glVertexAttribPointer(currentShader.locs[LOC_VERTEX_POSITION], 3, GL_FLOAT, 0, 0, 0);
                glEnableVertexAttribArray(currentShader.locs[LOC_VERTEX_POSITION]);

                // Bind vertex attrib: color (shader-location = 3)
                glBindBuffer(GL_ARRAY_BUFFER, triangles.vboId[1]);
                glVertexAttribPointer(currentShader.locs[LOC_VERTEX_COLOR], 4, GL_UNSIGNED_BYTE, GL_TRUE, 0, 0);
                glEnableVertexAttribArray(currentShader.locs[LOC_VERTEX_COLOR]);
            }

            glDrawArrays(GL_TRIANGLES, 0, triangles.vCounter);

            if (!vaoSupported) glBindBuffer(GL_ARRAY_BUFFER, 0);
            glBindTexture(GL_TEXTURE_2D, 0);
        }

        // Draw quads buffers
        if (quads.vCounter > 0)
        {
            int quadsCount = 0;
            int numIndicesToProcess = 0;
            int indicesOffset = 0;

            if (vaoSupported)
            {
                glBindVertexArray(quads.vaoId);
            }
            else
            {
                // Bind vertex attrib: position (shader-location = 0)
                glBindBuffer(GL_ARRAY_BUFFER, quads.vboId[0]);
                glVertexAttribPointer(currentShader.locs[LOC_VERTEX_POSITION], 3, GL_FLOAT, 0, 0, 0);
                glEnableVertexAttribArray(currentShader.locs[LOC_VERTEX_POSITION]);

                // Bind vertex attrib: texcoord (shader-location = 1)
                glBindBuffer(GL_ARRAY_BUFFER, quads.vboId[1]);
                glVertexAttribPointer(currentShader.locs[LOC_VERTEX_TEXCOORD01], 2, GL_FLOAT, 0, 0, 0);
                glEnableVertexAttribArray(currentShader.locs[LOC_VERTEX_TEXCOORD01]);

                // Bind vertex attrib: color (shader-location = 3)
                glBindBuffer(GL_ARRAY_BUFFER, quads.vboId[2]);
                glVertexAttribPointer(currentShader.locs[LOC_VERTEX_COLOR], 4, GL_UNSIGNED_BYTE, GL_TRUE, 0, 0);
                glEnableVertexAttribArray(currentShader.locs[LOC_VERTEX_COLOR]);

                glBindBuffer(GL_ELEMENT_ARRAY_BUFFER, quads.vboId[3]);
            }

            for (int i = 0; i < drawsCounter; i++)
            {
                quadsCount = draws[i].vertexCount/4;
                numIndicesToProcess = quadsCount*6;  // Get number of Quads*6 index by Quad

                //TraceLog(LOG_DEBUG, "Quads to render: %i - Vertex Count: %i", quadsCount, draws[i].vertexCount);

                glActiveTexture(GL_TEXTURE0);
                glBindTexture(GL_TEXTURE_2D, draws[i].textureId);

                // NOTE: The final parameter tells the GPU the offset in bytes from the start of the index buffer to the location of the first index to process
    #if defined(GRAPHICS_API_OPENGL_33)
                glDrawElements(GL_TRIANGLES, numIndicesToProcess, GL_UNSIGNED_INT, (GLvoid *)(sizeof(GLuint)*indicesOffset));
    #elif defined(GRAPHICS_API_OPENGL_ES2)
                glDrawElements(GL_TRIANGLES, numIndicesToProcess, GL_UNSIGNED_SHORT, (GLvoid *)(sizeof(GLushort)*indicesOffset));
    #endif
                //GLenum err;
                //if ((err = glGetError()) != GL_NO_ERROR) TraceLog(LOG_INFO, "OpenGL error: %i", (int)err);    //GL_INVALID_ENUM!

                indicesOffset += draws[i].vertexCount/4*6;
            }

            if (!vaoSupported)
            {
                glBindBuffer(GL_ARRAY_BUFFER, 0);
                glBindBuffer(GL_ELEMENT_ARRAY_BUFFER, 0);
            }

            glBindTexture(GL_TEXTURE_2D, 0);    // Unbind textures
        }

        if (vaoSupported) glBindVertexArray(0); // Unbind VAO

        glUseProgram(0);    // Unbind shader program
    }

    // Reset vertex counters for next frame
    lines.vCounter = 0;
    lines.cCounter = 0;
    triangles.vCounter = 0;
    triangles.cCounter = 0;
    quads.vCounter = 0;
    quads.tcCounter = 0;
    quads.cCounter = 0;

    // Reset depth for next draw
    currentDepth = -1.0f;

    // Restore projection/modelview matrices
    projection = matProjection;
    modelview = matModelView;

    // Reset draws counter
    drawsCounter = 1;
    draws[0].textureId = whiteTexture;
    draws[0].vertexCount = 0;
}

// Unload default internal buffers vertex data from CPU and GPU
static void UnloadBuffersDefault(void)
{
    // Unbind everything
    if (vaoSupported) glBindVertexArray(0);
    glDisableVertexAttribArray(0);
    glDisableVertexAttribArray(1);
    glDisableVertexAttribArray(2);
    glDisableVertexAttribArray(3);
    glBindBuffer(GL_ARRAY_BUFFER, 0);
    glBindBuffer(GL_ELEMENT_ARRAY_BUFFER, 0);

    // Delete VBOs from GPU (VRAM)
    glDeleteBuffers(1, &lines.vboId[0]);
    glDeleteBuffers(1, &lines.vboId[1]);
    glDeleteBuffers(1, &triangles.vboId[0]);
    glDeleteBuffers(1, &triangles.vboId[1]);
    glDeleteBuffers(1, &quads.vboId[0]);
    glDeleteBuffers(1, &quads.vboId[1]);
    glDeleteBuffers(1, &quads.vboId[2]);
    glDeleteBuffers(1, &quads.vboId[3]);

    if (vaoSupported)
    {
        // Delete VAOs from GPU (VRAM)
        glDeleteVertexArrays(1, &lines.vaoId);
        glDeleteVertexArrays(1, &triangles.vaoId);
        glDeleteVertexArrays(1, &quads.vaoId);
    }

    // Free vertex arrays memory from CPU (RAM)
    free(lines.vertices);
    free(lines.colors);

    free(triangles.vertices);
    free(triangles.colors);

    free(quads.vertices);
    free(quads.texcoords);
    free(quads.colors);
    free(quads.indices);
}

// Renders a 1x1 XY quad in NDC
static void GenDrawQuad(void)
{
    unsigned int quadVAO = 0;
    unsigned int quadVBO = 0;

    float vertices[] = {
        // Positions        // Texture Coords
        -1.0f, 1.0f, 0.0f, 0.0f, 1.0f,
        -1.0f, -1.0f, 0.0f, 0.0f, 0.0f,
        1.0f, 1.0f, 0.0f, 1.0f, 1.0f,
        1.0f, -1.0f, 0.0f, 1.0f, 0.0f,
    };

    // Set up plane VAO
    glGenVertexArrays(1, &quadVAO);
    glGenBuffers(1, &quadVBO);
    glBindVertexArray(quadVAO);

    // Fill buffer
    glBindBuffer(GL_ARRAY_BUFFER, quadVBO);
    glBufferData(GL_ARRAY_BUFFER, sizeof(vertices), &vertices, GL_STATIC_DRAW);

    // Link vertex attributes
    glEnableVertexAttribArray(0);
    glVertexAttribPointer(0, 3, GL_FLOAT, GL_FALSE, 5*sizeof(float), (void *)0);
    glEnableVertexAttribArray(1);
    glVertexAttribPointer(1, 2, GL_FLOAT, GL_FALSE, 5*sizeof(float), (void *)(3*sizeof(float)));

    // Draw quad
    glBindVertexArray(quadVAO);
    glDrawArrays(GL_TRIANGLE_STRIP, 0, 4);
    glBindVertexArray(0);

    glDeleteBuffers(1, &quadVBO);
    glDeleteVertexArrays(1, &quadVAO);
}

// Renders a 1x1 3D cube in NDC
static void GenDrawCube(void)
{
    unsigned int cubeVAO = 0;
    unsigned int cubeVBO = 0;

    float vertices[] = {
        -1.0f, -1.0f, -1.0f,  0.0f, 0.0f, -1.0f, 0.0f, 0.0f,
        1.0f, 1.0f, -1.0f, 0.0f, 0.0f, -1.0f, 1.0f, 1.0f,
        1.0f, -1.0f, -1.0f, 0.0f, 0.0f, -1.0f, 1.0f, 0.0f,
        1.0f, 1.0f, -1.0f, 0.0f, 0.0f, -1.0f, 1.0f, 1.0f,
        -1.0f, -1.0f, -1.0f, 0.0f, 0.0f, -1.0f, 0.0f, 0.0f,
        -1.0f, 1.0f, -1.0f, 0.0f, 0.0f, -1.0f, 0.0f, 1.0f,
        -1.0f, -1.0f, 1.0f, 0.0f, 0.0f, 1.0f, 0.0f, 0.0f,
        1.0f, -1.0f, 1.0f, 0.0f, 0.0f, 1.0f, 1.0f, 0.0f,
        1.0f, 1.0f, 1.0f, 0.0f, 0.0f, 1.0f, 1.0f, 1.0f,
        1.0f, 1.0f, 1.0f, 0.0f, 0.0f, 1.0f, 1.0f, 1.0f,
        -1.0f, 1.0f, 1.0f, 0.0f, 0.0f, 1.0f, 0.0f, 1.0f,
        -1.0f, -1.0f, 1.0f, 0.0f, 0.0f, 1.0f, 0.0f, 0.0f,
        -1.0f, 1.0f, 1.0f, -1.0f, 0.0f, 0.0f, 1.0f, 0.0f,
        -1.0f, 1.0f, -1.0f, -1.0f, 0.0f, 0.0f, 1.0f, 1.0f,
        -1.0f, -1.0f, -1.0f, -1.0f, 0.0f, 0.0f, 0.0f, 1.0f,
        -1.0f, -1.0f, -1.0f, -1.0f, 0.0f, 0.0f, 0.0f, 1.0f,
        -1.0f, -1.0f, 1.0f, -1.0f, 0.0f, 0.0f, 0.0f, 0.0f,
        -1.0f, 1.0f, 1.0f, -1.0f, 0.0f, 0.0f, 1.0f, 0.0f,
        1.0f, 1.0f, 1.0f, 1.0f, 0.0f, 0.0f, 1.0f, 0.0f,
        1.0f, -1.0f, -1.0f, 1.0f, 0.0f, 0.0f, 0.0f, 1.0f,
        1.0f, 1.0f, -1.0f, 1.0f, 0.0f, 0.0f, 1.0f, 1.0f,
        1.0f, -1.0f, -1.0f, 1.0f, 0.0f, 0.0f, 0.0f, 1.0f,
        1.0f, 1.0f, 1.0f, 1.0f, 0.0f, 0.0f, 1.0f, 0.0f,
        1.0f, -1.0f, 1.0f, 1.0f, 0.0f, 0.0f, 0.0f, 0.0f,
        -1.0f, -1.0f, -1.0f, 0.0f, -1.0f, 0.0f, 0.0f, 1.0f,
        1.0f, -1.0f, -1.0f, 0.0f, -1.0f, 0.0f, 1.0f, 1.0f,
        1.0f, -1.0f, 1.0f, 0.0f, -1.0f, 0.0f, 1.0f, 0.0f,
        1.0f, -1.0f, 1.0f, 0.0f, -1.0f, 0.0f, 1.0f, 0.0f,
        -1.0f, -1.0f, 1.0f, 0.0f, -1.0f, 0.0f, 0.0f, 0.0f,
        -1.0f, -1.0f, -1.0f, 0.0f, -1.0f, 0.0f, 0.0f, 1.0f,
        -1.0f, 1.0f, -1.0f, 0.0f, 1.0f, 0.0f, 0.0f, 1.0f,
        1.0f, 1.0f , 1.0f, 0.0f, 1.0f, 0.0f, 1.0f, 0.0f,
        1.0f, 1.0f, -1.0f, 0.0f, 1.0f, 0.0f, 1.0f, 1.0f,
        1.0f, 1.0f, 1.0f, 0.0f, 1.0f, 0.0f, 1.0f, 0.0f,
        -1.0f, 1.0f, -1.0f, 0.0f, 1.0f, 0.0f, 0.0f, 1.0f,
        -1.0f, 1.0f, 1.0f, 0.0f, 1.0f, 0.0f, 0.0f, 0.0f
    };

    // Set up cube VAO
    glGenVertexArrays(1, &cubeVAO);
    glGenBuffers(1, &cubeVBO);

    // Fill buffer
    glBindBuffer(GL_ARRAY_BUFFER, cubeVBO);
    glBufferData(GL_ARRAY_BUFFER, sizeof(vertices), vertices, GL_STATIC_DRAW);

    // Link vertex attributes
    glBindVertexArray(cubeVAO);
    glEnableVertexAttribArray(0);
    glVertexAttribPointer(0, 3, GL_FLOAT, GL_FALSE, 8*sizeof(float), (void *)0);
    glEnableVertexAttribArray(1);
    glVertexAttribPointer(1, 3, GL_FLOAT, GL_FALSE, 8*sizeof(float), (void *)(3*sizeof(float)));
    glEnableVertexAttribArray(2);
    glVertexAttribPointer(2, 2, GL_FLOAT, GL_FALSE, 8*sizeof(float), (void *)(6*sizeof(float)));
    glBindBuffer(GL_ARRAY_BUFFER, 0);
    glBindVertexArray(0);

    // Draw cube
    glBindVertexArray(cubeVAO);
    glDrawArrays(GL_TRIANGLES, 0, 36);
    glBindVertexArray(0);

    glDeleteBuffers(1, &cubeVBO);
    glDeleteVertexArrays(1, &cubeVAO);
}

#if defined(SUPPORT_VR_SIMULATOR)
// Configure stereo rendering (including distortion shader) with HMD device parameters
// NOTE: It modifies the global variable: VrStereoConfig vrConfig
static void SetStereoConfig(VrDeviceInfo hmd)
{
    // Compute aspect ratio
    float aspect = ((float)hmd.hResolution*0.5f)/(float)hmd.vResolution;

    // Compute lens parameters
    float lensShift = (hmd.hScreenSize*0.25f - hmd.lensSeparationDistance*0.5f)/hmd.hScreenSize;
    float leftLensCenter[2] = { 0.25f + lensShift, 0.5f };
    float rightLensCenter[2] = { 0.75f - lensShift, 0.5f };
    float leftScreenCenter[2] = { 0.25f, 0.5f };
    float rightScreenCenter[2] = { 0.75f, 0.5f };

    // Compute distortion scale parameters
    // NOTE: To get lens max radius, lensShift must be normalized to [-1..1]
    float lensRadius = (float)fabs(-1.0f - 4.0f*lensShift);
    float lensRadiusSq = lensRadius*lensRadius;
    float distortionScale = hmd.lensDistortionValues[0] +
                            hmd.lensDistortionValues[1]*lensRadiusSq +
                            hmd.lensDistortionValues[2]*lensRadiusSq*lensRadiusSq +
                            hmd.lensDistortionValues[3]*lensRadiusSq*lensRadiusSq*lensRadiusSq;

    TraceLog(LOG_DEBUG, "VR: Distortion Scale: %f", distortionScale);

    float normScreenWidth = 0.5f;
    float normScreenHeight = 1.0f;
    float scaleIn[2] = { 2.0f/normScreenWidth, 2.0f/normScreenHeight/aspect };
    float scale[2] = { normScreenWidth*0.5f/distortionScale, normScreenHeight*0.5f*aspect/distortionScale };

    TraceLog(LOG_DEBUG, "VR: Distortion Shader: LeftLensCenter = { %f, %f }", leftLensCenter[0], leftLensCenter[1]);
    TraceLog(LOG_DEBUG, "VR: Distortion Shader: RightLensCenter = { %f, %f }", rightLensCenter[0], rightLensCenter[1]);
    TraceLog(LOG_DEBUG, "VR: Distortion Shader: Scale = { %f, %f }", scale[0], scale[1]);
    TraceLog(LOG_DEBUG, "VR: Distortion Shader: ScaleIn = { %f, %f }", scaleIn[0], scaleIn[1]);

#if defined(SUPPORT_DISTORTION_SHADER)
    // Update distortion shader with lens and distortion-scale parameters
    SetShaderValue(vrConfig.distortionShader, GetShaderLocation(vrConfig.distortionShader, "leftLensCenter"), leftLensCenter, 2);
    SetShaderValue(vrConfig.distortionShader, GetShaderLocation(vrConfig.distortionShader, "rightLensCenter"), rightLensCenter, 2);
    SetShaderValue(vrConfig.distortionShader, GetShaderLocation(vrConfig.distortionShader, "leftScreenCenter"), leftScreenCenter, 2);
    SetShaderValue(vrConfig.distortionShader, GetShaderLocation(vrConfig.distortionShader, "rightScreenCenter"), rightScreenCenter, 2);

    SetShaderValue(vrConfig.distortionShader, GetShaderLocation(vrConfig.distortionShader, "scale"), scale, 2);
    SetShaderValue(vrConfig.distortionShader, GetShaderLocation(vrConfig.distortionShader, "scaleIn"), scaleIn, 2);
    SetShaderValue(vrConfig.distortionShader, GetShaderLocation(vrConfig.distortionShader, "hmdWarpParam"), hmd.lensDistortionValues, 4);
    SetShaderValue(vrConfig.distortionShader, GetShaderLocation(vrConfig.distortionShader, "chromaAbParam"), hmd.chromaAbCorrection, 4);
#endif

    // Fovy is normally computed with: 2*atan2(hmd.vScreenSize, 2*hmd.eyeToScreenDistance)
    // ...but with lens distortion it is increased (see Oculus SDK Documentation)
    //float fovy = 2.0f*atan2(hmd.vScreenSize*0.5f*distortionScale, hmd.eyeToScreenDistance);     // Really need distortionScale?
    float fovy = 2.0f*(float)atan2(hmd.vScreenSize*0.5f, hmd.eyeToScreenDistance);

    // Compute camera projection matrices
    float projOffset = 4.0f*lensShift;      // Scaled to projection space coordinates [-1..1]
    Matrix proj = MatrixPerspective(fovy, aspect, 0.01, 1000.0);
    vrConfig.eyesProjection[0] = MatrixMultiply(proj, MatrixTranslate(projOffset, 0.0f, 0.0f));
    vrConfig.eyesProjection[1] = MatrixMultiply(proj, MatrixTranslate(-projOffset, 0.0f, 0.0f));

    // Compute camera transformation matrices
    // NOTE: Camera movement might seem more natural if we model the head.
    // Our axis of rotation is the base of our head, so we might want to add
    // some y (base of head to eye level) and -z (center of head to eye protrusion) to the camera positions.
    vrConfig.eyesViewOffset[0] = MatrixTranslate(-hmd.interpupillaryDistance*0.5f, 0.075f, 0.045f);
    vrConfig.eyesViewOffset[1] = MatrixTranslate(hmd.interpupillaryDistance*0.5f, 0.075f, 0.045f);

    // Compute eyes Viewports
    vrConfig.eyesViewport[0] = (Rectangle){ 0.0f, 0.0f, (float)hmd.hResolution/2, (float)hmd.vResolution };
    vrConfig.eyesViewport[1] = (Rectangle){ hmd.hResolution/2.0f, 0.0f, (float)hmd.hResolution/2, (float) hmd.vResolution };
}

// Set internal projection and modelview matrix depending on eyes tracking data
static void SetStereoView(int eye, Matrix matProjection, Matrix matModelView)
{
    Matrix eyeProjection = matProjection;
    Matrix eyeModelView = matModelView;

    // Setup viewport and projection/modelview matrices using tracking data
    rlViewport(eye*screenWidth/2, 0, screenWidth/2, screenHeight);

    // Apply view offset to modelview matrix
    eyeModelView = MatrixMultiply(matModelView, vrConfig.eyesViewOffset[eye]);

    // Set current eye projection matrix
    eyeProjection = vrConfig.eyesProjection[eye];

    SetMatrixModelview(eyeModelView);
    SetMatrixProjection(eyeProjection);
}
#endif      // defined(SUPPORT_VR_SIMULATOR)

#endif //defined(GRAPHICS_API_OPENGL_33) || defined(GRAPHICS_API_OPENGL_ES2)

#if defined(GRAPHICS_API_OPENGL_11)
// Mipmaps data is generated after image data
// NOTE: Only works with RGBA (4 bytes) data!
static int GenerateMipmaps(unsigned char *data, int baseWidth, int baseHeight)
{
    int mipmapCount = 1;                // Required mipmap levels count (including base level)
    int width = baseWidth;
    int height = baseHeight;
    int size = baseWidth*baseHeight*4;  // Size in bytes (will include mipmaps...), RGBA only

    // Count mipmap levels required
    while ((width != 1) && (height != 1))
    {
        if (width != 1) width /= 2;
        if (height != 1) height /= 2;

        TraceLog(LOG_DEBUG, "Next mipmap size: %i x %i", width, height);

        mipmapCount++;

        size += (width*height*4);       // Add mipmap size (in bytes)
    }

    TraceLog(LOG_DEBUG, "Total mipmaps required: %i", mipmapCount);
    TraceLog(LOG_DEBUG, "Total size of data required: %i", size);

    unsigned char *temp = realloc(data, size);

    if (temp != NULL) data = temp;
    else TraceLog(LOG_WARNING, "Mipmaps required memory could not be allocated");

    width = baseWidth;
    height = baseHeight;
    size = (width*height*4);

    // Generate mipmaps
    // NOTE: Every mipmap data is stored after data
    Color *image = (Color *)malloc(width*height*sizeof(Color));
    Color *mipmap = NULL;
    int offset = 0;
    int j = 0;

    for (int i = 0; i < size; i += 4)
    {
        image[j].r = data[i];
        image[j].g = data[i + 1];
        image[j].b = data[i + 2];
        image[j].a = data[i + 3];
        j++;
    }

    TraceLog(LOG_DEBUG, "Mipmap base (%ix%i)", width, height);

    for (int mip = 1; mip < mipmapCount; mip++)
    {
        mipmap = GenNextMipmap(image, width, height);

        offset += (width*height*4); // Size of last mipmap
        j = 0;

        width /= 2;
        height /= 2;
        size = (width*height*4);    // Mipmap size to store after offset

        // Add mipmap to data
        for (int i = 0; i < size; i += 4)
        {
            data[offset + i] = mipmap[j].r;
            data[offset + i + 1] = mipmap[j].g;
            data[offset + i + 2] = mipmap[j].b;
            data[offset + i + 3] = mipmap[j].a;
            j++;
        }

        free(image);

        image = mipmap;
        mipmap = NULL;
    }

    free(mipmap);       // free mipmap data

    return mipmapCount;
}

// Manual mipmap generation (basic scaling algorithm)
static Color *GenNextMipmap(Color *srcData, int srcWidth, int srcHeight)
{
    int x2, y2;
    Color prow, pcol;

    int width = srcWidth/2;
    int height = srcHeight/2;

    Color *mipmap = (Color *)malloc(width*height*sizeof(Color));

    // Scaling algorithm works perfectly (box-filter)
    for (int y = 0; y < height; y++)
    {
        y2 = 2*y;

        for (int x = 0; x < width; x++)
        {
            x2 = 2*x;

            prow.r = (srcData[y2*srcWidth + x2].r + srcData[y2*srcWidth + x2 + 1].r)/2;
            prow.g = (srcData[y2*srcWidth + x2].g + srcData[y2*srcWidth + x2 + 1].g)/2;
            prow.b = (srcData[y2*srcWidth + x2].b + srcData[y2*srcWidth + x2 + 1].b)/2;
            prow.a = (srcData[y2*srcWidth + x2].a + srcData[y2*srcWidth + x2 + 1].a)/2;

            pcol.r = (srcData[(y2+1)*srcWidth + x2].r + srcData[(y2+1)*srcWidth + x2 + 1].r)/2;
            pcol.g = (srcData[(y2+1)*srcWidth + x2].g + srcData[(y2+1)*srcWidth + x2 + 1].g)/2;
            pcol.b = (srcData[(y2+1)*srcWidth + x2].b + srcData[(y2+1)*srcWidth + x2 + 1].b)/2;
            pcol.a = (srcData[(y2+1)*srcWidth + x2].a + srcData[(y2+1)*srcWidth + x2 + 1].a)/2;

            mipmap[y*width + x].r = (prow.r + pcol.r)/2;
            mipmap[y*width + x].g = (prow.g + pcol.g)/2;
            mipmap[y*width + x].b = (prow.b + pcol.b)/2;
            mipmap[y*width + x].a = (prow.a + pcol.a)/2;
        }
    }

    TraceLog(LOG_DEBUG, "Mipmap generated successfully (%ix%i)", width, height);

    return mipmap;
}
#endif

#if defined(RLGL_STANDALONE)
// Show trace log messages (LOG_INFO, LOG_WARNING, LOG_ERROR, LOG_DEBUG)
void TraceLog(int msgType, const char *text, ...)
{
    va_list args;
    va_start(args, text);

    switch (msgType)
    {
        case LOG_INFO: fprintf(stdout, "INFO: "); break;
        case LOG_ERROR: fprintf(stdout, "ERROR: "); break;
        case LOG_WARNING: fprintf(stdout, "WARNING: "); break;
        case LOG_DEBUG: fprintf(stdout, "DEBUG: "); break;
        default: break;
    }

    vfprintf(stdout, text, args);
    fprintf(stdout, "\n");

    va_end(args);

    if (msgType == LOG_ERROR) exit(1);
}

// Get pixel data size in bytes (image or texture)
// NOTE: Size depends on pixel format
int GetPixelDataSize(int width, int height, int format)
{
    int dataSize = 0;       // Size in bytes
    int bpp = 0;            // Bits per pixel

    switch (format)
    {
        case UNCOMPRESSED_GRAYSCALE: bpp = 8; break;
        case UNCOMPRESSED_GRAY_ALPHA:
        case UNCOMPRESSED_R5G6B5:
        case UNCOMPRESSED_R5G5B5A1:
        case UNCOMPRESSED_R4G4B4A4: bpp = 16; break;
        case UNCOMPRESSED_R8G8B8A8: bpp = 32; break;
        case UNCOMPRESSED_R8G8B8: bpp = 24; break;
        case UNCOMPRESSED_R32: bpp = 32; break;
        case UNCOMPRESSED_R32G32B32: bpp = 32*3; break;
        case UNCOMPRESSED_R32G32B32A32: bpp = 32*4; break;
        case COMPRESSED_DXT1_RGB:
        case COMPRESSED_DXT1_RGBA:
        case COMPRESSED_ETC1_RGB:
        case COMPRESSED_ETC2_RGB:
        case COMPRESSED_PVRT_RGB:
        case COMPRESSED_PVRT_RGBA: bpp = 4; break;
        case COMPRESSED_DXT3_RGBA:
        case COMPRESSED_DXT5_RGBA:
        case COMPRESSED_ETC2_EAC_RGBA:
        case COMPRESSED_ASTC_4x4_RGBA: bpp = 8; break;
        case COMPRESSED_ASTC_8x8_RGBA: bpp = 2; break;
        default: break;
    }

    dataSize = width*height*bpp/8;  // Total data size in bytes

    return dataSize;
}
#endif

#endif // RLGL_IMPLEMENTATION
=======
/**********************************************************************************************
*
*   rlgl - raylib OpenGL abstraction layer
*
*   rlgl is a wrapper for multiple OpenGL versions (1.1, 2.1, 3.3 Core, ES 2.0) to
*   pseudo-OpenGL 1.1 style functions (rlVertex, rlTranslate, rlRotate...).
*
*   When chosing an OpenGL version greater than OpenGL 1.1, rlgl stores vertex data on internal
*   VBO buffers (and VAOs if available). It requires calling 3 functions:
*       rlglInit()  - Initialize internal buffers and auxiliar resources
*       rlglDraw()  - Process internal buffers and send required draw calls
*       rlglClose() - De-initialize internal buffers data and other auxiliar resources
*
*   CONFIGURATION:
*
*   #define GRAPHICS_API_OPENGL_11
*   #define GRAPHICS_API_OPENGL_21
*   #define GRAPHICS_API_OPENGL_33
*   #define GRAPHICS_API_OPENGL_ES2
*       Use selected OpenGL graphics backend, should be supported by platform
*       Those preprocessor defines are only used on rlgl module, if OpenGL version is
*       required by any other module, use rlGetVersion() tocheck it
*
*   #define RLGL_IMPLEMENTATION
*       Generates the implementation of the library into the included file.
*       If not defined, the library is in header only mode and can be included in other headers
*       or source files without problems. But only ONE file should hold the implementation.
*
*   #define RLGL_STANDALONE
*       Use rlgl as standalone library (no raylib dependency)
*
*   #define SUPPORT_VR_SIMULATOR
*       Support VR simulation functionality (stereo rendering)
*
*   DEPENDENCIES:
*       raymath     - 3D math functionality (Vector3, Matrix, Quaternion)
*       GLAD        - OpenGL extensions loading (OpenGL 3.3 Core only)
*
*
*   LICENSE: zlib/libpng
*
*   Copyright (c) 2014-2019 Ramon Santamaria (@raysan5)
*
*   This software is provided "as-is", without any express or implied warranty. In no event
*   will the authors be held liable for any damages arising from the use of this software.
*
*   Permission is granted to anyone to use this software for any purpose, including commercial
*   applications, and to alter it and redistribute it freely, subject to the following restrictions:
*
*     1. The origin of this software must not be misrepresented; you must not claim that you
*     wrote the original software. If you use this software in a product, an acknowledgment
*     in the product documentation would be appreciated but is not required.
*
*     2. Altered source versions must be plainly marked as such, and must not be misrepresented
*     as being the original software.
*
*     3. This notice may not be removed or altered from any source distribution.
*
**********************************************************************************************/

#ifndef RLGL_H
#define RLGL_H

#if defined(RLGL_STANDALONE)
    #define RAYMATH_STANDALONE
    #define RAYMATH_HEADER_ONLY

    #if defined(_WIN32) && defined(BUILD_LIBTYPE_SHARED)
        #define RLAPI __declspec(dllexport)         // We are building raylib as a Win32 shared library (.dll)
    #elif defined(_WIN32) && defined(USE_LIBTYPE_SHARED)
        #define RLAPI __declspec(dllimport)         // We are using raylib as a Win32 shared library (.dll)
    #else
        #define RLAPI   // We are building or using raylib as a static library (or Linux shared library)
    #endif

    // Allow custom memory allocators
    #ifndef RL_MALLOC
        #define RL_MALLOC(sz)       malloc(sz)
    #endif
    #ifndef RL_CALLOC
        #define RL_CALLOC(n,sz)     calloc(n,sz)
    #endif
    #ifndef RL_FREE
        #define RL_FREE(p)          free(p)
    #endif
#else
    #include "raylib.h"         // Required for: Model, Shader, Texture2D, TraceLog()
#endif

#include "raymath.h"            // Required for: Vector3, Matrix

// Security check in case no GRAPHICS_API_OPENGL_* defined
#if !defined(GRAPHICS_API_OPENGL_11) && \
    !defined(GRAPHICS_API_OPENGL_21) && \
    !defined(GRAPHICS_API_OPENGL_33) && \
    !defined(GRAPHICS_API_OPENGL_ES2)
        #define GRAPHICS_API_OPENGL_33
#endif

// Security check in case multiple GRAPHICS_API_OPENGL_* defined
#if defined(GRAPHICS_API_OPENGL_11)
    #if defined(GRAPHICS_API_OPENGL_21)
        #undef GRAPHICS_API_OPENGL_21
    #endif
    #if defined(GRAPHICS_API_OPENGL_33)
        #undef GRAPHICS_API_OPENGL_33
    #endif
    #if defined(GRAPHICS_API_OPENGL_ES2)
        #undef GRAPHICS_API_OPENGL_ES2
    #endif
#endif

#if defined(GRAPHICS_API_OPENGL_21)
    #define GRAPHICS_API_OPENGL_33
#endif

//----------------------------------------------------------------------------------
// Defines and Macros
//----------------------------------------------------------------------------------
#if defined(GRAPHICS_API_OPENGL_11) || defined(GRAPHICS_API_OPENGL_33)
    // This is the maximum amount of elements (quads) per batch
    // NOTE: Be careful with text, every letter maps to a quad
    #define MAX_BATCH_ELEMENTS            8192
#elif defined(GRAPHICS_API_OPENGL_ES2)
    // We reduce memory sizes for embedded systems (RPI and HTML5)
    // NOTE: On HTML5 (emscripten) this is allocated on heap, by default it's only 16MB!...just take care...
    #define MAX_BATCH_ELEMENTS            2048
#endif

#define MAX_BATCH_BUFFERING                  1      // Max number of buffers for batching (multi-buffering)
#define MAX_MATRIX_STACK_SIZE               32      // Max size of Matrix stack
#define MAX_DRAWCALL_REGISTERED            256      // Max draws by state changes (mode, texture)

// Shader and material limits
#define MAX_SHADER_LOCATIONS                32      // Maximum number of predefined locations stored in shader struct
#define MAX_MATERIAL_MAPS                   12      // Maximum number of texture maps stored in shader struct

// Texture parameters (equivalent to OpenGL defines)
#define RL_TEXTURE_WRAP_S               0x2802      // GL_TEXTURE_WRAP_S
#define RL_TEXTURE_WRAP_T               0x2803      // GL_TEXTURE_WRAP_T
#define RL_TEXTURE_MAG_FILTER           0x2800      // GL_TEXTURE_MAG_FILTER
#define RL_TEXTURE_MIN_FILTER           0x2801      // GL_TEXTURE_MIN_FILTER
#define RL_TEXTURE_ANISOTROPIC_FILTER   0x3000      // Anisotropic filter (custom identifier)

#define RL_FILTER_NEAREST               0x2600      // GL_NEAREST
#define RL_FILTER_LINEAR                0x2601      // GL_LINEAR
#define RL_FILTER_MIP_NEAREST           0x2700      // GL_NEAREST_MIPMAP_NEAREST
#define RL_FILTER_NEAREST_MIP_LINEAR    0x2702      // GL_NEAREST_MIPMAP_LINEAR
#define RL_FILTER_LINEAR_MIP_NEAREST    0x2701      // GL_LINEAR_MIPMAP_NEAREST
#define RL_FILTER_MIP_LINEAR            0x2703      // GL_LINEAR_MIPMAP_LINEAR

#define RL_WRAP_REPEAT                  0x2901      // GL_REPEAT
#define RL_WRAP_CLAMP                   0x812F      // GL_CLAMP_TO_EDGE
#define RL_WRAP_MIRROR_REPEAT           0x8370      // GL_MIRRORED_REPEAT
#define RL_WRAP_MIRROR_CLAMP            0x8742      // GL_MIRROR_CLAMP_EXT

// Matrix modes (equivalent to OpenGL)
#define RL_MODELVIEW                    0x1700      // GL_MODELVIEW
#define RL_PROJECTION                   0x1701      // GL_PROJECTION
#define RL_TEXTURE                      0x1702      // GL_TEXTURE

// Primitive assembly draw modes
#define RL_LINES                        0x0001      // GL_LINES
#define RL_TRIANGLES                    0x0004      // GL_TRIANGLES
#define RL_QUADS                        0x0007      // GL_QUADS

//----------------------------------------------------------------------------------
// Types and Structures Definition
//----------------------------------------------------------------------------------
typedef enum { OPENGL_11 = 1, OPENGL_21, OPENGL_33, OPENGL_ES_20 } GlVersion;

typedef unsigned char byte;

#if defined(RLGL_STANDALONE)
    #ifndef __cplusplus
    // Boolean type
    typedef enum { false, true } bool;
    #endif

    // Color type, RGBA (32bit)
    typedef struct Color {
        unsigned char r;
        unsigned char g;
        unsigned char b;
        unsigned char a;
    } Color;

    // Texture2D type
    // NOTE: Data stored in GPU memory
    typedef struct Texture2D {
        unsigned int id;        // OpenGL texture id
        int width;              // Texture base width
        int height;             // Texture base height
        int mipmaps;            // Mipmap levels, 1 by default
        int format;             // Data format (PixelFormat)
    } Texture2D;

    // Texture type, same as Texture2D
    typedef Texture2D Texture;

    // TextureCubemap type, actually, same as Texture2D
    typedef Texture2D TextureCubemap;

    // RenderTexture2D type, for texture rendering
    typedef struct RenderTexture2D {
        unsigned int id;        // OpenGL framebuffer (fbo) id
        Texture2D texture;      // Color buffer attachment texture
        Texture2D depth;        // Depth buffer attachment texture
        bool depthTexture;      // Track if depth attachment is a texture or renderbuffer
    } RenderTexture2D;

    // RenderTexture type, same as RenderTexture2D
    typedef RenderTexture2D RenderTexture;

    // Vertex data definning a mesh
    typedef struct Mesh {
        int vertexCount;        // number of vertices stored in arrays
        int triangleCount;      // number of triangles stored (indexed or not)
        float *vertices;        // vertex position (XYZ - 3 components per vertex) (shader-location = 0)
        float *texcoords;       // vertex texture coordinates (UV - 2 components per vertex) (shader-location = 1)
        float *texcoords2;      // vertex second texture coordinates (useful for lightmaps) (shader-location = 5)
        float *normals;         // vertex normals (XYZ - 3 components per vertex) (shader-location = 2)
        float *tangents;        // vertex tangents (XYZW - 4 components per vertex) (shader-location = 4)
        unsigned char *colors;  // vertex colors (RGBA - 4 components per vertex) (shader-location = 3)
        unsigned short *indices;// vertex indices (in case vertex data comes indexed)

        // Animation vertex data
        float *animVertices;    // Animated vertex positions (after bones transformations)
        float *animNormals;     // Animated normals (after bones transformations)
        int *boneIds;           // Vertex bone ids, up to 4 bones influence by vertex (skinning)
        float *boneWeights;     // Vertex bone weight, up to 4 bones influence by vertex (skinning)

        // OpenGL identifiers
        unsigned int vaoId;     // OpenGL Vertex Array Object id
        unsigned int *vboId;    // OpenGL Vertex Buffer Objects id (7 types of vertex data)
    } Mesh;

    // Shader and material limits
    #define MAX_SHADER_LOCATIONS    32
    #define MAX_MATERIAL_MAPS       12

    // Shader type (generic)
    typedef struct Shader {
        unsigned int id;        // Shader program id
        int *locs;              // Shader locations array (MAX_SHADER_LOCATIONS)
    } Shader;

    // Material texture map
    typedef struct MaterialMap {
        Texture2D texture;      // Material map texture
        Color color;            // Material map color
        float value;            // Material map value
    } MaterialMap;

    // Material type (generic)
    typedef struct Material {
        Shader shader;          // Material shader
        MaterialMap *maps;      // Material maps (MAX_MATERIAL_MAPS)
        float *params;          // Material generic parameters (if required)
    } Material;

    // Camera type, defines a camera position/orientation in 3d space
    typedef struct Camera {
        Vector3 position;       // Camera position
        Vector3 target;         // Camera target it looks-at
        Vector3 up;             // Camera up vector (rotation over its axis)
        float fovy;             // Camera field-of-view apperture in Y (degrees)
    } Camera;

    // Head-Mounted-Display device parameters
    typedef struct VrDeviceInfo {
        int hResolution;                // HMD horizontal resolution in pixels
        int vResolution;                // HMD vertical resolution in pixels
        float hScreenSize;              // HMD horizontal size in meters
        float vScreenSize;              // HMD vertical size in meters
        float vScreenCenter;            // HMD screen center in meters
        float eyeToScreenDistance;      // HMD distance between eye and display in meters
        float lensSeparationDistance;   // HMD lens separation distance in meters
        float interpupillaryDistance;   // HMD IPD (distance between pupils) in meters
        float lensDistortionValues[4];  // HMD lens distortion constant parameters
        float chromaAbCorrection[4];    // HMD chromatic aberration correction parameters
    } VrDeviceInfo;

    // VR Stereo rendering configuration for simulator
    typedef struct VrStereoConfig {
        Shader distortionShader;        // VR stereo rendering distortion shader
        Matrix eyesProjection[2];       // VR stereo rendering eyes projection matrices
        Matrix eyesViewOffset[2];       // VR stereo rendering eyes view offset matrices
        int eyeViewportRight[4];        // VR stereo rendering right eye viewport [x, y, w, h]
        int eyeViewportLeft[4];         // VR stereo rendering left eye viewport [x, y, w, h]
    } VrStereoConfig;


    // TraceLog message types
    typedef enum {
        LOG_ALL,
        LOG_TRACE,
        LOG_DEBUG,
        LOG_INFO,
        LOG_WARNING,
        LOG_ERROR,
        LOG_FATAL,
        LOG_NONE
    } TraceLogType;

    // Texture formats (support depends on OpenGL version)
    typedef enum {
        UNCOMPRESSED_GRAYSCALE = 1,     // 8 bit per pixel (no alpha)
        UNCOMPRESSED_GRAY_ALPHA,
        UNCOMPRESSED_R5G6B5,            // 16 bpp
        UNCOMPRESSED_R8G8B8,            // 24 bpp
        UNCOMPRESSED_R5G5B5A1,          // 16 bpp (1 bit alpha)
        UNCOMPRESSED_R4G4B4A4,          // 16 bpp (4 bit alpha)
        UNCOMPRESSED_R8G8B8A8,          // 32 bpp
        UNCOMPRESSED_R32,               // 32 bpp (1 channel - float)
        UNCOMPRESSED_R32G32B32,         // 32*3 bpp (3 channels - float)
        UNCOMPRESSED_R32G32B32A32,      // 32*4 bpp (4 channels - float)
        COMPRESSED_DXT1_RGB,            // 4 bpp (no alpha)
        COMPRESSED_DXT1_RGBA,           // 4 bpp (1 bit alpha)
        COMPRESSED_DXT3_RGBA,           // 8 bpp
        COMPRESSED_DXT5_RGBA,           // 8 bpp
        COMPRESSED_ETC1_RGB,            // 4 bpp
        COMPRESSED_ETC2_RGB,            // 4 bpp
        COMPRESSED_ETC2_EAC_RGBA,       // 8 bpp
        COMPRESSED_PVRT_RGB,            // 4 bpp
        COMPRESSED_PVRT_RGBA,           // 4 bpp
        COMPRESSED_ASTC_4x4_RGBA,       // 8 bpp
        COMPRESSED_ASTC_8x8_RGBA        // 2 bpp
    } PixelFormat;

    // Texture parameters: filter mode
    // NOTE 1: Filtering considers mipmaps if available in the texture
    // NOTE 2: Filter is accordingly set for minification and magnification
    typedef enum {
        FILTER_POINT = 0,               // No filter, just pixel aproximation
        FILTER_BILINEAR,                // Linear filtering
        FILTER_TRILINEAR,               // Trilinear filtering (linear with mipmaps)
        FILTER_ANISOTROPIC_4X,          // Anisotropic filtering 4x
        FILTER_ANISOTROPIC_8X,          // Anisotropic filtering 8x
        FILTER_ANISOTROPIC_16X,         // Anisotropic filtering 16x
    } TextureFilterMode;

    // Color blending modes (pre-defined)
    typedef enum {
        BLEND_ALPHA = 0,
        BLEND_ADDITIVE,
        BLEND_MULTIPLIED
    } BlendMode;

    // Shader location point type
    typedef enum {
        LOC_VERTEX_POSITION = 0,
        LOC_VERTEX_TEXCOORD01,
        LOC_VERTEX_TEXCOORD02,
        LOC_VERTEX_NORMAL,
        LOC_VERTEX_TANGENT,
        LOC_VERTEX_COLOR,
        LOC_MATRIX_MVP,
        LOC_MATRIX_MODEL,
        LOC_MATRIX_VIEW,
        LOC_MATRIX_PROJECTION,
        LOC_VECTOR_VIEW,
        LOC_COLOR_DIFFUSE,
        LOC_COLOR_SPECULAR,
        LOC_COLOR_AMBIENT,
        LOC_MAP_ALBEDO,          // LOC_MAP_DIFFUSE
        LOC_MAP_METALNESS,       // LOC_MAP_SPECULAR
        LOC_MAP_NORMAL,
        LOC_MAP_ROUGHNESS,
        LOC_MAP_OCCLUSION,
        LOC_MAP_EMISSION,
        LOC_MAP_HEIGHT,
        LOC_MAP_CUBEMAP,
        LOC_MAP_IRRADIANCE,
        LOC_MAP_PREFILTER,
        LOC_MAP_BRDF
    } ShaderLocationIndex;

    // Shader uniform data types
    typedef enum {
        UNIFORM_FLOAT = 0,
        UNIFORM_VEC2,
        UNIFORM_VEC3,
        UNIFORM_VEC4,
        UNIFORM_INT,
        UNIFORM_IVEC2,
        UNIFORM_IVEC3,
        UNIFORM_IVEC4,
        UNIFORM_SAMPLER2D
    } ShaderUniformDataType;

    #define LOC_MAP_DIFFUSE      LOC_MAP_ALBEDO
    #define LOC_MAP_SPECULAR     LOC_MAP_METALNESS

    // Material map type
    typedef enum {
        MAP_ALBEDO    = 0,       // MAP_DIFFUSE
        MAP_METALNESS = 1,       // MAP_SPECULAR
        MAP_NORMAL    = 2,
        MAP_ROUGHNESS = 3,
        MAP_OCCLUSION,
        MAP_EMISSION,
        MAP_HEIGHT,
        MAP_CUBEMAP,             // NOTE: Uses GL_TEXTURE_CUBE_MAP
        MAP_IRRADIANCE,          // NOTE: Uses GL_TEXTURE_CUBE_MAP
        MAP_PREFILTER,           // NOTE: Uses GL_TEXTURE_CUBE_MAP
        MAP_BRDF
    } MaterialMapType;

    #define MAP_DIFFUSE      MAP_ALBEDO
    #define MAP_SPECULAR     MAP_METALNESS
#endif

#if defined(__cplusplus)
extern "C" {            // Prevents name mangling of functions
#endif

//------------------------------------------------------------------------------------
// Functions Declaration - Matrix operations
//------------------------------------------------------------------------------------
RLAPI void rlMatrixMode(int mode);                    // Choose the current matrix to be transformed
RLAPI void rlPushMatrix(void);                        // Push the current matrix to stack
RLAPI void rlPopMatrix(void);                         // Pop lattest inserted matrix from stack
RLAPI void rlLoadIdentity(void);                      // Reset current matrix to identity matrix
RLAPI void rlTranslatef(float x, float y, float z);   // Multiply the current matrix by a translation matrix
RLAPI void rlRotatef(float angleDeg, float x, float y, float z);  // Multiply the current matrix by a rotation matrix
RLAPI void rlScalef(float x, float y, float z);       // Multiply the current matrix by a scaling matrix
RLAPI void rlMultMatrixf(float *matf);                // Multiply the current matrix by another matrix
RLAPI void rlFrustum(double left, double right, double bottom, double top, double znear, double zfar);
RLAPI void rlOrtho(double left, double right, double bottom, double top, double znear, double zfar);
RLAPI void rlViewport(int x, int y, int width, int height); // Set the viewport area

//------------------------------------------------------------------------------------
// Functions Declaration - Vertex level operations
//------------------------------------------------------------------------------------
RLAPI void rlBegin(int mode);                         // Initialize drawing mode (how to organize vertex)
RLAPI void rlEnd(void);                               // Finish vertex providing
RLAPI void rlVertex2i(int x, int y);                  // Define one vertex (position) - 2 int
RLAPI void rlVertex2f(float x, float y);              // Define one vertex (position) - 2 float
RLAPI void rlVertex3f(float x, float y, float z);     // Define one vertex (position) - 3 float
RLAPI void rlTexCoord2f(float x, float y);            // Define one vertex (texture coordinate) - 2 float
RLAPI void rlNormal3f(float x, float y, float z);     // Define one vertex (normal) - 3 float
RLAPI void rlColor4ub(byte r, byte g, byte b, byte a);    // Define one vertex (color) - 4 byte
RLAPI void rlColor3f(float x, float y, float z);          // Define one vertex (color) - 3 float
RLAPI void rlColor4f(float x, float y, float z, float w); // Define one vertex (color) - 4 float

//------------------------------------------------------------------------------------
// Functions Declaration - OpenGL equivalent functions (common to 1.1, 3.3+, ES2)
// NOTE: This functions are used to completely abstract raylib code from OpenGL layer
//------------------------------------------------------------------------------------
RLAPI void rlEnableTexture(unsigned int id);                  // Enable texture usage
RLAPI void rlDisableTexture(void);                            // Disable texture usage
RLAPI void rlTextureParameters(unsigned int id, int param, int value); // Set texture parameters (filter, wrap)
RLAPI void rlEnableRenderTexture(unsigned int id);            // Enable render texture (fbo)
RLAPI void rlDisableRenderTexture(void);                      // Disable render texture (fbo), return to default framebuffer
RLAPI void rlEnableDepthTest(void);                           // Enable depth test
RLAPI void rlDisableDepthTest(void);                          // Disable depth test
RLAPI void rlEnableBackfaceCulling(void);                     // Enable backface culling
RLAPI void rlDisableBackfaceCulling(void);                    // Disable backface culling
RLAPI void rlEnableScissorTest(void);                         // Enable scissor test
RLAPI void rlDisableScissorTest(void);                        // Disable scissor test
RLAPI void rlScissor(int x, int y, int width, int height);    // Scissor test
RLAPI void rlEnableWireMode(void);                            // Enable wire mode
RLAPI void rlDisableWireMode(void);                           // Disable wire mode
RLAPI void rlDeleteTextures(unsigned int id);                 // Delete OpenGL texture from GPU
RLAPI void rlDeleteRenderTextures(RenderTexture2D target);    // Delete render textures (fbo) from GPU
RLAPI void rlDeleteShader(unsigned int id);                   // Delete OpenGL shader program from GPU
RLAPI void rlDeleteVertexArrays(unsigned int id);             // Unload vertex data (VAO) from GPU memory
RLAPI void rlDeleteBuffers(unsigned int id);                  // Unload vertex data (VBO) from GPU memory
RLAPI void rlClearColor(byte r, byte g, byte b, byte a);      // Clear color buffer with color
RLAPI void rlClearScreenBuffers(void);                        // Clear used screen buffers (color and depth)
RLAPI void rlUpdateBuffer(int bufferId, void *data, int dataSize); // Update GPU buffer with new data
RLAPI unsigned int rlLoadAttribBuffer(unsigned int vaoId, int shaderLoc, void *buffer, int size, bool dynamic);   // Load a new attributes buffer

//------------------------------------------------------------------------------------
// Functions Declaration - rlgl functionality
//------------------------------------------------------------------------------------
RLAPI void rlglInit(int width, int height);           // Initialize rlgl (buffers, shaders, textures, states)
RLAPI void rlglClose(void);                           // De-inititialize rlgl (buffers, shaders, textures)
RLAPI void rlglDraw(void);                            // Update and draw default internal buffers

RLAPI int rlGetVersion(void);                         // Returns current OpenGL version
RLAPI bool rlCheckBufferLimit(int vCount);            // Check internal buffer overflow for a given number of vertex
RLAPI void rlSetDebugMarker(const char *text);        // Set debug marker for analysis
RLAPI void rlLoadExtensions(void *loader);            // Load OpenGL extensions
RLAPI Vector3 rlUnproject(Vector3 source, Matrix proj, Matrix view);  // Get world coordinates from screen coordinates

// Textures data management
RLAPI unsigned int rlLoadTexture(void *data, int width, int height, int format, int mipmapCount); // Load texture in GPU
RLAPI unsigned int rlLoadTextureDepth(int width, int height, int bits, bool useRenderBuffer);     // Load depth texture/renderbuffer (to be attached to fbo)
RLAPI unsigned int rlLoadTextureCubemap(void *data, int size, int format);                        // Load texture cubemap
RLAPI void rlUpdateTexture(unsigned int id, int width, int height, int format, const void *data); // Update GPU texture with new data
RLAPI void rlGetGlTextureFormats(int format, unsigned int *glInternalFormat, unsigned int *glFormat, unsigned int *glType);  // Get OpenGL internal formats
RLAPI void rlUnloadTexture(unsigned int id);                              // Unload texture from GPU memory

RLAPI void rlGenerateMipmaps(Texture2D *texture);                         // Generate mipmap data for selected texture
RLAPI void *rlReadTexturePixels(Texture2D texture);                       // Read texture pixel data
RLAPI unsigned char *rlReadScreenPixels(int width, int height);           // Read screen pixel data (color buffer)

// Render texture management (fbo)
RLAPI RenderTexture2D rlLoadRenderTexture(int width, int height, int format, int depthBits, bool useDepthTexture);    // Load a render texture (with color and depth attachments)
RLAPI void rlRenderTextureAttach(RenderTexture target, unsigned int id, int attachType);  // Attach texture/renderbuffer to an fbo
RLAPI bool rlRenderTextureComplete(RenderTexture target);                 // Verify render texture is complete

// Vertex data management
RLAPI void rlLoadMesh(Mesh *mesh, bool dynamic);                          // Upload vertex data into GPU and provided VAO/VBO ids
RLAPI void rlUpdateMesh(Mesh mesh, int buffer, int num);                  // Update vertex or index data on GPU (upload new data to one buffer)
RLAPI void rlUpdateMeshAt(Mesh mesh, int buffer, int num, int index);     // Update vertex or index data on GPU, at index
RLAPI void rlDrawMesh(Mesh mesh, Material material, Matrix transform);    // Draw a 3d mesh with material and transform
RLAPI void rlUnloadMesh(Mesh mesh);                                       // Unload mesh data from CPU and GPU

// NOTE: There is a set of shader related functions that are available to end user,
// to avoid creating function wrappers through core module, they have been directly declared in raylib.h

#if defined(RLGL_STANDALONE)
//------------------------------------------------------------------------------------
// Shaders System Functions (Module: rlgl)
// NOTE: This functions are useless when using OpenGL 1.1
//------------------------------------------------------------------------------------
// Shader loading/unloading functions
RLAPI char *LoadText(const char *fileName);                               // Load chars array from text file
RLAPI Shader LoadShader(const char *vsFileName, const char *fsFileName);  // Load shader from files and bind default locations
RLAPI Shader LoadShaderCode(const char *vsCode, const char *fsCode);                  // Load shader from code strings and bind default locations
RLAPI void UnloadShader(Shader shader);                                   // Unload shader from GPU memory (VRAM)

RLAPI Shader GetShaderDefault(void);                                      // Get default shader
RLAPI Texture2D GetTextureDefault(void);                                  // Get default texture

// Shader configuration functions
RLAPI int GetShaderLocation(Shader shader, const char *uniformName);              // Get shader uniform location
RLAPI void SetShaderValue(Shader shader, int uniformLoc, const void *value, int uniformType);               // Set shader uniform value
RLAPI void SetShaderValueV(Shader shader, int uniformLoc, const void *value, int uniformType, int count);   // Set shader uniform value vector
RLAPI void SetShaderValueMatrix(Shader shader, int uniformLoc, Matrix mat);       // Set shader uniform value (matrix 4x4)
RLAPI void SetMatrixProjection(Matrix proj);                              // Set a custom projection matrix (replaces internal projection matrix)
RLAPI void SetMatrixModelview(Matrix view);                               // Set a custom modelview matrix (replaces internal modelview matrix)
RLAPI Matrix GetMatrixModelview(void);                                    // Get internal modelview matrix

// Texture maps generation (PBR)
// NOTE: Required shaders should be provided
RLAPI Texture2D GenTextureCubemap(Shader shader, Texture2D skyHDR, int size);       // Generate cubemap texture from HDR texture
RLAPI Texture2D GenTextureIrradiance(Shader shader, Texture2D cubemap, int size);   // Generate irradiance texture using cubemap data
RLAPI Texture2D GenTexturePrefilter(Shader shader, Texture2D cubemap, int size);    // Generate prefilter texture using cubemap data
RLAPI Texture2D GenTextureBRDF(Shader shader, int size);                  // Generate BRDF texture using cubemap data

// Shading begin/end functions
RLAPI void BeginShaderMode(Shader shader);              // Begin custom shader drawing
RLAPI void EndShaderMode(void);                         // End custom shader drawing (use default shader)
RLAPI void BeginBlendMode(int mode);                    // Begin blending mode (alpha, additive, multiplied)
RLAPI void EndBlendMode(void);                          // End blending mode (reset to default: alpha blending)

// VR control functions
RLAPI void InitVrSimulator(void);                       // Init VR simulator for selected device parameters
RLAPI void CloseVrSimulator(void);                      // Close VR simulator for current device
RLAPI void UpdateVrTracking(Camera *camera);            // Update VR tracking (position and orientation) and camera
RLAPI void SetVrConfiguration(VrDeviceInfo info, Shader distortion);      // Set stereo rendering configuration parameters
RLAPI bool IsVrSimulatorReady(void);                    // Detect if VR simulator is ready
RLAPI void ToggleVrMode(void);                          // Enable/Disable VR experience
RLAPI void BeginVrDrawing(void);                        // Begin VR simulator stereo rendering
RLAPI void EndVrDrawing(void);                          // End VR simulator stereo rendering

RLAPI void TraceLog(int msgType, const char *text, ...);      // Show trace log messages (LOG_INFO, LOG_WARNING, LOG_ERROR, LOG_DEBUG)
RLAPI int GetPixelDataSize(int width, int height, int format);// Get pixel data size in bytes (image or texture)
#endif

#if defined(__cplusplus)
}
#endif

#endif // RLGL_H

/***********************************************************************************
*
*   RLGL IMPLEMENTATION
*
************************************************************************************/

#if defined(RLGL_IMPLEMENTATION)

#if !defined(RLGL_STANDALONE)
    // Check if config flags have been externally provided on compilation line
    #if !defined(EXTERNAL_CONFIG_FLAGS)
        #include "config.h"         // Defines module configuration flags
    #endif
#endif

#include <stdio.h>                  // Required for: fopen(), fclose(), fread()... [Used only on LoadText()]
#include <stdlib.h>                 // Required for: malloc(), free(), rand()
#include <string.h>                 // Required for: strcmp(), strlen(), strtok() [Used only in extensions loading]
#include <math.h>                   // Required for: atan2()

#if !defined(RLGL_STANDALONE)
    #include "raymath.h"            // Required for: Vector3 and Matrix functions
#endif

#if defined(GRAPHICS_API_OPENGL_11)
    #if defined(__APPLE__)
        #include <OpenGL/gl.h>      // OpenGL 1.1 library for OSX
        #include <OpenGL/glext.h>
    #else
        // APIENTRY for OpenGL function pointer declarations is required
        #ifndef APIENTRY
            #if defined(_WIN32)
                #define APIENTRY __stdcall
            #else
                #define APIENTRY
            #endif
        #endif
        // WINGDIAPI definition. Some Windows OpenGL headers need it
        #if !defined(WINGDIAPI) && defined(_WIN32)
            #define WINGDIAPI __declspec(dllimport)
        #endif

        #include <GL/gl.h>              // OpenGL 1.1 library
    #endif
#endif

#if defined(GRAPHICS_API_OPENGL_21)
    #define GRAPHICS_API_OPENGL_33      // OpenGL 2.1 uses mostly OpenGL 3.3 Core functionality
#endif

#if defined(GRAPHICS_API_OPENGL_33)
    #if defined(__APPLE__)
        #include <OpenGL/gl3.h>         // OpenGL 3 library for OSX
        #include <OpenGL/gl3ext.h>      // OpenGL 3 extensions library for OSX
    #else
        #define GLAD_IMPLEMENTATION
        #if defined(RLGL_STANDALONE)
            #include "glad.h"           // GLAD extensions loading library, includes OpenGL headers
        #else
            #include "external/glad.h"  // GLAD extensions loading library, includes OpenGL headers
        #endif
    #endif
#endif

#if defined(GRAPHICS_API_OPENGL_ES2)
    #include <EGL/egl.h>                // EGL library
    #include <GLES2/gl2.h>              // OpenGL ES 2.0 library
    #include <GLES2/gl2ext.h>           // OpenGL ES 2.0 extensions library
#endif

#if defined(RLGL_STANDALONE)
    #include <stdarg.h>                 // Required for: va_list, va_start(), vfprintf(), va_end() [Used only on TraceLog()]
#endif

//----------------------------------------------------------------------------------
// Defines and Macros
//----------------------------------------------------------------------------------
#ifndef GL_SHADING_LANGUAGE_VERSION
    #define GL_SHADING_LANGUAGE_VERSION         0x8B8C
#endif

#ifndef GL_COMPRESSED_RGB_S3TC_DXT1_EXT
    #define GL_COMPRESSED_RGB_S3TC_DXT1_EXT     0x83F0
#endif
#ifndef GL_COMPRESSED_RGBA_S3TC_DXT1_EXT
    #define GL_COMPRESSED_RGBA_S3TC_DXT1_EXT    0x83F1
#endif
#ifndef GL_COMPRESSED_RGBA_S3TC_DXT3_EXT
    #define GL_COMPRESSED_RGBA_S3TC_DXT3_EXT    0x83F2
#endif
#ifndef GL_COMPRESSED_RGBA_S3TC_DXT5_EXT
    #define GL_COMPRESSED_RGBA_S3TC_DXT5_EXT    0x83F3
#endif
#ifndef GL_ETC1_RGB8_OES
    #define GL_ETC1_RGB8_OES                    0x8D64
#endif
#ifndef GL_COMPRESSED_RGB8_ETC2
    #define GL_COMPRESSED_RGB8_ETC2             0x9274
#endif
#ifndef GL_COMPRESSED_RGBA8_ETC2_EAC
    #define GL_COMPRESSED_RGBA8_ETC2_EAC        0x9278
#endif
#ifndef GL_COMPRESSED_RGB_PVRTC_4BPPV1_IMG
    #define GL_COMPRESSED_RGB_PVRTC_4BPPV1_IMG  0x8C00
#endif
#ifndef GL_COMPRESSED_RGBA_PVRTC_4BPPV1_IMG
    #define GL_COMPRESSED_RGBA_PVRTC_4BPPV1_IMG 0x8C02
#endif
#ifndef GL_COMPRESSED_RGBA_ASTC_4x4_KHR
    #define GL_COMPRESSED_RGBA_ASTC_4x4_KHR     0x93b0
#endif
#ifndef GL_COMPRESSED_RGBA_ASTC_8x8_KHR
    #define GL_COMPRESSED_RGBA_ASTC_8x8_KHR     0x93b7
#endif

#ifndef GL_MAX_TEXTURE_MAX_ANISOTROPY_EXT
    #define GL_MAX_TEXTURE_MAX_ANISOTROPY_EXT   0x84FF
#endif

#ifndef GL_TEXTURE_MAX_ANISOTROPY_EXT
    #define GL_TEXTURE_MAX_ANISOTROPY_EXT       0x84FE
#endif

#if defined(GRAPHICS_API_OPENGL_11)
    #define GL_UNSIGNED_SHORT_5_6_5             0x8363
    #define GL_UNSIGNED_SHORT_5_5_5_1           0x8034
    #define GL_UNSIGNED_SHORT_4_4_4_4           0x8033
#endif

#if defined(GRAPHICS_API_OPENGL_21)
    #define GL_LUMINANCE                        0x1909
    #define GL_LUMINANCE_ALPHA                  0x190A
#endif

#if defined(GRAPHICS_API_OPENGL_ES2)
    #define glClearDepth                glClearDepthf
    #define GL_READ_FRAMEBUFFER         GL_FRAMEBUFFER
    #define GL_DRAW_FRAMEBUFFER         GL_FRAMEBUFFER
#endif

// Default vertex attribute names on shader to set location points
#define DEFAULT_ATTRIB_POSITION_NAME    "vertexPosition"    // shader-location = 0
#define DEFAULT_ATTRIB_TEXCOORD_NAME    "vertexTexCoord"    // shader-location = 1
#define DEFAULT_ATTRIB_NORMAL_NAME      "vertexNormal"      // shader-location = 2
#define DEFAULT_ATTRIB_COLOR_NAME       "vertexColor"       // shader-location = 3
#define DEFAULT_ATTRIB_TANGENT_NAME     "vertexTangent"     // shader-location = 4
#define DEFAULT_ATTRIB_TEXCOORD2_NAME   "vertexTexCoord2"   // shader-location = 5

//----------------------------------------------------------------------------------
// Types and Structures Definition
//----------------------------------------------------------------------------------

// Dynamic vertex buffers (position + texcoords + colors + indices arrays)
typedef struct DynamicBuffer {
    int vCounter;               // vertex position counter to process (and draw) from full buffer
    int tcCounter;              // vertex texcoord counter to process (and draw) from full buffer
    int cCounter;               // vertex color counter to process (and draw) from full buffer
    float *vertices;            // vertex position (XYZ - 3 components per vertex) (shader-location = 0)
    float *texcoords;           // vertex texture coordinates (UV - 2 components per vertex) (shader-location = 1)
    unsigned char *colors;      // vertex colors (RGBA - 4 components per vertex) (shader-location = 3)
#if defined(GRAPHICS_API_OPENGL_11) || defined(GRAPHICS_API_OPENGL_33)
    unsigned int *indices;      // vertex indices (in case vertex data comes indexed) (6 indices per quad)
#elif defined(GRAPHICS_API_OPENGL_ES2)
    unsigned short *indices;    // vertex indices (in case vertex data comes indexed) (6 indices per quad)
                                // NOTE: 6*2 byte = 12 byte, not alignment problem!
#endif
    unsigned int vaoId;         // OpenGL Vertex Array Object id
    unsigned int vboId[4];      // OpenGL Vertex Buffer Objects id (4 types of vertex data)
} DynamicBuffer;

// Draw call type
typedef struct DrawCall {
    int mode;                   // Drawing mode: LINES, TRIANGLES, QUADS
    int vertexCount;            // Number of vertex of the draw
    int vertexAlignment;        // Number of vertex required for index alignment (LINES, TRIANGLES)
    //unsigned int vaoId;         // Vertex array id to be used on the draw
    //unsigned int shaderId;      // Shader id to be used on the draw
    unsigned int textureId;     // Texture id to be used on the draw
                                // TODO: Support additional texture units?

    //Matrix projection;        // Projection matrix for this draw
    //Matrix modelview;         // Modelview matrix for this draw
} DrawCall;

#if defined(SUPPORT_VR_SIMULATOR)
// VR Stereo rendering configuration for simulator
typedef struct VrStereoConfig {
    Shader distortionShader;        // VR stereo rendering distortion shader
    Matrix eyesProjection[2];       // VR stereo rendering eyes projection matrices
    Matrix eyesViewOffset[2];       // VR stereo rendering eyes view offset matrices
    int eyeViewportRight[4];        // VR stereo rendering right eye viewport [x, y, w, h]
    int eyeViewportLeft[4];         // VR stereo rendering left eye viewport [x, y, w, h]
} VrStereoConfig;
#endif

//----------------------------------------------------------------------------------
// Global Variables Definition
//----------------------------------------------------------------------------------
#if defined(GRAPHICS_API_OPENGL_33) || defined(GRAPHICS_API_OPENGL_ES2)
static Matrix stack[MAX_MATRIX_STACK_SIZE] = { 0 };
static int stackCounter = 0;

static Matrix modelview = { 0 };
static Matrix projection = { 0 };
static Matrix *currentMatrix = NULL;
static int currentMatrixMode = -1;
static float currentDepth = -1.0f;

// Default dynamic buffer for elements data
// NOTE: A multi-buffering system is supported
static DynamicBuffer vertexData[MAX_BATCH_BUFFERING] = { 0 };
static int currentBuffer = 0;

// Transform matrix to be used with rlTranslate, rlRotate, rlScale
static Matrix transformMatrix = { 0 };
static bool useTransformMatrix = false;

// Default buffers draw calls
static DrawCall *draws = NULL;
static int drawsCounter = 0;

// Default texture (1px white) useful for plain color polys (required by shader)
static unsigned int defaultTextureId = 0;

// Default shaders
static unsigned int defaultVShaderId = 0;   // Default vertex shader id (used by default shader program)
static unsigned int defaultFShaderId = 0;   // Default fragment shader Id (used by default shader program)

static Shader defaultShader = { 0 };        // Basic shader, support vertex color and diffuse texture
static Shader currentShader = { 0 };        // Shader to be used on rendering (by default, defaultShader)

// Extension supported flag: VAO
static bool vaoSupported = false;           // VAO support (OpenGL ES2 could not support VAO extension)

// Extension supported flag: Compressed textures
static bool texCompDXTSupported = false;    // DDS texture compression support
static bool texCompETC1Supported = false;   // ETC1 texture compression support
static bool texCompETC2Supported = false;   // ETC2/EAC texture compression support
static bool texCompPVRTSupported = false;   // PVR texture compression support
static bool texCompASTCSupported = false;   // ASTC texture compression support

// Extension supported flag: Textures format
static bool texNPOTSupported = false;       // NPOT textures full support
static bool texFloatSupported = false;      // float textures support (32 bit per channel)
static bool texDepthSupported = false;      // Depth textures supported
static int maxDepthBits = 16;               // Maximum bits for depth component

// Extension supported flag: Clamp mirror wrap mode
static bool texMirrorClampSupported = false;        // Clamp mirror wrap mode supported

// Extension supported flag: Anisotropic filtering
static bool texAnisotropicFilterSupported = false;  // Anisotropic texture filtering support
static float maxAnisotropicLevel = 0.0f;            // Maximum anisotropy level supported (minimum is 2.0f)

static bool debugMarkerSupported = false;   // Debug marker support

#if defined(GRAPHICS_API_OPENGL_ES2)
// NOTE: VAO functionality is exposed through extensions (OES)
static PFNGLGENVERTEXARRAYSOESPROC glGenVertexArrays;
static PFNGLBINDVERTEXARRAYOESPROC glBindVertexArray;
static PFNGLDELETEVERTEXARRAYSOESPROC glDeleteVertexArrays;
//static PFNGLISVERTEXARRAYOESPROC glIsVertexArray;   // NOTE: Fails in WebGL, omitted
#endif

#if defined(SUPPORT_VR_SIMULATOR)
// VR global variables
static VrStereoConfig vrConfig = { 0 };     // VR stereo configuration for simulator
static RenderTexture2D stereoFbo = { 0 };   // VR stereo rendering framebuffer
static bool vrSimulatorReady = false;       // VR simulator ready flag
static bool vrStereoRender = false;         // VR stereo rendering enabled/disabled flag
                                            // NOTE: This flag is useful to render data over stereo image (i.e. FPS)
#endif  // SUPPORT_VR_SIMULATOR

#endif  // GRAPHICS_API_OPENGL_33 || GRAPHICS_API_OPENGL_ES2

static int blendMode = 0;                   // Track current blending mode

// Default framebuffer size
static int framebufferWidth = 0;            // Default framebuffer width
static int framebufferHeight = 0;           // Default framebuffer height

//----------------------------------------------------------------------------------
// Module specific Functions Declaration
//----------------------------------------------------------------------------------
#if defined(GRAPHICS_API_OPENGL_33) || defined(GRAPHICS_API_OPENGL_ES2)
static unsigned int CompileShader(const char *shaderStr, int type);     // Compile custom shader and return shader id
static unsigned int LoadShaderProgram(unsigned int vShaderId, unsigned int fShaderId);  // Load custom shader program

static Shader LoadShaderDefault(void);      // Load default shader (just vertex positioning and texture coloring)
static void SetShaderDefaultLocations(Shader *shader); // Bind default shader locations (attributes and uniforms)
static void UnloadShaderDefault(void);      // Unload default shader

static void LoadBuffersDefault(void);       // Load default internal buffers
static void UpdateBuffersDefault(void);     // Update default internal buffers (VAOs/VBOs) with vertex data
static void DrawBuffersDefault(void);       // Draw default internal buffers vertex data
static void UnloadBuffersDefault(void);     // Unload default internal buffers vertex data from CPU and GPU

static void GenDrawCube(void);              // Generate and draw cube
static void GenDrawQuad(void);              // Generate and draw quad

#if defined(SUPPORT_VR_SIMULATOR)
static void SetStereoView(int eye, Matrix matProjection, Matrix matModelView);  // Set internal projection and modelview matrix depending on eye
#endif

#endif  // GRAPHICS_API_OPENGL_33 || GRAPHICS_API_OPENGL_ES2

#if defined(GRAPHICS_API_OPENGL_11)
static int GenerateMipmaps(unsigned char *data, int baseWidth, int baseHeight);
static Color *GenNextMipmap(Color *srcData, int srcWidth, int srcHeight);
#endif

//----------------------------------------------------------------------------------
// Module Functions Definition - Matrix operations
//----------------------------------------------------------------------------------

#if defined(GRAPHICS_API_OPENGL_11)

// Fallback to OpenGL 1.1 function calls
//---------------------------------------
void rlMatrixMode(int mode)
{
    switch (mode)
    {
        case RL_PROJECTION: glMatrixMode(GL_PROJECTION); break;
        case RL_MODELVIEW: glMatrixMode(GL_MODELVIEW); break;
        case RL_TEXTURE: glMatrixMode(GL_TEXTURE); break;
        default: break;
    }
}

void rlFrustum(double left, double right, double bottom, double top, double znear, double zfar)
{
    glFrustum(left, right, bottom, top, znear, zfar);
}

void rlOrtho(double left, double right, double bottom, double top, double znear, double zfar)
{
    glOrtho(left, right, bottom, top, znear, zfar);
}

void rlPushMatrix(void) { glPushMatrix(); }
void rlPopMatrix(void) { glPopMatrix(); }
void rlLoadIdentity(void) { glLoadIdentity(); }
void rlTranslatef(float x, float y, float z) { glTranslatef(x, y, z); }
void rlRotatef(float angleDeg, float x, float y, float z) { glRotatef(angleDeg, x, y, z); }
void rlScalef(float x, float y, float z) { glScalef(x, y, z); }
void rlMultMatrixf(float *matf) { glMultMatrixf(matf); }

#elif defined(GRAPHICS_API_OPENGL_33) || defined(GRAPHICS_API_OPENGL_ES2)

// Choose the current matrix to be transformed
void rlMatrixMode(int mode)
{
    if (mode == RL_PROJECTION) currentMatrix = &projection;
    else if (mode == RL_MODELVIEW) currentMatrix = &modelview;
    //else if (mode == RL_TEXTURE) // Not supported

    currentMatrixMode = mode;
}

// Push the current matrix into stack
void rlPushMatrix(void)
{
    if (stackCounter >= MAX_MATRIX_STACK_SIZE) TraceLog(LOG_ERROR, "Matrix stack overflow");

    if (currentMatrixMode == RL_MODELVIEW)
    {
        useTransformMatrix = true;
        currentMatrix = &transformMatrix;
    }

    stack[stackCounter] = *currentMatrix;
    stackCounter++;
}

// Pop lattest inserted matrix from stack
void rlPopMatrix(void)
{
    if (stackCounter > 0)
    {
        Matrix mat = stack[stackCounter - 1];
        *currentMatrix = mat;
        stackCounter--;
    }

    if ((stackCounter == 0) && (currentMatrixMode == RL_MODELVIEW))
    {
        currentMatrix = &modelview;
        useTransformMatrix = false;
    }
}

// Reset current matrix to identity matrix
void rlLoadIdentity(void)
{
    *currentMatrix = MatrixIdentity();
}

// Multiply the current matrix by a translation matrix
void rlTranslatef(float x, float y, float z)
{
    Matrix matTranslation = MatrixTranslate(x, y, z);

    // NOTE: We transpose matrix with multiplication order
    *currentMatrix = MatrixMultiply(matTranslation, *currentMatrix);
}

// Multiply the current matrix by a rotation matrix
void rlRotatef(float angleDeg, float x, float y, float z)
{
    Matrix matRotation = MatrixIdentity();

    Vector3 axis = (Vector3){ x, y, z };
    matRotation = MatrixRotate(Vector3Normalize(axis), angleDeg*DEG2RAD);

    // NOTE: We transpose matrix with multiplication order
    *currentMatrix = MatrixMultiply(matRotation, *currentMatrix);
}

// Multiply the current matrix by a scaling matrix
void rlScalef(float x, float y, float z)
{
    Matrix matScale = MatrixScale(x, y, z);

    // NOTE: We transpose matrix with multiplication order
    *currentMatrix = MatrixMultiply(matScale, *currentMatrix);
}

// Multiply the current matrix by another matrix
void rlMultMatrixf(float *matf)
{
    // Matrix creation from array
    Matrix mat = { matf[0], matf[4], matf[8], matf[12],
                   matf[1], matf[5], matf[9], matf[13],
                   matf[2], matf[6], matf[10], matf[14],
                   matf[3], matf[7], matf[11], matf[15] };

    *currentMatrix = MatrixMultiply(*currentMatrix, mat);
}

// Multiply the current matrix by a perspective matrix generated by parameters
void rlFrustum(double left, double right, double bottom, double top, double znear, double zfar)
{
    Matrix matPerps = MatrixFrustum(left, right, bottom, top, znear, zfar);

    *currentMatrix = MatrixMultiply(*currentMatrix, matPerps);
}

// Multiply the current matrix by an orthographic matrix generated by parameters
void rlOrtho(double left, double right, double bottom, double top, double znear, double zfar)
{
    Matrix matOrtho = MatrixOrtho(left, right, bottom, top, znear, zfar);

    *currentMatrix = MatrixMultiply(*currentMatrix, matOrtho);
}

#endif

// Set the viewport area (transformation from normalized device coordinates to window coordinates)
// NOTE: Updates global variables: framebufferWidth, framebufferHeight
void rlViewport(int x, int y, int width, int height)
{
    glViewport(x, y, width, height);
}

//----------------------------------------------------------------------------------
// Module Functions Definition - Vertex level operations
//----------------------------------------------------------------------------------
#if defined(GRAPHICS_API_OPENGL_11)

// Fallback to OpenGL 1.1 function calls
//---------------------------------------
void rlBegin(int mode)
{
    switch (mode)
    {
        case RL_LINES: glBegin(GL_LINES); break;
        case RL_TRIANGLES: glBegin(GL_TRIANGLES); break;
        case RL_QUADS: glBegin(GL_QUADS); break;
        default: break;
    }
}

void rlEnd() { glEnd(); }
void rlVertex2i(int x, int y) { glVertex2i(x, y); }
void rlVertex2f(float x, float y) { glVertex2f(x, y); }
void rlVertex3f(float x, float y, float z) { glVertex3f(x, y, z); }
void rlTexCoord2f(float x, float y) { glTexCoord2f(x, y); }
void rlNormal3f(float x, float y, float z) { glNormal3f(x, y, z); }
void rlColor4ub(byte r, byte g, byte b, byte a) { glColor4ub(r, g, b, a); }
void rlColor3f(float x, float y, float z) { glColor3f(x, y, z); }
void rlColor4f(float x, float y, float z, float w) { glColor4f(x, y, z, w); }

#elif defined(GRAPHICS_API_OPENGL_33) || defined(GRAPHICS_API_OPENGL_ES2)

// Initialize drawing mode (how to organize vertex)
void rlBegin(int mode)
{
    // Draw mode can be RL_LINES, RL_TRIANGLES and RL_QUADS
    // NOTE: In all three cases, vertex are accumulated over default internal vertex buffer
    if (draws[drawsCounter - 1].mode != mode)
    {
        if (draws[drawsCounter - 1].vertexCount > 0)
        {
            // Make sure current draws[i].vertexCount is aligned a multiple of 4,
            // that way, following QUADS drawing will keep aligned with index processing
            // It implies adding some extra alignment vertex at the end of the draw,
            // those vertex are not processed but they are considered as an additional offset
            // for the next set of vertex to be drawn
            if (draws[drawsCounter - 1].mode == RL_LINES) draws[drawsCounter - 1].vertexAlignment = ((draws[drawsCounter - 1].vertexCount < 4)? draws[drawsCounter - 1].vertexCount : draws[drawsCounter - 1].vertexCount%4);
            else if (draws[drawsCounter - 1].mode == RL_TRIANGLES) draws[drawsCounter - 1].vertexAlignment = ((draws[drawsCounter - 1].vertexCount < 4)? 1 : (4 - (draws[drawsCounter - 1].vertexCount%4)));

            else draws[drawsCounter - 1].vertexAlignment = 0;

            if (rlCheckBufferLimit(draws[drawsCounter - 1].vertexAlignment)) rlglDraw();
            else
            {
                vertexData[currentBuffer].vCounter += draws[drawsCounter - 1].vertexAlignment;
                vertexData[currentBuffer].cCounter += draws[drawsCounter - 1].vertexAlignment;
                vertexData[currentBuffer].tcCounter += draws[drawsCounter - 1].vertexAlignment;

                drawsCounter++;
            }
        }

        if (drawsCounter >= MAX_DRAWCALL_REGISTERED) rlglDraw();

        draws[drawsCounter - 1].mode = mode;
        draws[drawsCounter - 1].vertexCount = 0;
        draws[drawsCounter - 1].textureId = defaultTextureId;
    }
}

// Finish vertex providing
void rlEnd(void)
{
    // Make sure vertexCount is the same for vertices, texcoords, colors and normals
    // NOTE: In OpenGL 1.1, one glColor call can be made for all the subsequent glVertex calls

    // Make sure colors count match vertex count
    if (vertexData[currentBuffer].vCounter != vertexData[currentBuffer].cCounter)
    {
        int addColors = vertexData[currentBuffer].vCounter - vertexData[currentBuffer].cCounter;

        for (int i = 0; i < addColors; i++)
        {
            vertexData[currentBuffer].colors[4*vertexData[currentBuffer].cCounter] = vertexData[currentBuffer].colors[4*vertexData[currentBuffer].cCounter - 4];
            vertexData[currentBuffer].colors[4*vertexData[currentBuffer].cCounter + 1] = vertexData[currentBuffer].colors[4*vertexData[currentBuffer].cCounter - 3];
            vertexData[currentBuffer].colors[4*vertexData[currentBuffer].cCounter + 2] = vertexData[currentBuffer].colors[4*vertexData[currentBuffer].cCounter - 2];
            vertexData[currentBuffer].colors[4*vertexData[currentBuffer].cCounter + 3] = vertexData[currentBuffer].colors[4*vertexData[currentBuffer].cCounter - 1];
            vertexData[currentBuffer].cCounter++;
        }
    }

    // Make sure texcoords count match vertex count
    if (vertexData[currentBuffer].vCounter != vertexData[currentBuffer].tcCounter)
    {
        int addTexCoords = vertexData[currentBuffer].vCounter - vertexData[currentBuffer].tcCounter;

        for (int i = 0; i < addTexCoords; i++)
        {
            vertexData[currentBuffer].texcoords[2*vertexData[currentBuffer].tcCounter] = 0.0f;
            vertexData[currentBuffer].texcoords[2*vertexData[currentBuffer].tcCounter + 1] = 0.0f;
            vertexData[currentBuffer].tcCounter++;
        }
    }

    // TODO: Make sure normals count match vertex count... if normals support is added in a future... :P

    // NOTE: Depth increment is dependant on rlOrtho(): z-near and z-far values,
    // as well as depth buffer bit-depth (16bit or 24bit or 32bit)
    // Correct increment formula would be: depthInc = (zfar - znear)/pow(2, bits)
    currentDepth += (1.0f/20000.0f);

    // Verify internal buffers limits
    // NOTE: This check is combined with usage of rlCheckBufferLimit()
    if ((vertexData[currentBuffer].vCounter) >= (MAX_BATCH_ELEMENTS*4 - 4))
    {
        // WARNING: If we are between rlPushMatrix() and rlPopMatrix() and we need to force a rlglDraw(),
        // we need to call rlPopMatrix() before to recover *currentMatrix (modelview) for the next forced draw call!
        // If we have multiple matrix pushed, it will require "stackCounter" pops before launching the draw
        for (int i = stackCounter; i >= 0; i--) rlPopMatrix();
        rlglDraw();
    }
}

// Define one vertex (position)
// NOTE: Vertex position data is the basic information required for drawing
void rlVertex3f(float x, float y, float z)
{
    Vector3 vec = { x, y, z };

    // Transform provided vector if required
    if (useTransformMatrix) vec = Vector3Transform(vec, transformMatrix);

    // Verify that MAX_BATCH_ELEMENTS limit not reached
    if (vertexData[currentBuffer].vCounter < (MAX_BATCH_ELEMENTS*4))
    {
        vertexData[currentBuffer].vertices[3*vertexData[currentBuffer].vCounter] = vec.x;
        vertexData[currentBuffer].vertices[3*vertexData[currentBuffer].vCounter + 1] = vec.y;
        vertexData[currentBuffer].vertices[3*vertexData[currentBuffer].vCounter + 2] = vec.z;
        vertexData[currentBuffer].vCounter++;

        draws[drawsCounter - 1].vertexCount++;
    }
    else TraceLog(LOG_ERROR, "MAX_BATCH_ELEMENTS overflow");
}

// Define one vertex (position)
void rlVertex2f(float x, float y)
{
    rlVertex3f(x, y, currentDepth);
}

// Define one vertex (position)
void rlVertex2i(int x, int y)
{
    rlVertex3f((float)x, (float)y, currentDepth);
}

// Define one vertex (texture coordinate)
// NOTE: Texture coordinates are limited to QUADS only
void rlTexCoord2f(float x, float y)
{
    vertexData[currentBuffer].texcoords[2*vertexData[currentBuffer].tcCounter] = x;
    vertexData[currentBuffer].texcoords[2*vertexData[currentBuffer].tcCounter + 1] = y;
    vertexData[currentBuffer].tcCounter++;
}

// Define one vertex (normal)
// NOTE: Normals limited to TRIANGLES only?
void rlNormal3f(float x, float y, float z)
{
    // TODO: Normals usage...
}

// Define one vertex (color)
void rlColor4ub(byte x, byte y, byte z, byte w)
{
    vertexData[currentBuffer].colors[4*vertexData[currentBuffer].cCounter] = x;
    vertexData[currentBuffer].colors[4*vertexData[currentBuffer].cCounter + 1] = y;
    vertexData[currentBuffer].colors[4*vertexData[currentBuffer].cCounter + 2] = z;
    vertexData[currentBuffer].colors[4*vertexData[currentBuffer].cCounter + 3] = w;
    vertexData[currentBuffer].cCounter++;
}

// Define one vertex (color)
void rlColor4f(float r, float g, float b, float a)
{
    rlColor4ub((byte)(r*255), (byte)(g*255), (byte)(b*255), (byte)(a*255));
}

// Define one vertex (color)
void rlColor3f(float x, float y, float z)
{
    rlColor4ub((byte)(x*255), (byte)(y*255), (byte)(z*255), 255);
}

#endif

//----------------------------------------------------------------------------------
// Module Functions Definition - OpenGL equivalent functions (common to 1.1, 3.3+, ES2)
//----------------------------------------------------------------------------------

// Enable texture usage
void rlEnableTexture(unsigned int id)
{
#if defined(GRAPHICS_API_OPENGL_11)
    glEnable(GL_TEXTURE_2D);
    glBindTexture(GL_TEXTURE_2D, id);
#endif

#if defined(GRAPHICS_API_OPENGL_33) || defined(GRAPHICS_API_OPENGL_ES2)
    if (draws[drawsCounter - 1].textureId != id)
    {
        if (draws[drawsCounter - 1].vertexCount > 0)
        {
            // Make sure current draws[i].vertexCount is aligned a multiple of 4,
            // that way, following QUADS drawing will keep aligned with index processing
            // It implies adding some extra alignment vertex at the end of the draw,
            // those vertex are not processed but they are considered as an additional offset
            // for the next set of vertex to be drawn
            if (draws[drawsCounter - 1].mode == RL_LINES) draws[drawsCounter - 1].vertexAlignment = ((draws[drawsCounter - 1].vertexCount < 4)? draws[drawsCounter - 1].vertexCount : draws[drawsCounter - 1].vertexCount%4);
            else if (draws[drawsCounter - 1].mode == RL_TRIANGLES) draws[drawsCounter - 1].vertexAlignment = ((draws[drawsCounter - 1].vertexCount < 4)? 1 : (4 - (draws[drawsCounter - 1].vertexCount%4)));

            else draws[drawsCounter - 1].vertexAlignment = 0;

            if (rlCheckBufferLimit(draws[drawsCounter - 1].vertexAlignment)) rlglDraw();
            else
            {
                vertexData[currentBuffer].vCounter += draws[drawsCounter - 1].vertexAlignment;
                vertexData[currentBuffer].cCounter += draws[drawsCounter - 1].vertexAlignment;
                vertexData[currentBuffer].tcCounter += draws[drawsCounter - 1].vertexAlignment;

                drawsCounter++;
            }
        }

        if (drawsCounter >= MAX_DRAWCALL_REGISTERED) rlglDraw();

        draws[drawsCounter - 1].textureId = id;
        draws[drawsCounter - 1].vertexCount = 0;
    }
#endif
}

// Disable texture usage
void rlDisableTexture(void)
{
#if defined(GRAPHICS_API_OPENGL_11)
    glDisable(GL_TEXTURE_2D);
    glBindTexture(GL_TEXTURE_2D, 0);
#else
    // NOTE: If quads batch limit is reached,
    // we force a draw call and next batch starts
    if (vertexData[currentBuffer].vCounter >= (MAX_BATCH_ELEMENTS*4)) rlglDraw();
#endif
}

// Set texture parameters (wrap mode/filter mode)
void rlTextureParameters(unsigned int id, int param, int value)
{
    glBindTexture(GL_TEXTURE_2D, id);

    switch (param)
    {
        case RL_TEXTURE_WRAP_S:
        case RL_TEXTURE_WRAP_T:
        {
            if (value == RL_WRAP_MIRROR_CLAMP)
            {
                if (texMirrorClampSupported) glTexParameteri(GL_TEXTURE_2D, param, value);
                else TraceLog(LOG_WARNING, "Clamp mirror wrap mode not supported");
            }
            else glTexParameteri(GL_TEXTURE_2D, param, value);

        } break;
        case RL_TEXTURE_MAG_FILTER:
        case RL_TEXTURE_MIN_FILTER: glTexParameteri(GL_TEXTURE_2D, param, value); break;
        case RL_TEXTURE_ANISOTROPIC_FILTER:
        {
#if !defined(GRAPHICS_API_OPENGL_11)
            if (value <= maxAnisotropicLevel) glTexParameterf(GL_TEXTURE_2D, GL_TEXTURE_MAX_ANISOTROPY_EXT, (float)value);
            else if (maxAnisotropicLevel > 0.0f)
            {
                TraceLog(LOG_WARNING, "[TEX ID %i] Maximum anisotropic filter level supported is %iX", id, maxAnisotropicLevel);
                glTexParameterf(GL_TEXTURE_2D, GL_TEXTURE_MAX_ANISOTROPY_EXT, (float)value);
            }
            else TraceLog(LOG_WARNING, "Anisotropic filtering not supported");
#endif
        } break;
        default: break;
    }

    glBindTexture(GL_TEXTURE_2D, 0);
}

// Enable rendering to texture (fbo)
void rlEnableRenderTexture(unsigned int id)
{
#if defined(GRAPHICS_API_OPENGL_33) || defined(GRAPHICS_API_OPENGL_ES2)
    glBindFramebuffer(GL_FRAMEBUFFER, id);

    //glDisable(GL_CULL_FACE);    // Allow double side drawing for texture flipping
    //glCullFace(GL_FRONT);
#endif
}

// Disable rendering to texture
void rlDisableRenderTexture(void)
{
#if defined(GRAPHICS_API_OPENGL_33) || defined(GRAPHICS_API_OPENGL_ES2)
    glBindFramebuffer(GL_FRAMEBUFFER, 0);

    //glEnable(GL_CULL_FACE);
    //glCullFace(GL_BACK);
#endif
}

// Enable depth test
void rlEnableDepthTest(void) { glEnable(GL_DEPTH_TEST); }

// Disable depth test
void rlDisableDepthTest(void) { glDisable(GL_DEPTH_TEST); }

// Enable backface culling
void rlEnableBackfaceCulling(void) { glEnable(GL_CULL_FACE); }

// Disable backface culling
void rlDisableBackfaceCulling(void) { glDisable(GL_CULL_FACE); }

// Enable scissor test
RLAPI void rlEnableScissorTest(void) { glEnable(GL_SCISSOR_TEST); }

// Disable scissor test
RLAPI void rlDisableScissorTest(void) { glDisable(GL_SCISSOR_TEST); }

// Scissor test
RLAPI void rlScissor(int x, int y, int width, int height) { glScissor(x, y, width, height); }

// Enable wire mode
void rlEnableWireMode(void)
{
#if defined (GRAPHICS_API_OPENGL_11) || defined(GRAPHICS_API_OPENGL_33)
    // NOTE: glPolygonMode() not available on OpenGL ES
    glPolygonMode(GL_FRONT_AND_BACK, GL_LINE);
#endif
}

// Disable wire mode
void rlDisableWireMode(void)
{
#if defined (GRAPHICS_API_OPENGL_11) || defined(GRAPHICS_API_OPENGL_33)
    // NOTE: glPolygonMode() not available on OpenGL ES
    glPolygonMode(GL_FRONT_AND_BACK, GL_FILL);
#endif
}

// Unload texture from GPU memory
void rlDeleteTextures(unsigned int id)
{
    if (id > 0) glDeleteTextures(1, &id);
}

// Unload render texture from GPU memory
void rlDeleteRenderTextures(RenderTexture2D target)
{
#if defined(GRAPHICS_API_OPENGL_33) || defined(GRAPHICS_API_OPENGL_ES2)
    if (target.texture.id > 0) glDeleteTextures(1, &target.texture.id);
    if (target.depth.id > 0)
    {
        if (target.depthTexture) glDeleteTextures(1, &target.depth.id);
        else glDeleteRenderbuffers(1, &target.depth.id);
    }

    if (target.id > 0) glDeleteFramebuffers(1, &target.id);

    TraceLog(LOG_INFO, "[FBO ID %i] Unloaded render texture data from VRAM (GPU)", target.id);
#endif
}

// Unload shader from GPU memory
void rlDeleteShader(unsigned int id)
{
#if defined(GRAPHICS_API_OPENGL_33) || defined(GRAPHICS_API_OPENGL_ES2)
    if (id != 0) glDeleteProgram(id);
#endif
}

// Unload vertex data (VAO) from GPU memory
void rlDeleteVertexArrays(unsigned int id)
{
#if defined(GRAPHICS_API_OPENGL_33) || defined(GRAPHICS_API_OPENGL_ES2)
    if (vaoSupported)
    {
        if (id != 0) glDeleteVertexArrays(1, &id);
        TraceLog(LOG_INFO, "[VAO ID %i] Unloaded model data from VRAM (GPU)", id);
    }
#endif
}

// Unload vertex data (VBO) from GPU memory
void rlDeleteBuffers(unsigned int id)
{
#if defined(GRAPHICS_API_OPENGL_33) || defined(GRAPHICS_API_OPENGL_ES2)
    if (id != 0)
    {
        glDeleteBuffers(1, &id);
        if (!vaoSupported) TraceLog(LOG_INFO, "[VBO ID %i] Unloaded model vertex data from VRAM (GPU)", id);
    }
#endif
}

// Clear color buffer with color
void rlClearColor(byte r, byte g, byte b, byte a)
{
    // Color values clamp to 0.0f(0) and 1.0f(255)
    float cr = (float)r/255;
    float cg = (float)g/255;
    float cb = (float)b/255;
    float ca = (float)a/255;

    glClearColor(cr, cg, cb, ca);
}

// Clear used screen buffers (color and depth)
void rlClearScreenBuffers(void)
{
    glClear(GL_COLOR_BUFFER_BIT | GL_DEPTH_BUFFER_BIT);     // Clear used buffers: Color and Depth (Depth is used for 3D)
    //glClear(GL_COLOR_BUFFER_BIT | GL_DEPTH_BUFFER_BIT | GL_STENCIL_BUFFER_BIT);     // Stencil buffer not used...
}

// Update GPU buffer with new data
void rlUpdateBuffer(int bufferId, void *data, int dataSize)
{
#if defined(GRAPHICS_API_OPENGL_33) || defined(GRAPHICS_API_OPENGL_ES2)
    glBindBuffer(GL_ARRAY_BUFFER, bufferId);
    glBufferSubData(GL_ARRAY_BUFFER, 0, dataSize, data);
#endif
}

//----------------------------------------------------------------------------------
// Module Functions Definition - rlgl Functions
//----------------------------------------------------------------------------------

// Initialize rlgl: OpenGL extensions, default buffers/shaders/textures, OpenGL states
void rlglInit(int width, int height)
{
    // Check OpenGL information and capabilities
    //------------------------------------------------------------------------------

    // Print current OpenGL and GLSL version
    TraceLog(LOG_INFO, "GPU: Vendor:   %s", glGetString(GL_VENDOR));
    TraceLog(LOG_INFO, "GPU: Renderer: %s", glGetString(GL_RENDERER));
    TraceLog(LOG_INFO, "GPU: Version:  %s", glGetString(GL_VERSION));
    TraceLog(LOG_INFO, "GPU: GLSL:     %s", glGetString(GL_SHADING_LANGUAGE_VERSION));

    // NOTE: We can get a bunch of extra information about GPU capabilities (glGet*)
    //int maxTexSize;
    //glGetIntegerv(GL_MAX_TEXTURE_SIZE, &maxTexSize);
    //TraceLog(LOG_INFO, "GL_MAX_TEXTURE_SIZE: %i", maxTexSize);

    //GL_MAX_TEXTURE_IMAGE_UNITS
    //GL_MAX_VIEWPORT_DIMS

    //int numAuxBuffers;
    //glGetIntegerv(GL_AUX_BUFFERS, &numAuxBuffers);
    //TraceLog(LOG_INFO, "GL_AUX_BUFFERS: %i", numAuxBuffers);

    //GLint numComp = 0;
    //GLint format[32] = { 0 };
    //glGetIntegerv(GL_NUM_COMPRESSED_TEXTURE_FORMATS, &numComp);
    //glGetIntegerv(GL_COMPRESSED_TEXTURE_FORMATS, format);
    //for (int i = 0; i < numComp; i++) TraceLog(LOG_INFO, "Supported compressed format: 0x%x", format[i]);

    // NOTE: We don't need that much data on screen... right now...

    // TODO: Automatize extensions loading using rlLoadExtensions() and GLAD
    // Actually, when rlglInit() is called in InitWindow() in core.c,
    // OpenGL required extensions have already been loaded (PLATFORM_DESKTOP)

#if defined(GRAPHICS_API_OPENGL_33) || defined(GRAPHICS_API_OPENGL_ES2)
    // Get supported extensions list
    GLint numExt = 0;

#if defined(GRAPHICS_API_OPENGL_33)
    // NOTE: On OpenGL 3.3 VAO and NPOT are supported by default
    vaoSupported = true;

    // Multiple texture extensions supported by default
    texNPOTSupported = true;
    texFloatSupported = true;
    texDepthSupported = true;

    // We get a list of available extensions and we check for some of them (compressed textures)
    // NOTE: We don't need to check again supported extensions but we do (GLAD already dealt with that)
    glGetIntegerv(GL_NUM_EXTENSIONS, &numExt);

    // Allocate numExt strings pointers
    const char **extList = RL_MALLOC(sizeof(const char *)*numExt);

    // Get extensions strings
    for (int i = 0; i < numExt; i++) extList[i] = (const char *)glGetStringi(GL_EXTENSIONS, i);

#elif defined(GRAPHICS_API_OPENGL_ES2)
    // Allocate 512 strings pointers (2 KB)
    const char **extList = RL_MALLOC(sizeof(const char *)*512);

    const char *extensions = (const char *)glGetString(GL_EXTENSIONS);  // One big const string

    // NOTE: We have to duplicate string because glGetString() returns a const string
    int len = strlen(extensions) + 1;
    char *extensionsDup = (char *)RL_CALLOC(len, sizeof(char));
    strcpy(extensionsDup, extensions);

    extList[numExt] = extensionsDup;

    for (int i = 0; i < len; i++)
    {
        if (extensionsDup[i] == ' ')
        {
            extensionsDup[i] = '\0';

            numExt++;
            extList[numExt] = &extensionsDup[i + 1];
        }
    }

    // NOTE: Duplicated string (extensionsDup) must be deallocated
#endif

    TraceLog(LOG_INFO, "Number of supported extensions: %i", numExt);

    // Show supported extensions
    //for (int i = 0; i < numExt; i++)  TraceLog(LOG_INFO, "Supported extension: %s", extList[i]);

    // Check required extensions
    for (int i = 0; i < numExt; i++)
    {
#if defined(GRAPHICS_API_OPENGL_ES2)
        // Check VAO support
        // NOTE: Only check on OpenGL ES, OpenGL 3.3 has VAO support as core feature
        if (strcmp(extList[i], (const char *)"GL_OES_vertex_array_object") == 0)
        {
            // The extension is supported by our hardware and driver, try to get related functions pointers
            // NOTE: emscripten does not support VAOs natively, it uses emulation and it reduces overall performance...
            glGenVertexArrays = (PFNGLGENVERTEXARRAYSOESPROC)eglGetProcAddress("glGenVertexArraysOES");
            glBindVertexArray = (PFNGLBINDVERTEXARRAYOESPROC)eglGetProcAddress("glBindVertexArrayOES");
            glDeleteVertexArrays = (PFNGLDELETEVERTEXARRAYSOESPROC)eglGetProcAddress("glDeleteVertexArraysOES");
            //glIsVertexArray = (PFNGLISVERTEXARRAYOESPROC)eglGetProcAddress("glIsVertexArrayOES");     // NOTE: Fails in WebGL, omitted

            if ((glGenVertexArrays != NULL) && (glBindVertexArray != NULL) && (glDeleteVertexArrays != NULL)) vaoSupported = true;
        }

        // Check NPOT textures support
        // NOTE: Only check on OpenGL ES, OpenGL 3.3 has NPOT textures full support as core feature
        if (strcmp(extList[i], (const char *)"GL_OES_texture_npot") == 0) texNPOTSupported = true;

        // Check texture float support
        if (strcmp(extList[i], (const char *)"GL_OES_texture_float") == 0) texFloatSupported = true;

        // Check depth texture support
        if ((strcmp(extList[i], (const char *)"GL_OES_depth_texture") == 0) ||
            (strcmp(extList[i], (const char *)"GL_WEBGL_depth_texture") == 0)) texDepthSupported = true;

        if (strcmp(extList[i], (const char *)"GL_OES_depth24") == 0) maxDepthBits = 24;
        if (strcmp(extList[i], (const char *)"GL_OES_depth32") == 0) maxDepthBits = 32;
#endif
        // DDS texture compression support
        if ((strcmp(extList[i], (const char *)"GL_EXT_texture_compression_s3tc") == 0) ||
            (strcmp(extList[i], (const char *)"GL_WEBGL_compressed_texture_s3tc") == 0) ||
            (strcmp(extList[i], (const char *)"GL_WEBKIT_WEBGL_compressed_texture_s3tc") == 0)) texCompDXTSupported = true;

        // ETC1 texture compression support
        if ((strcmp(extList[i], (const char *)"GL_OES_compressed_ETC1_RGB8_texture") == 0) ||
            (strcmp(extList[i], (const char *)"GL_WEBGL_compressed_texture_etc1") == 0)) texCompETC1Supported = true;

        // ETC2/EAC texture compression support
        if (strcmp(extList[i], (const char *)"GL_ARB_ES3_compatibility") == 0) texCompETC2Supported = true;

        // PVR texture compression support
        if (strcmp(extList[i], (const char *)"GL_IMG_texture_compression_pvrtc") == 0) texCompPVRTSupported = true;

        // ASTC texture compression support
        if (strcmp(extList[i], (const char *)"GL_KHR_texture_compression_astc_hdr") == 0) texCompASTCSupported = true;

        // Anisotropic texture filter support
        if (strcmp(extList[i], (const char *)"GL_EXT_texture_filter_anisotropic") == 0)
        {
            texAnisotropicFilterSupported = true;
            glGetFloatv(0x84FF, &maxAnisotropicLevel);   // GL_MAX_TEXTURE_MAX_ANISOTROPY_EXT
        }

        // Clamp mirror wrap mode supported
        if (strcmp(extList[i], (const char *)"GL_EXT_texture_mirror_clamp") == 0) texMirrorClampSupported = true;

        // Debug marker support
        if (strcmp(extList[i], (const char *)"GL_EXT_debug_marker") == 0) debugMarkerSupported = true;
    }

    // Free extensions pointers
    RL_FREE(extList);

#if defined(GRAPHICS_API_OPENGL_ES2)
    RL_FREE(extensionsDup);    // Duplicated string must be deallocated

    if (vaoSupported) TraceLog(LOG_INFO, "[EXTENSION] VAO extension detected, VAO functions initialized successfully");
    else TraceLog(LOG_WARNING, "[EXTENSION] VAO extension not found, VAO usage not supported");

    if (texNPOTSupported) TraceLog(LOG_INFO, "[EXTENSION] NPOT textures extension detected, full NPOT textures supported");
    else TraceLog(LOG_WARNING, "[EXTENSION] NPOT textures extension not found, limited NPOT support (no-mipmaps, no-repeat)");
#endif

    if (texCompDXTSupported) TraceLog(LOG_INFO, "[EXTENSION] DXT compressed textures supported");
    if (texCompETC1Supported) TraceLog(LOG_INFO, "[EXTENSION] ETC1 compressed textures supported");
    if (texCompETC2Supported) TraceLog(LOG_INFO, "[EXTENSION] ETC2/EAC compressed textures supported");
    if (texCompPVRTSupported) TraceLog(LOG_INFO, "[EXTENSION] PVRT compressed textures supported");
    if (texCompASTCSupported) TraceLog(LOG_INFO, "[EXTENSION] ASTC compressed textures supported");

    if (texAnisotropicFilterSupported) TraceLog(LOG_INFO, "[EXTENSION] Anisotropic textures filtering supported (max: %.0fX)", maxAnisotropicLevel);
    if (texMirrorClampSupported) TraceLog(LOG_INFO, "[EXTENSION] Mirror clamp wrap texture mode supported");

    if (debugMarkerSupported) TraceLog(LOG_INFO, "[EXTENSION] Debug Marker supported");

    // Initialize buffers, default shaders and default textures
    //----------------------------------------------------------
    // Init default white texture
    unsigned char pixels[4] = { 255, 255, 255, 255 };   // 1 pixel RGBA (4 bytes)
    defaultTextureId = rlLoadTexture(pixels, 1, 1, UNCOMPRESSED_R8G8B8A8, 1);

    if (defaultTextureId != 0) TraceLog(LOG_INFO, "[TEX ID %i] Base white texture loaded successfully", defaultTextureId);
    else TraceLog(LOG_WARNING, "Base white texture could not be loaded");

    // Init default Shader (customized for GL 3.3 and ES2)
    defaultShader = LoadShaderDefault();
    currentShader = defaultShader;

    // Init default vertex arrays buffers
    LoadBuffersDefault();

    // Init transformations matrix accumulator
    transformMatrix = MatrixIdentity();

    // Init draw calls tracking system
    draws = (DrawCall *)RL_MALLOC(sizeof(DrawCall)*MAX_DRAWCALL_REGISTERED);

    for (int i = 0; i < MAX_DRAWCALL_REGISTERED; i++)
    {
        draws[i].mode = RL_QUADS;
        draws[i].vertexCount = 0;
        draws[i].vertexAlignment = 0;
        //draws[i].vaoId = 0;
        //draws[i].shaderId = 0;
        draws[i].textureId = defaultTextureId;
        //draws[i].projection = MatrixIdentity();
        //draws[i].modelview = MatrixIdentity();
    }

    drawsCounter = 1;

    // Init internal matrix stack (emulating OpenGL 1.1)
    for (int i = 0; i < MAX_MATRIX_STACK_SIZE; i++) stack[i] = MatrixIdentity();

    // Init internal projection and modelview matrices
    projection = MatrixIdentity();
    modelview = MatrixIdentity();
    currentMatrix = &modelview;
#endif      // GRAPHICS_API_OPENGL_33 || GRAPHICS_API_OPENGL_ES2

    // Initialize OpenGL default states
    //----------------------------------------------------------
    // Init state: Depth test
    glDepthFunc(GL_LEQUAL);                                 // Type of depth testing to apply
    glDisable(GL_DEPTH_TEST);                               // Disable depth testing for 2D (only used for 3D)

    // Init state: Blending mode
    glBlendFunc(GL_SRC_ALPHA, GL_ONE_MINUS_SRC_ALPHA);      // Color blending function (how colors are mixed)
    glEnable(GL_BLEND);                                     // Enable color blending (required to work with transparencies)

    // Init state: Culling
    // NOTE: All shapes/models triangles are drawn CCW
    glCullFace(GL_BACK);                                    // Cull the back face (default)
    glFrontFace(GL_CCW);                                    // Front face are defined counter clockwise (default)
    glEnable(GL_CULL_FACE);                                 // Enable backface culling

#if defined(GRAPHICS_API_OPENGL_11)
    // Init state: Color hints (deprecated in OpenGL 3.0+)
    glHint(GL_PERSPECTIVE_CORRECTION_HINT, GL_NICEST);      // Improve quality of color and texture coordinate interpolation
    glShadeModel(GL_SMOOTH);                                // Smooth shading between vertex (vertex colors interpolation)
#endif

    // Init state: Color/Depth buffers clear
    glClearColor(0.0f, 0.0f, 0.0f, 1.0f);                   // Set clear color (black)
    glClearDepth(1.0f);                                     // Set clear depth value (default)
    glClear(GL_COLOR_BUFFER_BIT | GL_DEPTH_BUFFER_BIT);     // Clear color and depth buffers (depth buffer required for 3D)

    // Store screen size into global variables
    framebufferWidth = width;
    framebufferHeight = height;

    TraceLog(LOG_INFO, "OpenGL default states initialized successfully");
}

// Vertex Buffer Object deinitialization (memory free)
void rlglClose(void)
{
#if defined(GRAPHICS_API_OPENGL_33) || defined(GRAPHICS_API_OPENGL_ES2)
    UnloadShaderDefault();              // Unload default shader
    UnloadBuffersDefault();             // Unload default buffers
    glDeleteTextures(1, &defaultTextureId); // Unload default texture

    TraceLog(LOG_INFO, "[TEX ID %i] Unloaded texture data (base white texture) from VRAM", defaultTextureId);

    RL_FREE(draws);
#endif
}

// Update and draw internal buffers
void rlglDraw(void)
{
#if defined(GRAPHICS_API_OPENGL_33) || defined(GRAPHICS_API_OPENGL_ES2)
    // Only process data if we have data to process
    if (vertexData[currentBuffer].vCounter > 0)
    {
        UpdateBuffersDefault();
        DrawBuffersDefault();       // NOTE: Stereo rendering is checked inside
    }
#endif
}

// Returns current OpenGL version
int rlGetVersion(void)
{
#if defined(GRAPHICS_API_OPENGL_11)
    return OPENGL_11;
#elif defined(GRAPHICS_API_OPENGL_21)
    #if defined(__APPLE__)
        return OPENGL_33;       // NOTE: Force OpenGL 3.3 on OSX
    #else
        return OPENGL_21;
    #endif
#elif defined(GRAPHICS_API_OPENGL_33)
    return OPENGL_33;
#elif defined(GRAPHICS_API_OPENGL_ES2)
    return OPENGL_ES_20;
#endif
}

// Check internal buffer overflow for a given number of vertex
bool rlCheckBufferLimit(int vCount)
{
    bool overflow = false;
#if defined(GRAPHICS_API_OPENGL_33) || defined(GRAPHICS_API_OPENGL_ES2)
    if ((vertexData[currentBuffer].vCounter + vCount) >= (MAX_BATCH_ELEMENTS*4)) overflow = true;
#endif
    return overflow;
}

// Set debug marker
void rlSetDebugMarker(const char *text)
{
#if defined(GRAPHICS_API_OPENGL_33)
    if (debugMarkerSupported) glInsertEventMarkerEXT(0, text);
#endif
}

// Load OpenGL extensions
// NOTE: External loader function could be passed as a pointer
void rlLoadExtensions(void *loader)
{
#if defined(GRAPHICS_API_OPENGL_33)
    // NOTE: glad is generated and contains only required OpenGL 3.3 Core extensions (and lower versions)
    #if !defined(__APPLE__)
        if (!gladLoadGLLoader((GLADloadproc)loader)) TraceLog(LOG_WARNING, "GLAD: Cannot load OpenGL extensions");
        else TraceLog(LOG_INFO, "GLAD: OpenGL extensions loaded successfully");

        #if defined(GRAPHICS_API_OPENGL_21)
        if (GLAD_GL_VERSION_2_1) TraceLog(LOG_INFO, "OpenGL 2.1 profile supported");
        #elif defined(GRAPHICS_API_OPENGL_33)
        if (GLAD_GL_VERSION_3_3) TraceLog(LOG_INFO, "OpenGL 3.3 Core profile supported");
        else TraceLog(LOG_ERROR, "OpenGL 3.3 Core profile not supported");
        #endif
    #endif

    // With GLAD, we can check if an extension is supported using the GLAD_GL_xxx booleans
    //if (GLAD_GL_ARB_vertex_array_object) // Use GL_ARB_vertex_array_object
#endif
}

// Get world coordinates from screen coordinates
Vector3 rlUnproject(Vector3 source, Matrix proj, Matrix view)
{
    Vector3 result = { 0.0f, 0.0f, 0.0f };

    // Calculate unproject matrix (multiply view patrix by projection matrix) and invert it
    Matrix matViewProj = MatrixMultiply(view, proj);
    matViewProj = MatrixInvert(matViewProj);

    // Create quaternion from source point
    Quaternion quat = { source.x, source.y, source.z, 1.0f };

    // Multiply quat point by unproject matrix
    quat = QuaternionTransform(quat, matViewProj);

    // Normalized world points in vectors
    result.x = quat.x/quat.w;
    result.y = quat.y/quat.w;
    result.z = quat.z/quat.w;

    return result;
}

// Convert image data to OpenGL texture (returns OpenGL valid Id)
unsigned int rlLoadTexture(void *data, int width, int height, int format, int mipmapCount)
{
    glBindTexture(GL_TEXTURE_2D, 0);    // Free any old binding

    unsigned int id = 0;

    // Check texture format support by OpenGL 1.1 (compressed textures not supported)
#if defined(GRAPHICS_API_OPENGL_11)
    if (format >= COMPRESSED_DXT1_RGB)
    {
        TraceLog(LOG_WARNING, "OpenGL 1.1 does not support GPU compressed texture formats");
        return id;
    }
#else
    if ((!texCompDXTSupported) && ((format == COMPRESSED_DXT1_RGB) || (format == COMPRESSED_DXT1_RGBA) ||
        (format == COMPRESSED_DXT3_RGBA) || (format == COMPRESSED_DXT5_RGBA)))
    {
        TraceLog(LOG_WARNING, "DXT compressed texture format not supported");
        return id;
    }
#if defined(GRAPHICS_API_OPENGL_33) || defined(GRAPHICS_API_OPENGL_ES2)
    if ((!texCompETC1Supported) && (format == COMPRESSED_ETC1_RGB))
    {
        TraceLog(LOG_WARNING, "ETC1 compressed texture format not supported");
        return id;
    }

    if ((!texCompETC2Supported) && ((format == COMPRESSED_ETC2_RGB) || (format == COMPRESSED_ETC2_EAC_RGBA)))
    {
        TraceLog(LOG_WARNING, "ETC2 compressed texture format not supported");
        return id;
    }

    if ((!texCompPVRTSupported) && ((format == COMPRESSED_PVRT_RGB) || (format == COMPRESSED_PVRT_RGBA)))
    {
        TraceLog(LOG_WARNING, "PVRT compressed texture format not supported");
        return id;
    }

    if ((!texCompASTCSupported) && ((format == COMPRESSED_ASTC_4x4_RGBA) || (format == COMPRESSED_ASTC_8x8_RGBA)))
    {
        TraceLog(LOG_WARNING, "ASTC compressed texture format not supported");
        return id;
    }
#endif
#endif      // GRAPHICS_API_OPENGL_11

    glPixelStorei(GL_UNPACK_ALIGNMENT, 1);

    glGenTextures(1, &id);              // Generate texture id

#if defined(GRAPHICS_API_OPENGL_33) || defined(GRAPHICS_API_OPENGL_ES2)
    //glActiveTexture(GL_TEXTURE0);     // If not defined, using GL_TEXTURE0 by default (shader texture)
#endif

    glBindTexture(GL_TEXTURE_2D, id);

    int mipWidth = width;
    int mipHeight = height;
    int mipOffset = 0;          // Mipmap data offset

    TraceLog(LOG_DEBUG, "Load texture from data memory address: 0x%x", data);

    // Load the different mipmap levels
    for (int i = 0; i < mipmapCount; i++)
    {
        unsigned int mipSize = GetPixelDataSize(mipWidth, mipHeight, format);

        unsigned int glInternalFormat, glFormat, glType;
        rlGetGlTextureFormats(format, &glInternalFormat, &glFormat, &glType);

        TraceLog(LOG_DEBUG, "Load mipmap level %i (%i x %i), size: %i, offset: %i", i, mipWidth, mipHeight, mipSize, mipOffset);

        if (glInternalFormat != -1)
        {
            if (format < COMPRESSED_DXT1_RGB) glTexImage2D(GL_TEXTURE_2D, i, glInternalFormat, mipWidth, mipHeight, 0, glFormat, glType, (unsigned char *)data + mipOffset);
        #if !defined(GRAPHICS_API_OPENGL_11)
            else glCompressedTexImage2D(GL_TEXTURE_2D, i, glInternalFormat, mipWidth, mipHeight, 0, mipSize, (unsigned char *)data + mipOffset);
        #endif

        #if defined(GRAPHICS_API_OPENGL_33)
            if (format == UNCOMPRESSED_GRAYSCALE)
            {
                GLint swizzleMask[] = { GL_RED, GL_RED, GL_RED, GL_ONE };
                glTexParameteriv(GL_TEXTURE_2D, GL_TEXTURE_SWIZZLE_RGBA, swizzleMask);
            }
            else if (format == UNCOMPRESSED_GRAY_ALPHA)
            {
            #if defined(GRAPHICS_API_OPENGL_21)
                GLint swizzleMask[] = { GL_RED, GL_RED, GL_RED, GL_ALPHA };
            #elif defined(GRAPHICS_API_OPENGL_33)
                GLint swizzleMask[] = { GL_RED, GL_RED, GL_RED, GL_GREEN };
            #endif
                glTexParameteriv(GL_TEXTURE_2D, GL_TEXTURE_SWIZZLE_RGBA, swizzleMask);
            }
        #endif
        }

        mipWidth /= 2;
        mipHeight /= 2;
        mipOffset += mipSize;

        // Security check for NPOT textures
        if (mipWidth < 1) mipWidth = 1;
        if (mipHeight < 1) mipHeight = 1;
    }

    // Texture parameters configuration
    // NOTE: glTexParameteri does NOT affect texture uploading, just the way it's used
#if defined(GRAPHICS_API_OPENGL_ES2)
    // NOTE: OpenGL ES 2.0 with no GL_OES_texture_npot support (i.e. WebGL) has limited NPOT support, so CLAMP_TO_EDGE must be used
    if (texNPOTSupported)
    {
        glTexParameteri(GL_TEXTURE_2D, GL_TEXTURE_WRAP_S, GL_REPEAT);       // Set texture to repeat on x-axis
        glTexParameteri(GL_TEXTURE_2D, GL_TEXTURE_WRAP_T, GL_REPEAT);       // Set texture to repeat on y-axis
    }
    else
    {
        // NOTE: If using negative texture coordinates (LoadOBJ()), it does not work!
        glTexParameteri(GL_TEXTURE_2D, GL_TEXTURE_WRAP_S, GL_CLAMP_TO_EDGE);       // Set texture to clamp on x-axis
        glTexParameteri(GL_TEXTURE_2D, GL_TEXTURE_WRAP_T, GL_CLAMP_TO_EDGE);       // Set texture to clamp on y-axis
    }
#else
    glTexParameteri(GL_TEXTURE_2D, GL_TEXTURE_WRAP_S, GL_REPEAT);       // Set texture to repeat on x-axis
    glTexParameteri(GL_TEXTURE_2D, GL_TEXTURE_WRAP_T, GL_REPEAT);       // Set texture to repeat on y-axis
#endif

    // Magnification and minification filters
    glTexParameteri(GL_TEXTURE_2D, GL_TEXTURE_MAG_FILTER, GL_NEAREST);  // Alternative: GL_LINEAR
    glTexParameteri(GL_TEXTURE_2D, GL_TEXTURE_MIN_FILTER, GL_NEAREST);  // Alternative: GL_LINEAR

#if defined(GRAPHICS_API_OPENGL_33)
    if (mipmapCount > 1)
    {
        // Activate Trilinear filtering if mipmaps are available
        glTexParameteri(GL_TEXTURE_2D, GL_TEXTURE_MAG_FILTER, GL_LINEAR);
        glTexParameteri(GL_TEXTURE_2D, GL_TEXTURE_MIN_FILTER, GL_LINEAR_MIPMAP_LINEAR);
    }
#endif

    // At this point we have the texture loaded in GPU and texture parameters configured

    // NOTE: If mipmaps were not in data, they are not generated automatically

    // Unbind current texture
    glBindTexture(GL_TEXTURE_2D, 0);

    if (id > 0) TraceLog(LOG_INFO, "[TEX ID %i] Texture created successfully (%ix%i - %i mipmaps)", id, width, height, mipmapCount);
    else TraceLog(LOG_WARNING, "Texture could not be created");

    return id;
}

// Load depth texture/renderbuffer (to be attached to fbo)
// WARNING: OpenGL ES 2.0 requires GL_OES_depth_texture/WEBGL_depth_texture extensions
unsigned int rlLoadTextureDepth(int width, int height, int bits, bool useRenderBuffer)
{
    unsigned int id = 0;

#if defined(GRAPHICS_API_OPENGL_33) || defined(GRAPHICS_API_OPENGL_ES2)
    unsigned int glInternalFormat = GL_DEPTH_COMPONENT16;

    if ((bits != 16) && (bits != 24) && (bits != 32)) bits = 16;

    if (bits == 24)
    {
#if defined(GRAPHICS_API_OPENGL_33)
        glInternalFormat = GL_DEPTH_COMPONENT24;
#elif defined(GRAPHICS_API_OPENGL_ES2)
        if (maxDepthBits >= 24) glInternalFormat = GL_DEPTH_COMPONENT24_OES;
#endif
    }

    if (bits == 32)
    {
#if defined(GRAPHICS_API_OPENGL_33)
        glInternalFormat = GL_DEPTH_COMPONENT32;
#elif defined(GRAPHICS_API_OPENGL_ES2)
        if (maxDepthBits == 32) glInternalFormat = GL_DEPTH_COMPONENT32_OES;
#endif
    }

    if (!useRenderBuffer && texDepthSupported)
    {
        glGenTextures(1, &id);
        glBindTexture(GL_TEXTURE_2D, id);
        glTexImage2D(GL_TEXTURE_2D, 0, glInternalFormat, width, height, 0, GL_DEPTH_COMPONENT, GL_UNSIGNED_INT, NULL);

        glTexParameteri(GL_TEXTURE_2D, GL_TEXTURE_MIN_FILTER, GL_NEAREST);
        glTexParameteri(GL_TEXTURE_2D, GL_TEXTURE_MAG_FILTER, GL_NEAREST);
        glTexParameteri(GL_TEXTURE_2D, GL_TEXTURE_WRAP_S, GL_CLAMP_TO_EDGE);
        glTexParameteri(GL_TEXTURE_2D, GL_TEXTURE_WRAP_T, GL_CLAMP_TO_EDGE);

        glBindTexture(GL_TEXTURE_2D, 0);
    }
    else
    {
        // Create the renderbuffer that will serve as the depth attachment for the framebuffer
        // NOTE: A renderbuffer is simpler than a texture and could offer better performance on embedded devices
        glGenRenderbuffers(1, &id);
        glBindRenderbuffer(GL_RENDERBUFFER, id);
        glRenderbufferStorage(GL_RENDERBUFFER, glInternalFormat, width, height);

        glBindRenderbuffer(GL_RENDERBUFFER, 0);
    }
#endif

    return id;
}

// Load texture cubemap
// NOTE: Cubemap data is expected to be 6 images in a single column,
// expected the following convention: +X, -X, +Y, -Y, +Z, -Z
unsigned int rlLoadTextureCubemap(void *data, int size, int format)
{
    unsigned int cubemapId = 0;
    unsigned int dataSize = GetPixelDataSize(size, size, format);

#if defined(GRAPHICS_API_OPENGL_33) || defined(GRAPHICS_API_OPENGL_ES2)
    glGenTextures(1, &cubemapId);
    glBindTexture(GL_TEXTURE_CUBE_MAP, cubemapId);

    unsigned int glInternalFormat, glFormat, glType;
    rlGetGlTextureFormats(format, &glInternalFormat, &glFormat, &glType);

    if (glInternalFormat != -1)
    {
        // Load cubemap faces
        for (unsigned int i = 0; i < 6; i++)
        {
            if (format < COMPRESSED_DXT1_RGB) glTexImage2D(GL_TEXTURE_CUBE_MAP_POSITIVE_X + i, 0, glInternalFormat, size, size, 0, glFormat, glType, (unsigned char *)data + i*dataSize);
#if !defined(GRAPHICS_API_OPENGL_11)
            else glCompressedTexImage2D(GL_TEXTURE_CUBE_MAP_POSITIVE_X + i, 0, glInternalFormat, size, size, 0, dataSize, (unsigned char *)data + i*dataSize);
#endif
#if defined(GRAPHICS_API_OPENGL_33)
            if (format == UNCOMPRESSED_GRAYSCALE)
            {
                GLint swizzleMask[] = { GL_RED, GL_RED, GL_RED, GL_ONE };
                glTexParameteriv(GL_TEXTURE_CUBE_MAP, GL_TEXTURE_SWIZZLE_RGBA, swizzleMask);
            }
            else if (format == UNCOMPRESSED_GRAY_ALPHA)
            {
#if defined(GRAPHICS_API_OPENGL_21)
                GLint swizzleMask[] = { GL_RED, GL_RED, GL_RED, GL_ALPHA };
#elif defined(GRAPHICS_API_OPENGL_33)
                GLint swizzleMask[] = { GL_RED, GL_RED, GL_RED, GL_GREEN };
#endif
                glTexParameteriv(GL_TEXTURE_CUBE_MAP, GL_TEXTURE_SWIZZLE_RGBA, swizzleMask);
            }
#endif
        }
    }

    // Set cubemap texture sampling parameters
    glTexParameteri(GL_TEXTURE_CUBE_MAP, GL_TEXTURE_MIN_FILTER, GL_LINEAR);
    glTexParameteri(GL_TEXTURE_CUBE_MAP, GL_TEXTURE_MAG_FILTER, GL_LINEAR);
    glTexParameteri(GL_TEXTURE_CUBE_MAP, GL_TEXTURE_WRAP_S, GL_CLAMP_TO_EDGE);
    glTexParameteri(GL_TEXTURE_CUBE_MAP, GL_TEXTURE_WRAP_T, GL_CLAMP_TO_EDGE);
#if defined(GRAPHICS_API_OPENGL_33)
    glTexParameteri(GL_TEXTURE_CUBE_MAP, GL_TEXTURE_WRAP_R, GL_CLAMP_TO_EDGE);  // Flag not supported on OpenGL ES 2.0
#endif

    glBindTexture(GL_TEXTURE_CUBE_MAP, 0);
#endif

    return cubemapId;
}

// Update already loaded texture in GPU with new data
// NOTE: We don't know safely if internal texture format is the expected one...
void rlUpdateTexture(unsigned int id, int width, int height, int format, const void *data)
{
    glBindTexture(GL_TEXTURE_2D, id);

    unsigned int glInternalFormat, glFormat, glType;
    rlGetGlTextureFormats(format, &glInternalFormat, &glFormat, &glType);

    if ((glInternalFormat != -1) && (format < COMPRESSED_DXT1_RGB))
    {
        glTexSubImage2D(GL_TEXTURE_2D, 0, 0, 0, width, height, glFormat, glType, (unsigned char *)data);
    }
    else TraceLog(LOG_WARNING, "Texture format updating not supported");
}

// Get OpenGL internal formats and data type from raylib PixelFormat
void rlGetGlTextureFormats(int format, unsigned int *glInternalFormat, unsigned int *glFormat, unsigned int *glType)
{
    *glInternalFormat = -1;
    *glFormat = -1;
    *glType = -1;

    switch (format)
    {
    #if defined(GRAPHICS_API_OPENGL_11) || defined(GRAPHICS_API_OPENGL_21) || defined(GRAPHICS_API_OPENGL_ES2)
        // NOTE: on OpenGL ES 2.0 (WebGL), internalFormat must match format and options allowed are: GL_LUMINANCE, GL_RGB, GL_RGBA
        case UNCOMPRESSED_GRAYSCALE: *glInternalFormat = GL_LUMINANCE; *glFormat = GL_LUMINANCE; *glType = GL_UNSIGNED_BYTE; break;
        case UNCOMPRESSED_GRAY_ALPHA: *glInternalFormat = GL_LUMINANCE_ALPHA; *glFormat = GL_LUMINANCE_ALPHA; *glType = GL_UNSIGNED_BYTE; break;
        case UNCOMPRESSED_R5G6B5: *glInternalFormat = GL_RGB; *glFormat = GL_RGB; *glType = GL_UNSIGNED_SHORT_5_6_5; break;
        case UNCOMPRESSED_R8G8B8: *glInternalFormat = GL_RGB; *glFormat = GL_RGB; *glType = GL_UNSIGNED_BYTE; break;
        case UNCOMPRESSED_R5G5B5A1: *glInternalFormat = GL_RGBA; *glFormat = GL_RGBA; *glType = GL_UNSIGNED_SHORT_5_5_5_1; break;
        case UNCOMPRESSED_R4G4B4A4: *glInternalFormat = GL_RGBA; *glFormat = GL_RGBA; *glType = GL_UNSIGNED_SHORT_4_4_4_4; break;
        case UNCOMPRESSED_R8G8B8A8: *glInternalFormat = GL_RGBA; *glFormat = GL_RGBA; *glType = GL_UNSIGNED_BYTE; break;
        #if !defined(GRAPHICS_API_OPENGL_11)
        case UNCOMPRESSED_R32: if (texFloatSupported) *glInternalFormat = GL_LUMINANCE; *glFormat = GL_LUMINANCE; *glType = GL_FLOAT; break;   // NOTE: Requires extension OES_texture_float
        case UNCOMPRESSED_R32G32B32: if (texFloatSupported) *glInternalFormat = GL_RGB; *glFormat = GL_RGB; *glType = GL_FLOAT; break;         // NOTE: Requires extension OES_texture_float
        case UNCOMPRESSED_R32G32B32A32: if (texFloatSupported) *glInternalFormat = GL_RGBA; *glFormat = GL_RGBA; *glType = GL_FLOAT; break;    // NOTE: Requires extension OES_texture_float
        #endif
    #elif defined(GRAPHICS_API_OPENGL_33)
        case UNCOMPRESSED_GRAYSCALE: *glInternalFormat = GL_R8; *glFormat = GL_RED; *glType = GL_UNSIGNED_BYTE; break;
        case UNCOMPRESSED_GRAY_ALPHA: *glInternalFormat = GL_RG8; *glFormat = GL_RG; *glType = GL_UNSIGNED_BYTE; break;
        case UNCOMPRESSED_R5G6B5: *glInternalFormat = GL_RGB565; *glFormat = GL_RGB; *glType = GL_UNSIGNED_SHORT_5_6_5; break;
        case UNCOMPRESSED_R8G8B8: *glInternalFormat = GL_RGB8; *glFormat = GL_RGB; *glType = GL_UNSIGNED_BYTE; break;
        case UNCOMPRESSED_R5G5B5A1: *glInternalFormat = GL_RGB5_A1; *glFormat = GL_RGBA; *glType = GL_UNSIGNED_SHORT_5_5_5_1; break;
        case UNCOMPRESSED_R4G4B4A4: *glInternalFormat = GL_RGBA4; *glFormat = GL_RGBA; *glType = GL_UNSIGNED_SHORT_4_4_4_4; break;
        case UNCOMPRESSED_R8G8B8A8: *glInternalFormat = GL_RGBA8; *glFormat = GL_RGBA; *glType = GL_UNSIGNED_BYTE; break;
        case UNCOMPRESSED_R32: if (texFloatSupported) *glInternalFormat = GL_R32F; *glFormat = GL_RED; *glType = GL_FLOAT; break;
        case UNCOMPRESSED_R32G32B32: if (texFloatSupported) *glInternalFormat = GL_RGB32F; *glFormat = GL_RGB; *glType = GL_FLOAT; break;
        case UNCOMPRESSED_R32G32B32A32: if (texFloatSupported) *glInternalFormat = GL_RGBA32F; *glFormat = GL_RGBA; *glType = GL_FLOAT; break;
    #endif
        #if !defined(GRAPHICS_API_OPENGL_11)
        case COMPRESSED_DXT1_RGB: if (texCompDXTSupported) *glInternalFormat = GL_COMPRESSED_RGB_S3TC_DXT1_EXT; break;
        case COMPRESSED_DXT1_RGBA: if (texCompDXTSupported) *glInternalFormat = GL_COMPRESSED_RGBA_S3TC_DXT1_EXT; break;
        case COMPRESSED_DXT3_RGBA: if (texCompDXTSupported) *glInternalFormat = GL_COMPRESSED_RGBA_S3TC_DXT3_EXT; break;
        case COMPRESSED_DXT5_RGBA: if (texCompDXTSupported) *glInternalFormat = GL_COMPRESSED_RGBA_S3TC_DXT5_EXT; break;
        case COMPRESSED_ETC1_RGB: if (texCompETC1Supported) *glInternalFormat = GL_ETC1_RGB8_OES; break;                      // NOTE: Requires OpenGL ES 2.0 or OpenGL 4.3
        case COMPRESSED_ETC2_RGB: if (texCompETC2Supported) *glInternalFormat = GL_COMPRESSED_RGB8_ETC2; break;               // NOTE: Requires OpenGL ES 3.0 or OpenGL 4.3
        case COMPRESSED_ETC2_EAC_RGBA: if (texCompETC2Supported) *glInternalFormat = GL_COMPRESSED_RGBA8_ETC2_EAC; break;     // NOTE: Requires OpenGL ES 3.0 or OpenGL 4.3
        case COMPRESSED_PVRT_RGB: if (texCompPVRTSupported) *glInternalFormat = GL_COMPRESSED_RGB_PVRTC_4BPPV1_IMG; break;    // NOTE: Requires PowerVR GPU
        case COMPRESSED_PVRT_RGBA: if (texCompPVRTSupported) *glInternalFormat = GL_COMPRESSED_RGBA_PVRTC_4BPPV1_IMG; break;  // NOTE: Requires PowerVR GPU
        case COMPRESSED_ASTC_4x4_RGBA: if (texCompASTCSupported) *glInternalFormat = GL_COMPRESSED_RGBA_ASTC_4x4_KHR; break;  // NOTE: Requires OpenGL ES 3.1 or OpenGL 4.3
        case COMPRESSED_ASTC_8x8_RGBA: if (texCompASTCSupported) *glInternalFormat = GL_COMPRESSED_RGBA_ASTC_8x8_KHR; break;  // NOTE: Requires OpenGL ES 3.1 or OpenGL 4.3
        #endif
        default: TraceLog(LOG_WARNING, "Texture format not supported"); break;
    }
}

// Unload texture from GPU memory
void rlUnloadTexture(unsigned int id)
{
    if (id > 0) glDeleteTextures(1, &id);
}

// Load a texture to be used for rendering (fbo with default color and depth attachments)
// NOTE: If colorFormat or depthBits are no supported, no attachment is done
RenderTexture2D rlLoadRenderTexture(int width, int height, int format, int depthBits, bool useDepthTexture)
{
    RenderTexture2D target = { 0 };

#if defined(GRAPHICS_API_OPENGL_33) || defined(GRAPHICS_API_OPENGL_ES2)
    if (useDepthTexture && texDepthSupported) target.depthTexture = true;

    // Create the framebuffer object
    glGenFramebuffers(1, &target.id);
    glBindFramebuffer(GL_FRAMEBUFFER, target.id);

    // Create fbo color texture attachment
    //-----------------------------------------------------------------------------------------------------
    if ((format != -1) && (format < COMPRESSED_DXT1_RGB))
    {
        // WARNING: Some texture formats are not supported for fbo color attachment
        target.texture.id = rlLoadTexture(NULL, width, height, format, 1);
        target.texture.width = width;
        target.texture.height = height;
        target.texture.format = format;
        target.texture.mipmaps = 1;
    }
    //-----------------------------------------------------------------------------------------------------

    // Create fbo depth renderbuffer/texture
    //-----------------------------------------------------------------------------------------------------
    if (depthBits > 0)
    {
        target.depth.id = rlLoadTextureDepth(width, height, depthBits, !useDepthTexture);
        target.depth.width = width;
        target.depth.height = height;
        target.depth.format = 19;       //DEPTH_COMPONENT_24BIT?
        target.depth.mipmaps = 1;
    }
    //-----------------------------------------------------------------------------------------------------

    // Attach color texture and depth renderbuffer to FBO
    //-----------------------------------------------------------------------------------------------------
    rlRenderTextureAttach(target, target.texture.id, 0);    // COLOR attachment
    rlRenderTextureAttach(target, target.depth.id, 1);      // DEPTH attachment
    //-----------------------------------------------------------------------------------------------------

    // Check if fbo is complete with attachments (valid)
    //-----------------------------------------------------------------------------------------------------
    if (rlRenderTextureComplete(target)) TraceLog(LOG_INFO, "[FBO ID %i] Framebuffer object created successfully", target.id);
    //-----------------------------------------------------------------------------------------------------

    glBindFramebuffer(GL_FRAMEBUFFER, 0);
#endif

    return target;
}

// Attach color buffer texture to an fbo (unloads previous attachment)
// NOTE: Attach type: 0-Color, 1-Depth renderbuffer, 2-Depth texture
void rlRenderTextureAttach(RenderTexture2D target, unsigned int id, int attachType)
{
#if defined(GRAPHICS_API_OPENGL_33) || defined(GRAPHICS_API_OPENGL_ES2)
    glBindFramebuffer(GL_FRAMEBUFFER, target.id);

    if (attachType == 0) glFramebufferTexture2D(GL_FRAMEBUFFER, GL_COLOR_ATTACHMENT0, GL_TEXTURE_2D, id, 0);
    else if (attachType == 1)
    {
        if (target.depthTexture) glFramebufferTexture2D(GL_FRAMEBUFFER, GL_DEPTH_ATTACHMENT, GL_TEXTURE_2D, id, 0);
        else glFramebufferRenderbuffer(GL_FRAMEBUFFER, GL_DEPTH_ATTACHMENT, GL_RENDERBUFFER, id);
    }

    glBindFramebuffer(GL_FRAMEBUFFER, 0);
#endif
}

// Verify render texture is complete
bool rlRenderTextureComplete(RenderTexture target)
{
    bool result = false;

#if defined(GRAPHICS_API_OPENGL_33) || defined(GRAPHICS_API_OPENGL_ES2)
    glBindFramebuffer(GL_FRAMEBUFFER, target.id);

    GLenum status = glCheckFramebufferStatus(GL_FRAMEBUFFER);

    if (status != GL_FRAMEBUFFER_COMPLETE)
    {
        switch (status)
        {
            case GL_FRAMEBUFFER_UNSUPPORTED: TraceLog(LOG_WARNING, "Framebuffer is unsupported"); break;
            case GL_FRAMEBUFFER_INCOMPLETE_ATTACHMENT: TraceLog(LOG_WARNING, "Framebuffer has incomplete attachment"); break;
#if defined(GRAPHICS_API_OPENGL_ES2)
            case GL_FRAMEBUFFER_INCOMPLETE_DIMENSIONS: TraceLog(LOG_WARNING, "Framebuffer has incomplete dimensions"); break;
#endif
            case GL_FRAMEBUFFER_INCOMPLETE_MISSING_ATTACHMENT: TraceLog(LOG_WARNING, "Framebuffer has a missing attachment"); break;
            default: break;
        }
    }

    glBindFramebuffer(GL_FRAMEBUFFER, 0);

    result = (status == GL_FRAMEBUFFER_COMPLETE);
#endif

    return result;
}

// Generate mipmap data for selected texture
void rlGenerateMipmaps(Texture2D *texture)
{
    glBindTexture(GL_TEXTURE_2D, texture->id);

    // Check if texture is power-of-two (POT)
    bool texIsPOT = false;

    if (((texture->width > 0) && ((texture->width & (texture->width - 1)) == 0)) &&
        ((texture->height > 0) && ((texture->height & (texture->height - 1)) == 0))) texIsPOT = true;

#if defined(GRAPHICS_API_OPENGL_11)
    if (texIsPOT)
    {
        // WARNING: Manual mipmap generation only works for RGBA 32bit textures!
        if (texture->format == UNCOMPRESSED_R8G8B8A8)
        {
            // Retrieve texture data from VRAM
            void *data = rlReadTexturePixels(*texture);

            // NOTE: data size is reallocated to fit mipmaps data
            // NOTE: CPU mipmap generation only supports RGBA 32bit data
            int mipmapCount = GenerateMipmaps(data, texture->width, texture->height);

            int size = texture->width*texture->height*4;
            int offset = size;

            int mipWidth = texture->width/2;
            int mipHeight = texture->height/2;

            // Load the mipmaps
            for (int level = 1; level < mipmapCount; level++)
            {
                glTexImage2D(GL_TEXTURE_2D, level, GL_RGBA8, mipWidth, mipHeight, 0, GL_RGBA, GL_UNSIGNED_BYTE, (unsigned char *)data + offset);

                size = mipWidth*mipHeight*4;
                offset += size;

                mipWidth /= 2;
                mipHeight /= 2;
            }

            texture->mipmaps = mipmapCount + 1;
            RL_FREE(data); // Once mipmaps have been generated and data has been uploaded to GPU VRAM, we can discard RAM data

            TraceLog(LOG_WARNING, "[TEX ID %i] Mipmaps [%i] generated manually on CPU side", texture->id, texture->mipmaps);
        }
        else TraceLog(LOG_WARNING, "[TEX ID %i] Mipmaps could not be generated for texture format", texture->id);
    }
#elif defined(GRAPHICS_API_OPENGL_33) || defined(GRAPHICS_API_OPENGL_ES2)
    if ((texIsPOT) || (texNPOTSupported))
    {
        //glHint(GL_GENERATE_MIPMAP_HINT, GL_DONT_CARE);   // Hint for mipmaps generation algorythm: GL_FASTEST, GL_NICEST, GL_DONT_CARE
        glGenerateMipmap(GL_TEXTURE_2D);    // Generate mipmaps automatically
        TraceLog(LOG_INFO, "[TEX ID %i] Mipmaps generated automatically", texture->id);

        glTexParameteri(GL_TEXTURE_2D, GL_TEXTURE_MAG_FILTER, GL_LINEAR);
        glTexParameteri(GL_TEXTURE_2D, GL_TEXTURE_MIN_FILTER, GL_LINEAR_MIPMAP_LINEAR);   // Activate Trilinear filtering for mipmaps

        #define MIN(a,b) (((a)<(b))?(a):(b))
        #define MAX(a,b) (((a)>(b))?(a):(b))

        texture->mipmaps =  1 + (int)floor(log(MAX(texture->width, texture->height))/log(2));
    }
#endif
    else TraceLog(LOG_WARNING, "[TEX ID %i] Mipmaps can not be generated", texture->id);

    glBindTexture(GL_TEXTURE_2D, 0);
}

// Upload vertex data into a VAO (if supported) and VBO
void rlLoadMesh(Mesh *mesh, bool dynamic)
{
    if (mesh->vaoId > 0)
    {
        // Check if mesh has already been loaded in GPU
        TraceLog(LOG_WARNING, "Trying to re-load an already loaded mesh");
        return;
    }

    mesh->vaoId = 0;        // Vertex Array Object
    mesh->vboId[0] = 0;     // Vertex positions VBO
    mesh->vboId[1] = 0;     // Vertex texcoords VBO
    mesh->vboId[2] = 0;     // Vertex normals VBO
    mesh->vboId[3] = 0;     // Vertex colors VBO
    mesh->vboId[4] = 0;     // Vertex tangents VBO
    mesh->vboId[5] = 0;     // Vertex texcoords2 VBO
    mesh->vboId[6] = 0;     // Vertex indices VBO

#if defined(GRAPHICS_API_OPENGL_33) || defined(GRAPHICS_API_OPENGL_ES2)
    int drawHint = GL_STATIC_DRAW;
    if (dynamic) drawHint = GL_DYNAMIC_DRAW;

    if (vaoSupported)
    {
        // Initialize Quads VAO (Buffer A)
        glGenVertexArrays(1, &mesh->vaoId);
        glBindVertexArray(mesh->vaoId);
    }

    // NOTE: Attributes must be uploaded considering default locations points

    // Enable vertex attributes: position (shader-location = 0)
    glGenBuffers(1, &mesh->vboId[0]);
    glBindBuffer(GL_ARRAY_BUFFER, mesh->vboId[0]);
    glBufferData(GL_ARRAY_BUFFER, sizeof(float)*3*mesh->vertexCount, mesh->vertices, drawHint);
    glVertexAttribPointer(0, 3, GL_FLOAT, 0, 0, 0);
    glEnableVertexAttribArray(0);

    // Enable vertex attributes: texcoords (shader-location = 1)
    glGenBuffers(1, &mesh->vboId[1]);
    glBindBuffer(GL_ARRAY_BUFFER, mesh->vboId[1]);
    glBufferData(GL_ARRAY_BUFFER, sizeof(float)*2*mesh->vertexCount, mesh->texcoords, drawHint);
    glVertexAttribPointer(1, 2, GL_FLOAT, 0, 0, 0);
    glEnableVertexAttribArray(1);

    // Enable vertex attributes: normals (shader-location = 2)
    if (mesh->normals != NULL)
    {
        glGenBuffers(1, &mesh->vboId[2]);
        glBindBuffer(GL_ARRAY_BUFFER, mesh->vboId[2]);
        glBufferData(GL_ARRAY_BUFFER, sizeof(float)*3*mesh->vertexCount, mesh->normals, drawHint);
        glVertexAttribPointer(2, 3, GL_FLOAT, 0, 0, 0);
        glEnableVertexAttribArray(2);
    }
    else
    {
        // Default color vertex attribute set to WHITE
        glVertexAttrib3f(2, 1.0f, 1.0f, 1.0f);
        glDisableVertexAttribArray(2);
    }

    // Default color vertex attribute (shader-location = 3)
    if (mesh->colors != NULL)
    {
        glGenBuffers(1, &mesh->vboId[3]);
        glBindBuffer(GL_ARRAY_BUFFER, mesh->vboId[3]);
        glBufferData(GL_ARRAY_BUFFER, sizeof(unsigned char)*4*mesh->vertexCount, mesh->colors, drawHint);
        glVertexAttribPointer(3, 4, GL_UNSIGNED_BYTE, GL_TRUE, 0, 0);
        glEnableVertexAttribArray(3);
    }
    else
    {
        // Default color vertex attribute set to WHITE
        glVertexAttrib4f(3, 1.0f, 1.0f, 1.0f, 1.0f);
        glDisableVertexAttribArray(3);
    }

    // Default tangent vertex attribute (shader-location = 4)
    if (mesh->tangents != NULL)
    {
        glGenBuffers(1, &mesh->vboId[4]);
        glBindBuffer(GL_ARRAY_BUFFER, mesh->vboId[4]);
        glBufferData(GL_ARRAY_BUFFER, sizeof(float)*4*mesh->vertexCount, mesh->tangents, drawHint);
        glVertexAttribPointer(4, 4, GL_FLOAT, 0, 0, 0);
        glEnableVertexAttribArray(4);
    }
    else
    {
        // Default tangents vertex attribute
        glVertexAttrib4f(4, 0.0f, 0.0f, 0.0f, 0.0f);
        glDisableVertexAttribArray(4);
    }

    // Default texcoord2 vertex attribute (shader-location = 5)
    if (mesh->texcoords2 != NULL)
    {
        glGenBuffers(1, &mesh->vboId[5]);
        glBindBuffer(GL_ARRAY_BUFFER, mesh->vboId[5]);
        glBufferData(GL_ARRAY_BUFFER, sizeof(float)*2*mesh->vertexCount, mesh->texcoords2, drawHint);
        glVertexAttribPointer(5, 2, GL_FLOAT, 0, 0, 0);
        glEnableVertexAttribArray(5);
    }
    else
    {
        // Default texcoord2 vertex attribute
        glVertexAttrib2f(5, 0.0f, 0.0f);
        glDisableVertexAttribArray(5);
    }

    if (mesh->indices != NULL)
    {
        glGenBuffers(1, &mesh->vboId[6]);
        glBindBuffer(GL_ELEMENT_ARRAY_BUFFER, mesh->vboId[6]);
        glBufferData(GL_ELEMENT_ARRAY_BUFFER, sizeof(unsigned short)*mesh->triangleCount*3, mesh->indices, drawHint);
    }

    if (vaoSupported)
    {
        if (mesh->vaoId > 0) TraceLog(LOG_INFO, "[VAO ID %i] Mesh uploaded successfully to VRAM (GPU)", mesh->vaoId);
        else TraceLog(LOG_WARNING, "Mesh could not be uploaded to VRAM (GPU)");
    }
    else
    {
        TraceLog(LOG_INFO, "[VBOs] Mesh uploaded successfully to VRAM (GPU)");
    }
#endif
}

// Load a new attributes buffer
unsigned int rlLoadAttribBuffer(unsigned int vaoId, int shaderLoc, void *buffer, int size, bool dynamic)
{
    unsigned int id = 0;

#if defined(GRAPHICS_API_OPENGL_33) || defined(GRAPHICS_API_OPENGL_ES2)
    int drawHint = GL_STATIC_DRAW;
    if (dynamic) drawHint = GL_DYNAMIC_DRAW;

    if (vaoSupported) glBindVertexArray(vaoId);

    glGenBuffers(1, &id);
    glBindBuffer(GL_ARRAY_BUFFER, id);
    glBufferData(GL_ARRAY_BUFFER, size, buffer, drawHint);
    glVertexAttribPointer(shaderLoc, 2, GL_FLOAT, 0, 0, 0);
    glEnableVertexAttribArray(shaderLoc);

    if (vaoSupported) glBindVertexArray(0);
#endif

    return id;
}

// Update vertex or index data on GPU (upload new data to one buffer)
void rlUpdateMesh(Mesh mesh, int buffer, int num)
{
    rlUpdateMeshAt(mesh, buffer, num, 0);
}

// Update vertex or index data on GPU, at index
// WARNING: error checking is in place that will cause the data to not be
//          updated if offset + size exceeds what the buffer can hold
void rlUpdateMeshAt(Mesh mesh, int buffer, int num, int index)
{
#if defined(GRAPHICS_API_OPENGL_33) || defined(GRAPHICS_API_OPENGL_ES2)
    // Activate mesh VAO
    if (vaoSupported) glBindVertexArray(mesh.vaoId);

    switch (buffer)
    {
        case 0:     // Update vertices (vertex position)
        {
            glBindBuffer(GL_ARRAY_BUFFER, mesh.vboId[0]);
            if (index == 0 && num >= mesh.vertexCount) glBufferData(GL_ARRAY_BUFFER, sizeof(float)*3*num, mesh.vertices, GL_DYNAMIC_DRAW);
            else if (index + num >= mesh.vertexCount) break;
            else glBufferSubData(GL_ARRAY_BUFFER, sizeof(float)*3*index, sizeof(float)*3*num, mesh.vertices);

        } break;
        case 1:     // Update texcoords (vertex texture coordinates)
        {
            glBindBuffer(GL_ARRAY_BUFFER, mesh.vboId[1]);
            if (index == 0 && num >= mesh.vertexCount) glBufferData(GL_ARRAY_BUFFER, sizeof(float)*2*num, mesh.texcoords, GL_DYNAMIC_DRAW);
            else if (index + num >= mesh.vertexCount) break;
            else glBufferSubData(GL_ARRAY_BUFFER, sizeof(float)*2*index, sizeof(float)*2*num, mesh.texcoords);

        } break;
        case 2:     // Update normals (vertex normals)
        {
            glBindBuffer(GL_ARRAY_BUFFER, mesh.vboId[2]);
            if (index == 0 && num >= mesh.vertexCount) glBufferData(GL_ARRAY_BUFFER, sizeof(float)*3*num, mesh.normals, GL_DYNAMIC_DRAW);
            else if (index + num >= mesh.vertexCount) break;
            else glBufferSubData(GL_ARRAY_BUFFER, sizeof(float)*3*index, sizeof(float)*3*num, mesh.normals);

        } break;
        case 3:     // Update colors (vertex colors)
        {
            glBindBuffer(GL_ARRAY_BUFFER, mesh.vboId[3]);
            if (index == 0 && num >= mesh.vertexCount) glBufferData(GL_ARRAY_BUFFER, sizeof(float)*4*num, mesh.colors, GL_DYNAMIC_DRAW);
            else if (index + num >= mesh.vertexCount) break;
            else glBufferSubData(GL_ARRAY_BUFFER, sizeof(unsigned char)*4*index, sizeof(unsigned char)*4*num, mesh.colors);

        } break;
        case 4:     // Update tangents (vertex tangents)
        {
            glBindBuffer(GL_ARRAY_BUFFER, mesh.vboId[4]);
            if (index == 0 && num >= mesh.vertexCount) glBufferData(GL_ARRAY_BUFFER, sizeof(float)*4*num, mesh.tangents, GL_DYNAMIC_DRAW);
            else if (index + num >= mesh.vertexCount) break;
            else glBufferSubData(GL_ARRAY_BUFFER, sizeof(float)*4*index, sizeof(float)*4*num, mesh.tangents);
        } break;
        case 5:     // Update texcoords2 (vertex second texture coordinates)
        {
            glBindBuffer(GL_ARRAY_BUFFER, mesh.vboId[5]);
            if (index == 0 && num >= mesh.vertexCount) glBufferData(GL_ARRAY_BUFFER, sizeof(float)*2*num, mesh.texcoords2, GL_DYNAMIC_DRAW);
            else if (index + num >= mesh.vertexCount) break;
            else glBufferSubData(GL_ARRAY_BUFFER, sizeof(float)*2*index, sizeof(float)*2*num, mesh.texcoords2);
        } break;
        case 6:     // Update indices (triangle index buffer)
        {
            // the * 3 is because each triangle has 3 indices
            unsigned short *indices = mesh.indices;
            glBindBuffer(GL_ELEMENT_ARRAY_BUFFER, mesh.vboId[6]);
            if (index == 0 && num >= mesh.triangleCount)
                glBufferData(GL_ELEMENT_ARRAY_BUFFER, sizeof(*indices)*num*3, indices, GL_DYNAMIC_DRAW);
            else if (index + num >= mesh.triangleCount)
                break;
            else
                glBufferSubData(GL_ELEMENT_ARRAY_BUFFER, sizeof(*indices)*index*3, sizeof(*indices)*num*3, indices);
        } break;
        default: break;
    }

    // Unbind the current VAO
    if (vaoSupported) glBindVertexArray(0);

    // Another option would be using buffer mapping...
    //mesh.vertices = glMapBuffer(GL_ARRAY_BUFFER, GL_READ_WRITE);
    // Now we can modify vertices
    //glUnmapBuffer(GL_ARRAY_BUFFER);
#endif
}

// Draw a 3d mesh with material and transform
void rlDrawMesh(Mesh mesh, Material material, Matrix transform)
{
#if defined(GRAPHICS_API_OPENGL_11)
    glEnable(GL_TEXTURE_2D);
    glBindTexture(GL_TEXTURE_2D, material.maps[MAP_DIFFUSE].texture.id);

    // NOTE: On OpenGL 1.1 we use Vertex Arrays to draw model
    glEnableClientState(GL_VERTEX_ARRAY);                   // Enable vertex array
    glEnableClientState(GL_TEXTURE_COORD_ARRAY);            // Enable texture coords array
    if (mesh.normals != NULL) glEnableClientState(GL_NORMAL_ARRAY);     // Enable normals array
    if (mesh.colors != NULL) glEnableClientState(GL_COLOR_ARRAY);       // Enable colors array

    glVertexPointer(3, GL_FLOAT, 0, mesh.vertices);         // Pointer to vertex coords array
    glTexCoordPointer(2, GL_FLOAT, 0, mesh.texcoords);      // Pointer to texture coords array
    if (mesh.normals != NULL) glNormalPointer(GL_FLOAT, 0, mesh.normals);           // Pointer to normals array
    if (mesh.colors != NULL) glColorPointer(4, GL_UNSIGNED_BYTE, 0, mesh.colors);   // Pointer to colors array

    rlPushMatrix();
        rlMultMatrixf(MatrixToFloat(transform));
        rlColor4ub(material.maps[MAP_DIFFUSE].color.r, material.maps[MAP_DIFFUSE].color.g, material.maps[MAP_DIFFUSE].color.b, material.maps[MAP_DIFFUSE].color.a);

        if (mesh.indices != NULL) glDrawElements(GL_TRIANGLES, mesh.triangleCount*3, GL_UNSIGNED_SHORT, mesh.indices);
        else glDrawArrays(GL_TRIANGLES, 0, mesh.vertexCount);
    rlPopMatrix();

    glDisableClientState(GL_VERTEX_ARRAY);                  // Disable vertex array
    glDisableClientState(GL_TEXTURE_COORD_ARRAY);           // Disable texture coords array
    if (mesh.normals != NULL) glDisableClientState(GL_NORMAL_ARRAY);    // Disable normals array
    if (mesh.colors != NULL) glDisableClientState(GL_NORMAL_ARRAY);     // Disable colors array

    glDisable(GL_TEXTURE_2D);
    glBindTexture(GL_TEXTURE_2D, 0);
#endif

#if defined(GRAPHICS_API_OPENGL_33) || defined(GRAPHICS_API_OPENGL_ES2)
    // Bind shader program
    glUseProgram(material.shader.id);

    // Matrices and other values required by shader
    //-----------------------------------------------------
    // Calculate and send to shader model matrix (used by PBR shader)
    if (material.shader.locs[LOC_MATRIX_MODEL] != -1) SetShaderValueMatrix(material.shader, material.shader.locs[LOC_MATRIX_MODEL], transform);

    // Upload to shader material.colDiffuse
    if (material.shader.locs[LOC_COLOR_DIFFUSE] != -1)
        glUniform4f(material.shader.locs[LOC_COLOR_DIFFUSE], (float)material.maps[MAP_DIFFUSE].color.r/255.0f,
                                                           (float)material.maps[MAP_DIFFUSE].color.g/255.0f,
                                                           (float)material.maps[MAP_DIFFUSE].color.b/255.0f,
                                                           (float)material.maps[MAP_DIFFUSE].color.a/255.0f);

    // Upload to shader material.colSpecular (if available)
    if (material.shader.locs[LOC_COLOR_SPECULAR] != -1)
        glUniform4f(material.shader.locs[LOC_COLOR_SPECULAR], (float)material.maps[MAP_SPECULAR].color.r/255.0f,
                                                               (float)material.maps[MAP_SPECULAR].color.g/255.0f,
                                                               (float)material.maps[MAP_SPECULAR].color.b/255.0f,
                                                               (float)material.maps[MAP_SPECULAR].color.a/255.0f);

    if (material.shader.locs[LOC_MATRIX_VIEW] != -1) SetShaderValueMatrix(material.shader, material.shader.locs[LOC_MATRIX_VIEW], modelview);
    if (material.shader.locs[LOC_MATRIX_PROJECTION] != -1) SetShaderValueMatrix(material.shader, material.shader.locs[LOC_MATRIX_PROJECTION], projection);

    // At this point the modelview matrix just contains the view matrix (camera)
    // That's because BeginMode3D() sets it an no model-drawing function modifies it, all use rlPushMatrix() and rlPopMatrix()
    Matrix matView = modelview;         // View matrix (camera)
    Matrix matProjection = projection;  // Projection matrix (perspective)

    // TODO: Matrix nightmare! Trying to combine stack matrices with view matrix and local model transform matrix..
    // There is some problem in the order matrices are multiplied... it requires some time to figure out...
    Matrix matStackTransform = MatrixIdentity();

    // TODO: Consider possible transform matrices in the stack
    // Is this the right order? or should we start with the first stored matrix instead of the last one?
    //for (int i = stackCounter; i > 0; i--) matStackTransform = MatrixMultiply(stack[i], matStackTransform);

    Matrix matModel = MatrixMultiply(transform, matStackTransform); // Apply local model transformation
    Matrix matModelView = MatrixMultiply(matModel, matView);        // Transform to camera-space coordinates
    //-----------------------------------------------------

    // Bind active texture maps (if available)
    for (int i = 0; i < MAX_MATERIAL_MAPS; i++)
    {
        if (material.maps[i].texture.id > 0)
        {
            glActiveTexture(GL_TEXTURE0 + i);
            if ((i == MAP_IRRADIANCE) || (i == MAP_PREFILTER) || (i == MAP_CUBEMAP)) glBindTexture(GL_TEXTURE_CUBE_MAP, material.maps[i].texture.id);
            else glBindTexture(GL_TEXTURE_2D, material.maps[i].texture.id);

            glUniform1i(material.shader.locs[LOC_MAP_DIFFUSE + i], i);
        }
    }

    // Bind vertex array objects (or VBOs)
    if (vaoSupported) glBindVertexArray(mesh.vaoId);
    else
    {
        // Bind mesh VBO data: vertex position (shader-location = 0)
        glBindBuffer(GL_ARRAY_BUFFER, mesh.vboId[0]);
        glVertexAttribPointer(material.shader.locs[LOC_VERTEX_POSITION], 3, GL_FLOAT, 0, 0, 0);
        glEnableVertexAttribArray(material.shader.locs[LOC_VERTEX_POSITION]);

        // Bind mesh VBO data: vertex texcoords (shader-location = 1)
        glBindBuffer(GL_ARRAY_BUFFER, mesh.vboId[1]);
        glVertexAttribPointer(material.shader.locs[LOC_VERTEX_TEXCOORD01], 2, GL_FLOAT, 0, 0, 0);
        glEnableVertexAttribArray(material.shader.locs[LOC_VERTEX_TEXCOORD01]);

        // Bind mesh VBO data: vertex normals (shader-location = 2, if available)
        if (material.shader.locs[LOC_VERTEX_NORMAL] != -1)
        {
            glBindBuffer(GL_ARRAY_BUFFER, mesh.vboId[2]);
            glVertexAttribPointer(material.shader.locs[LOC_VERTEX_NORMAL], 3, GL_FLOAT, 0, 0, 0);
            glEnableVertexAttribArray(material.shader.locs[LOC_VERTEX_NORMAL]);
        }

        // Bind mesh VBO data: vertex colors (shader-location = 3, if available)
        if (material.shader.locs[LOC_VERTEX_COLOR] != -1)
        {
            if (mesh.vboId[3] != 0)
            {
                glBindBuffer(GL_ARRAY_BUFFER, mesh.vboId[3]);
                glVertexAttribPointer(material.shader.locs[LOC_VERTEX_COLOR], 4, GL_UNSIGNED_BYTE, GL_TRUE, 0, 0);
                glEnableVertexAttribArray(material.shader.locs[LOC_VERTEX_COLOR]);
            }
            else
            {
                // Set default value for unused attribute
                // NOTE: Required when using default shader and no VAO support
                glVertexAttrib4f(material.shader.locs[LOC_VERTEX_COLOR], 1.0f, 1.0f, 1.0f, 1.0f);
                glDisableVertexAttribArray(material.shader.locs[LOC_VERTEX_COLOR]);
            }
        }

        // Bind mesh VBO data: vertex tangents (shader-location = 4, if available)
        if (material.shader.locs[LOC_VERTEX_TANGENT] != -1)
        {
            glBindBuffer(GL_ARRAY_BUFFER, mesh.vboId[4]);
            glVertexAttribPointer(material.shader.locs[LOC_VERTEX_TANGENT], 4, GL_FLOAT, 0, 0, 0);
            glEnableVertexAttribArray(material.shader.locs[LOC_VERTEX_TANGENT]);
        }

        // Bind mesh VBO data: vertex texcoords2 (shader-location = 5, if available)
        if (material.shader.locs[LOC_VERTEX_TEXCOORD02] != -1)
        {
            glBindBuffer(GL_ARRAY_BUFFER, mesh.vboId[5]);
            glVertexAttribPointer(material.shader.locs[LOC_VERTEX_TEXCOORD02], 2, GL_FLOAT, 0, 0, 0);
            glEnableVertexAttribArray(material.shader.locs[LOC_VERTEX_TEXCOORD02]);
        }

        if (mesh.indices != NULL) glBindBuffer(GL_ELEMENT_ARRAY_BUFFER, mesh.vboId[6]);
    }

    int eyesCount = 1;
#if defined(SUPPORT_VR_SIMULATOR)
    if (vrStereoRender) eyesCount = 2;
#endif

    for (int eye = 0; eye < eyesCount; eye++)
    {
        if (eyesCount == 1) modelview = matModelView;
        #if defined(SUPPORT_VR_SIMULATOR)
        else SetStereoView(eye, matProjection, matModelView);
        #endif

        // Calculate model-view-projection matrix (MVP)
        Matrix matMVP = MatrixMultiply(modelview, projection);        // Transform to screen-space coordinates

        // Send combined model-view-projection matrix to shader
        glUniformMatrix4fv(material.shader.locs[LOC_MATRIX_MVP], 1, false, MatrixToFloat(matMVP));

        // Draw call!
        if (mesh.indices != NULL) glDrawElements(GL_TRIANGLES, mesh.triangleCount*3, GL_UNSIGNED_SHORT, 0); // Indexed vertices draw
        else glDrawArrays(GL_TRIANGLES, 0, mesh.vertexCount);
    }

    // Unbind all binded texture maps
    for (int i = 0; i < MAX_MATERIAL_MAPS; i++)
    {
        glActiveTexture(GL_TEXTURE0 + i);       // Set shader active texture
        if ((i == MAP_IRRADIANCE) || (i == MAP_PREFILTER) || (i == MAP_CUBEMAP)) glBindTexture(GL_TEXTURE_CUBE_MAP, 0);
        else glBindTexture(GL_TEXTURE_2D, 0);   // Unbind current active texture
    }

    // Unind vertex array objects (or VBOs)
    if (vaoSupported) glBindVertexArray(0);
    else
    {
        glBindBuffer(GL_ARRAY_BUFFER, 0);
        if (mesh.indices != NULL) glBindBuffer(GL_ELEMENT_ARRAY_BUFFER, 0);
    }

    // Unbind shader program
    glUseProgram(0);

    // Restore projection/modelview matrices
    // NOTE: In stereo rendering matrices are being modified to fit every eye
    projection = matProjection;
    modelview = matView;
#endif
}

// Unload mesh data from CPU and GPU
void rlUnloadMesh(Mesh mesh)
{
    RL_FREE(mesh.vertices);
    RL_FREE(mesh.texcoords);
    RL_FREE(mesh.normals);
    RL_FREE(mesh.colors);
    RL_FREE(mesh.tangents);
    RL_FREE(mesh.texcoords2);
    RL_FREE(mesh.indices);

    RL_FREE(mesh.animVertices);
    RL_FREE(mesh.animNormals);
    RL_FREE(mesh.boneWeights);
    RL_FREE(mesh.boneIds);

    rlDeleteBuffers(mesh.vboId[0]);   // vertex
    rlDeleteBuffers(mesh.vboId[1]);   // texcoords
    rlDeleteBuffers(mesh.vboId[2]);   // normals
    rlDeleteBuffers(mesh.vboId[3]);   // colors
    rlDeleteBuffers(mesh.vboId[4]);   // tangents
    rlDeleteBuffers(mesh.vboId[5]);   // texcoords2
    rlDeleteBuffers(mesh.vboId[6]);   // indices

    rlDeleteVertexArrays(mesh.vaoId);
}

// Read screen pixel data (color buffer)
unsigned char *rlReadScreenPixels(int width, int height)
{
    unsigned char *screenData = (unsigned char *)RL_CALLOC(width*height*4, sizeof(unsigned char));

    // NOTE 1: glReadPixels returns image flipped vertically -> (0,0) is the bottom left corner of the framebuffer
    // NOTE 2: We are getting alpha channel! Be careful, it can be transparent if not cleared properly!
    glReadPixels(0, 0, width, height, GL_RGBA, GL_UNSIGNED_BYTE, screenData);

    // Flip image vertically!
    unsigned char *imgData = (unsigned char *)RL_MALLOC(width*height*sizeof(unsigned char)*4);

    for (int y = height - 1; y >= 0; y--)
    {
        for (int x = 0; x < (width*4); x++)
        {
            imgData[((height - 1) - y)*width*4 + x] = screenData[(y*width*4) + x];  // Flip line

            // Set alpha component value to 255 (no trasparent image retrieval)
            // NOTE: Alpha value has already been applied to RGB in framebuffer, we don't need it!
            if (((x + 1)%4) == 0) imgData[((height - 1) - y)*width*4 + x] = 255;
        }
    }

    RL_FREE(screenData);

    return imgData;     // NOTE: image data should be freed
}

// Read texture pixel data
void *rlReadTexturePixels(Texture2D texture)
{
    void *pixels = NULL;

#if defined(GRAPHICS_API_OPENGL_11) || defined(GRAPHICS_API_OPENGL_33)
    glBindTexture(GL_TEXTURE_2D, texture.id);

    // NOTE: Using texture.id, we can retrieve some texture info (but not on OpenGL ES 2.0)
    // Possible texture info: GL_TEXTURE_RED_SIZE, GL_TEXTURE_GREEN_SIZE, GL_TEXTURE_BLUE_SIZE, GL_TEXTURE_ALPHA_SIZE
    //int width, height, format;
    //glGetTexLevelParameteriv(GL_TEXTURE_2D, 0, GL_TEXTURE_WIDTH, &width);
    //glGetTexLevelParameteriv(GL_TEXTURE_2D, 0, GL_TEXTURE_HEIGHT, &height);
    //glGetTexLevelParameteriv(GL_TEXTURE_2D, 0, GL_TEXTURE_INTERNAL_FORMAT, &format);

    // NOTE: Each row written to or read from by OpenGL pixel operations like glGetTexImage are aligned to a 4 byte boundary by default, which may add some padding.
    // Use glPixelStorei to modify padding with the GL_[UN]PACK_ALIGNMENT setting.
    // GL_PACK_ALIGNMENT affects operations that read from OpenGL memory (glReadPixels, glGetTexImage, etc.)
    // GL_UNPACK_ALIGNMENT affects operations that write to OpenGL memory (glTexImage, etc.)
    glPixelStorei(GL_PACK_ALIGNMENT, 1);

    unsigned int glInternalFormat, glFormat, glType;
    rlGetGlTextureFormats(texture.format, &glInternalFormat, &glFormat, &glType);
    unsigned int size = GetPixelDataSize(texture.width, texture.height, texture.format);

    if ((glInternalFormat != -1) && (texture.format < COMPRESSED_DXT1_RGB))
    {
        pixels = (unsigned char *)RL_MALLOC(size);
        glGetTexImage(GL_TEXTURE_2D, 0, glFormat, glType, pixels);
    }
    else TraceLog(LOG_WARNING, "Texture data retrieval not suported for pixel format");

    glBindTexture(GL_TEXTURE_2D, 0);
#endif

#if defined(GRAPHICS_API_OPENGL_ES2)
    // glGetTexImage() is not available on OpenGL ES 2.0
    // Texture2D width and height are required on OpenGL ES 2.0. There is no way to get it from texture id.
    // Two possible Options:
    // 1 - Bind texture to color fbo attachment and glReadPixels()
    // 2 - Create an fbo, activate it, render quad with texture, glReadPixels()
    // We are using Option 1, just need to care for texture format on retrieval
    // NOTE: This behaviour could be conditioned by graphic driver...
    RenderTexture2D fbo = rlLoadRenderTexture(texture.width, texture.height, UNCOMPRESSED_R8G8B8A8, 16, false);

    glBindFramebuffer(GL_FRAMEBUFFER, fbo.id);
    glBindTexture(GL_TEXTURE_2D, 0);

    // Attach our texture to FBO
    // NOTE: Previoust attached texture is automatically detached
    glFramebufferTexture2D(GL_FRAMEBUFFER, GL_COLOR_ATTACHMENT0, GL_TEXTURE_2D, texture.id, 0);

    // Allocate enough memory to read back our texture data
    pixels = (unsigned char *)RL_MALLOC(GetPixelDataSize(texture.width, texture.height, texture.format));

    // Get OpenGL internal formats and data type from our texture format
    unsigned int glInternalFormat, glFormat, glType;
    rlGetGlTextureFormats(texture.format, &glInternalFormat, &glFormat, &glType);

    // NOTE: We read data as RGBA because FBO texture is configured as RGBA, despite binding a RGB texture...
    glReadPixels(0, 0, texture.width, texture.height, glFormat, glType, pixels);

    // Re-attach internal FBO color texture before deleting it
    glFramebufferTexture2D(GL_FRAMEBUFFER, GL_COLOR_ATTACHMENT0, GL_TEXTURE_2D, fbo.texture.id, 0);

    glBindFramebuffer(GL_FRAMEBUFFER, 0);

    // Clean up temporal fbo
    rlDeleteRenderTextures(fbo);
#endif

    return pixels;
}

//----------------------------------------------------------------------------------
// Module Functions Definition - Shaders Functions
// NOTE: Those functions are exposed directly to the user in raylib.h
//----------------------------------------------------------------------------------

// Get default internal texture (white texture)
Texture2D GetTextureDefault(void)
{
    Texture2D texture = { 0 };
#if defined(GRAPHICS_API_OPENGL_33) || defined(GRAPHICS_API_OPENGL_ES2)
    texture.id = defaultTextureId;
    texture.width = 1;
    texture.height = 1;
    texture.mipmaps = 1;
    texture.format = UNCOMPRESSED_R8G8B8A8;
#endif
    return texture;
}

// Get default shader
Shader GetShaderDefault(void)
{
#if defined(GRAPHICS_API_OPENGL_33) || defined(GRAPHICS_API_OPENGL_ES2)
    return defaultShader;
#else
    Shader shader = { 0 };
    return shader;
#endif
}

// Load text data from file
// NOTE: text chars array should be freed manually
char *LoadText(const char *fileName)
{
    FILE *textFile = NULL;
    char *text = NULL;

    if (fileName != NULL)
    {
        textFile = fopen(fileName,"rt");

        if (textFile != NULL)
        {
            fseek(textFile, 0, SEEK_END);
            int size = ftell(textFile);
            fseek(textFile, 0, SEEK_SET);

            if (size > 0)
            {
                text = (char *)RL_MALLOC(sizeof(char)*(size + 1));
                int count = fread(text, sizeof(char), size, textFile);
                text[count] = '\0';
            }

            fclose(textFile);
        }
        else TraceLog(LOG_WARNING, "[%s] Text file could not be opened", fileName);
    }

    return text;
}

// Load shader from files and bind default locations
// NOTE: If shader string is NULL, using default vertex/fragment shaders
Shader LoadShader(const char *vsFileName, const char *fsFileName)
{
    Shader shader = { 0 };

    // NOTE: Shader.locs is allocated by LoadShaderCode()

    char *vShaderStr = NULL;
    char *fShaderStr = NULL;

    if (vsFileName != NULL) vShaderStr = LoadText(vsFileName);
    if (fsFileName != NULL) fShaderStr = LoadText(fsFileName);

    shader = LoadShaderCode(vShaderStr, fShaderStr);

    if (vShaderStr != NULL) RL_FREE(vShaderStr);
    if (fShaderStr != NULL) RL_FREE(fShaderStr);

    return shader;
}

// Load shader from code strings
// NOTE: If shader string is NULL, using default vertex/fragment shaders
Shader LoadShaderCode(const char *vsCode, const char *fsCode)
{
    Shader shader = { 0 };
    shader.locs = (int *)RL_CALLOC(MAX_SHADER_LOCATIONS, sizeof(int));

    // NOTE: All locations must be reseted to -1 (no location)
    for (int i = 0; i < MAX_SHADER_LOCATIONS; i++) shader.locs[i] = -1;

#if defined(GRAPHICS_API_OPENGL_33) || defined(GRAPHICS_API_OPENGL_ES2)
    unsigned int vertexShaderId = defaultVShaderId;
    unsigned int fragmentShaderId = defaultFShaderId;

    if (vsCode != NULL) vertexShaderId = CompileShader(vsCode, GL_VERTEX_SHADER);
    if (fsCode != NULL) fragmentShaderId = CompileShader(fsCode, GL_FRAGMENT_SHADER);

    if ((vertexShaderId == defaultVShaderId) && (fragmentShaderId == defaultFShaderId)) shader = defaultShader;
    else
    {
        shader.id = LoadShaderProgram(vertexShaderId, fragmentShaderId);

        if (vertexShaderId != defaultVShaderId) glDeleteShader(vertexShaderId);
        if (fragmentShaderId != defaultFShaderId) glDeleteShader(fragmentShaderId);

        if (shader.id == 0)
        {
            TraceLog(LOG_WARNING, "Custom shader could not be loaded");
            shader = defaultShader;
        }

        // After shader loading, we TRY to set default location names
        if (shader.id > 0) SetShaderDefaultLocations(&shader);
    }

    // Get available shader uniforms
    // NOTE: This information is useful for debug...
    int uniformCount = -1;

    glGetProgramiv(shader.id, GL_ACTIVE_UNIFORMS, &uniformCount);

    for (int i = 0; i < uniformCount; i++)
    {
        int namelen = -1;
        int num = -1;
        char name[256]; // Assume no variable names longer than 256
        GLenum type = GL_ZERO;

        // Get the name of the uniforms
        glGetActiveUniform(shader.id, i,sizeof(name) - 1, &namelen, &num, &type, name);

        name[namelen] = 0;

        // Get the location of the named uniform
        unsigned int location = glGetUniformLocation(shader.id, name);

        TraceLog(LOG_DEBUG, "[SHDR ID %i] Active uniform [%s] set at location: %i", shader.id, name, location);
    }
#endif

    return shader;
}

// Unload shader from GPU memory (VRAM)
void UnloadShader(Shader shader)
{
    if (shader.id > 0)
    {
        rlDeleteShader(shader.id);
        TraceLog(LOG_INFO, "[SHDR ID %i] Unloaded shader program data", shader.id);
    }

    RL_FREE(shader.locs);
}

// Begin custom shader mode
void BeginShaderMode(Shader shader)
{
#if defined(GRAPHICS_API_OPENGL_33) || defined(GRAPHICS_API_OPENGL_ES2)
    if (currentShader.id != shader.id)
    {
        rlglDraw();
        currentShader = shader;
    }
#endif
}

// End custom shader mode (returns to default shader)
void EndShaderMode(void)
{
#if defined(GRAPHICS_API_OPENGL_33) || defined(GRAPHICS_API_OPENGL_ES2)
    BeginShaderMode(defaultShader);
#endif
}

// Get shader uniform location
int GetShaderLocation(Shader shader, const char *uniformName)
{
    int location = -1;
#if defined(GRAPHICS_API_OPENGL_33) || defined(GRAPHICS_API_OPENGL_ES2)
    location = glGetUniformLocation(shader.id, uniformName);

    if (location == -1) TraceLog(LOG_WARNING, "[SHDR ID %i][%s] Shader uniform could not be found", shader.id, uniformName);
    else TraceLog(LOG_INFO, "[SHDR ID %i][%s] Shader uniform set at location: %i", shader.id, uniformName, location);
#endif
    return location;
}

// Set shader uniform value
void SetShaderValue(Shader shader, int uniformLoc, const void *value, int uniformType)
{
    SetShaderValueV(shader, uniformLoc, value, uniformType, 1);
}

// Set shader uniform value vector
void SetShaderValueV(Shader shader, int uniformLoc, const void *value, int uniformType, int count)
{
#if defined(GRAPHICS_API_OPENGL_33) || defined(GRAPHICS_API_OPENGL_ES2)
    glUseProgram(shader.id);

    switch (uniformType)
    {
        case UNIFORM_FLOAT: glUniform1fv(uniformLoc, count, (float *)value); break;
        case UNIFORM_VEC2: glUniform2fv(uniformLoc, count, (float *)value); break;
        case UNIFORM_VEC3: glUniform3fv(uniformLoc, count, (float *)value); break;
        case UNIFORM_VEC4: glUniform4fv(uniformLoc, count, (float *)value); break;
        case UNIFORM_INT: glUniform1iv(uniformLoc, count, (int *)value); break;
        case UNIFORM_IVEC2: glUniform2iv(uniformLoc, count, (int *)value); break;
        case UNIFORM_IVEC3: glUniform3iv(uniformLoc, count, (int *)value); break;
        case UNIFORM_IVEC4: glUniform4iv(uniformLoc, count, (int *)value); break;
        case UNIFORM_SAMPLER2D: glUniform1iv(uniformLoc, count, (int *)value); break;
        default: TraceLog(LOG_WARNING, "Shader uniform could not be set data type not recognized");
    }

    //glUseProgram(0);      // Avoid reseting current shader program, in case other uniforms are set
#endif
}


// Set shader uniform value (matrix 4x4)
void SetShaderValueMatrix(Shader shader, int uniformLoc, Matrix mat)
{
#if defined(GRAPHICS_API_OPENGL_33) || defined(GRAPHICS_API_OPENGL_ES2)
    glUseProgram(shader.id);

    glUniformMatrix4fv(uniformLoc, 1, false, MatrixToFloat(mat));

    //glUseProgram(0);
#endif
}

// Set shader uniform value for texture
void SetShaderValueTexture(Shader shader, int uniformLoc, Texture2D texture)
{
#if defined(GRAPHICS_API_OPENGL_33) || defined(GRAPHICS_API_OPENGL_ES2)
    glUseProgram(shader.id);

    glUniform1i(uniformLoc, texture.id);

    //glUseProgram(0);
#endif
}

// Set a custom projection matrix (replaces internal projection matrix)
void SetMatrixProjection(Matrix proj)
{
#if defined(GRAPHICS_API_OPENGL_33) || defined(GRAPHICS_API_OPENGL_ES2)
    projection = proj;
#endif
}

// Return internal projection matrix
Matrix GetMatrixProjection(void) {
#if defined(GRAPHICS_API_OPENGL_11)
    float mat[16];
    glGetFloatv(GL_PROJECTION_MATRIX,mat);
    Matrix m;
    m.m0  = mat[0];     m.m1  = mat[1];     m.m2  = mat[2];     m.m3  = mat[3];
    m.m4  = mat[4];     m.m5  = mat[5];     m.m6  = mat[6];     m.m7  = mat[7];
    m.m8  = mat[8];     m.m9  = mat[9];     m.m10 = mat[10];    m.m11 = mat[11];
    m.m12 = mat[12];    m.m13 = mat[13];    m.m14 = mat[14];    m.m15 = mat[15];
    return m;
#else
    return projection;
#endif
#
}

// Set a custom modelview matrix (replaces internal modelview matrix)
void SetMatrixModelview(Matrix view)
{
#if defined(GRAPHICS_API_OPENGL_33) || defined(GRAPHICS_API_OPENGL_ES2)
    modelview = view;
#endif
}

// Return internal modelview matrix
Matrix GetMatrixModelview(void)
{
    Matrix matrix = MatrixIdentity();
#if defined(GRAPHICS_API_OPENGL_11)
    float mat[16];
    glGetFloatv(GL_MODELVIEW_MATRIX, mat);
    matrix.m0  = mat[0];     matrix.m1  = mat[1];     matrix.m2  = mat[2];     matrix.m3  = mat[3];
    matrix.m4  = mat[4];     matrix.m5  = mat[5];     matrix.m6  = mat[6];     matrix.m7  = mat[7];
    matrix.m8  = mat[8];     matrix.m9  = mat[9];     matrix.m10 = mat[10];    matrix.m11 = mat[11];
    matrix.m12 = mat[12];    matrix.m13 = mat[13];    matrix.m14 = mat[14];    matrix.m15 = mat[15];
#else
    matrix = modelview;
#endif
    return matrix;
}

// Generate cubemap texture from HDR texture
// TODO: OpenGL ES 2.0 does not support GL_RGB16F texture format, neither GL_DEPTH_COMPONENT24
Texture2D GenTextureCubemap(Shader shader, Texture2D skyHDR, int size)
{
    Texture2D cubemap = { 0 };
#if defined(GRAPHICS_API_OPENGL_33) || defined(GRAPHICS_API_OPENGL_ES2)
    // NOTE: SetShaderDefaultLocations() already setups locations for projection and view Matrix in shader
    // Other locations should be setup externally in shader before calling the function

    // Set up depth face culling and cubemap seamless
    glDisable(GL_CULL_FACE);
#if defined(GRAPHICS_API_OPENGL_33)
    glEnable(GL_TEXTURE_CUBE_MAP_SEAMLESS);     // Flag not supported on OpenGL ES 2.0
#endif

    // Setup framebuffer
    unsigned int fbo, rbo;
    glGenFramebuffers(1, &fbo);
    glGenRenderbuffers(1, &rbo);
    glBindFramebuffer(GL_FRAMEBUFFER, fbo);
    glBindRenderbuffer(GL_RENDERBUFFER, rbo);
#if defined(GRAPHICS_API_OPENGL_33)
    glRenderbufferStorage(GL_RENDERBUFFER, GL_DEPTH_COMPONENT24, size, size);
#elif defined(GRAPHICS_API_OPENGL_ES2)
    glRenderbufferStorage(GL_RENDERBUFFER, GL_DEPTH_COMPONENT16, size, size);
#endif
    glFramebufferRenderbuffer(GL_FRAMEBUFFER, GL_DEPTH_ATTACHMENT, GL_RENDERBUFFER, rbo);

    // Set up cubemap to render and attach to framebuffer
    // NOTE: Faces are stored as 32 bit floating point values
    glGenTextures(1, &cubemap.id);
    glBindTexture(GL_TEXTURE_CUBE_MAP, cubemap.id);
    for (unsigned int i = 0; i < 6; i++)
    {
#if defined(GRAPHICS_API_OPENGL_33)
        glTexImage2D(GL_TEXTURE_CUBE_MAP_POSITIVE_X + i, 0, GL_RGB32F, size, size, 0, GL_RGB, GL_FLOAT, NULL);
#elif defined(GRAPHICS_API_OPENGL_ES2)
        if (texFloatSupported) glTexImage2D(GL_TEXTURE_CUBE_MAP_POSITIVE_X + i, 0, GL_RGB, size, size, 0, GL_RGB, GL_FLOAT, NULL);
#endif
    }

    glTexParameteri(GL_TEXTURE_CUBE_MAP, GL_TEXTURE_WRAP_S, GL_CLAMP_TO_EDGE);
    glTexParameteri(GL_TEXTURE_CUBE_MAP, GL_TEXTURE_WRAP_T, GL_CLAMP_TO_EDGE);
#if defined(GRAPHICS_API_OPENGL_33)
    glTexParameteri(GL_TEXTURE_CUBE_MAP, GL_TEXTURE_WRAP_R, GL_CLAMP_TO_EDGE);  // Flag not supported on OpenGL ES 2.0
#endif
    glTexParameteri(GL_TEXTURE_CUBE_MAP, GL_TEXTURE_MIN_FILTER, GL_LINEAR);
    glTexParameteri(GL_TEXTURE_CUBE_MAP, GL_TEXTURE_MAG_FILTER, GL_LINEAR);

    // Create projection and different views for each face
    Matrix fboProjection = MatrixPerspective(90.0*DEG2RAD, 1.0, 0.01, 1000.0);
    Matrix fboViews[6] = {
        MatrixLookAt((Vector3){ 0.0f, 0.0f, 0.0f }, (Vector3){ 1.0f, 0.0f, 0.0f }, (Vector3){ 0.0f, -1.0f, 0.0f }),
        MatrixLookAt((Vector3){ 0.0f, 0.0f, 0.0f }, (Vector3){ -1.0f, 0.0f, 0.0f }, (Vector3){ 0.0f, -1.0f, 0.0f }),
        MatrixLookAt((Vector3){ 0.0f, 0.0f, 0.0f }, (Vector3){ 0.0f, 1.0f, 0.0f }, (Vector3){ 0.0f, 0.0f, 1.0f }),
        MatrixLookAt((Vector3){ 0.0f, 0.0f, 0.0f }, (Vector3){ 0.0f, -1.0f, 0.0f }, (Vector3){ 0.0f, 0.0f, -1.0f }),
        MatrixLookAt((Vector3){ 0.0f, 0.0f, 0.0f }, (Vector3){ 0.0f, 0.0f, 1.0f }, (Vector3){ 0.0f, -1.0f, 0.0f }),
        MatrixLookAt((Vector3){ 0.0f, 0.0f, 0.0f }, (Vector3){ 0.0f, 0.0f, -1.0f }, (Vector3){ 0.0f, -1.0f, 0.0f })
    };

    // Convert HDR equirectangular environment map to cubemap equivalent
    glUseProgram(shader.id);
    glActiveTexture(GL_TEXTURE0);
    glBindTexture(GL_TEXTURE_2D, skyHDR.id);
    SetShaderValueMatrix(shader, shader.locs[LOC_MATRIX_PROJECTION], fboProjection);

    // Note: don't forget to configure the viewport to the capture dimensions
    glViewport(0, 0, size, size);
    glBindFramebuffer(GL_FRAMEBUFFER, fbo);

    for (int i = 0; i < 6; i++)
    {
        SetShaderValueMatrix(shader, shader.locs[LOC_MATRIX_VIEW], fboViews[i]);
        glFramebufferTexture2D(GL_FRAMEBUFFER, GL_COLOR_ATTACHMENT0, GL_TEXTURE_CUBE_MAP_POSITIVE_X + i, cubemap.id, 0);
        glClear(GL_COLOR_BUFFER_BIT | GL_DEPTH_BUFFER_BIT);
        GenDrawCube();
    }

    // Unbind framebuffer and textures
    glBindFramebuffer(GL_FRAMEBUFFER, 0);

    // Reset viewport dimensions to default
    glViewport(0, 0, framebufferWidth, framebufferHeight);
    //glEnable(GL_CULL_FACE);

    // NOTE: Texture2D is a GL_TEXTURE_CUBE_MAP, not a GL_TEXTURE_2D!
    cubemap.width = size;
    cubemap.height = size;
    cubemap.mipmaps = 1;
    cubemap.format = UNCOMPRESSED_R32G32B32;
#endif
    return cubemap;
}

// Generate irradiance texture using cubemap data
// TODO: OpenGL ES 2.0 does not support GL_RGB16F texture format, neither GL_DEPTH_COMPONENT24
Texture2D GenTextureIrradiance(Shader shader, Texture2D cubemap, int size)
{
    Texture2D irradiance = { 0 };

#if defined(GRAPHICS_API_OPENGL_33) // || defined(GRAPHICS_API_OPENGL_ES2)
    // NOTE: SetShaderDefaultLocations() already setups locations for projection and view Matrix in shader
    // Other locations should be setup externally in shader before calling the function

    // Setup framebuffer
    unsigned int fbo, rbo;
    glGenFramebuffers(1, &fbo);
    glGenRenderbuffers(1, &rbo);
    glBindFramebuffer(GL_FRAMEBUFFER, fbo);
    glBindRenderbuffer(GL_RENDERBUFFER, rbo);
    glRenderbufferStorage(GL_RENDERBUFFER, GL_DEPTH_COMPONENT24, size, size);
    glFramebufferRenderbuffer(GL_FRAMEBUFFER, GL_DEPTH_ATTACHMENT, GL_RENDERBUFFER, rbo);

    // Create an irradiance cubemap, and re-scale capture FBO to irradiance scale
    glGenTextures(1, &irradiance.id);
    glBindTexture(GL_TEXTURE_CUBE_MAP, irradiance.id);
    for (unsigned int i = 0; i < 6; i++)
    {
        glTexImage2D(GL_TEXTURE_CUBE_MAP_POSITIVE_X + i, 0, GL_RGB16F, size, size, 0, GL_RGB, GL_FLOAT, NULL);
    }

    glTexParameteri(GL_TEXTURE_CUBE_MAP, GL_TEXTURE_WRAP_S, GL_CLAMP_TO_EDGE);
    glTexParameteri(GL_TEXTURE_CUBE_MAP, GL_TEXTURE_WRAP_T, GL_CLAMP_TO_EDGE);
    glTexParameteri(GL_TEXTURE_CUBE_MAP, GL_TEXTURE_WRAP_R, GL_CLAMP_TO_EDGE);
    glTexParameteri(GL_TEXTURE_CUBE_MAP, GL_TEXTURE_MIN_FILTER, GL_LINEAR);
    glTexParameteri(GL_TEXTURE_CUBE_MAP, GL_TEXTURE_MAG_FILTER, GL_LINEAR);

    // Create projection (transposed) and different views for each face
    Matrix fboProjection = MatrixPerspective(90.0*DEG2RAD, 1.0, 0.01, 1000.0);
    Matrix fboViews[6] = {
        MatrixLookAt((Vector3){ 0.0f, 0.0f, 0.0f }, (Vector3){ 1.0f, 0.0f, 0.0f }, (Vector3){ 0.0f, -1.0f, 0.0f }),
        MatrixLookAt((Vector3){ 0.0f, 0.0f, 0.0f }, (Vector3){ -1.0f, 0.0f, 0.0f }, (Vector3){ 0.0f, -1.0f, 0.0f }),
        MatrixLookAt((Vector3){ 0.0f, 0.0f, 0.0f }, (Vector3){ 0.0f, 1.0f, 0.0f }, (Vector3){ 0.0f, 0.0f, 1.0f }),
        MatrixLookAt((Vector3){ 0.0f, 0.0f, 0.0f }, (Vector3){ 0.0f, -1.0f, 0.0f }, (Vector3){ 0.0f, 0.0f, -1.0f }),
        MatrixLookAt((Vector3){ 0.0f, 0.0f, 0.0f }, (Vector3){ 0.0f, 0.0f, 1.0f }, (Vector3){ 0.0f, -1.0f, 0.0f }),
        MatrixLookAt((Vector3){ 0.0f, 0.0f, 0.0f }, (Vector3){ 0.0f, 0.0f, -1.0f }, (Vector3){ 0.0f, -1.0f, 0.0f })
    };

    // Solve diffuse integral by convolution to create an irradiance cubemap
    glUseProgram(shader.id);
    glActiveTexture(GL_TEXTURE0);
    glBindTexture(GL_TEXTURE_CUBE_MAP, cubemap.id);
    SetShaderValueMatrix(shader, shader.locs[LOC_MATRIX_PROJECTION], fboProjection);

    // Note: don't forget to configure the viewport to the capture dimensions
    glViewport(0, 0, size, size);
    glBindFramebuffer(GL_FRAMEBUFFER, fbo);

    for (int i = 0; i < 6; i++)
    {
        SetShaderValueMatrix(shader, shader.locs[LOC_MATRIX_VIEW], fboViews[i]);
        glFramebufferTexture2D(GL_FRAMEBUFFER, GL_COLOR_ATTACHMENT0, GL_TEXTURE_CUBE_MAP_POSITIVE_X + i, irradiance.id, 0);
        glClear(GL_COLOR_BUFFER_BIT | GL_DEPTH_BUFFER_BIT);
        GenDrawCube();
    }

    // Unbind framebuffer and textures
    glBindFramebuffer(GL_FRAMEBUFFER, 0);

    // Reset viewport dimensions to default
    glViewport(0, 0, framebufferWidth, framebufferHeight);

    irradiance.width = size;
    irradiance.height = size;
    irradiance.mipmaps = 1;
    //irradiance.format = UNCOMPRESSED_R16G16B16;
#endif
    return irradiance;
}

// Generate prefilter texture using cubemap data
// TODO: OpenGL ES 2.0 does not support GL_RGB16F texture format, neither GL_DEPTH_COMPONENT24
Texture2D GenTexturePrefilter(Shader shader, Texture2D cubemap, int size)
{
    Texture2D prefilter = { 0 };

#if defined(GRAPHICS_API_OPENGL_33) // || defined(GRAPHICS_API_OPENGL_ES2)
    // NOTE: SetShaderDefaultLocations() already setups locations for projection and view Matrix in shader
    // Other locations should be setup externally in shader before calling the function
    // TODO: Locations should be taken out of this function... too shader dependant...
    int roughnessLoc = GetShaderLocation(shader, "roughness");

    // Setup framebuffer
    unsigned int fbo, rbo;
    glGenFramebuffers(1, &fbo);
    glGenRenderbuffers(1, &rbo);
    glBindFramebuffer(GL_FRAMEBUFFER, fbo);
    glBindRenderbuffer(GL_RENDERBUFFER, rbo);
    glRenderbufferStorage(GL_RENDERBUFFER, GL_DEPTH_COMPONENT24, size, size);
    glFramebufferRenderbuffer(GL_FRAMEBUFFER, GL_DEPTH_ATTACHMENT, GL_RENDERBUFFER, rbo);

    // Create a prefiltered HDR environment map
    glGenTextures(1, &prefilter.id);
    glBindTexture(GL_TEXTURE_CUBE_MAP, prefilter.id);
    for (unsigned int i = 0; i < 6; i++)
    {
        glTexImage2D(GL_TEXTURE_CUBE_MAP_POSITIVE_X + i, 0, GL_RGB16F, size, size, 0, GL_RGB, GL_FLOAT, NULL);
    }

    glTexParameteri(GL_TEXTURE_CUBE_MAP, GL_TEXTURE_WRAP_S, GL_CLAMP_TO_EDGE);
    glTexParameteri(GL_TEXTURE_CUBE_MAP, GL_TEXTURE_WRAP_T, GL_CLAMP_TO_EDGE);
    glTexParameteri(GL_TEXTURE_CUBE_MAP, GL_TEXTURE_WRAP_R, GL_CLAMP_TO_EDGE);
    glTexParameteri(GL_TEXTURE_CUBE_MAP, GL_TEXTURE_MIN_FILTER, GL_LINEAR_MIPMAP_LINEAR);
    glTexParameteri(GL_TEXTURE_CUBE_MAP, GL_TEXTURE_MAG_FILTER, GL_LINEAR);

    // Generate mipmaps for the prefiltered HDR texture
    glGenerateMipmap(GL_TEXTURE_CUBE_MAP);

    // Create projection (transposed) and different views for each face
    Matrix fboProjection = MatrixPerspective(90.0*DEG2RAD, 1.0, 0.01, 1000.0);
    Matrix fboViews[6] = {
        MatrixLookAt((Vector3){ 0.0f, 0.0f, 0.0f }, (Vector3){ 1.0f, 0.0f, 0.0f }, (Vector3){ 0.0f, -1.0f, 0.0f }),
        MatrixLookAt((Vector3){ 0.0f, 0.0f, 0.0f }, (Vector3){ -1.0f, 0.0f, 0.0f }, (Vector3){ 0.0f, -1.0f, 0.0f }),
        MatrixLookAt((Vector3){ 0.0f, 0.0f, 0.0f }, (Vector3){ 0.0f, 1.0f, 0.0f }, (Vector3){ 0.0f, 0.0f, 1.0f }),
        MatrixLookAt((Vector3){ 0.0f, 0.0f, 0.0f }, (Vector3){ 0.0f, -1.0f, 0.0f }, (Vector3){ 0.0f, 0.0f, -1.0f }),
        MatrixLookAt((Vector3){ 0.0f, 0.0f, 0.0f }, (Vector3){ 0.0f, 0.0f, 1.0f }, (Vector3){ 0.0f, -1.0f, 0.0f }),
        MatrixLookAt((Vector3){ 0.0f, 0.0f, 0.0f }, (Vector3){ 0.0f, 0.0f, -1.0f }, (Vector3){ 0.0f, -1.0f, 0.0f })
    };

    // Prefilter HDR and store data into mipmap levels
    glUseProgram(shader.id);
    glActiveTexture(GL_TEXTURE0);
    glBindTexture(GL_TEXTURE_CUBE_MAP, cubemap.id);
    SetShaderValueMatrix(shader, shader.locs[LOC_MATRIX_PROJECTION], fboProjection);

    glBindFramebuffer(GL_FRAMEBUFFER, fbo);

    #define MAX_MIPMAP_LEVELS   5   // Max number of prefilter texture mipmaps

    for (int mip = 0; mip < MAX_MIPMAP_LEVELS; mip++)
    {
        // Resize framebuffer according to mip-level size.
        unsigned int mipWidth  = size*(int)powf(0.5f, (float)mip);
        unsigned int mipHeight = size*(int)powf(0.5f, (float)mip);

        glBindRenderbuffer(GL_RENDERBUFFER, rbo);
        glRenderbufferStorage(GL_RENDERBUFFER, GL_DEPTH_COMPONENT24, mipWidth, mipHeight);
        glViewport(0, 0, mipWidth, mipHeight);

        float roughness = (float)mip/(float)(MAX_MIPMAP_LEVELS - 1);
        glUniform1f(roughnessLoc, roughness);

        for (int i = 0; i < 6; i++)
        {
            SetShaderValueMatrix(shader, shader.locs[LOC_MATRIX_VIEW], fboViews[i]);
            glFramebufferTexture2D(GL_FRAMEBUFFER, GL_COLOR_ATTACHMENT0, GL_TEXTURE_CUBE_MAP_POSITIVE_X + i, prefilter.id, mip);
            glClear(GL_COLOR_BUFFER_BIT | GL_DEPTH_BUFFER_BIT);
            GenDrawCube();
        }
    }

    // Unbind framebuffer and textures
    glBindFramebuffer(GL_FRAMEBUFFER, 0);

    // Reset viewport dimensions to default
    glViewport(0, 0, framebufferWidth, framebufferHeight);

    prefilter.width = size;
    prefilter.height = size;
    //prefilter.mipmaps = 1 + (int)floor(log(size)/log(2));
    //prefilter.format = UNCOMPRESSED_R16G16B16;
#endif
    return prefilter;
}

// Generate BRDF texture using cubemap data
// NOTE: OpenGL ES 2.0 does not support GL_RGB16F texture format, neither GL_DEPTH_COMPONENT24
// TODO: Review implementation: https://github.com/HectorMF/BRDFGenerator
Texture2D GenTextureBRDF(Shader shader, int size)
{
    Texture2D brdf = { 0 };
#if defined(GRAPHICS_API_OPENGL_33) || defined(GRAPHICS_API_OPENGL_ES2)
    // Generate BRDF convolution texture
    glGenTextures(1, &brdf.id);
    glBindTexture(GL_TEXTURE_2D, brdf.id);
#if defined(GRAPHICS_API_OPENGL_33)
    glTexImage2D(GL_TEXTURE_2D, 0, GL_RGB32F, size, size, 0, GL_RGB, GL_FLOAT, NULL);
#elif defined(GRAPHICS_API_OPENGL_ES2)
    if (texFloatSupported) glTexImage2D(GL_TEXTURE_2D, 0, GL_RGB, size, size, 0, GL_RGB, GL_FLOAT, NULL);
#endif

    glTexParameteri(GL_TEXTURE_2D, GL_TEXTURE_WRAP_S, GL_CLAMP_TO_EDGE);
    glTexParameteri(GL_TEXTURE_2D, GL_TEXTURE_WRAP_T, GL_CLAMP_TO_EDGE);
    glTexParameteri(GL_TEXTURE_2D, GL_TEXTURE_MIN_FILTER, GL_LINEAR);
    glTexParameteri(GL_TEXTURE_2D, GL_TEXTURE_MAG_FILTER, GL_LINEAR);

    // Render BRDF LUT into a quad using FBO
    unsigned int fbo, rbo;
    glGenFramebuffers(1, &fbo);
    glGenRenderbuffers(1, &rbo);
    glBindFramebuffer(GL_FRAMEBUFFER, fbo);
    glBindRenderbuffer(GL_RENDERBUFFER, rbo);
#if defined(GRAPHICS_API_OPENGL_33)
    glRenderbufferStorage(GL_RENDERBUFFER, GL_DEPTH_COMPONENT24, size, size);
#elif defined(GRAPHICS_API_OPENGL_ES2)
    glRenderbufferStorage(GL_RENDERBUFFER, GL_DEPTH_COMPONENT16, size, size);
#endif
    glFramebufferTexture2D(GL_FRAMEBUFFER, GL_COLOR_ATTACHMENT0, GL_TEXTURE_2D, brdf.id, 0);

    glViewport(0, 0, size, size);
    glUseProgram(shader.id);
    glClear(GL_COLOR_BUFFER_BIT | GL_DEPTH_BUFFER_BIT);
    GenDrawQuad();

    // Unbind framebuffer and textures
    glBindFramebuffer(GL_FRAMEBUFFER, 0);

    // Unload framebuffer but keep color texture
    glDeleteRenderbuffers(1, &rbo);
    glDeleteFramebuffers(1, &fbo);

    // Reset viewport dimensions to default
    glViewport(0, 0, framebufferWidth, framebufferHeight);

    brdf.width = size;
    brdf.height = size;
    brdf.mipmaps = 1;
    brdf.format = UNCOMPRESSED_R32G32B32;
#endif
    return brdf;
}

// Begin blending mode (alpha, additive, multiplied)
// NOTE: Only 3 blending modes supported, default blend mode is alpha
void BeginBlendMode(int mode)
{
    if ((blendMode != mode) && (mode < 3))
    {
        rlglDraw();

        switch (mode)
        {
            case BLEND_ALPHA: glBlendFunc(GL_SRC_ALPHA, GL_ONE_MINUS_SRC_ALPHA); break;
            case BLEND_ADDITIVE: glBlendFunc(GL_SRC_ALPHA, GL_ONE); break; // Alternative: glBlendFunc(GL_ONE, GL_ONE);
            case BLEND_MULTIPLIED: glBlendFunc(GL_DST_COLOR, GL_ONE_MINUS_SRC_ALPHA); break;
            default: break;
        }

        blendMode = mode;
    }
}

// End blending mode (reset to default: alpha blending)
void EndBlendMode(void)
{
    BeginBlendMode(BLEND_ALPHA);
}

#if defined(SUPPORT_VR_SIMULATOR)
// Init VR simulator for selected device parameters
// NOTE: It modifies the global variable: stereoFbo
void InitVrSimulator(void)
{
#if defined(GRAPHICS_API_OPENGL_33) || defined(GRAPHICS_API_OPENGL_ES2)
    // Initialize framebuffer and textures for stereo rendering
    // NOTE: Screen size should match HMD aspect ratio
    stereoFbo = rlLoadRenderTexture(framebufferWidth, framebufferHeight, UNCOMPRESSED_R8G8B8A8, 24, false);

    vrSimulatorReady = true;
#else
    TraceLog(LOG_WARNING, "VR Simulator not supported on OpenGL 1.1");
#endif
}

// Update VR tracking (position and orientation) and camera
// NOTE: Camera (position, target, up) gets update with head tracking information
void UpdateVrTracking(Camera *camera)
{
    // TODO: Simulate 1st person camera system
}

// Close VR simulator for current device
void CloseVrSimulator(void)
{
#if defined(GRAPHICS_API_OPENGL_33) || defined(GRAPHICS_API_OPENGL_ES2)
    if (vrSimulatorReady) rlDeleteRenderTextures(stereoFbo);        // Unload stereo framebuffer and texture
#endif
}

// Set stereo rendering configuration parameters
void SetVrConfiguration(VrDeviceInfo hmd, Shader distortion)
{
#if defined(GRAPHICS_API_OPENGL_33) || defined(GRAPHICS_API_OPENGL_ES2)
    // Reset vrConfig for a new values assignment
    memset(&vrConfig, 0, sizeof(vrConfig));

    // Assign distortion shader
    vrConfig.distortionShader = distortion;

    // Compute aspect ratio
    float aspect = ((float)hmd.hResolution*0.5f)/(float)hmd.vResolution;

    // Compute lens parameters
    float lensShift = (hmd.hScreenSize*0.25f - hmd.lensSeparationDistance*0.5f)/hmd.hScreenSize;
    float leftLensCenter[2] = { 0.25f + lensShift, 0.5f };
    float rightLensCenter[2] = { 0.75f - lensShift, 0.5f };
    float leftScreenCenter[2] = { 0.25f, 0.5f };
    float rightScreenCenter[2] = { 0.75f, 0.5f };

    // Compute distortion scale parameters
    // NOTE: To get lens max radius, lensShift must be normalized to [-1..1]
    float lensRadius = (float)fabs(-1.0f - 4.0f*lensShift);
    float lensRadiusSq = lensRadius*lensRadius;
    float distortionScale = hmd.lensDistortionValues[0] +
                            hmd.lensDistortionValues[1]*lensRadiusSq +
                            hmd.lensDistortionValues[2]*lensRadiusSq*lensRadiusSq +
                            hmd.lensDistortionValues[3]*lensRadiusSq*lensRadiusSq*lensRadiusSq;

    TraceLog(LOG_DEBUG, "VR: Distortion Scale: %f", distortionScale);

    float normScreenWidth = 0.5f;
    float normScreenHeight = 1.0f;
    float scaleIn[2] = { 2.0f/normScreenWidth, 2.0f/normScreenHeight/aspect };
    float scale[2] = { normScreenWidth*0.5f/distortionScale, normScreenHeight*0.5f*aspect/distortionScale };

    TraceLog(LOG_DEBUG, "VR: Distortion Shader: LeftLensCenter = { %f, %f }", leftLensCenter[0], leftLensCenter[1]);
    TraceLog(LOG_DEBUG, "VR: Distortion Shader: RightLensCenter = { %f, %f }", rightLensCenter[0], rightLensCenter[1]);
    TraceLog(LOG_DEBUG, "VR: Distortion Shader: Scale = { %f, %f }", scale[0], scale[1]);
    TraceLog(LOG_DEBUG, "VR: Distortion Shader: ScaleIn = { %f, %f }", scaleIn[0], scaleIn[1]);

    // Fovy is normally computed with: 2*atan2(hmd.vScreenSize, 2*hmd.eyeToScreenDistance)
    // ...but with lens distortion it is increased (see Oculus SDK Documentation)
    //float fovy = 2.0f*atan2(hmd.vScreenSize*0.5f*distortionScale, hmd.eyeToScreenDistance);     // Really need distortionScale?
    float fovy = 2.0f*(float)atan2(hmd.vScreenSize*0.5f, hmd.eyeToScreenDistance);

    // Compute camera projection matrices
    float projOffset = 4.0f*lensShift;      // Scaled to projection space coordinates [-1..1]
    Matrix proj = MatrixPerspective(fovy, aspect, 0.01, 1000.0);
    vrConfig.eyesProjection[0] = MatrixMultiply(proj, MatrixTranslate(projOffset, 0.0f, 0.0f));
    vrConfig.eyesProjection[1] = MatrixMultiply(proj, MatrixTranslate(-projOffset, 0.0f, 0.0f));

    // Compute camera transformation matrices
    // NOTE: Camera movement might seem more natural if we model the head.
    // Our axis of rotation is the base of our head, so we might want to add
    // some y (base of head to eye level) and -z (center of head to eye protrusion) to the camera positions.
    vrConfig.eyesViewOffset[0] = MatrixTranslate(-hmd.interpupillaryDistance*0.5f, 0.075f, 0.045f);
    vrConfig.eyesViewOffset[1] = MatrixTranslate(hmd.interpupillaryDistance*0.5f, 0.075f, 0.045f);

    // Compute eyes Viewports
    vrConfig.eyeViewportRight[2] = hmd.hResolution/2;
    vrConfig.eyeViewportRight[3] = hmd.vResolution;

    vrConfig.eyeViewportLeft[0] = hmd.hResolution/2;
    vrConfig.eyeViewportLeft[1] = 0;
    vrConfig.eyeViewportLeft[2] = hmd.hResolution/2;
    vrConfig.eyeViewportLeft[3] = hmd.vResolution;

    if (vrConfig.distortionShader.id > 0)
    {
        // Update distortion shader with lens and distortion-scale parameters
        SetShaderValue(vrConfig.distortionShader, GetShaderLocation(vrConfig.distortionShader, "leftLensCenter"), leftLensCenter, UNIFORM_VEC2);
        SetShaderValue(vrConfig.distortionShader, GetShaderLocation(vrConfig.distortionShader, "rightLensCenter"), rightLensCenter, UNIFORM_VEC2);
        SetShaderValue(vrConfig.distortionShader, GetShaderLocation(vrConfig.distortionShader, "leftScreenCenter"), leftScreenCenter, UNIFORM_VEC2);
        SetShaderValue(vrConfig.distortionShader, GetShaderLocation(vrConfig.distortionShader, "rightScreenCenter"), rightScreenCenter, UNIFORM_VEC2);

        SetShaderValue(vrConfig.distortionShader, GetShaderLocation(vrConfig.distortionShader, "scale"), scale, UNIFORM_VEC2);
        SetShaderValue(vrConfig.distortionShader, GetShaderLocation(vrConfig.distortionShader, "scaleIn"), scaleIn, UNIFORM_VEC2);
        SetShaderValue(vrConfig.distortionShader, GetShaderLocation(vrConfig.distortionShader, "hmdWarpParam"), hmd.lensDistortionValues, UNIFORM_VEC4);
        SetShaderValue(vrConfig.distortionShader, GetShaderLocation(vrConfig.distortionShader, "chromaAbParam"), hmd.chromaAbCorrection, UNIFORM_VEC4);
    }
#endif
}

// Detect if VR simulator is running
bool IsVrSimulatorReady(void)
{
#if defined(GRAPHICS_API_OPENGL_33) || defined(GRAPHICS_API_OPENGL_ES2)
    return vrSimulatorReady;
#else
    return false;
#endif
}

// Enable/Disable VR experience (device or simulator)
void ToggleVrMode(void)
{
#if defined(GRAPHICS_API_OPENGL_33) || defined(GRAPHICS_API_OPENGL_ES2)
    vrSimulatorReady = !vrSimulatorReady;

    if (!vrSimulatorReady)
    {
        vrStereoRender = false;

        // Reset viewport and default projection-modelview matrices
        rlViewport(0, 0, framebufferWidth, framebufferHeight);
        projection = MatrixOrtho(0.0, framebufferWidth, framebufferHeight, 0.0, 0.0, 1.0);
        modelview = MatrixIdentity();
    }
    else vrStereoRender = true;
#endif
}

// Begin VR drawing configuration
void BeginVrDrawing(void)
{
#if defined(GRAPHICS_API_OPENGL_33) || defined(GRAPHICS_API_OPENGL_ES2)
    if (vrSimulatorReady)
    {

        rlEnableRenderTexture(stereoFbo.id);    // Setup framebuffer for stereo rendering
        //glEnable(GL_FRAMEBUFFER_SRGB);        // Enable SRGB framebuffer (only if required)

        //glViewport(0, 0, buffer.width, buffer.height);    // Useful if rendering to separate framebuffers (every eye)
        rlClearScreenBuffers();                 // Clear current framebuffer

        vrStereoRender = true;
    }
#endif
}

// End VR drawing process (and desktop mirror)
void EndVrDrawing(void)
{
#if defined(GRAPHICS_API_OPENGL_33) || defined(GRAPHICS_API_OPENGL_ES2)
    if (vrSimulatorReady)
    {
        vrStereoRender = false;         // Disable stereo render

        rlDisableRenderTexture();       // Unbind current framebuffer

        rlClearScreenBuffers();         // Clear current framebuffer

        // Set viewport to default framebuffer size (screen size)
        rlViewport(0, 0, framebufferWidth, framebufferHeight);

        // Let rlgl reconfigure internal matrices
        rlMatrixMode(RL_PROJECTION);                            // Enable internal projection matrix
        rlLoadIdentity();                                       // Reset internal projection matrix
        rlOrtho(0.0, framebufferWidth, framebufferHeight, 0.0, 0.0, 1.0); // Recalculate internal projection matrix
        rlMatrixMode(RL_MODELVIEW);                             // Enable internal modelview matrix
        rlLoadIdentity();                                       // Reset internal modelview matrix

        // Draw RenderTexture (stereoFbo) using distortion shader if available
        if (vrConfig.distortionShader.id > 0) currentShader = vrConfig.distortionShader;
        else currentShader = GetShaderDefault();

        rlEnableTexture(stereoFbo.texture.id);

        rlPushMatrix();
            rlBegin(RL_QUADS);
                rlColor4ub(255, 255, 255, 255);
                rlNormal3f(0.0f, 0.0f, 1.0f);

                // Bottom-left corner for texture and quad
                rlTexCoord2f(0.0f, 1.0f);
                rlVertex2f(0.0f, 0.0f);

                // Bottom-right corner for texture and quad
                rlTexCoord2f(0.0f, 0.0f);
                rlVertex2f(0.0f, (float)stereoFbo.texture.height);

                // Top-right corner for texture and quad
                rlTexCoord2f(1.0f, 0.0f);
                rlVertex2f( (float)stereoFbo.texture.width, (float)stereoFbo.texture.height);

                // Top-left corner for texture and quad
                rlTexCoord2f(1.0f, 1.0f);
                rlVertex2f( (float)stereoFbo.texture.width, 0.0f);
            rlEnd();
        rlPopMatrix();

        rlDisableTexture();

        // Update and draw render texture fbo with distortion to backbuffer
        UpdateBuffersDefault();
        DrawBuffersDefault();

        // Restore defaultShader
        currentShader = defaultShader;

        // Reset viewport and default projection-modelview matrices
        rlViewport(0, 0, framebufferWidth, framebufferHeight);
        projection = MatrixOrtho(0.0, framebufferWidth, framebufferHeight, 0.0, 0.0, 1.0);
        modelview = MatrixIdentity();

        rlDisableDepthTest();
    }
#endif
}
#endif          // SUPPORT_VR_SIMULATOR

//----------------------------------------------------------------------------------
// Module specific Functions Definition
//----------------------------------------------------------------------------------

#if defined(GRAPHICS_API_OPENGL_33) || defined(GRAPHICS_API_OPENGL_ES2)
// Compile custom shader and return shader id
static unsigned int CompileShader(const char *shaderStr, int type)
{
    unsigned int shader = glCreateShader(type);
    glShaderSource(shader, 1, &shaderStr, NULL);

    GLint success = 0;
    glCompileShader(shader);
    glGetShaderiv(shader, GL_COMPILE_STATUS, &success);

    if (success != GL_TRUE)
    {
        TraceLog(LOG_WARNING, "[SHDR ID %i] Failed to compile shader...", shader);
        int maxLength = 0;
        int length;
        glGetShaderiv(shader, GL_INFO_LOG_LENGTH, &maxLength);

#if defined(_MSC_VER)
        char *log = RL_MALLOC(maxLength);
#else
        char log[maxLength];
#endif
        glGetShaderInfoLog(shader, maxLength, &length, log);

        TraceLog(LOG_INFO, "%s", log);

#if defined(_MSC_VER)
        RL_FREE(log);
#endif
    }
    else TraceLog(LOG_INFO, "[SHDR ID %i] Shader compiled successfully", shader);

    return shader;
}

// Load custom shader strings and return program id
static unsigned int LoadShaderProgram(unsigned int vShaderId, unsigned int fShaderId)
{
    unsigned int program = 0;

#if defined(GRAPHICS_API_OPENGL_33) || defined(GRAPHICS_API_OPENGL_ES2)

    GLint success = 0;
    program = glCreateProgram();

    glAttachShader(program, vShaderId);
    glAttachShader(program, fShaderId);

    // NOTE: Default attribute shader locations must be binded before linking
    glBindAttribLocation(program, 0, DEFAULT_ATTRIB_POSITION_NAME);
    glBindAttribLocation(program, 1, DEFAULT_ATTRIB_TEXCOORD_NAME);
    glBindAttribLocation(program, 2, DEFAULT_ATTRIB_NORMAL_NAME);
    glBindAttribLocation(program, 3, DEFAULT_ATTRIB_COLOR_NAME);
    glBindAttribLocation(program, 4, DEFAULT_ATTRIB_TANGENT_NAME);
    glBindAttribLocation(program, 5, DEFAULT_ATTRIB_TEXCOORD2_NAME);

    // NOTE: If some attrib name is no found on the shader, it locations becomes -1

    glLinkProgram(program);

    // NOTE: All uniform variables are intitialised to 0 when a program links

    glGetProgramiv(program, GL_LINK_STATUS, &success);

    if (success == GL_FALSE)
    {
        TraceLog(LOG_WARNING, "[SHDR ID %i] Failed to link shader program...", program);

        int maxLength = 0;
        int length;

        glGetProgramiv(program, GL_INFO_LOG_LENGTH, &maxLength);

#if defined(_MSC_VER)
        char *log = RL_MALLOC(maxLength);
#else
        char log[maxLength];
#endif
        glGetProgramInfoLog(program, maxLength, &length, log);

        TraceLog(LOG_INFO, "%s", log);

#if defined(_MSC_VER)
        RL_FREE(log);
#endif
        glDeleteProgram(program);

        program = 0;
    }
    else TraceLog(LOG_INFO, "[SHDR ID %i] Shader program loaded successfully", program);
#endif
    return program;
}


// Load default shader (just vertex positioning and texture coloring)
// NOTE: This shader program is used for internal buffers
static Shader LoadShaderDefault(void)
{
    Shader shader = { 0 };
    shader.locs = (int *)RL_CALLOC(MAX_SHADER_LOCATIONS, sizeof(int));

    // NOTE: All locations must be reseted to -1 (no location)
    for (int i = 0; i < MAX_SHADER_LOCATIONS; i++) shader.locs[i] = -1;

    // Vertex shader directly defined, no external file required
    const char *defaultVShaderStr =
#if defined(GRAPHICS_API_OPENGL_21)
    "#version 120                       \n"
#elif defined(GRAPHICS_API_OPENGL_ES2)
    "#version 100                       \n"
#endif
#if defined(GRAPHICS_API_OPENGL_ES2) || defined(GRAPHICS_API_OPENGL_21)
    "attribute vec3 vertexPosition;     \n"
    "attribute vec2 vertexTexCoord;     \n"
    "attribute vec4 vertexColor;        \n"
    "varying vec2 fragTexCoord;         \n"
    "varying vec4 fragColor;            \n"
#elif defined(GRAPHICS_API_OPENGL_33)
    "#version 330                       \n"
    "in vec3 vertexPosition;            \n"
    "in vec2 vertexTexCoord;            \n"
    "in vec4 vertexColor;               \n"
    "out vec2 fragTexCoord;             \n"
    "out vec4 fragColor;                \n"
#endif
    "uniform mat4 mvp;                  \n"
    "void main()                        \n"
    "{                                  \n"
    "    fragTexCoord = vertexTexCoord; \n"
    "    fragColor = vertexColor;       \n"
    "    gl_Position = mvp*vec4(vertexPosition, 1.0); \n"
    "}                                  \n";

    // Fragment shader directly defined, no external file required
    const char *defaultFShaderStr =
#if defined(GRAPHICS_API_OPENGL_21)
    "#version 120                       \n"
#elif defined(GRAPHICS_API_OPENGL_ES2)
    "#version 100                       \n"
    "precision mediump float;           \n"     // precision required for OpenGL ES2 (WebGL)
#endif
#if defined(GRAPHICS_API_OPENGL_ES2) || defined(GRAPHICS_API_OPENGL_21)
    "varying vec2 fragTexCoord;         \n"
    "varying vec4 fragColor;            \n"
#elif defined(GRAPHICS_API_OPENGL_33)
    "#version 330       \n"
    "in vec2 fragTexCoord;              \n"
    "in vec4 fragColor;                 \n"
    "out vec4 finalColor;               \n"
#endif
    "uniform sampler2D texture0;        \n"
    "uniform vec4 colDiffuse;           \n"
    "void main()                        \n"
    "{                                  \n"
#if defined(GRAPHICS_API_OPENGL_ES2) || defined(GRAPHICS_API_OPENGL_21)
    "    vec4 texelColor = texture2D(texture0, fragTexCoord); \n" // NOTE: texture2D() is deprecated on OpenGL 3.3 and ES 3.0
    "    gl_FragColor = texelColor*colDiffuse*fragColor;      \n"
#elif defined(GRAPHICS_API_OPENGL_33)
    "    vec4 texelColor = texture(texture0, fragTexCoord);   \n"
    "    finalColor = texelColor*colDiffuse*fragColor;        \n"
#endif
    "}                                  \n";

    // NOTE: Compiled vertex/fragment shaders are kept for re-use
    defaultVShaderId = CompileShader(defaultVShaderStr, GL_VERTEX_SHADER);     // Compile default vertex shader
    defaultFShaderId = CompileShader(defaultFShaderStr, GL_FRAGMENT_SHADER);   // Compile default fragment shader

    shader.id = LoadShaderProgram(defaultVShaderId, defaultFShaderId);

    if (shader.id > 0)
    {
        TraceLog(LOG_INFO, "[SHDR ID %i] Default shader loaded successfully", shader.id);

        // Set default shader locations: attributes locations
        shader.locs[LOC_VERTEX_POSITION] = glGetAttribLocation(shader.id, "vertexPosition");
        shader.locs[LOC_VERTEX_TEXCOORD01] = glGetAttribLocation(shader.id, "vertexTexCoord");
        shader.locs[LOC_VERTEX_COLOR] = glGetAttribLocation(shader.id, "vertexColor");

        // Set default shader locations: uniform locations
        shader.locs[LOC_MATRIX_MVP]  = glGetUniformLocation(shader.id, "mvp");
        shader.locs[LOC_COLOR_DIFFUSE] = glGetUniformLocation(shader.id, "colDiffuse");
        shader.locs[LOC_MAP_DIFFUSE] = glGetUniformLocation(shader.id, "texture0");

        // NOTE: We could also use below function but in case DEFAULT_ATTRIB_* points are
        // changed for external custom shaders, we just use direct bindings above
        //SetShaderDefaultLocations(&shader);
    }
    else TraceLog(LOG_WARNING, "[SHDR ID %i] Default shader could not be loaded", shader.id);

    return shader;
}

// Get location handlers to for shader attributes and uniforms
// NOTE: If any location is not found, loc point becomes -1
static void SetShaderDefaultLocations(Shader *shader)
{
    // NOTE: Default shader attrib locations have been fixed before linking:
    //          vertex position location    = 0
    //          vertex texcoord location    = 1
    //          vertex normal location      = 2
    //          vertex color location       = 3
    //          vertex tangent location     = 4
    //          vertex texcoord2 location   = 5

    // Get handles to GLSL input attibute locations
    shader->locs[LOC_VERTEX_POSITION] = glGetAttribLocation(shader->id, DEFAULT_ATTRIB_POSITION_NAME);
    shader->locs[LOC_VERTEX_TEXCOORD01] = glGetAttribLocation(shader->id, DEFAULT_ATTRIB_TEXCOORD_NAME);
    shader->locs[LOC_VERTEX_TEXCOORD02] = glGetAttribLocation(shader->id, DEFAULT_ATTRIB_TEXCOORD2_NAME);
    shader->locs[LOC_VERTEX_NORMAL] = glGetAttribLocation(shader->id, DEFAULT_ATTRIB_NORMAL_NAME);
    shader->locs[LOC_VERTEX_TANGENT] = glGetAttribLocation(shader->id, DEFAULT_ATTRIB_TANGENT_NAME);
    shader->locs[LOC_VERTEX_COLOR] = glGetAttribLocation(shader->id, DEFAULT_ATTRIB_COLOR_NAME);

    // Get handles to GLSL uniform locations (vertex shader)
    shader->locs[LOC_MATRIX_MVP]  = glGetUniformLocation(shader->id, "mvp");
    shader->locs[LOC_MATRIX_PROJECTION]  = glGetUniformLocation(shader->id, "projection");
    shader->locs[LOC_MATRIX_VIEW]  = glGetUniformLocation(shader->id, "view");

    // Get handles to GLSL uniform locations (fragment shader)
    shader->locs[LOC_COLOR_DIFFUSE] = glGetUniformLocation(shader->id, "colDiffuse");
    shader->locs[LOC_MAP_DIFFUSE] = glGetUniformLocation(shader->id, "texture0");
    shader->locs[LOC_MAP_SPECULAR] = glGetUniformLocation(shader->id, "texture1");
    shader->locs[LOC_MAP_NORMAL] = glGetUniformLocation(shader->id, "texture2");
}

// Unload default shader
static void UnloadShaderDefault(void)
{
    glUseProgram(0);

    glDetachShader(defaultShader.id, defaultVShaderId);
    glDetachShader(defaultShader.id, defaultFShaderId);
    glDeleteShader(defaultVShaderId);
    glDeleteShader(defaultFShaderId);

    glDeleteProgram(defaultShader.id);
}

// Load default internal buffers
static void LoadBuffersDefault(void)
{
    // Initialize CPU (RAM) arrays (vertex position, texcoord, color data and indexes)
    //--------------------------------------------------------------------------------------------
    for (int i = 0; i < MAX_BATCH_BUFFERING; i++)
    {
        vertexData[i].vertices = (float *)RL_MALLOC(sizeof(float)*3*4*MAX_BATCH_ELEMENTS);        // 3 float by vertex, 4 vertex by quad
        vertexData[i].texcoords = (float *)RL_MALLOC(sizeof(float)*2*4*MAX_BATCH_ELEMENTS);       // 2 float by texcoord, 4 texcoord by quad
        vertexData[i].colors = (unsigned char *)RL_MALLOC(sizeof(unsigned char)*4*4*MAX_BATCH_ELEMENTS);  // 4 float by color, 4 colors by quad
#if defined(GRAPHICS_API_OPENGL_33)
        vertexData[i].indices = (unsigned int *)RL_MALLOC(sizeof(unsigned int)*6*MAX_BATCH_ELEMENTS);      // 6 int by quad (indices)
#elif defined(GRAPHICS_API_OPENGL_ES2)
        vertexData[i].indices = (unsigned short *)RL_MALLOC(sizeof(unsigned short)*6*MAX_BATCH_ELEMENTS);  // 6 int by quad (indices)
#endif

        for (int j = 0; j < (3*4*MAX_BATCH_ELEMENTS); j++) vertexData[i].vertices[j] = 0.0f;
        for (int j = 0; j < (2*4*MAX_BATCH_ELEMENTS); j++) vertexData[i].texcoords[j] = 0.0f;
        for (int j = 0; j < (4*4*MAX_BATCH_ELEMENTS); j++) vertexData[i].colors[j] = 0;

        int k = 0;

        // Indices can be initialized right now
        for (int j = 0; j < (6*MAX_BATCH_ELEMENTS); j += 6)
        {
            vertexData[i].indices[j] = 4*k;
            vertexData[i].indices[j + 1] = 4*k + 1;
            vertexData[i].indices[j + 2] = 4*k + 2;
            vertexData[i].indices[j + 3] = 4*k;
            vertexData[i].indices[j + 4] = 4*k + 2;
            vertexData[i].indices[j + 5] = 4*k + 3;

            k++;
        }

        vertexData[i].vCounter = 0;
        vertexData[i].tcCounter = 0;
        vertexData[i].cCounter = 0;
    }

    TraceLog(LOG_INFO, "Internal buffers initialized successfully (CPU)");
    //--------------------------------------------------------------------------------------------

    // Upload to GPU (VRAM) vertex data and initialize VAOs/VBOs
    //--------------------------------------------------------------------------------------------
    for (int i = 0; i < MAX_BATCH_BUFFERING; i++)
    {
        if (vaoSupported)
        {
            // Initialize Quads VAO
            glGenVertexArrays(1, &vertexData[i].vaoId);
            glBindVertexArray(vertexData[i].vaoId);
        }

        // Quads - Vertex buffers binding and attributes enable
        // Vertex position buffer (shader-location = 0)
        glGenBuffers(1, &vertexData[i].vboId[0]);
        glBindBuffer(GL_ARRAY_BUFFER, vertexData[i].vboId[0]);
        glBufferData(GL_ARRAY_BUFFER, sizeof(float)*3*4*MAX_BATCH_ELEMENTS, vertexData[i].vertices, GL_DYNAMIC_DRAW);
        glEnableVertexAttribArray(currentShader.locs[LOC_VERTEX_POSITION]);
        glVertexAttribPointer(currentShader.locs[LOC_VERTEX_POSITION], 3, GL_FLOAT, 0, 0, 0);

        // Vertex texcoord buffer (shader-location = 1)
        glGenBuffers(1, &vertexData[i].vboId[1]);
        glBindBuffer(GL_ARRAY_BUFFER, vertexData[i].vboId[1]);
        glBufferData(GL_ARRAY_BUFFER, sizeof(float)*2*4*MAX_BATCH_ELEMENTS, vertexData[i].texcoords, GL_DYNAMIC_DRAW);
        glEnableVertexAttribArray(currentShader.locs[LOC_VERTEX_TEXCOORD01]);
        glVertexAttribPointer(currentShader.locs[LOC_VERTEX_TEXCOORD01], 2, GL_FLOAT, 0, 0, 0);

        // Vertex color buffer (shader-location = 3)
        glGenBuffers(1, &vertexData[i].vboId[2]);
        glBindBuffer(GL_ARRAY_BUFFER, vertexData[i].vboId[2]);
        glBufferData(GL_ARRAY_BUFFER, sizeof(unsigned char)*4*4*MAX_BATCH_ELEMENTS, vertexData[i].colors, GL_DYNAMIC_DRAW);
        glEnableVertexAttribArray(currentShader.locs[LOC_VERTEX_COLOR]);
        glVertexAttribPointer(currentShader.locs[LOC_VERTEX_COLOR], 4, GL_UNSIGNED_BYTE, GL_TRUE, 0, 0);

        // Fill index buffer
        glGenBuffers(1, &vertexData[i].vboId[3]);
        glBindBuffer(GL_ELEMENT_ARRAY_BUFFER, vertexData[i].vboId[3]);
#if defined(GRAPHICS_API_OPENGL_33)
        glBufferData(GL_ELEMENT_ARRAY_BUFFER, sizeof(int)*6*MAX_BATCH_ELEMENTS, vertexData[i].indices, GL_STATIC_DRAW);
#elif defined(GRAPHICS_API_OPENGL_ES2)
        glBufferData(GL_ELEMENT_ARRAY_BUFFER, sizeof(short)*6*MAX_BATCH_ELEMENTS, vertexData[i].indices, GL_STATIC_DRAW);
#endif
    }

    TraceLog(LOG_INFO, "Internal buffers uploaded successfully (GPU)");

    // Unbind the current VAO
    if (vaoSupported) glBindVertexArray(0);
    //--------------------------------------------------------------------------------------------
}

// Update default internal buffers (VAOs/VBOs) with vertex array data
// NOTE: If there is not vertex data, buffers doesn't need to be updated (vertexCount > 0)
// TODO: If no data changed on the CPU arrays --> No need to re-update GPU arrays (change flag required)
static void UpdateBuffersDefault(void)
{
    // Update vertex buffers data
    if (vertexData[currentBuffer].vCounter > 0)
    {
        // Activate elements VAO
        if (vaoSupported) glBindVertexArray(vertexData[currentBuffer].vaoId);

        // Vertex positions buffer
        glBindBuffer(GL_ARRAY_BUFFER, vertexData[currentBuffer].vboId[0]);
        glBufferSubData(GL_ARRAY_BUFFER, 0, sizeof(float)*3*vertexData[currentBuffer].vCounter, vertexData[currentBuffer].vertices);
        //glBufferData(GL_ARRAY_BUFFER, sizeof(float)*3*4*MAX_BATCH_ELEMENTS, vertexData[currentBuffer].vertices, GL_DYNAMIC_DRAW);  // Update all buffer

        // Texture coordinates buffer
        glBindBuffer(GL_ARRAY_BUFFER, vertexData[currentBuffer].vboId[1]);
        glBufferSubData(GL_ARRAY_BUFFER, 0, sizeof(float)*2*vertexData[currentBuffer].vCounter, vertexData[currentBuffer].texcoords);
        //glBufferData(GL_ARRAY_BUFFER, sizeof(float)*2*4*MAX_BATCH_ELEMENTS, vertexData[currentBuffer].texcoords, GL_DYNAMIC_DRAW); // Update all buffer

        // Colors buffer
        glBindBuffer(GL_ARRAY_BUFFER, vertexData[currentBuffer].vboId[2]);
        glBufferSubData(GL_ARRAY_BUFFER, 0, sizeof(unsigned char)*4*vertexData[currentBuffer].vCounter, vertexData[currentBuffer].colors);
        //glBufferData(GL_ARRAY_BUFFER, sizeof(float)*4*4*MAX_BATCH_ELEMENTS, vertexData[currentBuffer].colors, GL_DYNAMIC_DRAW);    // Update all buffer

        // NOTE: glMapBuffer() causes sync issue.
        // If GPU is working with this buffer, glMapBuffer() will wait(stall) until GPU to finish its job.
        // To avoid waiting (idle), you can call first glBufferData() with NULL pointer before glMapBuffer().
        // If you do that, the previous data in PBO will be discarded and glMapBuffer() returns a new
        // allocated pointer immediately even if GPU is still working with the previous data.

        // Another option: map the buffer object into client's memory
        // Probably this code could be moved somewhere else...
        // vertexData[currentBuffer].vertices = (float *)glMapBuffer(GL_ARRAY_BUFFER, GL_READ_WRITE);
        // if (vertexData[currentBuffer].vertices)
        // {
            // Update vertex data
        // }
        // glUnmapBuffer(GL_ARRAY_BUFFER);

        // Unbind the current VAO
        if (vaoSupported) glBindVertexArray(0);
    }
}

// Draw default internal buffers vertex data
static void DrawBuffersDefault(void)
{
    Matrix matProjection = projection;
    Matrix matModelView = modelview;

    int eyesCount = 1;
#if defined(SUPPORT_VR_SIMULATOR)
    if (vrStereoRender) eyesCount = 2;
#endif

    for (int eye = 0; eye < eyesCount; eye++)
    {
#if defined(SUPPORT_VR_SIMULATOR)
        if (eyesCount == 2) SetStereoView(eye, matProjection, matModelView);
#endif

        // Draw buffers
        if (vertexData[currentBuffer].vCounter > 0)
        {
            // Set current shader and upload current MVP matrix
            glUseProgram(currentShader.id);

            // Create modelview-projection matrix
            Matrix matMVP = MatrixMultiply(modelview, projection);

            glUniformMatrix4fv(currentShader.locs[LOC_MATRIX_MVP], 1, false, MatrixToFloat(matMVP));
            glUniform4f(currentShader.locs[LOC_COLOR_DIFFUSE], 1.0f, 1.0f, 1.0f, 1.0f);
            glUniform1i(currentShader.locs[LOC_MAP_DIFFUSE], 0);    // Provided value refers to the texture unit (active)

            // TODO: Support additional texture units on custom shader
            //if (currentShader->locs[LOC_MAP_SPECULAR] > 0) glUniform1i(currentShader.locs[LOC_MAP_SPECULAR], 1);
            //if (currentShader->locs[LOC_MAP_NORMAL] > 0) glUniform1i(currentShader.locs[LOC_MAP_NORMAL], 2);

            // NOTE: Right now additional map textures not considered for default buffers drawing

            int vertexOffset = 0;

            if (vaoSupported) glBindVertexArray(vertexData[currentBuffer].vaoId);
            else
            {
                // Bind vertex attrib: position (shader-location = 0)
                glBindBuffer(GL_ARRAY_BUFFER, vertexData[currentBuffer].vboId[0]);
                glVertexAttribPointer(currentShader.locs[LOC_VERTEX_POSITION], 3, GL_FLOAT, 0, 0, 0);
                glEnableVertexAttribArray(currentShader.locs[LOC_VERTEX_POSITION]);

                // Bind vertex attrib: texcoord (shader-location = 1)
                glBindBuffer(GL_ARRAY_BUFFER, vertexData[currentBuffer].vboId[1]);
                glVertexAttribPointer(currentShader.locs[LOC_VERTEX_TEXCOORD01], 2, GL_FLOAT, 0, 0, 0);
                glEnableVertexAttribArray(currentShader.locs[LOC_VERTEX_TEXCOORD01]);

                // Bind vertex attrib: color (shader-location = 3)
                glBindBuffer(GL_ARRAY_BUFFER, vertexData[currentBuffer].vboId[2]);
                glVertexAttribPointer(currentShader.locs[LOC_VERTEX_COLOR], 4, GL_UNSIGNED_BYTE, GL_TRUE, 0, 0);
                glEnableVertexAttribArray(currentShader.locs[LOC_VERTEX_COLOR]);

                glBindBuffer(GL_ELEMENT_ARRAY_BUFFER, vertexData[currentBuffer].vboId[3]);
            }

            glActiveTexture(GL_TEXTURE0);

            for (int i = 0; i < drawsCounter; i++)
            {
                glBindTexture(GL_TEXTURE_2D, draws[i].textureId);

                // TODO: Find some way to bind additional textures --> Use global texture IDs? Register them on draw[i]?
                //if (currentShader->locs[LOC_MAP_SPECULAR] > 0) { glActiveTexture(GL_TEXTURE1); glBindTexture(GL_TEXTURE_2D, textureUnit1_id); }
                //if (currentShader->locs[LOC_MAP_SPECULAR] > 0) { glActiveTexture(GL_TEXTURE2); glBindTexture(GL_TEXTURE_2D, textureUnit2_id); }

                if ((draws[i].mode == RL_LINES) || (draws[i].mode == RL_TRIANGLES)) glDrawArrays(draws[i].mode, vertexOffset, draws[i].vertexCount);
                else
                {
#if defined(GRAPHICS_API_OPENGL_33)
                    // We need to define the number of indices to be processed: quadsCount*6
                    // NOTE: The final parameter tells the GPU the offset in bytes from the
                    // start of the index buffer to the location of the first index to process
                    glDrawElements(GL_TRIANGLES, draws[i].vertexCount/4*6, GL_UNSIGNED_INT, (GLvoid *)(sizeof(GLuint)*vertexOffset/4*6));
#elif defined(GRAPHICS_API_OPENGL_ES2)
                    glDrawElements(GL_TRIANGLES, draws[i].vertexCount/4*6, GL_UNSIGNED_SHORT, (GLvoid *)(sizeof(GLushort)*vertexOffset/4*6));
#endif
                }

                vertexOffset += (draws[i].vertexCount + draws[i].vertexAlignment);
            }

            if (!vaoSupported)
            {
                glBindBuffer(GL_ARRAY_BUFFER, 0);
                glBindBuffer(GL_ELEMENT_ARRAY_BUFFER, 0);
            }

            glBindTexture(GL_TEXTURE_2D, 0);    // Unbind textures
        }

        if (vaoSupported) glBindVertexArray(0); // Unbind VAO

        glUseProgram(0);    // Unbind shader program
    }

    // Reset vertex counters for next frame
    vertexData[currentBuffer].vCounter = 0;
    vertexData[currentBuffer].tcCounter = 0;
    vertexData[currentBuffer].cCounter = 0;

    // Reset depth for next draw
    currentDepth = -1.0f;

    // Restore projection/modelview matrices
    projection = matProjection;
    modelview = matModelView;

    // Reset draws array
    for (int i = 0; i < MAX_DRAWCALL_REGISTERED; i++)
    {
        draws[i].mode = RL_QUADS;
        draws[i].vertexCount = 0;
        draws[i].textureId = defaultTextureId;
    }

    drawsCounter = 1;

    // Change to next buffer in the list
    currentBuffer++;
    if (currentBuffer >= MAX_BATCH_BUFFERING) currentBuffer = 0;
}

// Unload default internal buffers vertex data from CPU and GPU
static void UnloadBuffersDefault(void)
{
    // Unbind everything
    if (vaoSupported) glBindVertexArray(0);
    glDisableVertexAttribArray(0);
    glDisableVertexAttribArray(1);
    glDisableVertexAttribArray(2);
    glDisableVertexAttribArray(3);
    glBindBuffer(GL_ARRAY_BUFFER, 0);
    glBindBuffer(GL_ELEMENT_ARRAY_BUFFER, 0);

    for (int i = 0; i < MAX_BATCH_BUFFERING; i++)
    {
        // Delete VBOs from GPU (VRAM)
        glDeleteBuffers(1, &vertexData[i].vboId[0]);
        glDeleteBuffers(1, &vertexData[i].vboId[1]);
        glDeleteBuffers(1, &vertexData[i].vboId[2]);
        glDeleteBuffers(1, &vertexData[i].vboId[3]);

        // Delete VAOs from GPU (VRAM)
        if (vaoSupported) glDeleteVertexArrays(1, &vertexData[i].vaoId);

        // Free vertex arrays memory from CPU (RAM)
        RL_FREE(vertexData[i].vertices);
        RL_FREE(vertexData[i].texcoords);
        RL_FREE(vertexData[i].colors);
        RL_FREE(vertexData[i].indices);
    }
}

// Renders a 1x1 XY quad in NDC
static void GenDrawQuad(void)
{
    unsigned int quadVAO = 0;
    unsigned int quadVBO = 0;

    float vertices[] = {
        // Positions        // Texture Coords
        -1.0f, 1.0f, 0.0f, 0.0f, 1.0f,
        -1.0f, -1.0f, 0.0f, 0.0f, 0.0f,
        1.0f, 1.0f, 0.0f, 1.0f, 1.0f,
        1.0f, -1.0f, 0.0f, 1.0f, 0.0f,
    };

    // Set up plane VAO
    glGenVertexArrays(1, &quadVAO);
    glGenBuffers(1, &quadVBO);
    glBindVertexArray(quadVAO);

    // Fill buffer
    glBindBuffer(GL_ARRAY_BUFFER, quadVBO);
    glBufferData(GL_ARRAY_BUFFER, sizeof(vertices), &vertices, GL_STATIC_DRAW);

    // Link vertex attributes
    glEnableVertexAttribArray(0);
    glVertexAttribPointer(0, 3, GL_FLOAT, GL_FALSE, 5*sizeof(float), (void *)0);
    glEnableVertexAttribArray(1);
    glVertexAttribPointer(1, 2, GL_FLOAT, GL_FALSE, 5*sizeof(float), (void *)(3*sizeof(float)));

    // Draw quad
    glBindVertexArray(quadVAO);
    glDrawArrays(GL_TRIANGLE_STRIP, 0, 4);
    glBindVertexArray(0);

    glDeleteBuffers(1, &quadVBO);
    glDeleteVertexArrays(1, &quadVAO);
}

// Renders a 1x1 3D cube in NDC
static void GenDrawCube(void)
{
    unsigned int cubeVAO = 0;
    unsigned int cubeVBO = 0;

    float vertices[] = {
        -1.0f, -1.0f, -1.0f,  0.0f, 0.0f, -1.0f, 0.0f, 0.0f,
        1.0f, 1.0f, -1.0f, 0.0f, 0.0f, -1.0f, 1.0f, 1.0f,
        1.0f, -1.0f, -1.0f, 0.0f, 0.0f, -1.0f, 1.0f, 0.0f,
        1.0f, 1.0f, -1.0f, 0.0f, 0.0f, -1.0f, 1.0f, 1.0f,
        -1.0f, -1.0f, -1.0f, 0.0f, 0.0f, -1.0f, 0.0f, 0.0f,
        -1.0f, 1.0f, -1.0f, 0.0f, 0.0f, -1.0f, 0.0f, 1.0f,
        -1.0f, -1.0f, 1.0f, 0.0f, 0.0f, 1.0f, 0.0f, 0.0f,
        1.0f, -1.0f, 1.0f, 0.0f, 0.0f, 1.0f, 1.0f, 0.0f,
        1.0f, 1.0f, 1.0f, 0.0f, 0.0f, 1.0f, 1.0f, 1.0f,
        1.0f, 1.0f, 1.0f, 0.0f, 0.0f, 1.0f, 1.0f, 1.0f,
        -1.0f, 1.0f, 1.0f, 0.0f, 0.0f, 1.0f, 0.0f, 1.0f,
        -1.0f, -1.0f, 1.0f, 0.0f, 0.0f, 1.0f, 0.0f, 0.0f,
        -1.0f, 1.0f, 1.0f, -1.0f, 0.0f, 0.0f, 1.0f, 0.0f,
        -1.0f, 1.0f, -1.0f, -1.0f, 0.0f, 0.0f, 1.0f, 1.0f,
        -1.0f, -1.0f, -1.0f, -1.0f, 0.0f, 0.0f, 0.0f, 1.0f,
        -1.0f, -1.0f, -1.0f, -1.0f, 0.0f, 0.0f, 0.0f, 1.0f,
        -1.0f, -1.0f, 1.0f, -1.0f, 0.0f, 0.0f, 0.0f, 0.0f,
        -1.0f, 1.0f, 1.0f, -1.0f, 0.0f, 0.0f, 1.0f, 0.0f,
        1.0f, 1.0f, 1.0f, 1.0f, 0.0f, 0.0f, 1.0f, 0.0f,
        1.0f, -1.0f, -1.0f, 1.0f, 0.0f, 0.0f, 0.0f, 1.0f,
        1.0f, 1.0f, -1.0f, 1.0f, 0.0f, 0.0f, 1.0f, 1.0f,
        1.0f, -1.0f, -1.0f, 1.0f, 0.0f, 0.0f, 0.0f, 1.0f,
        1.0f, 1.0f, 1.0f, 1.0f, 0.0f, 0.0f, 1.0f, 0.0f,
        1.0f, -1.0f, 1.0f, 1.0f, 0.0f, 0.0f, 0.0f, 0.0f,
        -1.0f, -1.0f, -1.0f, 0.0f, -1.0f, 0.0f, 0.0f, 1.0f,
        1.0f, -1.0f, -1.0f, 0.0f, -1.0f, 0.0f, 1.0f, 1.0f,
        1.0f, -1.0f, 1.0f, 0.0f, -1.0f, 0.0f, 1.0f, 0.0f,
        1.0f, -1.0f, 1.0f, 0.0f, -1.0f, 0.0f, 1.0f, 0.0f,
        -1.0f, -1.0f, 1.0f, 0.0f, -1.0f, 0.0f, 0.0f, 0.0f,
        -1.0f, -1.0f, -1.0f, 0.0f, -1.0f, 0.0f, 0.0f, 1.0f,
        -1.0f, 1.0f, -1.0f, 0.0f, 1.0f, 0.0f, 0.0f, 1.0f,
        1.0f, 1.0f , 1.0f, 0.0f, 1.0f, 0.0f, 1.0f, 0.0f,
        1.0f, 1.0f, -1.0f, 0.0f, 1.0f, 0.0f, 1.0f, 1.0f,
        1.0f, 1.0f, 1.0f, 0.0f, 1.0f, 0.0f, 1.0f, 0.0f,
        -1.0f, 1.0f, -1.0f, 0.0f, 1.0f, 0.0f, 0.0f, 1.0f,
        -1.0f, 1.0f, 1.0f, 0.0f, 1.0f, 0.0f, 0.0f, 0.0f
    };

    // Set up cube VAO
    glGenVertexArrays(1, &cubeVAO);
    glGenBuffers(1, &cubeVBO);

    // Fill buffer
    glBindBuffer(GL_ARRAY_BUFFER, cubeVBO);
    glBufferData(GL_ARRAY_BUFFER, sizeof(vertices), vertices, GL_STATIC_DRAW);

    // Link vertex attributes
    glBindVertexArray(cubeVAO);
    glEnableVertexAttribArray(0);
    glVertexAttribPointer(0, 3, GL_FLOAT, GL_FALSE, 8*sizeof(float), (void *)0);
    glEnableVertexAttribArray(1);
    glVertexAttribPointer(1, 3, GL_FLOAT, GL_FALSE, 8*sizeof(float), (void *)(3*sizeof(float)));
    glEnableVertexAttribArray(2);
    glVertexAttribPointer(2, 2, GL_FLOAT, GL_FALSE, 8*sizeof(float), (void *)(6*sizeof(float)));
    glBindBuffer(GL_ARRAY_BUFFER, 0);
    glBindVertexArray(0);

    // Draw cube
    glBindVertexArray(cubeVAO);
    glDrawArrays(GL_TRIANGLES, 0, 36);
    glBindVertexArray(0);

    glDeleteBuffers(1, &cubeVBO);
    glDeleteVertexArrays(1, &cubeVAO);
}

#if defined(SUPPORT_VR_SIMULATOR)
// Set internal projection and modelview matrix depending on eyes tracking data
static void SetStereoView(int eye, Matrix matProjection, Matrix matModelView)
{
    Matrix eyeProjection = matProjection;
    Matrix eyeModelView = matModelView;

    // Setup viewport and projection/modelview matrices using tracking data
    rlViewport(eye*framebufferWidth/2, 0, framebufferWidth/2, framebufferHeight);

    // Apply view offset to modelview matrix
    eyeModelView = MatrixMultiply(matModelView, vrConfig.eyesViewOffset[eye]);

    // Set current eye projection matrix
    eyeProjection = vrConfig.eyesProjection[eye];

    SetMatrixModelview(eyeModelView);
    SetMatrixProjection(eyeProjection);
}
#endif  // SUPPORT_VR_SIMULATOR

#endif  // GRAPHICS_API_OPENGL_33 || GRAPHICS_API_OPENGL_ES2

#if defined(GRAPHICS_API_OPENGL_11)
// Mipmaps data is generated after image data
// NOTE: Only works with RGBA (4 bytes) data!
static int GenerateMipmaps(unsigned char *data, int baseWidth, int baseHeight)
{
    int mipmapCount = 1;                // Required mipmap levels count (including base level)
    int width = baseWidth;
    int height = baseHeight;
    int size = baseWidth*baseHeight*4;  // Size in bytes (will include mipmaps...), RGBA only

    // Count mipmap levels required
    while ((width != 1) && (height != 1))
    {
        if (width != 1) width /= 2;
        if (height != 1) height /= 2;

        TraceLog(LOG_DEBUG, "Next mipmap size: %i x %i", width, height);

        mipmapCount++;

        size += (width*height*4);       // Add mipmap size (in bytes)
    }

    TraceLog(LOG_DEBUG, "Total mipmaps required: %i", mipmapCount);
    TraceLog(LOG_DEBUG, "Total size of data required: %i", size);

    unsigned char *temp = realloc(data, size);

    if (temp != NULL) data = temp;
    else TraceLog(LOG_WARNING, "Mipmaps required memory could not be allocated");

    width = baseWidth;
    height = baseHeight;
    size = (width*height*4);

    // Generate mipmaps
    // NOTE: Every mipmap data is stored after data
    Color *image = (Color *)RL_MALLOC(width*height*sizeof(Color));
    Color *mipmap = NULL;
    int offset = 0;
    int j = 0;

    for (int i = 0; i < size; i += 4)
    {
        image[j].r = data[i];
        image[j].g = data[i + 1];
        image[j].b = data[i + 2];
        image[j].a = data[i + 3];
        j++;
    }

    TraceLog(LOG_DEBUG, "Mipmap base (%ix%i)", width, height);

    for (int mip = 1; mip < mipmapCount; mip++)
    {
        mipmap = GenNextMipmap(image, width, height);

        offset += (width*height*4); // Size of last mipmap
        j = 0;

        width /= 2;
        height /= 2;
        size = (width*height*4);    // Mipmap size to store after offset

        // Add mipmap to data
        for (int i = 0; i < size; i += 4)
        {
            data[offset + i] = mipmap[j].r;
            data[offset + i + 1] = mipmap[j].g;
            data[offset + i + 2] = mipmap[j].b;
            data[offset + i + 3] = mipmap[j].a;
            j++;
        }

        RL_FREE(image);

        image = mipmap;
        mipmap = NULL;
    }

    RL_FREE(mipmap);       // free mipmap data

    return mipmapCount;
}

// Manual mipmap generation (basic scaling algorithm)
static Color *GenNextMipmap(Color *srcData, int srcWidth, int srcHeight)
{
    int x2, y2;
    Color prow, pcol;

    int width = srcWidth/2;
    int height = srcHeight/2;

    Color *mipmap = (Color *)RL_MALLOC(width*height*sizeof(Color));

    // Scaling algorithm works perfectly (box-filter)
    for (int y = 0; y < height; y++)
    {
        y2 = 2*y;

        for (int x = 0; x < width; x++)
        {
            x2 = 2*x;

            prow.r = (srcData[y2*srcWidth + x2].r + srcData[y2*srcWidth + x2 + 1].r)/2;
            prow.g = (srcData[y2*srcWidth + x2].g + srcData[y2*srcWidth + x2 + 1].g)/2;
            prow.b = (srcData[y2*srcWidth + x2].b + srcData[y2*srcWidth + x2 + 1].b)/2;
            prow.a = (srcData[y2*srcWidth + x2].a + srcData[y2*srcWidth + x2 + 1].a)/2;

            pcol.r = (srcData[(y2+1)*srcWidth + x2].r + srcData[(y2+1)*srcWidth + x2 + 1].r)/2;
            pcol.g = (srcData[(y2+1)*srcWidth + x2].g + srcData[(y2+1)*srcWidth + x2 + 1].g)/2;
            pcol.b = (srcData[(y2+1)*srcWidth + x2].b + srcData[(y2+1)*srcWidth + x2 + 1].b)/2;
            pcol.a = (srcData[(y2+1)*srcWidth + x2].a + srcData[(y2+1)*srcWidth + x2 + 1].a)/2;

            mipmap[y*width + x].r = (prow.r + pcol.r)/2;
            mipmap[y*width + x].g = (prow.g + pcol.g)/2;
            mipmap[y*width + x].b = (prow.b + pcol.b)/2;
            mipmap[y*width + x].a = (prow.a + pcol.a)/2;
        }
    }

    TraceLog(LOG_DEBUG, "Mipmap generated successfully (%ix%i)", width, height);

    return mipmap;
}
#endif

#if defined(RLGL_STANDALONE)
// Show trace log messages (LOG_INFO, LOG_WARNING, LOG_ERROR, LOG_DEBUG)
void TraceLog(int msgType, const char *text, ...)
{
    va_list args;
    va_start(args, text);

    switch (msgType)
    {
        case LOG_INFO: fprintf(stdout, "INFO: "); break;
        case LOG_ERROR: fprintf(stdout, "ERROR: "); break;
        case LOG_WARNING: fprintf(stdout, "WARNING: "); break;
        case LOG_DEBUG: fprintf(stdout, "DEBUG: "); break;
        default: break;
    }

    vfprintf(stdout, text, args);
    fprintf(stdout, "\n");

    va_end(args);

    if (msgType == LOG_ERROR) exit(1);
}

// Get pixel data size in bytes (image or texture)
// NOTE: Size depends on pixel format
int GetPixelDataSize(int width, int height, int format)
{
    int dataSize = 0;       // Size in bytes
    int bpp = 0;            // Bits per pixel

    switch (format)
    {
        case UNCOMPRESSED_GRAYSCALE: bpp = 8; break;
        case UNCOMPRESSED_GRAY_ALPHA:
        case UNCOMPRESSED_R5G6B5:
        case UNCOMPRESSED_R5G5B5A1:
        case UNCOMPRESSED_R4G4B4A4: bpp = 16; break;
        case UNCOMPRESSED_R8G8B8A8: bpp = 32; break;
        case UNCOMPRESSED_R8G8B8: bpp = 24; break;
        case UNCOMPRESSED_R32: bpp = 32; break;
        case UNCOMPRESSED_R32G32B32: bpp = 32*3; break;
        case UNCOMPRESSED_R32G32B32A32: bpp = 32*4; break;
        case COMPRESSED_DXT1_RGB:
        case COMPRESSED_DXT1_RGBA:
        case COMPRESSED_ETC1_RGB:
        case COMPRESSED_ETC2_RGB:
        case COMPRESSED_PVRT_RGB:
        case COMPRESSED_PVRT_RGBA: bpp = 4; break;
        case COMPRESSED_DXT3_RGBA:
        case COMPRESSED_DXT5_RGBA:
        case COMPRESSED_ETC2_EAC_RGBA:
        case COMPRESSED_ASTC_4x4_RGBA: bpp = 8; break;
        case COMPRESSED_ASTC_8x8_RGBA: bpp = 2; break;
        default: break;
    }

    dataSize = width*height*bpp/8;  // Total data size in bytes

    // Most compressed formats works on 4x4 blocks,
    // if texture is smaller, minimum dataSize is 8 or 16
    if ((width < 4) && (height < 4))
    {
        if ((format >= COMPRESSED_DXT1_RGB) && (format < COMPRESSED_DXT3_RGBA)) dataSize = 8;
        else if ((format >= COMPRESSED_DXT3_RGBA) && (format < COMPRESSED_ASTC_8x8_RGBA)) dataSize = 16;
    }

    return dataSize;
}
#endif  // RLGL_STANDALONE

#endif  // RLGL_IMPLEMENTATION
>>>>>>> 468adaa7
<|MERGE_RESOLUTION|>--- conflicted
+++ resolved
@@ -1,4936 +1,69 @@
-<<<<<<< HEAD
-/**********************************************************************************************
-*
-*   rlgl - raylib OpenGL abstraction layer
-*
-*   rlgl is a wrapper for multiple OpenGL versions (1.1, 2.1, 3.3 Core, ES 2.0) to
-*   pseudo-OpenGL 1.1 style functions (rlVertex, rlTranslate, rlRotate...).
-*
-*   When chosing an OpenGL version greater than OpenGL 1.1, rlgl stores vertex data on internal
-*   VBO buffers (and VAOs if available). It requires calling 3 functions:
-*       rlglInit()  - Initialize internal buffers and auxiliar resources
-*       rlglDraw()  - Process internal buffers and send required draw calls
-*       rlglClose() - De-initialize internal buffers data and other auxiliar resources
-*
-*   CONFIGURATION:
-*
-*   #define GRAPHICS_API_OPENGL_11
-*   #define GRAPHICS_API_OPENGL_21
-*   #define GRAPHICS_API_OPENGL_33
-*   #define GRAPHICS_API_OPENGL_ES2
-*       Use selected OpenGL graphics backend, should be supported by platform
-*       Those preprocessor defines are only used on rlgl module, if OpenGL version is
-*       required by any other module, use rlGetVersion() tocheck it
-*
-*   #define RLGL_IMPLEMENTATION
-*       Generates the implementation of the library into the included file.
-*       If not defined, the library is in header only mode and can be included in other headers
-*       or source files without problems. But only ONE file should hold the implementation.
-*
-*   #define RLGL_STANDALONE
-*       Use rlgl as standalone library (no raylib dependency)
-*
-*   #define SUPPORT_VR_SIMULATOR
-*       Support VR simulation functionality (stereo rendering)
-*
-*   #define SUPPORT_DISTORTION_SHADER
-*       Include stereo rendering distortion shader (embedded)
-*
-*   DEPENDENCIES:
-*       raymath     - 3D math functionality (Vector3, Matrix, Quaternion)
-*       GLAD        - OpenGL extensions loading (OpenGL 3.3 Core only)
-*
-*
-*   LICENSE: zlib/libpng
-*
-*   Copyright (c) 2014-2018 Ramon Santamaria (@raysan5)
-*
-*   This software is provided "as-is", without any express or implied warranty. In no event
-*   will the authors be held liable for any damages arising from the use of this software.
-*
-*   Permission is granted to anyone to use this software for any purpose, including commercial
-*   applications, and to alter it and redistribute it freely, subject to the following restrictions:
-*
-*     1. The origin of this software must not be misrepresented; you must not claim that you
-*     wrote the original software. If you use this software in a product, an acknowledgment
-*     in the product documentation would be appreciated but is not required.
-*
-*     2. Altered source versions must be plainly marked as such, and must not be misrepresented
-*     as being the original software.
-*
-*     3. This notice may not be removed or altered from any source distribution.
-*
-**********************************************************************************************/
-
-#ifndef RLGL_H
-#define RLGL_H
-
-#if defined(RLGL_STANDALONE)
-    #define RAYMATH_STANDALONE
-    #define RAYMATH_HEADER_ONLY
-#else
-    #include "raylib.h"         // Required for: Model, Shader, Texture2D, TraceLog()
-#endif
-
-#include "raymath.h"            // Required for: Vector3, Matrix
-
-// Security check in case no GRAPHICS_API_OPENGL_* defined
-#if !defined(GRAPHICS_API_OPENGL_11) && \
-    !defined(GRAPHICS_API_OPENGL_21) && \
-    !defined(GRAPHICS_API_OPENGL_33) && \
-    !defined(GRAPHICS_API_OPENGL_ES2)
-        #define GRAPHICS_API_OPENGL_33
-#endif
-
-// Security check in case multiple GRAPHICS_API_OPENGL_* defined
-#if defined(GRAPHICS_API_OPENGL_11)
-    #if defined(GRAPHICS_API_OPENGL_21)
-        #undef GRAPHICS_API_OPENGL_21
-    #endif
-    #if defined(GRAPHICS_API_OPENGL_33)
-        #undef GRAPHICS_API_OPENGL_33
-    #endif
-    #if defined(GRAPHICS_API_OPENGL_ES2)
-        #undef GRAPHICS_API_OPENGL_ES2
-    #endif
-#endif
-
-#if defined(GRAPHICS_API_OPENGL_21)
-    #define GRAPHICS_API_OPENGL_33
-#endif
-
-//----------------------------------------------------------------------------------
-// Defines and Macros
-//----------------------------------------------------------------------------------
-#if defined(GRAPHICS_API_OPENGL_11) || defined(GRAPHICS_API_OPENGL_33)
-    // NOTE: This is the maximum amount of lines, triangles and quads per frame, be careful!
-    #define MAX_LINES_BATCH         8192
-    #define MAX_TRIANGLES_BATCH     4096
-    #define MAX_QUADS_BATCH         8192
-#elif defined(GRAPHICS_API_OPENGL_ES2)
-    // NOTE: Reduce memory sizes for embedded systems (RPI and HTML5)
-    // NOTE: On HTML5 (emscripten) this is allocated on heap, by default it's only 16MB!...just take care...
-    #define MAX_LINES_BATCH         1024    // Critical for wire shapes (sphere)
-    #define MAX_TRIANGLES_BATCH     2048    // Critical for some shapes (sphere)
-    #define MAX_QUADS_BATCH         1024    // Be careful with text, every letter maps a quad
-#endif
-
-// Texture parameters (equivalent to OpenGL defines)
-#define RL_TEXTURE_WRAP_S               0x2802      // GL_TEXTURE_WRAP_S
-#define RL_TEXTURE_WRAP_T               0x2803      // GL_TEXTURE_WRAP_T
-#define RL_TEXTURE_MAG_FILTER           0x2800      // GL_TEXTURE_MAG_FILTER
-#define RL_TEXTURE_MIN_FILTER           0x2801      // GL_TEXTURE_MIN_FILTER
-#define RL_TEXTURE_ANISOTROPIC_FILTER   0x3000      // Anisotropic filter (custom identifier)
-
-#define RL_FILTER_NEAREST               0x2600      // GL_NEAREST
-#define RL_FILTER_LINEAR                0x2601      // GL_LINEAR
-#define RL_FILTER_MIP_NEAREST           0x2700      // GL_NEAREST_MIPMAP_NEAREST
-#define RL_FILTER_NEAREST_MIP_LINEAR    0x2702      // GL_NEAREST_MIPMAP_LINEAR
-#define RL_FILTER_LINEAR_MIP_NEAREST    0x2701      // GL_LINEAR_MIPMAP_NEAREST
-#define RL_FILTER_MIP_LINEAR            0x2703      // GL_LINEAR_MIPMAP_LINEAR
-
-#define RL_WRAP_REPEAT                  0x2901      // GL_REPEAT
-#define RL_WRAP_CLAMP                   0x812F      // GL_CLAMP_TO_EDGE
-#define RL_WRAP_CLAMP_MIRROR            0x8742      // GL_MIRROR_CLAMP_EXT
-
-// Matrix modes (equivalent to OpenGL)
-#define RL_MODELVIEW                    0x1700      // GL_MODELVIEW
-#define RL_PROJECTION                   0x1701      // GL_PROJECTION
-#define RL_TEXTURE                      0x1702      // GL_TEXTURE
-
-// Primitive assembly draw modes
-#define RL_LINES                        0x0001      // GL_LINES
-#define RL_TRIANGLES                    0x0004      // GL_TRIANGLES
-#define RL_QUADS                        0x0007      // GL_QUADS
-
-//----------------------------------------------------------------------------------
-// Types and Structures Definition
-//----------------------------------------------------------------------------------
-typedef enum { OPENGL_11 = 1, OPENGL_21, OPENGL_33, OPENGL_ES_20 } GlVersion;
-
-typedef unsigned char byte;
-
-#if defined(RLGL_STANDALONE)
-    #ifndef __cplusplus
-    // Boolean type
-    typedef enum { false, true } bool;
-    #endif
-
-    // Color type, RGBA (32bit)
-    typedef struct Color {
-        unsigned char r;
-        unsigned char g;
-        unsigned char b;
-        unsigned char a;
-    } Color;
-
-    // Rectangle type
-    typedef struct Rectangle {
-        int x;
-        int y;
-        int width;
-        int height;
-    } Rectangle;
-
-    // Texture2D type
-    // NOTE: Data stored in GPU memory
-    typedef struct Texture2D {
-        unsigned int id;        // OpenGL texture id
-        int width;              // Texture base width
-        int height;             // Texture base height
-        int mipmaps;            // Mipmap levels, 1 by default
-        int format;             // Data format (PixelFormat)
-    } Texture2D;
-
-    // RenderTexture2D type, for texture rendering
-    typedef struct RenderTexture2D {
-        unsigned int id;        // Render texture (fbo) id
-        Texture2D texture;      // Color buffer attachment texture
-        Texture2D depth;        // Depth buffer attachment texture
-    } RenderTexture2D;
-
-    // Vertex data definning a mesh
-    typedef struct Mesh {
-        int vertexCount;        // number of vertices stored in arrays
-        int triangleCount;      // number of triangles stored (indexed or not)
-        float *vertices;        // vertex position (XYZ - 3 components per vertex) (shader-location = 0)
-        float *texcoords;       // vertex texture coordinates (UV - 2 components per vertex) (shader-location = 1)
-        float *texcoords2;      // vertex second texture coordinates (useful for lightmaps) (shader-location = 5)
-        float *normals;         // vertex normals (XYZ - 3 components per vertex) (shader-location = 2)
-        float *tangents;        // vertex tangents (XYZW - 4 components per vertex) (shader-location = 4)
-        unsigned char *colors;  // vertex colors (RGBA - 4 components per vertex) (shader-location = 3)
-        unsigned short *indices;// vertex indices (in case vertex data comes indexed)
-
-        // Animation vertex data
-        float *baseVertices;    // Vertex base position (required to apply bones transformations)
-        float *baseNormals;     // Vertex base normals (required to apply bones transformations)
-        float *weightBias;      // Vertex weight bias
-        int *weightId;          // Vertex weight id
-
-        // OpenGL identifiers
-        unsigned int vaoId;     // OpenGL Vertex Array Object id
-        unsigned int vboId[7];  // OpenGL Vertex Buffer Objects id (7 types of vertex data)
-    } Mesh;
-
-    // Shader and material limits
-    #define MAX_SHADER_LOCATIONS    32
-    #define MAX_MATERIAL_MAPS       12
-
-    // Shader type (generic)
-    typedef struct Shader {
-        unsigned int id;                // Shader program id
-        int locs[MAX_SHADER_LOCATIONS]; // Shader locations array
-    } Shader;
-
-    // Material texture map
-    typedef struct MaterialMap {
-        Texture2D texture;      // Material map texture
-        Color color;            // Material map color
-        float value;            // Material map value
-    } MaterialMap;
-
-    // Material type (generic)
-    typedef struct Material {
-        Shader shader;          // Material shader
-        MaterialMap maps[MAX_MATERIAL_MAPS]; // Material maps
-        float *params;          // Material generic parameters (if required)
-    } Material;
-
-    // Camera type, defines a camera position/orientation in 3d space
-    typedef struct Camera {
-        Vector3 position;       // Camera position
-        Vector3 target;         // Camera target it looks-at
-        Vector3 up;             // Camera up vector (rotation over its axis)
-        float fovy;             // Camera field-of-view apperture in Y (degrees)
-    } Camera;
-
-    // Head-Mounted-Display device parameters
-    typedef struct VrDeviceInfo {
-        int hResolution;                // HMD horizontal resolution in pixels
-        int vResolution;                // HMD vertical resolution in pixels
-        float hScreenSize;              // HMD horizontal size in meters
-        float vScreenSize;              // HMD vertical size in meters
-        float vScreenCenter;            // HMD screen center in meters
-        float eyeToScreenDistance;      // HMD distance between eye and display in meters
-        float lensSeparationDistance;   // HMD lens separation distance in meters
-        float interpupillaryDistance;   // HMD IPD (distance between pupils) in meters
-        float lensDistortionValues[4];  // HMD lens distortion constant parameters
-        float chromaAbCorrection[4];    // HMD chromatic aberration correction parameters
-    } VrDeviceInfo;
-
-    // TraceLog message types
-    typedef enum {
-        LOG_INFO = 0,
-        LOG_ERROR,
-        LOG_WARNING,
-        LOG_DEBUG,
-        LOG_OTHER
-    } TraceLogType;
-
-    // Texture formats (support depends on OpenGL version)
-    typedef enum {
-        UNCOMPRESSED_GRAYSCALE = 1,     // 8 bit per pixel (no alpha)
-        UNCOMPRESSED_GRAY_ALPHA,
-        UNCOMPRESSED_R5G6B5,            // 16 bpp
-        UNCOMPRESSED_R8G8B8,            // 24 bpp
-        UNCOMPRESSED_R5G5B5A1,          // 16 bpp (1 bit alpha)
-        UNCOMPRESSED_R4G4B4A4,          // 16 bpp (4 bit alpha)
-        UNCOMPRESSED_R8G8B8A8,          // 32 bpp
-        UNCOMPRESSED_R32,               // 32 bpp (1 channel - float)
-        UNCOMPRESSED_R32G32B32,         // 32*3 bpp (3 channels - float)
-        UNCOMPRESSED_R32G32B32A32,      // 32*4 bpp (4 channels - float)
-        COMPRESSED_DXT1_RGB,            // 4 bpp (no alpha)
-        COMPRESSED_DXT1_RGBA,           // 4 bpp (1 bit alpha)
-        COMPRESSED_DXT3_RGBA,           // 8 bpp
-        COMPRESSED_DXT5_RGBA,           // 8 bpp
-        COMPRESSED_ETC1_RGB,            // 4 bpp
-        COMPRESSED_ETC2_RGB,            // 4 bpp
-        COMPRESSED_ETC2_EAC_RGBA,       // 8 bpp
-        COMPRESSED_PVRT_RGB,            // 4 bpp
-        COMPRESSED_PVRT_RGBA,           // 4 bpp
-        COMPRESSED_ASTC_4x4_RGBA,       // 8 bpp
-        COMPRESSED_ASTC_8x8_RGBA        // 2 bpp
-    } PixelFormat;
-
-    // Texture parameters: filter mode
-    // NOTE 1: Filtering considers mipmaps if available in the texture
-    // NOTE 2: Filter is accordingly set for minification and magnification
-    typedef enum {
-        FILTER_POINT = 0,               // No filter, just pixel aproximation
-        FILTER_BILINEAR,                // Linear filtering
-        FILTER_TRILINEAR,               // Trilinear filtering (linear with mipmaps)
-        FILTER_ANISOTROPIC_4X,          // Anisotropic filtering 4x
-        FILTER_ANISOTROPIC_8X,          // Anisotropic filtering 8x
-        FILTER_ANISOTROPIC_16X,         // Anisotropic filtering 16x
-    } TextureFilterMode;
-
-    // Texture parameters: wrap mode
-    typedef enum {
-        WRAP_REPEAT = 0,
-        WRAP_CLAMP,
-        WRAP_MIRROR
-    } TextureWrapMode;
-
-    // Color blending modes (pre-defined)
-    typedef enum {
-        BLEND_ALPHA = 0,
-        BLEND_ADDITIVE,
-        BLEND_MULTIPLIED
-    } BlendMode;
-
-    // Shader location point type
-    typedef enum {
-        LOC_VERTEX_POSITION = 0,
-        LOC_VERTEX_TEXCOORD01,
-        LOC_VERTEX_TEXCOORD02,
-        LOC_VERTEX_NORMAL,
-        LOC_VERTEX_TANGENT,
-        LOC_VERTEX_COLOR,
-        LOC_MATRIX_MVP,
-        LOC_MATRIX_MODEL,
-        LOC_MATRIX_VIEW,
-        LOC_MATRIX_PROJECTION,
-        LOC_VECTOR_VIEW,
-        LOC_COLOR_DIFFUSE,
-        LOC_COLOR_SPECULAR,
-        LOC_COLOR_AMBIENT,
-        LOC_MAP_ALBEDO,          // LOC_MAP_DIFFUSE
-        LOC_MAP_METALNESS,       // LOC_MAP_SPECULAR
-        LOC_MAP_NORMAL,
-        LOC_MAP_ROUGHNESS,
-        LOC_MAP_OCCLUSION,
-        LOC_MAP_EMISSION,
-        LOC_MAP_HEIGHT,
-        LOC_MAP_CUBEMAP,
-        LOC_MAP_IRRADIANCE,
-        LOC_MAP_PREFILTER,
-        LOC_MAP_BRDF
-    } ShaderLocationIndex;
-
-    #define LOC_MAP_DIFFUSE      LOC_MAP_ALBEDO
-    #define LOC_MAP_SPECULAR     LOC_MAP_METALNESS
-
-    // Material map type
-    typedef enum {
-        MAP_ALBEDO    = 0,       // MAP_DIFFUSE
-        MAP_METALNESS = 1,       // MAP_SPECULAR
-        MAP_NORMAL    = 2,
-        MAP_ROUGHNESS = 3,
-        MAP_OCCLUSION,
-        MAP_EMISSION,
-        MAP_HEIGHT,
-        MAP_CUBEMAP,             // NOTE: Uses GL_TEXTURE_CUBE_MAP
-        MAP_IRRADIANCE,          // NOTE: Uses GL_TEXTURE_CUBE_MAP
-        MAP_PREFILTER,           // NOTE: Uses GL_TEXTURE_CUBE_MAP
-        MAP_BRDF
-    } TexmapIndex;
-
-    #define MAP_DIFFUSE      MAP_ALBEDO
-    #define MAP_SPECULAR     MAP_METALNESS
-
-    // VR Head Mounted Display devices
-    typedef enum {
-        HMD_DEFAULT_DEVICE = 0,
-        HMD_OCULUS_RIFT_DK2,
-        HMD_OCULUS_RIFT_CV1,
-        HMD_OCULUS_GO,
-        HMD_VALVE_HTC_VIVE,
-        HMD_SONY_PSVR
-    } VrDevice;
-#endif
-
-#if defined(__cplusplus)
-extern "C" {            // Prevents name mangling of functions
-#endif
-
-//------------------------------------------------------------------------------------
-// Functions Declaration - Matrix operations
-//------------------------------------------------------------------------------------
-void rlMatrixMode(int mode);                    // Choose the current matrix to be transformed
-void rlPushMatrix(void);                        // Push the current matrix to stack
-void rlPopMatrix(void);                         // Pop lattest inserted matrix from stack
-void rlLoadIdentity(void);                      // Reset current matrix to identity matrix
-void rlTranslatef(float x, float y, float z);   // Multiply the current matrix by a translation matrix
-void rlRotatef(float angleDeg, float x, float y, float z);  // Multiply the current matrix by a rotation matrix
-void rlScalef(float x, float y, float z);       // Multiply the current matrix by a scaling matrix
-void rlMultMatrixf(float *matf);                // Multiply the current matrix by another matrix
-void rlFrustum(double left, double right, double bottom, double top, double near, double far);
-void rlOrtho(double left, double right, double bottom, double top, double near, double far);
-void rlViewport(int x, int y, int width, int height); // Set the viewport area
-
-//------------------------------------------------------------------------------------
-// Functions Declaration - Vertex level operations
-//------------------------------------------------------------------------------------
-void rlBegin(int mode);                         // Initialize drawing mode (how to organize vertex)
-void rlEnd(void);                               // Finish vertex providing
-void rlVertex2i(int x, int y);                  // Define one vertex (position) - 2 int
-void rlVertex2f(float x, float y);              // Define one vertex (position) - 2 float
-void rlVertex3f(float x, float y, float z);     // Define one vertex (position) - 3 float
-void rlTexCoord2f(float x, float y);            // Define one vertex (texture coordinate) - 2 float
-void rlNormal3f(float x, float y, float z);     // Define one vertex (normal) - 3 float
-void rlColor4ub(byte r, byte g, byte b, byte a);    // Define one vertex (color) - 4 byte
-void rlColor3f(float x, float y, float z);          // Define one vertex (color) - 3 float
-void rlColor4f(float x, float y, float z, float w); // Define one vertex (color) - 4 float
-
-//------------------------------------------------------------------------------------
-// Functions Declaration - OpenGL equivalent functions (common to 1.1, 3.3+, ES2)
-// NOTE: This functions are used to completely abstract raylib code from OpenGL layer
-//------------------------------------------------------------------------------------
-void rlEnableTexture(unsigned int id);                  // Enable texture usage
-void rlDisableTexture(void);                            // Disable texture usage
-void rlTextureParameters(unsigned int id, int param, int value); // Set texture parameters (filter, wrap)
-void rlEnableRenderTexture(unsigned int id);            // Enable render texture (fbo)
-void rlDisableRenderTexture(void);                      // Disable render texture (fbo), return to default framebuffer
-void rlEnableDepthTest(void);                           // Enable depth test
-void rlDisableDepthTest(void);                          // Disable depth test
-void rlEnableScissorTest(void);                         // Enable scissor test
-void rlDisableScissorTest(void);                        // Disable scissor test
-void rlScissor(int x, int y, int width, int height);    // Scissor test
-void rlEnableWireMode(void);                            // Enable wire mode
-void rlDisableWireMode(void);                           // Disable wire mode
-void rlDeleteTextures(unsigned int id);                 // Delete OpenGL texture from GPU
-void rlDeleteRenderTextures(RenderTexture2D target);    // Delete render textures (fbo) from GPU
-void rlDeleteShader(unsigned int id);                   // Delete OpenGL shader program from GPU
-void rlDeleteVertexArrays(unsigned int id);             // Unload vertex data (VAO) from GPU memory
-void rlDeleteBuffers(unsigned int id);                  // Unload vertex data (VBO) from GPU memory
-void rlClearColor(byte r, byte g, byte b, byte a);      // Clear color buffer with color
-void rlClearScreenBuffers(void);                        // Clear used screen buffers (color and depth)
-
-//------------------------------------------------------------------------------------
-// Functions Declaration - rlgl functionality
-//------------------------------------------------------------------------------------
-void rlglInit(int width, int height);           // Initialize rlgl (buffers, shaders, textures, states)
-void rlglClose(void);                           // De-inititialize rlgl (buffers, shaders, textures)
-void rlglDraw(void);                            // Update and Draw default buffers (lines, triangles, quads)
-
-int rlGetVersion(void);                         // Returns current OpenGL version
-bool rlCheckBufferLimit(int type, int vCount);  // Check internal buffer overflow for a given number of vertex
-void rlSetDebugMarker(const char *text);        // Set debug marker for analysis
-void rlLoadExtensions(void *loader);            // Load OpenGL extensions
-Vector3 rlUnproject(Vector3 source, Matrix proj, Matrix view);  // Get world coordinates from screen coordinates
-
-// Textures data management
-unsigned int rlLoadTexture(void *data, int width, int height, int format, int mipmapCount); // Load texture in GPU
-void rlUpdateTexture(unsigned int id, int width, int height, int format, const void *data); // Update GPU texture with new data
-void rlGetGlTextureFormats(int format, unsigned int *glInternalFormat, unsigned int *glFormat, unsigned int *glType);  // Get OpenGL internal formats
-void rlUnloadTexture(unsigned int id);                              // Unload texture from GPU memory
-
-void rlGenerateMipmaps(Texture2D *texture);                         // Generate mipmap data for selected texture
-void *rlReadTexturePixels(Texture2D texture);                       // Read texture pixel data
-unsigned char *rlReadScreenPixels(int width, int height);           // Read screen pixel data (color buffer)
-RenderTexture2D rlLoadRenderTexture(int width, int height);         // Load a texture to be used for rendering (fbo with color and depth attachments)
-
-// Vertex data management
-void rlLoadMesh(Mesh *mesh, bool dynamic);                          // Upload vertex data into GPU and provided VAO/VBO ids
-void rlUpdateMesh(Mesh mesh, int buffer, int numVertex);            // Update vertex data on GPU (upload new data to one buffer)
-void rlDrawMesh(Mesh mesh, Material material, Matrix transform);    // Draw a 3d mesh with material and transform
-void rlUnloadMesh(Mesh *mesh);                                      // Unload mesh data from CPU and GPU
-
-// NOTE: There is a set of shader related functions that are available to end user,
-// to avoid creating function wrappers through core module, they have been directly declared in raylib.h
-
-#if defined(RLGL_STANDALONE)
-//------------------------------------------------------------------------------------
-// Shaders System Functions (Module: rlgl)
-// NOTE: This functions are useless when using OpenGL 1.1
-//------------------------------------------------------------------------------------
-// Shader loading/unloading functions
-char *LoadText(const char *fileName);                               // Load chars array from text file
-Shader LoadShader(const char *vsFileName, const char *fsFileName);  // Load shader from files and bind default locations
-Shader LoadShaderCode(char *vsCode, char *fsCode);                  // Load shader from code strings and bind default locations
-void UnloadShader(Shader shader);                                   // Unload shader from GPU memory (VRAM)
-
-Shader GetShaderDefault(void);                                      // Get default shader
-Texture2D GetTextureDefault(void);                                  // Get default texture
-
-// Shader configuration functions
-int GetShaderLocation(Shader shader, const char *uniformName);              // Get shader uniform location
-void SetShaderValue(Shader shader, int uniformLoc, const float *value, int size); // Set shader uniform value (float)
-void SetShaderValuei(Shader shader, int uniformLoc, const int *value, int size);  // Set shader uniform value (int)
-void SetShaderValueMatrix(Shader shader, int uniformLoc, Matrix mat);       // Set shader uniform value (matrix 4x4)
-void SetMatrixProjection(Matrix proj);                              // Set a custom projection matrix (replaces internal projection matrix)
-void SetMatrixModelview(Matrix view);                               // Set a custom modelview matrix (replaces internal modelview matrix)
-Matrix GetMatrixModelview();                                        // Get internal modelview matrix
-
-// Texture maps generation (PBR)
-// NOTE: Required shaders should be provided
-Texture2D GenTextureCubemap(Shader shader, Texture2D skyHDR, int size);       // Generate cubemap texture from HDR texture
-Texture2D GenTextureIrradiance(Shader shader, Texture2D cubemap, int size);   // Generate irradiance texture using cubemap data
-Texture2D GenTexturePrefilter(Shader shader, Texture2D cubemap, int size);    // Generate prefilter texture using cubemap data
-Texture2D GenTextureBRDF(Shader shader, Texture2D cubemap, int size);         // Generate BRDF texture using cubemap data
-
-// Shading begin/end functions
-void BeginShaderMode(Shader shader);              // Begin custom shader drawing
-void EndShaderMode(void);                         // End custom shader drawing (use default shader)
-void BeginBlendMode(int mode);                    // Begin blending mode (alpha, additive, multiplied)
-void EndBlendMode(void);                          // End blending mode (reset to default: alpha blending)
-
-// VR control functions
-VrDeviceInfo GetVrDeviceInfo(int vrDeviceType);   // Get VR device information for some standard devices
-void InitVrSimulator(VrDeviceInfo info);          // Init VR simulator for selected device parameters
-void CloseVrSimulator(void);                      // Close VR simulator for current device
-bool IsVrSimulatorReady(void);                    // Detect if VR simulator is ready
-void SetVrDistortionShader(Shader shader);        // Set VR distortion shader for stereoscopic rendering
-void UpdateVrTracking(Camera *camera);            // Update VR tracking (position and orientation) and camera
-void ToggleVrMode(void);                          // Enable/Disable VR experience
-void BeginVrDrawing(void);                        // Begin VR simulator stereo rendering
-void EndVrDrawing(void);                          // End VR simulator stereo rendering
-
-void TraceLog(int msgType, const char *text, ...);      // Show trace log messages (LOG_INFO, LOG_WARNING, LOG_ERROR, LOG_DEBUG)
-int GetPixelDataSize(int width, int height, int format);// Get pixel data size in bytes (image or texture)
-#endif
-
-#if defined(__cplusplus)
-}
-#endif
-
-#endif // RLGL_H
-
-/***********************************************************************************
-*
-*   RLGL IMPLEMENTATION
-*
-************************************************************************************/
-
-#if defined(RLGL_IMPLEMENTATION)
-
-#if defined(RLGL_STANDALONE)
-    #define SUPPORT_VR_SIMULATOR
-    #define SUPPORT_DISTORTION_SHADER
-#else
-    #include "config.h"             // rlgl module configuration
-#endif
-
-#include <stdio.h>                  // Required for: fopen(), fclose(), fread()... [Used only on LoadText()]
-#include <stdlib.h>                 // Required for: malloc(), free(), rand()
-#include <string.h>                 // Required for: strcmp(), strlen(), strtok() [Used only in extensions loading]
-#include <math.h>                   // Required for: atan2()
-
-#if !defined(RLGL_STANDALONE)
-    #include "raymath.h"            // Required for: Vector3 and Matrix functions
-#endif
-
-#if defined(GRAPHICS_API_OPENGL_11)
-    #if defined(__APPLE__)
-        #include <OpenGL/gl.h>      // OpenGL 1.1 library for OSX
-        #include <OpenGL/glext.h>
-    #else
-        // APIENTRY for OpenGL function pointer declarations is required
-        #ifndef APIENTRY
-            #if defined(_WIN32)
-                #define APIENTRY __stdcall
-            #else
-                #define APIENTRY
-            #endif
-        #endif
-        // WINGDIAPI definition. Some Windows OpenGL headers need it
-        #if !defined(WINGDIAPI) && defined(_WIN32)
-            #define WINGDIAPI __declspec(dllimport)
-        #endif
-
-        #include <GL/gl.h>              // OpenGL 1.1 library
-    #endif
-#endif
-
-#if defined(GRAPHICS_API_OPENGL_21)
-    #define GRAPHICS_API_OPENGL_33      // OpenGL 2.1 uses mostly OpenGL 3.3 Core functionality
-#endif
-
-#if defined(GRAPHICS_API_OPENGL_33)
-    #if defined(__APPLE__)
-        #include <OpenGL/gl3.h>         // OpenGL 3 library for OSX
-        #include <OpenGL/gl3ext.h>      // OpenGL 3 extensions library for OSX
-    #else
-        #define GLAD_IMPLEMENTATION
-        #if defined(RLGL_STANDALONE)
-            #include "glad.h"           // GLAD extensions loading library, includes OpenGL headers
-        #else
-            #include "external/glad.h"  // GLAD extensions loading library, includes OpenGL headers
-        #endif
-    #endif
-#endif
-
-#if defined(GRAPHICS_API_OPENGL_ES2)
-    #include <EGL/egl.h>                // EGL library
-    #include <GLES2/gl2.h>              // OpenGL ES 2.0 library
-    #include <GLES2/gl2ext.h>           // OpenGL ES 2.0 extensions library
-#endif
-
-#if defined(RLGL_STANDALONE)
-    #include <stdarg.h>                 // Required for: va_list, va_start(), vfprintf(), va_end() [Used only on TraceLog()]
-#endif
-
-//----------------------------------------------------------------------------------
-// Defines and Macros
-//----------------------------------------------------------------------------------
-#define MATRIX_STACK_SIZE          16   // Matrix stack max size
-#define MAX_DRAWS_BY_TEXTURE      256   // Draws are organized by texture changes
-#define TEMP_VERTEX_BUFFER_SIZE  4096   // Temporal Vertex Buffer (required for vertex-transformations)
-                                        // NOTE: Every vertex are 3 floats (12 bytes)
-
-#ifndef GL_SHADING_LANGUAGE_VERSION
-    #define GL_SHADING_LANGUAGE_VERSION         0x8B8C
-#endif
-
-#ifndef GL_COMPRESSED_RGB_S3TC_DXT1_EXT
-    #define GL_COMPRESSED_RGB_S3TC_DXT1_EXT     0x83F0
-#endif
-#ifndef GL_COMPRESSED_RGBA_S3TC_DXT1_EXT
-    #define GL_COMPRESSED_RGBA_S3TC_DXT1_EXT    0x83F1
-#endif
-#ifndef GL_COMPRESSED_RGBA_S3TC_DXT3_EXT
-    #define GL_COMPRESSED_RGBA_S3TC_DXT3_EXT    0x83F2
-#endif
-#ifndef GL_COMPRESSED_RGBA_S3TC_DXT5_EXT
-    #define GL_COMPRESSED_RGBA_S3TC_DXT5_EXT    0x83F3
-#endif
-#ifndef GL_ETC1_RGB8_OES
-    #define GL_ETC1_RGB8_OES                    0x8D64
-#endif
-#ifndef GL_COMPRESSED_RGB8_ETC2
-    #define GL_COMPRESSED_RGB8_ETC2             0x9274
-#endif
-#ifndef GL_COMPRESSED_RGBA8_ETC2_EAC
-    #define GL_COMPRESSED_RGBA8_ETC2_EAC        0x9278
-#endif
-#ifndef GL_COMPRESSED_RGB_PVRTC_4BPPV1_IMG
-    #define GL_COMPRESSED_RGB_PVRTC_4BPPV1_IMG  0x8C00
-#endif
-#ifndef GL_COMPRESSED_RGBA_PVRTC_4BPPV1_IMG
-    #define GL_COMPRESSED_RGBA_PVRTC_4BPPV1_IMG 0x8C02
-#endif
-#ifndef GL_COMPRESSED_RGBA_ASTC_4x4_KHR
-    #define GL_COMPRESSED_RGBA_ASTC_4x4_KHR     0x93b0
-#endif
-#ifndef GL_COMPRESSED_RGBA_ASTC_8x8_KHR
-    #define GL_COMPRESSED_RGBA_ASTC_8x8_KHR     0x93b7
-#endif
-
-#ifndef GL_MAX_TEXTURE_MAX_ANISOTROPY_EXT
-    #define GL_MAX_TEXTURE_MAX_ANISOTROPY_EXT   0x84FF
-#endif
-
-#ifndef GL_TEXTURE_MAX_ANISOTROPY_EXT
-    #define GL_TEXTURE_MAX_ANISOTROPY_EXT       0x84FE
-#endif
-
-#if defined(GRAPHICS_API_OPENGL_11)
-    #define GL_UNSIGNED_SHORT_5_6_5             0x8363
-    #define GL_UNSIGNED_SHORT_5_5_5_1           0x8034
-    #define GL_UNSIGNED_SHORT_4_4_4_4           0x8033
-#endif
-
-#if defined(GRAPHICS_API_OPENGL_21)
-    #define GL_LUMINANCE                        0x1909
-    #define GL_LUMINANCE_ALPHA                  0x190A
-#endif
-
-#if defined(GRAPHICS_API_OPENGL_ES2)
-    #define glClearDepth                glClearDepthf
-    #define GL_READ_FRAMEBUFFER         GL_FRAMEBUFFER
-    #define GL_DRAW_FRAMEBUFFER         GL_FRAMEBUFFER
-#endif
-
-// Default vertex attribute names on shader to set location points
-#define DEFAULT_ATTRIB_POSITION_NAME    "vertexPosition"    // shader-location = 0
-#define DEFAULT_ATTRIB_TEXCOORD_NAME    "vertexTexCoord"    // shader-location = 1
-#define DEFAULT_ATTRIB_NORMAL_NAME      "vertexNormal"      // shader-location = 2
-#define DEFAULT_ATTRIB_COLOR_NAME       "vertexColor"       // shader-location = 3
-#define DEFAULT_ATTRIB_TANGENT_NAME     "vertexTangent"     // shader-location = 4
-#define DEFAULT_ATTRIB_TEXCOORD2_NAME   "vertexTexCoord2"   // shader-location = 5
-
-//----------------------------------------------------------------------------------
-// Types and Structures Definition
-//----------------------------------------------------------------------------------
-
-// Dynamic vertex buffers (position + texcoords + colors + indices arrays)
-typedef struct DynamicBuffer {
-    int vCounter;               // vertex position counter to process (and draw) from full buffer
-    int tcCounter;              // vertex texcoord counter to process (and draw) from full buffer
-    int cCounter;               // vertex color counter to process (and draw) from full buffer
-    float *vertices;            // vertex position (XYZ - 3 components per vertex) (shader-location = 0)
-    float *texcoords;           // vertex texture coordinates (UV - 2 components per vertex) (shader-location = 1)
-    unsigned char *colors;      // vertex colors (RGBA - 4 components per vertex) (shader-location = 3)
-#if defined(GRAPHICS_API_OPENGL_11) || defined(GRAPHICS_API_OPENGL_33)
-    unsigned int *indices;      // vertex indices (in case vertex data comes indexed) (6 indices per quad)
-#elif defined(GRAPHICS_API_OPENGL_ES2)
-    unsigned short *indices;    // vertex indices (in case vertex data comes indexed) (6 indices per quad)
-                                // NOTE: 6*2 byte = 12 byte, not alignment problem!
-#endif
-    unsigned int vaoId;         // OpenGL Vertex Array Object id
-    unsigned int vboId[4];      // OpenGL Vertex Buffer Objects id (4 types of vertex data)
-} DynamicBuffer;
-
-// Draw call type
-// NOTE: Used to track required draw-calls, organized by texture
-typedef struct DrawCall {
-    int vertexCount;
-    GLuint vaoId;
-    GLuint textureId;
-    GLuint shaderId;
-
-    Matrix projection;
-    Matrix modelview;
-
-    // TODO: Store additional draw state data
-    //int blendMode;
-    //Guint fboId;
-} DrawCall;
-
-#if defined(SUPPORT_VR_SIMULATOR)
-// VR Stereo rendering configuration for simulator
-typedef struct VrStereoConfig {
-    RenderTexture2D stereoFbo;      // VR stereo rendering framebuffer
-    Shader distortionShader;        // VR stereo rendering distortion shader
-    Rectangle eyesViewport[2];      // VR stereo rendering eyes viewports
-    Matrix eyesProjection[2];       // VR stereo rendering eyes projection matrices
-    Matrix eyesViewOffset[2];       // VR stereo rendering eyes view offset matrices
-} VrStereoConfig;
-#endif
-
-//----------------------------------------------------------------------------------
-// Global Variables Definition
-//----------------------------------------------------------------------------------
-#if !defined(GRAPHICS_API_OPENGL_11) && defined(SUPPORT_DISTORTION_SHADER)
-    // Distortion shader embedded
-    static char distortionFShaderStr[] =
-    #if defined(GRAPHICS_API_OPENGL_21)
-    "#version 120                       \n"
-    #elif defined(GRAPHICS_API_OPENGL_ES2)
-    "#version 100                       \n"
-    "precision mediump float;           \n"     // precision required for OpenGL ES2 (WebGL)
-    #endif
-    #if defined(GRAPHICS_API_OPENGL_ES2) || defined(GRAPHICS_API_OPENGL_21)
-    "varying vec2 fragTexCoord;         \n"
-    "varying vec4 fragColor;            \n"
-    #elif defined(GRAPHICS_API_OPENGL_33)
-    "#version 330                       \n"
-    "in vec2 fragTexCoord;              \n"
-    "in vec4 fragColor;                 \n"
-    "out vec4 finalColor;               \n"
-    #endif
-    "uniform sampler2D texture0;                                     \n"
-    #if defined(GRAPHICS_API_OPENGL_ES2) || defined(GRAPHICS_API_OPENGL_21)
-    "uniform vec2 leftLensCenter;       \n"
-    "uniform vec2 rightLensCenter;      \n"
-    "uniform vec2 leftScreenCenter;     \n"
-    "uniform vec2 rightScreenCenter;    \n"
-    "uniform vec2 scale;                \n"
-    "uniform vec2 scaleIn;              \n"
-    "uniform vec4 hmdWarpParam;         \n"
-    "uniform vec4 chromaAbParam;        \n"
-    #elif defined(GRAPHICS_API_OPENGL_33)
-    "uniform vec2 leftLensCenter = vec2(0.288, 0.5);                 \n"
-    "uniform vec2 rightLensCenter = vec2(0.712, 0.5);                \n"
-    "uniform vec2 leftScreenCenter = vec2(0.25, 0.5);                \n"
-    "uniform vec2 rightScreenCenter = vec2(0.75, 0.5);               \n"
-    "uniform vec2 scale = vec2(0.25, 0.45);                          \n"
-    "uniform vec2 scaleIn = vec2(4, 2.2222);                         \n"
-    "uniform vec4 hmdWarpParam = vec4(1, 0.22, 0.24, 0);             \n"
-    "uniform vec4 chromaAbParam = vec4(0.996, -0.004, 1.014, 0.0);   \n"
-    #endif
-    "void main() \n"
-    "{ \n"
-    "   vec2 lensCenter = fragTexCoord.x < 0.5 ? leftLensCenter : rightLensCenter; \n"
-    "   vec2 screenCenter = fragTexCoord.x < 0.5 ? leftScreenCenter : rightScreenCenter; \n"
-    "   vec2 theta = (fragTexCoord - lensCenter)*scaleIn; \n"
-    "   float rSq = theta.x*theta.x + theta.y*theta.y; \n"
-    "   vec2 theta1 = theta*(hmdWarpParam.x + hmdWarpParam.y*rSq + hmdWarpParam.z*rSq*rSq + hmdWarpParam.w*rSq*rSq*rSq); \n"
-    "   vec2 thetaBlue = theta1*(chromaAbParam.z + chromaAbParam.w*rSq); \n"
-    "   vec2 tcBlue = lensCenter + scale*thetaBlue; \n"
-    "   if (any(bvec2(clamp(tcBlue, screenCenter - vec2(0.25, 0.5), screenCenter + vec2(0.25, 0.5)) - tcBlue))) \n"
-    "   { \n"
-    #if defined(GRAPHICS_API_OPENGL_ES2) || defined(GRAPHICS_API_OPENGL_21)
-    "       gl_FragColor = vec4(0.0, 0.0, 0.0, 1.0); \n"
-    #elif defined(GRAPHICS_API_OPENGL_33)
-    "       finalColor = vec4(0.0, 0.0, 0.0, 1.0); \n"
-    #endif
-    "   } \n"
-    "   else \n"
-    "   { \n"
-    #if defined(GRAPHICS_API_OPENGL_ES2) || defined(GRAPHICS_API_OPENGL_21)
-    "       float blue = texture2D(texture0, tcBlue).b; \n"
-    "       vec2 tcGreen = lensCenter + scale*theta1; \n"
-    "       float green = texture2D(texture0, tcGreen).g; \n"
-    #elif defined(GRAPHICS_API_OPENGL_33)
-    "       float blue = texture(texture0, tcBlue).b; \n"
-    "       vec2 tcGreen = lensCenter + scale*theta1; \n"
-    "       float green = texture(texture0, tcGreen).g; \n"
-    #endif
-    "       vec2 thetaRed = theta1*(chromaAbParam.x + chromaAbParam.y*rSq); \n"
-    "       vec2 tcRed = lensCenter + scale*thetaRed; \n"
-    #if defined(GRAPHICS_API_OPENGL_ES2) || defined(GRAPHICS_API_OPENGL_21)
-    "       float red = texture2D(texture0, tcRed).r; \n"
-    "       gl_FragColor = vec4(red, green, blue, 1.0); \n"
-    #elif defined(GRAPHICS_API_OPENGL_33)
-    "       float red = texture(texture0, tcRed).r; \n"
-    "       finalColor = vec4(red, green, blue, 1.0); \n"
-    #endif
-    "    } \n"
-    "} \n";
-#endif
-
-#if defined(GRAPHICS_API_OPENGL_33) || defined(GRAPHICS_API_OPENGL_ES2)
-static Matrix stack[MATRIX_STACK_SIZE];
-static int stackCounter = 0;
-
-static Matrix modelview = { 0 };
-static Matrix projection = { 0 };
-static Matrix *currentMatrix = NULL;
-static int currentMatrixMode = -1;
-
-static int currentDrawMode = -1;
-
-static float currentDepth = -1.0f;
-
-static DynamicBuffer lines = { 0 };         // Default dynamic buffer for lines data
-static DynamicBuffer triangles = { 0 };     // Default dynamic buffer for triangles data
-static DynamicBuffer quads = { 0 };         // Default dynamic buffer for quads data (used to draw textures)
-
-// Default buffers draw calls
-static DrawCall *draws = NULL;
-static int drawsCounter = 0;
-
-// Temp vertex buffer to be used with rlTranslate, rlRotate, rlScale
-static Vector3 *tempBuffer = NULL;
-static int tempBufferCount = 0;
-static bool useTempBuffer = false;
-
-// Shaders
-static unsigned int defaultVShaderId;       // Default vertex shader id (used by default shader program)
-static unsigned int defaultFShaderId;       // Default fragment shader Id (used by default shader program)
-
-static Shader defaultShader;                // Basic shader, support vertex color and diffuse texture
-static Shader currentShader;                // Shader to be used on rendering (by default, defaultShader)
-
-// Extension supported flag: VAO
-static bool vaoSupported = false;           // VAO support (OpenGL ES2 could not support VAO extension)
-
-// Extension supported flag: Compressed textures
-static bool texCompETC1Supported = false;   // ETC1 texture compression support
-static bool texCompETC2Supported = false;   // ETC2/EAC texture compression support
-static bool texCompPVRTSupported = false;   // PVR texture compression support
-static bool texCompASTCSupported = false;   // ASTC texture compression support
-
-#if defined(SUPPORT_VR_SIMULATOR)
-// VR global variables
-static VrStereoConfig vrConfig;         // VR stereo configuration for simulator
-static bool vrSimulatorReady = false;   // VR simulator ready flag
-static bool vrStereoRender = false;     // VR stereo rendering enabled/disabled flag
-                                        // NOTE: This flag is useful to render data over stereo image (i.e. FPS)
-#endif  // defined(SUPPORT_VR_SIMULATOR)
-
-#endif  // defined(GRAPHICS_API_OPENGL_33) || defined(GRAPHICS_API_OPENGL_ES2)
-
-// Extension supported flag: Anisotropic filtering
-static bool texAnisotropicFilterSupported = false;  // Anisotropic texture filtering support
-static float maxAnisotropicLevel = 0.0f;            // Maximum anisotropy level supported (minimum is 2.0f)
-
-// Extension supported flag: Clamp mirror wrap mode
-static bool texClampMirrorSupported = false;        // Clamp mirror wrap mode supported
-
-#if defined(GRAPHICS_API_OPENGL_ES2)
-// NOTE: VAO functionality is exposed through extensions (OES)
-static PFNGLGENVERTEXARRAYSOESPROC glGenVertexArrays;
-static PFNGLBINDVERTEXARRAYOESPROC glBindVertexArray;
-static PFNGLDELETEVERTEXARRAYSOESPROC glDeleteVertexArrays;
-//static PFNGLISVERTEXARRAYOESPROC glIsVertexArray;   // NOTE: Fails in WebGL, omitted
-#endif
-
-static bool debugMarkerSupported = false;
-
-// Compressed textures support flags
-static bool texCompDXTSupported = false;    // DDS texture compression support
-static bool texNPOTSupported = false;       // NPOT textures full support
-static bool texFloatSupported = false;      // float textures support (32 bit per channel)
-
-static int blendMode = 0;   // Track current blending mode
-
-// White texture useful for plain color polys (required by shader)
-static unsigned int whiteTexture;
-
-// Default framebuffer size
-static int screenWidth;     // Default framebuffer width
-static int screenHeight;    // Default framebuffer height
-
-//----------------------------------------------------------------------------------
-// Module specific Functions Declaration
-//----------------------------------------------------------------------------------
-#if defined(GRAPHICS_API_OPENGL_33) || defined(GRAPHICS_API_OPENGL_ES2)
-static unsigned int CompileShader(const char *shaderStr, int type);     // Compile custom shader and return shader id
-static unsigned int LoadShaderProgram(unsigned int vShaderId, unsigned int fShaderId);  // Load custom shader program
-
-static Shader LoadShaderDefault(void);      // Load default shader (just vertex positioning and texture coloring)
-static void SetShaderDefaultLocations(Shader *shader); // Bind default shader locations (attributes and uniforms)
-static void UnloadShaderDefault(void);      // Unload default shader
-
-static void LoadBuffersDefault(void);       // Load default internal buffers (lines, triangles, quads)
-static void UpdateBuffersDefault(void);     // Update default internal buffers (VAOs/VBOs) with vertex data
-static void DrawBuffersDefault(void);       // Draw default internal buffers vertex data
-static void UnloadBuffersDefault(void);     // Unload default internal buffers vertex data from CPU and GPU
-
-static void GenDrawCube(void);              // Generate and draw cube
-static void GenDrawQuad(void);              // Generate and draw quad
-
-#if defined(SUPPORT_VR_SIMULATOR)
-static void SetStereoConfig(VrDeviceInfo info); // Configure stereo rendering (including distortion shader) with HMD device parameters
-static void SetStereoView(int eye, Matrix matProjection, Matrix matModelView); // Set internal projection and modelview matrix depending on eye
-#endif
-
-#endif  // defined(GRAPHICS_API_OPENGL_33) || defined(GRAPHICS_API_OPENGL_ES2)
-
-#if defined(GRAPHICS_API_OPENGL_11)
-static int GenerateMipmaps(unsigned char *data, int baseWidth, int baseHeight);
-static Color *GenNextMipmap(Color *srcData, int srcWidth, int srcHeight);
-#endif
-
-//----------------------------------------------------------------------------------
-// Module Functions Definition - Matrix operations
-//----------------------------------------------------------------------------------
-
-#if defined(GRAPHICS_API_OPENGL_11)
-
-// Fallback to OpenGL 1.1 function calls
-//---------------------------------------
-void rlMatrixMode(int mode)
-{
-    switch (mode)
-    {
-        case RL_PROJECTION: glMatrixMode(GL_PROJECTION); break;
-        case RL_MODELVIEW: glMatrixMode(GL_MODELVIEW); break;
-        case RL_TEXTURE: glMatrixMode(GL_TEXTURE); break;
-        default: break;
-    }
-}
-
-void rlFrustum(double left, double right, double bottom, double top, double zNear, double zFar)
-{
-    glFrustum(left, right, bottom, top, zNear, zFar);
-}
-
-void rlOrtho(double left, double right, double bottom, double top, double zNear, double zFar)
-{
-    glOrtho(left, right, bottom, top, zNear, zFar);
-}
-
-void rlPushMatrix(void) { glPushMatrix(); }
-void rlPopMatrix(void) { glPopMatrix(); }
-void rlLoadIdentity(void) { glLoadIdentity(); }
-void rlTranslatef(float x, float y, float z) { glTranslatef(x, y, z); }
-void rlRotatef(float angleDeg, float x, float y, float z) { glRotatef(angleDeg, x, y, z); }
-void rlScalef(float x, float y, float z) { glScalef(x, y, z); }
-void rlMultMatrixf(float *matf) { glMultMatrixf(matf); }
-
-#elif defined(GRAPHICS_API_OPENGL_33) || defined(GRAPHICS_API_OPENGL_ES2)
-
-// Choose the current matrix to be transformed
-void rlMatrixMode(int mode)
-{
-    if (mode == RL_PROJECTION) currentMatrix = &projection;
-    else if (mode == RL_MODELVIEW) currentMatrix = &modelview;
-    //else if (mode == RL_TEXTURE) // Not supported
-
-    currentMatrixMode = mode;
-}
-
-// Push the current matrix to stack
-void rlPushMatrix(void)
-{
-    if (stackCounter == MATRIX_STACK_SIZE - 1)
-    {
-        TraceLog(LOG_ERROR, "Stack Buffer Overflow (MAX %i Matrix)", MATRIX_STACK_SIZE);
-    }
-
-    stack[stackCounter] = *currentMatrix;
-    rlLoadIdentity();       // TODO: Review matrix stack logic!
-    stackCounter++;
-
-    if (currentMatrixMode == RL_MODELVIEW) useTempBuffer = true;
-}
-
-// Pop lattest inserted matrix from stack
-void rlPopMatrix(void)
-{
-    if (stackCounter > 0)
-    {
-        Matrix mat = stack[stackCounter - 1];
-        *currentMatrix = mat;
-        stackCounter--;
-    }
-}
-
-// Reset current matrix to identity matrix
-void rlLoadIdentity(void)
-{
-    *currentMatrix = MatrixIdentity();
-}
-
-// Multiply the current matrix by a translation matrix
-void rlTranslatef(float x, float y, float z)
-{
-    Matrix matTranslation = MatrixTranslate(x, y, z);
-
-    // NOTE: We transpose matrix with multiplication order
-    *currentMatrix = MatrixMultiply(matTranslation, *currentMatrix);
-}
-
-// Multiply the current matrix by a rotation matrix
-void rlRotatef(float angleDeg, float x, float y, float z)
-{
-    Matrix matRotation = MatrixIdentity();
-
-    Vector3 axis = (Vector3){ x, y, z };
-    matRotation = MatrixRotate(Vector3Normalize(axis), angleDeg*DEG2RAD);
-
-    // NOTE: We transpose matrix with multiplication order
-    *currentMatrix = MatrixMultiply(matRotation, *currentMatrix);
-}
-
-// Multiply the current matrix by a scaling matrix
-void rlScalef(float x, float y, float z)
-{
-    Matrix matScale = MatrixScale(x, y, z);
-
-    // NOTE: We transpose matrix with multiplication order
-    *currentMatrix = MatrixMultiply(matScale, *currentMatrix);
-}
-
-// Multiply the current matrix by another matrix
-void rlMultMatrixf(float *matf)
-{
-    // Matrix creation from array
-    Matrix mat = { matf[0], matf[4], matf[8], matf[12],
-                   matf[1], matf[5], matf[9], matf[13],
-                   matf[2], matf[6], matf[10], matf[14],
-                   matf[3], matf[7], matf[11], matf[15] };
-
-    *currentMatrix = MatrixMultiply(*currentMatrix, mat);
-}
-
-// Multiply the current matrix by a perspective matrix generated by parameters
-void rlFrustum(double left, double right, double bottom, double top, double near, double far)
-{
-    Matrix matPerps = MatrixFrustum(left, right, bottom, top, near, far);
-
-    *currentMatrix = MatrixMultiply(*currentMatrix, matPerps);
-}
-
-// Multiply the current matrix by an orthographic matrix generated by parameters
-void rlOrtho(double left, double right, double bottom, double top, double near, double far)
-{
-    Matrix matOrtho = MatrixOrtho(left, right, bottom, top, near, far);
-
-    *currentMatrix = MatrixMultiply(*currentMatrix, matOrtho);
-}
-
-#endif
-
-// Set the viewport area (transformation from normalized device coordinates to window coordinates)
-// NOTE: Updates global variables: screenWidth, screenHeight
-void rlViewport(int x, int y, int width, int height)
-{
-    glViewport(x, y, width, height);
-}
-
-//----------------------------------------------------------------------------------
-// Module Functions Definition - Vertex level operations
-//----------------------------------------------------------------------------------
-#if defined(GRAPHICS_API_OPENGL_11)
-
-// Fallback to OpenGL 1.1 function calls
-//---------------------------------------
-void rlBegin(int mode)
-{
-    switch (mode)
-    {
-        case RL_LINES: glBegin(GL_LINES); break;
-        case RL_TRIANGLES: glBegin(GL_TRIANGLES); break;
-        case RL_QUADS: glBegin(GL_QUADS); break;
-        default: break;
-    }
-}
-
-void rlEnd() { glEnd(); }
-void rlVertex2i(int x, int y) { glVertex2i(x, y); }
-void rlVertex2f(float x, float y) { glVertex2f(x, y); }
-void rlVertex3f(float x, float y, float z) { glVertex3f(x, y, z); }
-void rlTexCoord2f(float x, float y) { glTexCoord2f(x, y); }
-void rlNormal3f(float x, float y, float z) { glNormal3f(x, y, z); }
-void rlColor4ub(byte r, byte g, byte b, byte a) { glColor4ub(r, g, b, a); }
-void rlColor3f(float x, float y, float z) { glColor3f(x, y, z); }
-void rlColor4f(float x, float y, float z, float w) { glColor4f(x, y, z, w); }
-
-#elif defined(GRAPHICS_API_OPENGL_33) || defined(GRAPHICS_API_OPENGL_ES2)
-
-// Initialize drawing mode (how to organize vertex)
-void rlBegin(int mode)
-{
-    // Draw mode can only be RL_LINES, RL_TRIANGLES and RL_QUADS
-    currentDrawMode = mode;
-}
-
-// Finish vertex providing
-void rlEnd(void)
-{
-    if (useTempBuffer)
-    {
-        // NOTE: In this case, *currentMatrix is already transposed because transposing has been applied
-        // independently to translation-scale-rotation matrices -> t(M1 x M2) = t(M2) x t(M1)
-        // This way, rlTranslatef(), rlRotatef()... behaviour is the same than OpenGL 1.1
-
-        // Apply transformation matrix to all temp vertices
-        for (int i = 0; i < tempBufferCount; i++) tempBuffer[i] = Vector3Transform(tempBuffer[i], *currentMatrix);
-
-        // Deactivate tempBuffer usage to allow rlVertex3f do its job
-        useTempBuffer = false;
-
-        // Copy all transformed vertices to right VAO
-        for (int i = 0; i < tempBufferCount; i++) rlVertex3f(tempBuffer[i].x, tempBuffer[i].y, tempBuffer[i].z);
-
-        // Reset temp buffer
-        tempBufferCount = 0;
-    }
-
-    // Make sure vertexCount is the same for vertices-texcoords-normals-colors
-    // NOTE: In OpenGL 1.1, one glColor call can be made for all the subsequent glVertex calls.
-    switch (currentDrawMode)
-    {
-        case RL_LINES:
-        {
-            if (lines.vCounter != lines.cCounter)
-            {
-                int addColors = lines.vCounter - lines.cCounter;
-
-                for (int i = 0; i < addColors; i++)
-                {
-                    lines.colors[4*lines.cCounter] = lines.colors[4*lines.cCounter - 4];
-                    lines.colors[4*lines.cCounter + 1] = lines.colors[4*lines.cCounter - 3];
-                    lines.colors[4*lines.cCounter + 2] = lines.colors[4*lines.cCounter - 2];
-                    lines.colors[4*lines.cCounter + 3] = lines.colors[4*lines.cCounter - 1];
-
-                    lines.cCounter++;
-                }
-            }
-        } break;
-        case RL_TRIANGLES:
-        {
-            if (triangles.vCounter != triangles.cCounter)
-            {
-                int addColors = triangles.vCounter - triangles.cCounter;
-
-                for (int i = 0; i < addColors; i++)
-                {
-                    triangles.colors[4*triangles.cCounter] = triangles.colors[4*triangles.cCounter - 4];
-                    triangles.colors[4*triangles.cCounter + 1] = triangles.colors[4*triangles.cCounter - 3];
-                    triangles.colors[4*triangles.cCounter + 2] = triangles.colors[4*triangles.cCounter - 2];
-                    triangles.colors[4*triangles.cCounter + 3] = triangles.colors[4*triangles.cCounter - 1];
-
-                    triangles.cCounter++;
-                }
-            }
-        } break;
-        case RL_QUADS:
-        {
-            // Make sure colors count match vertex count
-            if (quads.vCounter != quads.cCounter)
-            {
-                int addColors = quads.vCounter - quads.cCounter;
-
-                for (int i = 0; i < addColors; i++)
-                {
-                    quads.colors[4*quads.cCounter] = quads.colors[4*quads.cCounter - 4];
-                    quads.colors[4*quads.cCounter + 1] = quads.colors[4*quads.cCounter - 3];
-                    quads.colors[4*quads.cCounter + 2] = quads.colors[4*quads.cCounter - 2];
-                    quads.colors[4*quads.cCounter + 3] = quads.colors[4*quads.cCounter - 1];
-
-                    quads.cCounter++;
-                }
-            }
-
-            // Make sure texcoords count match vertex count
-            if (quads.vCounter != quads.tcCounter)
-            {
-                int addTexCoords = quads.vCounter - quads.tcCounter;
-
-                for (int i = 0; i < addTexCoords; i++)
-                {
-                    quads.texcoords[2*quads.tcCounter] = 0.0f;
-                    quads.texcoords[2*quads.tcCounter + 1] = 0.0f;
-
-                    quads.tcCounter++;
-                }
-            }
-
-            // TODO: Make sure normals count match vertex count... if normals support is added in a future... :P
-
-        } break;
-        default: break;
-    }
-
-    // NOTE: Depth increment is dependant on rlOrtho(): z-near and z-far values,
-    // as well as depth buffer bit-depth (16bit or 24bit or 32bit)
-    // Correct increment formula would be: depthInc = (zfar - znear)/pow(2, bits)
-    currentDepth += (1.0f/20000.0f);
-
-    // Verify internal buffers limits
-    // NOTE: This check is combined with usage of rlCheckBufferLimit()
-    if ((lines.vCounter/2 >= (MAX_LINES_BATCH - 2)) ||
-        (triangles.vCounter/3 >= (MAX_TRIANGLES_BATCH - 3)) ||
-        (quads.vCounter/4 >= (MAX_QUADS_BATCH - 4)))
-    {
-        // WARNING: If we are between rlPushMatrix() and rlPopMatrix() and we need to force a rlglDraw(),
-        // we need to call rlPopMatrix() before to recover *currentMatrix (modelview) for the next forced draw call!
-        // Also noted that if we had multiple matrix pushed, it will require "stackCounter" pops before launching the draw
-
-        // TODO: Undoubtely, current rlPushMatrix/rlPopMatrix should be redesigned... or removed... it's not working properly
-
-        rlPopMatrix();
-        rlglDraw();
-    }
-}
-
-// Define one vertex (position)
-void rlVertex3f(float x, float y, float z)
-{
-    // NOTE: Temp buffer is processed and resetted at rlEnd()
-    // Between rlBegin() and rlEnd() can not be more than TEMP_VERTEX_BUFFER_SIZE rlVertex3f() calls
-    if (useTempBuffer && (tempBufferCount < TEMP_VERTEX_BUFFER_SIZE))
-    {
-        tempBuffer[tempBufferCount].x = x;
-        tempBuffer[tempBufferCount].y = y;
-        tempBuffer[tempBufferCount].z = z;
-        tempBufferCount++;
-    }
-    else
-    {
-        switch (currentDrawMode)
-        {
-            case RL_LINES:
-            {
-                // Verify that MAX_LINES_BATCH limit not reached
-                if (lines.vCounter/2 < MAX_LINES_BATCH)
-                {
-                    lines.vertices[3*lines.vCounter] = x;
-                    lines.vertices[3*lines.vCounter + 1] = y;
-                    lines.vertices[3*lines.vCounter + 2] = z;
-
-                    lines.vCounter++;
-                }
-                else TraceLog(LOG_ERROR, "MAX_LINES_BATCH overflow");
-
-            } break;
-            case RL_TRIANGLES:
-            {
-                // Verify that MAX_TRIANGLES_BATCH limit not reached
-                if (triangles.vCounter/3 < MAX_TRIANGLES_BATCH)
-                {
-                    triangles.vertices[3*triangles.vCounter] = x;
-                    triangles.vertices[3*triangles.vCounter + 1] = y;
-                    triangles.vertices[3*triangles.vCounter + 2] = z;
-
-                    triangles.vCounter++;
-                }
-                else TraceLog(LOG_ERROR, "MAX_TRIANGLES_BATCH overflow");
-
-            } break;
-            case RL_QUADS:
-            {
-                // Verify that MAX_QUADS_BATCH limit not reached
-                if (quads.vCounter/4 < MAX_QUADS_BATCH)
-                {
-                    quads.vertices[3*quads.vCounter] = x;
-                    quads.vertices[3*quads.vCounter + 1] = y;
-                    quads.vertices[3*quads.vCounter + 2] = z;
-
-                    quads.vCounter++;
-
-                    draws[drawsCounter - 1].vertexCount++;
-                }
-                else TraceLog(LOG_ERROR, "MAX_QUADS_BATCH overflow");
-
-            } break;
-            default: break;
-        }
-    }
-}
-
-// Define one vertex (position)
-void rlVertex2f(float x, float y)
-{
-    rlVertex3f(x, y, currentDepth);
-}
-
-// Define one vertex (position)
-void rlVertex2i(int x, int y)
-{
-    rlVertex3f((float)x, (float)y, currentDepth);
-}
-
-// Define one vertex (texture coordinate)
-// NOTE: Texture coordinates are limited to QUADS only
-void rlTexCoord2f(float x, float y)
-{
-    if (currentDrawMode == RL_QUADS)
-    {
-        quads.texcoords[2*quads.tcCounter] = x;
-        quads.texcoords[2*quads.tcCounter + 1] = y;
-
-        quads.tcCounter++;
-    }
-}
-
-// Define one vertex (normal)
-// NOTE: Normals limited to TRIANGLES only ?
-void rlNormal3f(float x, float y, float z)
-{
-    // TODO: Normals usage...
-}
-
-// Define one vertex (color)
-void rlColor4ub(byte x, byte y, byte z, byte w)
-{
-    switch (currentDrawMode)
-    {
-        case RL_LINES:
-        {
-            lines.colors[4*lines.cCounter] = x;
-            lines.colors[4*lines.cCounter + 1] = y;
-            lines.colors[4*lines.cCounter + 2] = z;
-            lines.colors[4*lines.cCounter + 3] = w;
-
-            lines.cCounter++;
-
-        } break;
-        case RL_TRIANGLES:
-        {
-            triangles.colors[4*triangles.cCounter] = x;
-            triangles.colors[4*triangles.cCounter + 1] = y;
-            triangles.colors[4*triangles.cCounter + 2] = z;
-            triangles.colors[4*triangles.cCounter + 3] = w;
-
-            triangles.cCounter++;
-
-        } break;
-        case RL_QUADS:
-        {
-            quads.colors[4*quads.cCounter] = x;
-            quads.colors[4*quads.cCounter + 1] = y;
-            quads.colors[4*quads.cCounter + 2] = z;
-            quads.colors[4*quads.cCounter + 3] = w;
-
-            quads.cCounter++;
-
-        } break;
-        default: break;
-    }
-}
-
-// Define one vertex (color)
-void rlColor4f(float r, float g, float b, float a)
-{
-    rlColor4ub((byte)(r*255), (byte)(g*255), (byte)(b*255), (byte)(a*255));
-}
-
-// Define one vertex (color)
-void rlColor3f(float x, float y, float z)
-{
-    rlColor4ub((byte)(x*255), (byte)(y*255), (byte)(z*255), 255);
-}
-
-#endif
-
-//----------------------------------------------------------------------------------
-// Module Functions Definition - OpenGL equivalent functions (common to 1.1, 3.3+, ES2)
-//----------------------------------------------------------------------------------
-
-// Enable texture usage
-void rlEnableTexture(unsigned int id)
-{
-#if defined(GRAPHICS_API_OPENGL_11)
-    glEnable(GL_TEXTURE_2D);
-    glBindTexture(GL_TEXTURE_2D, id);
-#endif
-
-#if defined(GRAPHICS_API_OPENGL_33) || defined(GRAPHICS_API_OPENGL_ES2)
-    if (draws[drawsCounter - 1].textureId != id)
-    {
-        if (draws[drawsCounter - 1].vertexCount > 0) drawsCounter++;
-
-        if (drawsCounter >= MAX_DRAWS_BY_TEXTURE) rlglDraw();
-
-        draws[drawsCounter - 1].textureId = id;
-        draws[drawsCounter - 1].vertexCount = 0;
-    }
-#endif
-}
-
-// Disable texture usage
-void rlDisableTexture(void)
-{
-#if defined(GRAPHICS_API_OPENGL_11)
-    glDisable(GL_TEXTURE_2D);
-    glBindTexture(GL_TEXTURE_2D, 0);
-#else
-    // NOTE: If quads batch limit is reached,
-    // we force a draw call and next batch starts
-    if (quads.vCounter/4 >= MAX_QUADS_BATCH) rlglDraw();
-#endif
-}
-
-// Set texture parameters (wrap mode/filter mode)
-void rlTextureParameters(unsigned int id, int param, int value)
-{
-    glBindTexture(GL_TEXTURE_2D, id);
-
-    switch (param)
-    {
-        case RL_TEXTURE_WRAP_S:
-        case RL_TEXTURE_WRAP_T:
-        {
-            if ((value == RL_WRAP_CLAMP_MIRROR) && !texClampMirrorSupported) TraceLog(LOG_WARNING, "Clamp mirror wrap mode not supported");
-            else glTexParameteri(GL_TEXTURE_2D, param, value);
-        } break;
-        case RL_TEXTURE_MAG_FILTER:
-        case RL_TEXTURE_MIN_FILTER: glTexParameteri(GL_TEXTURE_2D, param, value); break;
-        case RL_TEXTURE_ANISOTROPIC_FILTER:
-        {
-            if (value <= maxAnisotropicLevel) glTexParameterf(GL_TEXTURE_2D, GL_TEXTURE_MAX_ANISOTROPY_EXT, (float)value);
-            else if (maxAnisotropicLevel > 0.0f)
-            {
-                TraceLog(LOG_WARNING, "[TEX ID %i] Maximum anisotropic filter level supported is %iX", id, maxAnisotropicLevel);
-                glTexParameterf(GL_TEXTURE_2D, GL_TEXTURE_MAX_ANISOTROPY_EXT, (float)value);
-            }
-            else TraceLog(LOG_WARNING, "Anisotropic filtering not supported");
-        } break;
-        default: break;
-    }
-
-    glBindTexture(GL_TEXTURE_2D, 0);
-}
-
-// Enable rendering to texture (fbo)
-void rlEnableRenderTexture(unsigned int id)
-{
-#if defined(GRAPHICS_API_OPENGL_33) || defined(GRAPHICS_API_OPENGL_ES2)
-    glBindFramebuffer(GL_FRAMEBUFFER, id);
-
-    //glDisable(GL_CULL_FACE);    // Allow double side drawing for texture flipping
-    //glCullFace(GL_FRONT);
-#endif
-}
-
-// Disable rendering to texture
-void rlDisableRenderTexture(void)
-{
-#if defined(GRAPHICS_API_OPENGL_33) || defined(GRAPHICS_API_OPENGL_ES2)
-    glBindFramebuffer(GL_FRAMEBUFFER, 0);
-
-    //glEnable(GL_CULL_FACE);
-    //glCullFace(GL_BACK);
-#endif
-}
-
-// Enable depth test
-void rlEnableDepthTest(void)
-{
-    glEnable(GL_DEPTH_TEST);
-}
-
-// Disable depth test
-void rlDisableDepthTest(void)
-{
-    glDisable(GL_DEPTH_TEST);
-}
-
-// Enable scissor test
-void rlEnableScissorTest(void) {
-    glEnable(GL_SCISSOR_TEST);
-}
-
-// Disable scissor test
-void rlDisableScissorTest(void) {
-    glDisable(GL_SCISSOR_TEST);
-}
-
-// Scissor test
-void rlScissor(int x, int y, int width, int height) {
-    glScissor(x, y, width, height);
-}
-
-// Enable wire mode
-void rlEnableWireMode(void)
-{
-#if defined (GRAPHICS_API_OPENGL_11) || defined(GRAPHICS_API_OPENGL_33)
-    // NOTE: glPolygonMode() not available on OpenGL ES
-    glPolygonMode(GL_FRONT_AND_BACK, GL_LINE);
-#endif
-}
-
-// Disable wire mode
-void rlDisableWireMode(void)
-{
-#if defined (GRAPHICS_API_OPENGL_11) || defined(GRAPHICS_API_OPENGL_33)
-    // NOTE: glPolygonMode() not available on OpenGL ES
-    glPolygonMode(GL_FRONT_AND_BACK, GL_FILL);
-#endif
-}
-
-// Unload texture from GPU memory
-void rlDeleteTextures(unsigned int id)
-{
-    if (id > 0) glDeleteTextures(1, &id);
-}
-
-// Unload render texture from GPU memory
-void rlDeleteRenderTextures(RenderTexture2D target)
-{
-#if defined(GRAPHICS_API_OPENGL_33) || defined(GRAPHICS_API_OPENGL_ES2)
-    if (target.texture.id > 0) glDeleteTextures(1, &target.texture.id);
-    if (target.depth.id > 0)
-    {
-#if defined(GRAPHICS_API_OPENGL_21) || defined(GRAPHICS_API_OPENGL_ES2)
-        glDeleteRenderbuffers(1, &target.depth.id);
-#elif defined(GRAPHICS_API_OPENGL_33)
-        glDeleteTextures(1, &target.depth.id);
-#endif
-    }
-
-    if (target.id > 0) glDeleteFramebuffers(1, &target.id);
-
-    TraceLog(LOG_INFO, "[FBO ID %i] Unloaded render texture data from VRAM (GPU)", target.id);
-#endif
-}
-
-// Unload shader from GPU memory
-void rlDeleteShader(unsigned int id)
-{
-#if defined(GRAPHICS_API_OPENGL_33) || defined(GRAPHICS_API_OPENGL_ES2)
-    if (id != 0) glDeleteProgram(id);
-#endif
-}
-
-// Unload vertex data (VAO) from GPU memory
-void rlDeleteVertexArrays(unsigned int id)
-{
-#if defined(GRAPHICS_API_OPENGL_33) || defined(GRAPHICS_API_OPENGL_ES2)
-    if (vaoSupported)
-    {
-        if (id != 0) glDeleteVertexArrays(1, &id);
-        TraceLog(LOG_INFO, "[VAO ID %i] Unloaded model data from VRAM (GPU)", id);
-    }
-#endif
-}
-
-// Unload vertex data (VBO) from GPU memory
-void rlDeleteBuffers(unsigned int id)
-{
-#if defined(GRAPHICS_API_OPENGL_33) || defined(GRAPHICS_API_OPENGL_ES2)
-    if (id != 0)
-    {
-        glDeleteBuffers(1, &id);
-        if (!vaoSupported) TraceLog(LOG_INFO, "[VBO ID %i] Unloaded model vertex data from VRAM (GPU)", id);
-    }
-#endif
-}
-
-// Clear color buffer with color
-void rlClearColor(byte r, byte g, byte b, byte a)
-{
-    // Color values clamp to 0.0f(0) and 1.0f(255)
-    float cr = (float)r/255;
-    float cg = (float)g/255;
-    float cb = (float)b/255;
-    float ca = (float)a/255;
-
-    glClearColor(cr, cg, cb, ca);
-}
-
-// Clear used screen buffers (color and depth)
-void rlClearScreenBuffers(void)
-{
-    glClear(GL_COLOR_BUFFER_BIT | GL_DEPTH_BUFFER_BIT);     // Clear used buffers: Color and Depth (Depth is used for 3D)
-    //glClear(GL_COLOR_BUFFER_BIT | GL_DEPTH_BUFFER_BIT | GL_STENCIL_BUFFER_BIT);     // Stencil buffer not used...
-}
-
-//----------------------------------------------------------------------------------
-// Module Functions Definition - rlgl Functions
-//----------------------------------------------------------------------------------
-
-// Initialize rlgl: OpenGL extensions, default buffers/shaders/textures, OpenGL states
-void rlglInit(int width, int height)
-{
-    // Check OpenGL information and capabilities
-    //------------------------------------------------------------------------------
-
-    // Print current OpenGL and GLSL version
-    TraceLog(LOG_INFO, "GPU: Vendor:   %s", glGetString(GL_VENDOR));
-    TraceLog(LOG_INFO, "GPU: Renderer: %s", glGetString(GL_RENDERER));
-    TraceLog(LOG_INFO, "GPU: Version:  %s", glGetString(GL_VERSION));
-    TraceLog(LOG_INFO, "GPU: GLSL:     %s", glGetString(GL_SHADING_LANGUAGE_VERSION));
-
-    // NOTE: We can get a bunch of extra information about GPU capabilities (glGet*)
-    //int maxTexSize;
-    //glGetIntegerv(GL_MAX_TEXTURE_SIZE, &maxTexSize);
-    //TraceLog(LOG_INFO, "GL_MAX_TEXTURE_SIZE: %i", maxTexSize);
-
-    //GL_MAX_TEXTURE_IMAGE_UNITS
-    //GL_MAX_VIEWPORT_DIMS
-
-    //int numAuxBuffers;
-    //glGetIntegerv(GL_AUX_BUFFERS, &numAuxBuffers);
-    //TraceLog(LOG_INFO, "GL_AUX_BUFFERS: %i", numAuxBuffers);
-
-    //GLint numComp = 0;
-    //GLint format[32] = { 0 };
-    //glGetIntegerv(GL_NUM_COMPRESSED_TEXTURE_FORMATS, &numComp);
-    //glGetIntegerv(GL_COMPRESSED_TEXTURE_FORMATS, format);
-    //for (int i = 0; i < numComp; i++) TraceLog(LOG_INFO, "Supported compressed format: 0x%x", format[i]);
-
-    // NOTE: We don't need that much data on screen... right now...
-
-#if defined(GRAPHICS_API_OPENGL_11)
-    //TraceLog(LOG_INFO, "OpenGL 1.1 (or driver default) profile initialized");
-#endif
-
-#if defined(GRAPHICS_API_OPENGL_33) || defined(GRAPHICS_API_OPENGL_ES2)
-    // Get supported extensions list
-    GLint numExt = 0;
-
-#if defined(GRAPHICS_API_OPENGL_33)
-
-    // NOTE: On OpenGL 3.3 VAO and NPOT are supported by default
-    vaoSupported = true;
-    texNPOTSupported = true;
-    texFloatSupported = true;
-
-    // We get a list of available extensions and we check for some of them (compressed textures)
-    // NOTE: We don't need to check again supported extensions but we do (GLAD already dealt with that)
-    glGetIntegerv(GL_NUM_EXTENSIONS, &numExt);
-
-#if defined(_MSC_VER)
-    const char **extList = malloc(sizeof(const char *)*numExt);
-#else
-    const char *extList[numExt];
-#endif
-
-    for (int i = 0; i < numExt; i++) extList[i] = (char *)glGetStringi(GL_EXTENSIONS, i);
-
-#elif defined(GRAPHICS_API_OPENGL_ES2)
-    char *extensions = (char *)glGetString(GL_EXTENSIONS);  // One big const string
-
-    // NOTE: We have to duplicate string because glGetString() returns a const string
-    int len = strlen(extensions) + 1;
-    char *extensionsDup = (char *)malloc(len);
-    strcpy(extensionsDup, extensions);
-
-    // NOTE: String could be splitted using strtok() function (string.h)
-    // NOTE: strtok() modifies the passed string, it can not be const
-
-    char *extList[512];     // Allocate 512 strings pointers (2 KB)
-
-    extList[numExt] = strtok(extensionsDup, " ");
-
-    while (extList[numExt] != NULL)
-    {
-        numExt++;
-        extList[numExt] = strtok(NULL, " ");
-    }
-
-    free(extensionsDup);    // Duplicated string must be deallocated
-
-    numExt -= 1;
-#endif
-
-    TraceLog(LOG_INFO, "Number of supported extensions: %i", numExt);
-
-    // Show supported extensions
-    //for (int i = 0; i < numExt; i++)  TraceLog(LOG_INFO, "Supported extension: %s", extList[i]);
-
-    // Check required extensions
-    for (int i = 0; i < numExt; i++)
-    {
-#if defined(GRAPHICS_API_OPENGL_ES2)
-        // Check VAO support
-        // NOTE: Only check on OpenGL ES, OpenGL 3.3 has VAO support as core feature
-        if (strcmp(extList[i], (const char *)"GL_OES_vertex_array_object") == 0)
-        {
-            vaoSupported = true;
-
-            // The extension is supported by our hardware and driver, try to get related functions pointers
-            // NOTE: emscripten does not support VAOs natively, it uses emulation and it reduces overall performance...
-            glGenVertexArrays = (PFNGLGENVERTEXARRAYSOESPROC)eglGetProcAddress("glGenVertexArraysOES");
-            glBindVertexArray = (PFNGLBINDVERTEXARRAYOESPROC)eglGetProcAddress("glBindVertexArrayOES");
-            glDeleteVertexArrays = (PFNGLDELETEVERTEXARRAYSOESPROC)eglGetProcAddress("glDeleteVertexArraysOES");
-            //glIsVertexArray = (PFNGLISVERTEXARRAYOESPROC)eglGetProcAddress("glIsVertexArrayOES");     // NOTE: Fails in WebGL, omitted
-        }
-
-        // Check NPOT textures support
-        // NOTE: Only check on OpenGL ES, OpenGL 3.3 has NPOT textures full support as core feature
-        if (strcmp(extList[i], (const char *)"GL_OES_texture_npot") == 0) texNPOTSupported = true;
-
-        // Check texture float support
-        if (strcmp(extList[i], (const char *)"GL_OES_texture_float") == 0) texFloatSupported = true;
-#endif
-
-        // DDS texture compression support
-        if ((strcmp(extList[i], (const char *)"GL_EXT_texture_compression_s3tc") == 0) ||
-            (strcmp(extList[i], (const char *)"GL_WEBGL_compressed_texture_s3tc") == 0) ||
-            (strcmp(extList[i], (const char *)"GL_WEBKIT_WEBGL_compressed_texture_s3tc") == 0)) texCompDXTSupported = true;
-
-        // ETC1 texture compression support
-        if ((strcmp(extList[i], (const char *)"GL_OES_compressed_ETC1_RGB8_texture") == 0) ||
-            (strcmp(extList[i], (const char *)"GL_WEBGL_compressed_texture_etc1") == 0)) texCompETC1Supported = true;
-
-        // ETC2/EAC texture compression support
-        if (strcmp(extList[i], (const char *)"GL_ARB_ES3_compatibility") == 0) texCompETC2Supported = true;
-
-        // PVR texture compression support
-        if (strcmp(extList[i], (const char *)"GL_IMG_texture_compression_pvrtc") == 0) texCompPVRTSupported = true;
-
-        // ASTC texture compression support
-        if (strcmp(extList[i], (const char *)"GL_KHR_texture_compression_astc_hdr") == 0) texCompASTCSupported = true;
-
-        // Anisotropic texture filter support
-        if (strcmp(extList[i], (const char *)"GL_EXT_texture_filter_anisotropic") == 0)
-        {
-            texAnisotropicFilterSupported = true;
-            glGetFloatv(0x84FF, &maxAnisotropicLevel);   // GL_MAX_TEXTURE_MAX_ANISOTROPY_EXT
-        }
-
-        // Clamp mirror wrap mode supported
-        if (strcmp(extList[i], (const char *)"GL_EXT_texture_mirror_clamp") == 0) texClampMirrorSupported = true;
-
-        // Debug marker support
-        if(strcmp(extList[i], (const char *)"GL_EXT_debug_marker") == 0) debugMarkerSupported = true;
-    }
-
-#if defined(_MSC_VER)
-    //free(extList);
-#endif
-
-#if defined(GRAPHICS_API_OPENGL_ES2)
-    if (vaoSupported) TraceLog(LOG_INFO, "[EXTENSION] VAO extension detected, VAO functions initialized successfully");
-    else TraceLog(LOG_WARNING, "[EXTENSION] VAO extension not found, VAO usage not supported");
-
-    if (texNPOTSupported) TraceLog(LOG_INFO, "[EXTENSION] NPOT textures extension detected, full NPOT textures supported");
-    else TraceLog(LOG_WARNING, "[EXTENSION] NPOT textures extension not found, limited NPOT support (no-mipmaps, no-repeat)");
-#endif
-
-    if (texCompDXTSupported) TraceLog(LOG_INFO, "[EXTENSION] DXT compressed textures supported");
-    if (texCompETC1Supported) TraceLog(LOG_INFO, "[EXTENSION] ETC1 compressed textures supported");
-    if (texCompETC2Supported) TraceLog(LOG_INFO, "[EXTENSION] ETC2/EAC compressed textures supported");
-    if (texCompPVRTSupported) TraceLog(LOG_INFO, "[EXTENSION] PVRT compressed textures supported");
-    if (texCompASTCSupported) TraceLog(LOG_INFO, "[EXTENSION] ASTC compressed textures supported");
-
-    if (texAnisotropicFilterSupported) TraceLog(LOG_INFO, "[EXTENSION] Anisotropic textures filtering supported (max: %.0fX)", maxAnisotropicLevel);
-    if (texClampMirrorSupported) TraceLog(LOG_INFO, "[EXTENSION] Clamp mirror wrap texture mode supported");
-
-    if (debugMarkerSupported) TraceLog(LOG_INFO, "[EXTENSION] Debug Marker supported");
-
-    // Initialize buffers, default shaders and default textures
-    //----------------------------------------------------------
-
-    // Init default white texture
-    unsigned char pixels[4] = { 255, 255, 255, 255 };   // 1 pixel RGBA (4 bytes)
-
-    whiteTexture = rlLoadTexture(pixels, 1, 1, UNCOMPRESSED_R8G8B8A8, 1);
-
-    if (whiteTexture != 0) TraceLog(LOG_INFO, "[TEX ID %i] Base white texture loaded successfully", whiteTexture);
-    else TraceLog(LOG_WARNING, "Base white texture could not be loaded");
-
-    // Init default Shader (customized for GL 3.3 and ES2)
-    defaultShader = LoadShaderDefault();
-    currentShader = defaultShader;
-
-    // Init default vertex arrays buffers (lines, triangles, quads)
-    LoadBuffersDefault();
-
-    // Init temp vertex buffer, used when transformation required (translate, rotate, scale)
-    tempBuffer = (Vector3 *)malloc(sizeof(Vector3)*TEMP_VERTEX_BUFFER_SIZE);
-
-    for (int i = 0; i < TEMP_VERTEX_BUFFER_SIZE; i++) tempBuffer[i] = Vector3Zero();
-
-    // Init draw calls tracking system
-    draws = (DrawCall *)malloc(sizeof(DrawCall)*MAX_DRAWS_BY_TEXTURE);
-
-    for (int i = 0; i < MAX_DRAWS_BY_TEXTURE; i++)
-    {
-        draws[i].vertexCount = 0;
-        draws[i].vaoId = 0;
-        draws[i].shaderId = 0;
-        draws[i].textureId = 0;
-
-        draws[i].projection = MatrixIdentity();
-        draws[i].modelview = MatrixIdentity();
-    }
-
-    drawsCounter = 1;
-    draws[0].textureId = whiteTexture;      // Set default draw texture id
-    currentDrawMode = RL_TRIANGLES;         // Set default draw mode
-
-    // Init internal matrix stack (emulating OpenGL 1.1)
-    for (int i = 0; i < MATRIX_STACK_SIZE; i++) stack[i] = MatrixIdentity();
-
-    // Init internal projection and modelview matrices
-    projection = MatrixIdentity();
-    modelview = MatrixIdentity();
-    currentMatrix = &modelview;
-#endif      // defined(GRAPHICS_API_OPENGL_33) || defined(GRAPHICS_API_OPENGL_ES2)
-
-    // Initialize OpenGL default states
-    //----------------------------------------------------------
-
-    // Init state: Depth test
-    glDepthFunc(GL_LEQUAL);                                 // Type of depth testing to apply
-    glDisable(GL_DEPTH_TEST);                               // Disable depth testing for 2D (only used for 3D)
-
-    // Init state: Blending mode
-    glBlendFunc(GL_SRC_ALPHA, GL_ONE_MINUS_SRC_ALPHA);      // Color blending function (how colors are mixed)
-    glEnable(GL_BLEND);                                     // Enable color blending (required to work with transparencies)
-
-    // Init state: Culling
-    // NOTE: All shapes/models triangles are drawn CCW
-    glCullFace(GL_BACK);                                    // Cull the back face (default)
-    glFrontFace(GL_CCW);                                    // Front face are defined counter clockwise (default)
-    glEnable(GL_CULL_FACE);                                 // Enable backface culling
-
-#if defined(GRAPHICS_API_OPENGL_11)
-    // Init state: Color hints (deprecated in OpenGL 3.0+)
-    glHint(GL_PERSPECTIVE_CORRECTION_HINT, GL_NICEST);      // Improve quality of color and texture coordinate interpolation
-    glShadeModel(GL_SMOOTH);                                // Smooth shading between vertex (vertex colors interpolation)
-#endif
-
-    // Init state: Color/Depth buffers clear
-    glClearColor(0.0f, 0.0f, 0.0f, 1.0f);                   // Set clear color (black)
-    glClearDepth(1.0f);                                     // Set clear depth value (default)
-    glClear(GL_COLOR_BUFFER_BIT | GL_DEPTH_BUFFER_BIT);     // Clear color and depth buffers (depth buffer required for 3D)
-
-    // Store screen size into global variables
-    screenWidth = width;
-    screenHeight = height;
-
-    TraceLog(LOG_INFO, "OpenGL default states initialized successfully");
-}
-
-// Vertex Buffer Object deinitialization (memory free)
-void rlglClose(void)
-{
-#if defined(GRAPHICS_API_OPENGL_33) || defined(GRAPHICS_API_OPENGL_ES2)
-    UnloadShaderDefault();              // Unload default shader
-    UnloadBuffersDefault();             // Unload default buffers (lines, triangles, quads)
-    glDeleteTextures(1, &whiteTexture); // Unload default texture
-
-    TraceLog(LOG_INFO, "[TEX ID %i] Unloaded texture data (base white texture) from VRAM", whiteTexture);
-
-    free(draws);
-    free(tempBuffer);
-#endif
-}
-
-// Drawing batches: triangles, quads, lines
-void rlglDraw(void)
-{
-#if defined(GRAPHICS_API_OPENGL_33) || defined(GRAPHICS_API_OPENGL_ES2)
-    // NOTE: In a future version, models could be stored in a stack...
-    //for (int i = 0; i < modelsCount; i++) rlDrawMesh(models[i]->mesh, models[i]->material, models[i]->transform);
-
-    // NOTE: Default buffers upload and draw
-    UpdateBuffersDefault();
-    DrawBuffersDefault();       // NOTE: Stereo rendering is checked inside
-#endif
-}
-
-// Returns current OpenGL version
-int rlGetVersion(void)
-{
-#if defined(GRAPHICS_API_OPENGL_11)
-    return OPENGL_11;
-#elif defined(GRAPHICS_API_OPENGL_21)
-    #if defined(__APPLE__)
-        return OPENGL_33;   // NOTE: Force OpenGL 3.3 on OSX
-    #else
-        return OPENGL_21;
-    #endif
-#elif defined(GRAPHICS_API_OPENGL_33)
-    return OPENGL_33;
-#elif defined(GRAPHICS_API_OPENGL_ES2)
-    return OPENGL_ES_20;
-#endif
-}
-
-// Check internal buffer overflow for a given number of vertex
-bool rlCheckBufferLimit(int type, int vCount)
-{
-    bool overflow = false;
-#if defined(GRAPHICS_API_OPENGL_33) || defined(GRAPHICS_API_OPENGL_ES2)
-    switch (type)
-    {
-        case RL_LINES: overflow = ((lines.vCounter + vCount)/2 >= MAX_LINES_BATCH); break;
-        case RL_TRIANGLES: overflow = ((triangles.vCounter + vCount)/3 >= MAX_TRIANGLES_BATCH); break;
-        case RL_QUADS: overflow = ((quads.vCounter + vCount)/4 >= MAX_QUADS_BATCH); break;
-        default: break;
-    }
-#endif
-    return overflow;
-}
-
-// Set debug marker
-void rlSetDebugMarker(const char *text)
-{
-#if defined(GRAPHICS_API_OPENGL_33)
-    if (debugMarkerSupported) glInsertEventMarkerEXT(0, text);
-#endif
-}
-
-// Load OpenGL extensions
-// NOTE: External loader function could be passed as a pointer
-void rlLoadExtensions(void *loader)
-{
-#if defined(GRAPHICS_API_OPENGL_33)
-    // NOTE: glad is generated and contains only required OpenGL 3.3 Core extensions (and lower versions)
-    #if !defined(__APPLE__)
-        if (!gladLoadGLLoader((GLADloadproc)loader)) TraceLog(LOG_WARNING, "GLAD: Cannot load OpenGL extensions");
-        else TraceLog(LOG_INFO, "GLAD: OpenGL extensions loaded successfully");
-
-        #if defined(GRAPHICS_API_OPENGL_21)
-        if (GLAD_GL_VERSION_2_1) TraceLog(LOG_INFO, "OpenGL 2.1 profile supported");
-        #elif defined(GRAPHICS_API_OPENGL_33)
-        if(GLAD_GL_VERSION_3_3) TraceLog(LOG_INFO, "OpenGL 3.3 Core profile supported");
-        else TraceLog(LOG_ERROR, "OpenGL 3.3 Core profile not supported");
-        #endif
-    #endif
-
-    // With GLAD, we can check if an extension is supported using the GLAD_GL_xxx booleans
-    //if (GLAD_GL_ARB_vertex_array_object) // Use GL_ARB_vertex_array_object
-#endif
-}
-
-// Get world coordinates from screen coordinates
-Vector3 rlUnproject(Vector3 source, Matrix proj, Matrix view)
-{
-    Vector3 result = { 0.0f, 0.0f, 0.0f };
-
-    // Calculate unproject matrix (multiply view patrix by projection matrix) and invert it
-    Matrix matViewProj = MatrixMultiply(view, proj);
-    matViewProj = MatrixInvert(matViewProj);
-
-    // Create quaternion from source point
-    Quaternion quat = { source.x, source.y, source.z, 1.0f };
-
-    // Multiply quat point by unproject matrix
-    quat = QuaternionTransform(quat, matViewProj);
-
-    // Normalized world points in vectors
-    result.x = quat.x/quat.w;
-    result.y = quat.y/quat.w;
-    result.z = quat.z/quat.w;
-
-    return result;
-}
-
-// Convert image data to OpenGL texture (returns OpenGL valid Id)
-unsigned int rlLoadTexture(void *data, int width, int height, int format, int mipmapCount)
-{
-    glBindTexture(GL_TEXTURE_2D, 0);    // Free any old binding
-
-    GLuint id = 0;
-
-    // Check texture format support by OpenGL 1.1 (compressed textures not supported)
-#if defined(GRAPHICS_API_OPENGL_11)
-    if (format >= COMPRESSED_DXT1_RGB)
-    {
-        TraceLog(LOG_WARNING, "OpenGL 1.1 does not support GPU compressed texture formats");
-        return id;
-    }
-#endif
-
-    if ((!texCompDXTSupported) && ((format == COMPRESSED_DXT1_RGB) || (format == COMPRESSED_DXT1_RGBA) ||
-        (format == COMPRESSED_DXT3_RGBA) || (format == COMPRESSED_DXT5_RGBA)))
-    {
-        TraceLog(LOG_WARNING, "DXT compressed texture format not supported");
-        return id;
-    }
-#if defined(GRAPHICS_API_OPENGL_33) || defined(GRAPHICS_API_OPENGL_ES2)
-    if ((!texCompETC1Supported) && (format == COMPRESSED_ETC1_RGB))
-    {
-        TraceLog(LOG_WARNING, "ETC1 compressed texture format not supported");
-        return id;
-    }
-
-    if ((!texCompETC2Supported) && ((format == COMPRESSED_ETC2_RGB) || (format == COMPRESSED_ETC2_EAC_RGBA)))
-    {
-        TraceLog(LOG_WARNING, "ETC2 compressed texture format not supported");
-        return id;
-    }
-
-    if ((!texCompPVRTSupported) && ((format == COMPRESSED_PVRT_RGB) || (format == COMPRESSED_PVRT_RGBA)))
-    {
-        TraceLog(LOG_WARNING, "PVRT compressed texture format not supported");
-        return id;
-    }
-
-    if ((!texCompASTCSupported) && ((format == COMPRESSED_ASTC_4x4_RGBA) || (format == COMPRESSED_ASTC_8x8_RGBA)))
-    {
-        TraceLog(LOG_WARNING, "ASTC compressed texture format not supported");
-        return id;
-    }
-#endif
-
-    glPixelStorei(GL_UNPACK_ALIGNMENT, 1);
-
-    glGenTextures(1, &id);              // Generate Pointer to the texture
-
-#if defined(GRAPHICS_API_OPENGL_33) || defined(GRAPHICS_API_OPENGL_ES2)
-    //glActiveTexture(GL_TEXTURE0);     // If not defined, using GL_TEXTURE0 by default (shader texture)
-#endif
-
-    glBindTexture(GL_TEXTURE_2D, id);
-
-    int mipWidth = width;
-    int mipHeight = height;
-    int mipOffset = 0;          // Mipmap data offset
-
-    TraceLog(LOG_DEBUG, "Load texture from data memory address: 0x%x", data);
-
-    // Load the different mipmap levels
-    for (int i = 0; i < mipmapCount; i++)
-    {
-        unsigned int mipSize = GetPixelDataSize(mipWidth, mipHeight, format);
-
-        unsigned int glInternalFormat, glFormat, glType;
-        rlGetGlTextureFormats(format, &glInternalFormat, &glFormat, &glType);
-
-        TraceLog(LOG_DEBUG, "Load mipmap level %i (%i x %i), size: %i, offset: %i", i, mipWidth, mipHeight, mipSize, mipOffset);
-
-        if (glInternalFormat != -1)
-        {
-            if (format < COMPRESSED_DXT1_RGB) glTexImage2D(GL_TEXTURE_2D, i, glInternalFormat, mipWidth, mipHeight, 0, glFormat, glType, (unsigned char *)data + mipOffset);
-        #if !defined(GRAPHICS_API_OPENGL_11)
-            else glCompressedTexImage2D(GL_TEXTURE_2D, i, glInternalFormat, mipWidth, mipHeight, 0, mipSize, (unsigned char *)data + mipOffset);
-        #endif
-
-        #if defined(GRAPHICS_API_OPENGL_33)
-            if (format == UNCOMPRESSED_GRAYSCALE)
-            {
-                GLint swizzleMask[] = { GL_RED, GL_RED, GL_RED, GL_ONE };
-                glTexParameteriv(GL_TEXTURE_2D, GL_TEXTURE_SWIZZLE_RGBA, swizzleMask);
-            }
-            else if (format == UNCOMPRESSED_GRAY_ALPHA)
-            {
-            #if defined(GRAPHICS_API_OPENGL_21)
-                GLint swizzleMask[] = { GL_RED, GL_RED, GL_RED, GL_ALPHA };
-            #elif defined(GRAPHICS_API_OPENGL_33)
-                GLint swizzleMask[] = { GL_RED, GL_RED, GL_RED, GL_GREEN };
-            #endif
-                glTexParameteriv(GL_TEXTURE_2D, GL_TEXTURE_SWIZZLE_RGBA, swizzleMask);
-            }
-        #endif
-        }
-
-        mipWidth /= 2;
-        mipHeight /= 2;
-        mipOffset += mipSize;
-
-        // Security check for NPOT textures
-        if (mipWidth < 1) mipWidth = 1;
-        if (mipHeight < 1) mipHeight = 1;
-    }
-
-    // Texture parameters configuration
-    // NOTE: glTexParameteri does NOT affect texture uploading, just the way it's used
-#if defined(GRAPHICS_API_OPENGL_ES2)
-    // NOTE: OpenGL ES 2.0 with no GL_OES_texture_npot support (i.e. WebGL) has limited NPOT support, so CLAMP_TO_EDGE must be used
-    if (texNPOTSupported)
-    {
-        glTexParameteri(GL_TEXTURE_2D, GL_TEXTURE_WRAP_S, GL_REPEAT);       // Set texture to repeat on x-axis
-        glTexParameteri(GL_TEXTURE_2D, GL_TEXTURE_WRAP_T, GL_REPEAT);       // Set texture to repeat on y-axis
-    }
-    else
-    {
-        // NOTE: If using negative texture coordinates (LoadOBJ()), it does not work!
-        glTexParameteri(GL_TEXTURE_2D, GL_TEXTURE_WRAP_S, GL_CLAMP_TO_EDGE);       // Set texture to clamp on x-axis
-        glTexParameteri(GL_TEXTURE_2D, GL_TEXTURE_WRAP_T, GL_CLAMP_TO_EDGE);       // Set texture to clamp on y-axis
-    }
-#else
-    glTexParameteri(GL_TEXTURE_2D, GL_TEXTURE_WRAP_S, GL_REPEAT);       // Set texture to repeat on x-axis
-    glTexParameteri(GL_TEXTURE_2D, GL_TEXTURE_WRAP_T, GL_REPEAT);       // Set texture to repeat on y-axis
-#endif
-
-    // Magnification and minification filters
-    glTexParameteri(GL_TEXTURE_2D, GL_TEXTURE_MAG_FILTER, GL_NEAREST);  // Alternative: GL_LINEAR
-    glTexParameteri(GL_TEXTURE_2D, GL_TEXTURE_MIN_FILTER, GL_NEAREST);  // Alternative: GL_LINEAR
-
-#if defined(GRAPHICS_API_OPENGL_33)
-    if (mipmapCount > 1)
-    {
-        // Activate Trilinear filtering if mipmaps are available
-        glTexParameteri(GL_TEXTURE_2D, GL_TEXTURE_MAG_FILTER, GL_LINEAR);
-        glTexParameteri(GL_TEXTURE_2D, GL_TEXTURE_MIN_FILTER, GL_LINEAR_MIPMAP_LINEAR);
-    }
-#endif
-
-    // At this point we have the texture loaded in GPU and texture parameters configured
-
-    // NOTE: If mipmaps were not in data, they are not generated automatically
-
-    // Unbind current texture
-    glBindTexture(GL_TEXTURE_2D, 0);
-
-    if (id > 0) TraceLog(LOG_INFO, "[TEX ID %i] Texture created successfully (%ix%i - %i mipmaps)", id, width, height, mipmapCount);
-    else TraceLog(LOG_WARNING, "Texture could not be created");
-
-    return id;
-}
-
-// Update already loaded texture in GPU with new data
-void rlUpdateTexture(unsigned int id, int width, int height, int format, const void *data)
-{
-    glBindTexture(GL_TEXTURE_2D, id);
-
-    unsigned int glInternalFormat, glFormat, glType;
-    rlGetGlTextureFormats(format, &glInternalFormat, &glFormat, &glType);
-
-    if ((glInternalFormat != -1) && (format < COMPRESSED_DXT1_RGB))
-    {
-        glTexSubImage2D(GL_TEXTURE_2D, 0, 0, 0, width, height, glFormat, glType, (unsigned char *)data);
-    }
-    else TraceLog(LOG_WARNING, "Texture format updating not supported");
-}
-
-// Get OpenGL internal formats and data type from raylib PixelFormat
-void rlGetGlTextureFormats(int format, unsigned int *glInternalFormat, unsigned int *glFormat, unsigned int *glType)
-{
-    *glInternalFormat = -1;
-    *glFormat = -1;
-    *glType = -1;
-
-    switch (format)
-    {
-    #if defined(GRAPHICS_API_OPENGL_11) || defined(GRAPHICS_API_OPENGL_21) || defined(GRAPHICS_API_OPENGL_ES2)
-        // NOTE: on OpenGL ES 2.0 (WebGL), internalFormat must match format and options allowed are: GL_LUMINANCE, GL_RGB, GL_RGBA
-        case UNCOMPRESSED_GRAYSCALE: *glInternalFormat = GL_LUMINANCE; *glFormat = GL_LUMINANCE; *glType = GL_UNSIGNED_BYTE; break;
-        case UNCOMPRESSED_GRAY_ALPHA: *glInternalFormat = GL_LUMINANCE_ALPHA; *glFormat = GL_LUMINANCE_ALPHA; *glType = GL_UNSIGNED_BYTE; break;
-        case UNCOMPRESSED_R5G6B5: *glInternalFormat = GL_RGB; *glFormat = GL_RGB; *glType = GL_UNSIGNED_SHORT_5_6_5; break;
-        case UNCOMPRESSED_R8G8B8: *glInternalFormat = GL_RGB; *glFormat = GL_RGB; *glType = GL_UNSIGNED_BYTE; break;
-        case UNCOMPRESSED_R5G5B5A1: *glInternalFormat = GL_RGBA; *glFormat = GL_RGBA; *glType = GL_UNSIGNED_SHORT_5_5_5_1; break;
-        case UNCOMPRESSED_R4G4B4A4: *glInternalFormat = GL_RGBA; *glFormat = GL_RGBA; *glType = GL_UNSIGNED_SHORT_4_4_4_4; break;
-        case UNCOMPRESSED_R8G8B8A8: *glInternalFormat = GL_RGBA; *glFormat = GL_RGBA; *glType = GL_UNSIGNED_BYTE; break;
-        #if !defined(GRAPHICS_API_OPENGL_11)
-        case UNCOMPRESSED_R32: if (texFloatSupported) *glInternalFormat = GL_LUMINANCE; *glFormat = GL_LUMINANCE; *glType = GL_FLOAT; break;   // NOTE: Requires extension OES_texture_float
-        case UNCOMPRESSED_R32G32B32: if (texFloatSupported) *glInternalFormat = GL_RGB; *glFormat = GL_RGB; *glType = GL_FLOAT; break;         // NOTE: Requires extension OES_texture_float
-        case UNCOMPRESSED_R32G32B32A32: if (texFloatSupported) *glInternalFormat = GL_RGBA; *glFormat = GL_RGBA; *glType = GL_FLOAT; break;    // NOTE: Requires extension OES_texture_float
-        #endif
-    #elif defined(GRAPHICS_API_OPENGL_33)
-        case UNCOMPRESSED_GRAYSCALE: *glInternalFormat = GL_R8; *glFormat = GL_RED; *glType = GL_UNSIGNED_BYTE; break;
-        case UNCOMPRESSED_GRAY_ALPHA: *glInternalFormat = GL_RG8; *glFormat = GL_RG; *glType = GL_UNSIGNED_BYTE; break;
-        case UNCOMPRESSED_R5G6B5: *glInternalFormat = GL_RGB565; *glFormat = GL_RGB; *glType = GL_UNSIGNED_SHORT_5_6_5; break;
-        case UNCOMPRESSED_R8G8B8: *glInternalFormat = GL_RGB8; *glFormat = GL_RGB; *glType = GL_UNSIGNED_BYTE; break;
-        case UNCOMPRESSED_R5G5B5A1: *glInternalFormat = GL_RGB5_A1; *glFormat = GL_RGBA; *glType = GL_UNSIGNED_SHORT_5_5_5_1; break;
-        case UNCOMPRESSED_R4G4B4A4: *glInternalFormat = GL_RGBA4; *glFormat = GL_RGBA; *glType = GL_UNSIGNED_SHORT_4_4_4_4; break;
-        case UNCOMPRESSED_R8G8B8A8: *glInternalFormat = GL_RGBA8; *glFormat = GL_RGBA; *glType = GL_UNSIGNED_BYTE; break;
-        case UNCOMPRESSED_R32: if (texFloatSupported) *glInternalFormat = GL_R32F; *glFormat = GL_RED; *glType = GL_FLOAT; break;
-        case UNCOMPRESSED_R32G32B32: if (texFloatSupported) *glInternalFormat = GL_RGB32F; *glFormat = GL_RGB; *glType = GL_FLOAT; break;
-        case UNCOMPRESSED_R32G32B32A32: if (texFloatSupported) *glInternalFormat = GL_RGBA32F; *glFormat = GL_RGBA; *glType = GL_FLOAT; break;
-    #endif
-        #if !defined(GRAPHICS_API_OPENGL_11)
-        case COMPRESSED_DXT1_RGB: if (texCompDXTSupported) *glInternalFormat = GL_COMPRESSED_RGB_S3TC_DXT1_EXT; break;
-        case COMPRESSED_DXT1_RGBA: if (texCompDXTSupported) *glInternalFormat = GL_COMPRESSED_RGBA_S3TC_DXT1_EXT; break;
-        case COMPRESSED_DXT3_RGBA: if (texCompDXTSupported) *glInternalFormat = GL_COMPRESSED_RGBA_S3TC_DXT3_EXT; break;
-        case COMPRESSED_DXT5_RGBA: if (texCompDXTSupported) *glInternalFormat = GL_COMPRESSED_RGBA_S3TC_DXT5_EXT; break;
-        case COMPRESSED_ETC1_RGB: if (texCompETC1Supported) *glInternalFormat = GL_ETC1_RGB8_OES; break;                      // NOTE: Requires OpenGL ES 2.0 or OpenGL 4.3
-        case COMPRESSED_ETC2_RGB: if (texCompETC2Supported) *glInternalFormat = GL_COMPRESSED_RGB8_ETC2; break;               // NOTE: Requires OpenGL ES 3.0 or OpenGL 4.3
-        case COMPRESSED_ETC2_EAC_RGBA: if (texCompETC2Supported) *glInternalFormat = GL_COMPRESSED_RGBA8_ETC2_EAC; break;     // NOTE: Requires OpenGL ES 3.0 or OpenGL 4.3
-        case COMPRESSED_PVRT_RGB: if (texCompPVRTSupported) *glInternalFormat = GL_COMPRESSED_RGB_PVRTC_4BPPV1_IMG; break;    // NOTE: Requires PowerVR GPU
-        case COMPRESSED_PVRT_RGBA: if (texCompPVRTSupported) *glInternalFormat = GL_COMPRESSED_RGBA_PVRTC_4BPPV1_IMG; break;  // NOTE: Requires PowerVR GPU
-        case COMPRESSED_ASTC_4x4_RGBA: if (texCompASTCSupported) *glInternalFormat = GL_COMPRESSED_RGBA_ASTC_4x4_KHR; break;  // NOTE: Requires OpenGL ES 3.1 or OpenGL 4.3
-        case COMPRESSED_ASTC_8x8_RGBA: if (texCompASTCSupported) *glInternalFormat = GL_COMPRESSED_RGBA_ASTC_8x8_KHR; break;  // NOTE: Requires OpenGL ES 3.1 or OpenGL 4.3
-        #endif
-        default: TraceLog(LOG_WARNING, "Texture format not supported"); break;
-    }
-}
-
-// Unload texture from GPU memory
-void rlUnloadTexture(unsigned int id)
-{
-    if (id > 0) glDeleteTextures(1, &id);
-}
-
-// Load a texture to be used for rendering (fbo with color and depth attachments)
-RenderTexture2D rlLoadRenderTexture(int width, int height)
-{
-    RenderTexture2D target = { 0 };
-
-    target.id = 0;
-
-    target.texture.id = 0;
-    target.texture.width = width;
-    target.texture.height = height;
-    target.texture.format = UNCOMPRESSED_R8G8B8A8;
-    target.texture.mipmaps = 1;
-
-    target.depth.id = 0;
-    target.depth.width = width;
-    target.depth.height = height;
-    target.depth.format = 19;       //DEPTH_COMPONENT_24BIT
-    target.depth.mipmaps = 1;
-
-#if defined(GRAPHICS_API_OPENGL_33) || defined(GRAPHICS_API_OPENGL_ES2)
-    // Create the texture that will serve as the color attachment for the framebuffer
-    glGenTextures(1, &target.texture.id);
-    glBindTexture(GL_TEXTURE_2D, target.texture.id);
-    glTexParameteri(GL_TEXTURE_2D, GL_TEXTURE_WRAP_S, GL_CLAMP_TO_EDGE);
-    glTexParameteri(GL_TEXTURE_2D, GL_TEXTURE_WRAP_T, GL_CLAMP_TO_EDGE);
-    glTexParameteri(GL_TEXTURE_2D, GL_TEXTURE_MIN_FILTER, GL_LINEAR);
-    glTexParameteri(GL_TEXTURE_2D, GL_TEXTURE_MAG_FILTER, GL_LINEAR);
-    glTexImage2D(GL_TEXTURE_2D, 0, GL_RGBA, width, height, 0, GL_RGBA, GL_UNSIGNED_BYTE, NULL);
-    glBindTexture(GL_TEXTURE_2D, 0);
-
-#if defined(GRAPHICS_API_OPENGL_21) || defined(GRAPHICS_API_OPENGL_ES2)
-    #define USE_DEPTH_RENDERBUFFER
-#else
-    #define USE_DEPTH_TEXTURE
-#endif
-
-#if defined(USE_DEPTH_RENDERBUFFER)
-    // Create the renderbuffer that will serve as the depth attachment for the framebuffer.
-    glGenRenderbuffers(1, &target.depth.id);
-    glBindRenderbuffer(GL_RENDERBUFFER, target.depth.id);
-    glRenderbufferStorage(GL_RENDERBUFFER, GL_DEPTH_COMPONENT16, width, height);    // GL_DEPTH_COMPONENT24 not supported on Android
-#elif defined(USE_DEPTH_TEXTURE)
-    // NOTE: We can also use a texture for depth buffer (GL_ARB_depth_texture/GL_OES_depth_texture extension required)
-    // A renderbuffer is simpler than a texture and could offer better performance on embedded devices
-    glGenTextures(1, &target.depth.id);
-    glBindTexture(GL_TEXTURE_2D, target.depth.id);
-    glTexParameteri(GL_TEXTURE_2D, GL_TEXTURE_WRAP_S, GL_CLAMP_TO_EDGE);
-    glTexParameteri(GL_TEXTURE_2D, GL_TEXTURE_WRAP_T, GL_CLAMP_TO_EDGE);
-    glTexParameteri(GL_TEXTURE_2D, GL_TEXTURE_MIN_FILTER, GL_NEAREST);
-    glTexParameteri(GL_TEXTURE_2D, GL_TEXTURE_MAG_FILTER, GL_NEAREST);
-    glTexImage2D(GL_TEXTURE_2D, 0, GL_DEPTH_COMPONENT24, width, height, 0, GL_DEPTH_COMPONENT, GL_UNSIGNED_INT, NULL);
-    glBindTexture(GL_TEXTURE_2D, 0);
-#endif
-
-    // Create the framebuffer object
-    glGenFramebuffers(1, &target.id);
-    glBindFramebuffer(GL_FRAMEBUFFER, target.id);
-
-    // Attach color texture and depth renderbuffer to FBO
-    glFramebufferTexture2D(GL_FRAMEBUFFER, GL_COLOR_ATTACHMENT0, GL_TEXTURE_2D, target.texture.id, 0);
-#if defined(USE_DEPTH_RENDERBUFFER)
-    glFramebufferRenderbuffer(GL_FRAMEBUFFER, GL_DEPTH_ATTACHMENT, GL_RENDERBUFFER, target.depth.id);
-#elif defined(USE_DEPTH_TEXTURE)
-    glFramebufferTexture2D(GL_FRAMEBUFFER, GL_DEPTH_ATTACHMENT, GL_TEXTURE_2D, target.depth.id, 0);
-#endif
-
-    GLenum status = glCheckFramebufferStatus(GL_FRAMEBUFFER);
-
-    if (status != GL_FRAMEBUFFER_COMPLETE)
-    {
-        TraceLog(LOG_WARNING, "Framebuffer object could not be created...");
-
-        switch (status)
-        {
-            case GL_FRAMEBUFFER_UNSUPPORTED: TraceLog(LOG_WARNING, "Framebuffer is unsupported"); break;
-            case GL_FRAMEBUFFER_INCOMPLETE_ATTACHMENT: TraceLog(LOG_WARNING, "Framebuffer incomplete attachment"); break;
-#if defined(GRAPHICS_API_OPENGL_ES2)
-            case GL_FRAMEBUFFER_INCOMPLETE_DIMENSIONS: TraceLog(LOG_WARNING, "Framebuffer incomplete dimensions"); break;
-#endif
-            case GL_FRAMEBUFFER_INCOMPLETE_MISSING_ATTACHMENT: TraceLog(LOG_WARNING, "Framebuffer incomplete missing attachment"); break;
-            default: break;
-        }
-
-        if (target.texture.id > 0) glDeleteTextures(1, &target.texture.id);
-        if (target.depth.id > 0)
-        {
-#if defined(USE_DEPTH_RENDERBUFFER)
-            glDeleteRenderbuffers(1, &target.depth.id);
-#elif defined(USE_DEPTH_TEXTURE)
-            glDeleteTextures(1, &target.depth.id);
-#endif
-        }
-
-        glDeleteFramebuffers(1, &target.id);
-    }
-    else TraceLog(LOG_INFO, "[FBO ID %i] Framebuffer object created successfully", target.id);
-
-    glBindFramebuffer(GL_FRAMEBUFFER, 0);
-#endif
-
-    return target;
-}
-
-// Generate mipmap data for selected texture
-void rlGenerateMipmaps(Texture2D *texture)
-{
-    glBindTexture(GL_TEXTURE_2D, texture->id);
-
-    // Check if texture is power-of-two (POT)
-    bool texIsPOT = false;
-
-    if (((texture->width > 0) && ((texture->width & (texture->width - 1)) == 0)) &&
-        ((texture->height > 0) && ((texture->height & (texture->height - 1)) == 0))) texIsPOT = true;
-
-    if ((texIsPOT) || (texNPOTSupported))
-    {
-#if defined(GRAPHICS_API_OPENGL_11)
-        // WARNING: Manual mipmap generation only works for RGBA 32bit textures!
-        if (texture->format == UNCOMPRESSED_R8G8B8A8)
-        {
-            // Retrieve texture data from VRAM
-            void *data = rlReadTexturePixels(*texture);
-
-            // NOTE: data size is reallocated to fit mipmaps data
-            // NOTE: CPU mipmap generation only supports RGBA 32bit data
-            int mipmapCount = GenerateMipmaps(data, texture->width, texture->height);
-
-            int size = texture->width*texture->height*4;
-            int offset = size;
-
-            int mipWidth = texture->width/2;
-            int mipHeight = texture->height/2;
-
-            // Load the mipmaps
-            for (int level = 1; level < mipmapCount; level++)
-            {
-                glTexImage2D(GL_TEXTURE_2D, level, GL_RGBA8, mipWidth, mipHeight, 0, GL_RGBA, GL_UNSIGNED_BYTE, (unsigned char *)data + offset);
-
-                size = mipWidth*mipHeight*4;
-                offset += size;
-
-                mipWidth /= 2;
-                mipHeight /= 2;
-            }
-
-            texture->mipmaps = mipmapCount + 1;
-            free(data); // Once mipmaps have been generated and data has been uploaded to GPU VRAM, we can discard RAM data
-
-            TraceLog(LOG_WARNING, "[TEX ID %i] Mipmaps [%i] generated manually on CPU side", texture->id, texture->mipmaps);
-        }
-        else TraceLog(LOG_WARNING, "[TEX ID %i] Mipmaps could not be generated for texture format", texture->id);
-#endif
-
-#if defined(GRAPHICS_API_OPENGL_33) || defined(GRAPHICS_API_OPENGL_ES2)
-        //glHint(GL_GENERATE_MIPMAP_HINT, GL_DONT_CARE);   // Hint for mipmaps generation algorythm: GL_FASTEST, GL_NICEST, GL_DONT_CARE
-        glGenerateMipmap(GL_TEXTURE_2D);    // Generate mipmaps automatically
-        TraceLog(LOG_INFO, "[TEX ID %i] Mipmaps generated automatically", texture->id);
-
-        glTexParameteri(GL_TEXTURE_2D, GL_TEXTURE_MAG_FILTER, GL_LINEAR);
-        glTexParameteri(GL_TEXTURE_2D, GL_TEXTURE_MIN_FILTER, GL_LINEAR_MIPMAP_LINEAR);   // Activate Trilinear filtering for mipmaps
-
-        #define MIN(a,b) (((a)<(b))?(a):(b))
-        #define MAX(a,b) (((a)>(b))?(a):(b))
-
-        texture->mipmaps =  1 + (int)floor(log(MAX(texture->width, texture->height))/log(2));
-#endif
-    }
-    else TraceLog(LOG_WARNING, "[TEX ID %i] Mipmaps can not be generated", texture->id);
-
-    glBindTexture(GL_TEXTURE_2D, 0);
-}
-
-// Upload vertex data into a VAO (if supported) and VBO
-// TODO: Check if mesh has already been loaded in GPU
-void rlLoadMesh(Mesh *mesh, bool dynamic)
-{
-    mesh->vaoId = 0;        // Vertex Array Object
-    mesh->vboId[0] = 0;     // Vertex positions VBO
-    mesh->vboId[1] = 0;     // Vertex texcoords VBO
-    mesh->vboId[2] = 0;     // Vertex normals VBO
-    mesh->vboId[3] = 0;     // Vertex colors VBO
-    mesh->vboId[4] = 0;     // Vertex tangents VBO
-    mesh->vboId[5] = 0;     // Vertex texcoords2 VBO
-    mesh->vboId[6] = 0;     // Vertex indices VBO
-
-#if defined(GRAPHICS_API_OPENGL_33) || defined(GRAPHICS_API_OPENGL_ES2)
-    int drawHint = GL_STATIC_DRAW;
-    if (dynamic) drawHint = GL_DYNAMIC_DRAW;
-
-    if (vaoSupported)
-    {
-        // Initialize Quads VAO (Buffer A)
-        glGenVertexArrays(1, &mesh->vaoId);
-        glBindVertexArray(mesh->vaoId);
-    }
-
-    // NOTE: Attributes must be uploaded considering default locations points
-
-    // Enable vertex attributes: position (shader-location = 0)
-    glGenBuffers(1, &mesh->vboId[0]);
-    glBindBuffer(GL_ARRAY_BUFFER, mesh->vboId[0]);
-    glBufferData(GL_ARRAY_BUFFER, sizeof(float)*3*mesh->vertexCount, mesh->vertices, drawHint);
-    glVertexAttribPointer(0, 3, GL_FLOAT, 0, 0, 0);
-    glEnableVertexAttribArray(0);
-
-    // Enable vertex attributes: texcoords (shader-location = 1)
-    glGenBuffers(1, &mesh->vboId[1]);
-    glBindBuffer(GL_ARRAY_BUFFER, mesh->vboId[1]);
-    glBufferData(GL_ARRAY_BUFFER, sizeof(float)*2*mesh->vertexCount, mesh->texcoords, drawHint);
-    glVertexAttribPointer(1, 2, GL_FLOAT, 0, 0, 0);
-    glEnableVertexAttribArray(1);
-
-    // Enable vertex attributes: normals (shader-location = 2)
-    if (mesh->normals != NULL)
-    {
-        glGenBuffers(1, &mesh->vboId[2]);
-        glBindBuffer(GL_ARRAY_BUFFER, mesh->vboId[2]);
-        glBufferData(GL_ARRAY_BUFFER, sizeof(float)*3*mesh->vertexCount, mesh->normals, drawHint);
-        glVertexAttribPointer(2, 3, GL_FLOAT, 0, 0, 0);
-        glEnableVertexAttribArray(2);
-    }
-    else
-    {
-        // Default color vertex attribute set to WHITE
-        glVertexAttrib3f(2, 1.0f, 1.0f, 1.0f);
-        glDisableVertexAttribArray(2);
-    }
-
-    // Default color vertex attribute (shader-location = 3)
-    if (mesh->colors != NULL)
-    {
-        glGenBuffers(1, &mesh->vboId[3]);
-        glBindBuffer(GL_ARRAY_BUFFER, mesh->vboId[3]);
-        glBufferData(GL_ARRAY_BUFFER, sizeof(unsigned char)*4*mesh->vertexCount, mesh->colors, drawHint);
-        glVertexAttribPointer(3, 4, GL_UNSIGNED_BYTE, GL_TRUE, 0, 0);
-        glEnableVertexAttribArray(3);
-    }
-    else
-    {
-        // Default color vertex attribute set to WHITE
-        glVertexAttrib4f(3, 1.0f, 1.0f, 1.0f, 1.0f);
-        glDisableVertexAttribArray(3);
-    }
-
-    // Default tangent vertex attribute (shader-location = 4)
-    if (mesh->tangents != NULL)
-    {
-        glGenBuffers(1, &mesh->vboId[4]);
-        glBindBuffer(GL_ARRAY_BUFFER, mesh->vboId[4]);
-        glBufferData(GL_ARRAY_BUFFER, sizeof(float)*4*mesh->vertexCount, mesh->tangents, drawHint);
-        glVertexAttribPointer(4, 4, GL_FLOAT, 0, 0, 0);
-        glEnableVertexAttribArray(4);
-    }
-    else
-    {
-        // Default tangents vertex attribute
-        glVertexAttrib4f(4, 0.0f, 0.0f, 0.0f, 0.0f);
-        glDisableVertexAttribArray(4);
-    }
-
-    // Default texcoord2 vertex attribute (shader-location = 5)
-    if (mesh->texcoords2 != NULL)
-    {
-        glGenBuffers(1, &mesh->vboId[5]);
-        glBindBuffer(GL_ARRAY_BUFFER, mesh->vboId[5]);
-        glBufferData(GL_ARRAY_BUFFER, sizeof(float)*2*mesh->vertexCount, mesh->texcoords2, drawHint);
-        glVertexAttribPointer(5, 2, GL_FLOAT, 0, 0, 0);
-        glEnableVertexAttribArray(5);
-    }
-    else
-    {
-        // Default texcoord2 vertex attribute
-        glVertexAttrib2f(5, 0.0f, 0.0f);
-        glDisableVertexAttribArray(5);
-    }
-
-    if (mesh->indices != NULL)
-    {
-        glGenBuffers(1, &mesh->vboId[6]);
-        glBindBuffer(GL_ELEMENT_ARRAY_BUFFER, mesh->vboId[6]);
-        glBufferData(GL_ELEMENT_ARRAY_BUFFER, sizeof(unsigned short)*mesh->triangleCount*3, mesh->indices, GL_STATIC_DRAW);
-    }
-
-    if (vaoSupported)
-    {
-        if (mesh->vaoId > 0) TraceLog(LOG_INFO, "[VAO ID %i] Mesh uploaded successfully to VRAM (GPU)", mesh->vaoId);
-        else TraceLog(LOG_WARNING, "Mesh could not be uploaded to VRAM (GPU)");
-    }
-    else
-    {
-        TraceLog(LOG_INFO, "[VBOs] Mesh uploaded successfully to VRAM (GPU)");
-    }
-#endif
-}
-
-// Update vertex data on GPU (upload new data to one buffer)
-void rlUpdateMesh(Mesh mesh, int buffer, int numVertex)
-{
-#if defined(GRAPHICS_API_OPENGL_33) || defined(GRAPHICS_API_OPENGL_ES2)
-    // Activate mesh VAO
-    if (vaoSupported) glBindVertexArray(mesh.vaoId);
-
-    switch (buffer)
-    {
-        case 0:     // Update vertices (vertex position)
-        {
-            glBindBuffer(GL_ARRAY_BUFFER, mesh.vboId[0]);
-            if (numVertex >= mesh.vertexCount) glBufferData(GL_ARRAY_BUFFER, sizeof(float)*3*numVertex, mesh.vertices, GL_DYNAMIC_DRAW);
-            else glBufferSubData(GL_ARRAY_BUFFER, 0, sizeof(float)*3*numVertex, mesh.vertices);
-
-        } break;
-        case 1:     // Update texcoords (vertex texture coordinates)
-        {
-            glBindBuffer(GL_ARRAY_BUFFER, mesh.vboId[1]);
-            if (numVertex >= mesh.vertexCount) glBufferData(GL_ARRAY_BUFFER, sizeof(float)*2*numVertex, mesh.texcoords, GL_DYNAMIC_DRAW);
-            else glBufferSubData(GL_ARRAY_BUFFER, 0, sizeof(float)*2*numVertex, mesh.texcoords);
-
-        } break;
-        case 2:     // Update normals (vertex normals)
-        {
-            glBindBuffer(GL_ARRAY_BUFFER, mesh.vboId[2]);
-            if (numVertex >= mesh.vertexCount) glBufferData(GL_ARRAY_BUFFER, sizeof(float)*3*numVertex, mesh.normals, GL_DYNAMIC_DRAW);
-            else glBufferSubData(GL_ARRAY_BUFFER, 0, sizeof(float)*3*numVertex, mesh.normals);
-
-        } break;
-        case 3:     // Update colors (vertex colors)
-        {
-            glBindBuffer(GL_ARRAY_BUFFER, mesh.vboId[3]);
-            if (numVertex >= mesh.vertexCount) glBufferData(GL_ARRAY_BUFFER, sizeof(float)*4*numVertex, mesh.colors, GL_DYNAMIC_DRAW);
-            else glBufferSubData(GL_ARRAY_BUFFER, 0, sizeof(unsigned char)*4*numVertex, mesh.colors);
-
-        } break;
-        case 4:     // Update tangents (vertex tangents)
-        {
-            glBindBuffer(GL_ARRAY_BUFFER, mesh.vboId[4]);
-            if (numVertex >= mesh.vertexCount) glBufferData(GL_ARRAY_BUFFER, sizeof(float)*4*numVertex, mesh.tangents, GL_DYNAMIC_DRAW);
-            else glBufferSubData(GL_ARRAY_BUFFER, 0, sizeof(float)*4*numVertex, mesh.tangents);
-        } break;
-        case 5:     // Update texcoords2 (vertex second texture coordinates)
-        {
-            glBindBuffer(GL_ARRAY_BUFFER, mesh.vboId[5]);
-            if (numVertex >= mesh.vertexCount) glBufferData(GL_ARRAY_BUFFER, sizeof(float)*2*numVertex, mesh.texcoords2, GL_DYNAMIC_DRAW);
-            else glBufferSubData(GL_ARRAY_BUFFER, 0, sizeof(float)*2*numVertex, mesh.texcoords2);
-        } break;
-        default: break;
-    }
-
-    // Unbind the current VAO
-    if (vaoSupported) glBindVertexArray(0);
-
-    // Another option would be using buffer mapping...
-    //mesh.vertices = glMapBuffer(GL_ARRAY_BUFFER, GL_READ_WRITE);
-    // Now we can modify vertices
-    //glUnmapBuffer(GL_ARRAY_BUFFER);
-#endif
-}
-
-// Draw a 3d mesh with material and transform
-void rlDrawMesh(Mesh mesh, Material material, Matrix transform)
-{
-#if defined(GRAPHICS_API_OPENGL_11)
-    glEnable(GL_TEXTURE_2D);
-    glBindTexture(GL_TEXTURE_2D, material.maps[MAP_DIFFUSE].texture.id);
-
-    // NOTE: On OpenGL 1.1 we use Vertex Arrays to draw model
-    glEnableClientState(GL_VERTEX_ARRAY);                   // Enable vertex array
-    glEnableClientState(GL_TEXTURE_COORD_ARRAY);            // Enable texture coords array
-    if (mesh.normals != NULL) glEnableClientState(GL_NORMAL_ARRAY);     // Enable normals array
-    if (mesh.colors != NULL) glEnableClientState(GL_COLOR_ARRAY);       // Enable colors array
-
-    glVertexPointer(3, GL_FLOAT, 0, mesh.vertices);         // Pointer to vertex coords array
-    glTexCoordPointer(2, GL_FLOAT, 0, mesh.texcoords);      // Pointer to texture coords array
-    if (mesh.normals != NULL) glNormalPointer(GL_FLOAT, 0, mesh.normals);           // Pointer to normals array
-    if (mesh.colors != NULL) glColorPointer(4, GL_UNSIGNED_BYTE, 0, mesh.colors);   // Pointer to colors array
-
-    rlPushMatrix();
-        rlMultMatrixf(MatrixToFloat(transform));
-        rlColor4ub(material.maps[MAP_DIFFUSE].color.r, material.maps[MAP_DIFFUSE].color.g, material.maps[MAP_DIFFUSE].color.b, material.maps[MAP_DIFFUSE].color.a);
-
-        if (mesh.indices != NULL) glDrawElements(GL_TRIANGLES, mesh.triangleCount*3, GL_UNSIGNED_SHORT, mesh.indices);
-        else glDrawArrays(GL_TRIANGLES, 0, mesh.vertexCount);
-    rlPopMatrix();
-
-    glDisableClientState(GL_VERTEX_ARRAY);                  // Disable vertex array
-    glDisableClientState(GL_TEXTURE_COORD_ARRAY);           // Disable texture coords array
-    if (mesh.normals != NULL) glDisableClientState(GL_NORMAL_ARRAY);    // Disable normals array
-    if (mesh.colors != NULL) glDisableClientState(GL_NORMAL_ARRAY);     // Disable colors array
-
-    glDisable(GL_TEXTURE_2D);
-    glBindTexture(GL_TEXTURE_2D, 0);
-#endif
-
-#if defined(GRAPHICS_API_OPENGL_33) || defined(GRAPHICS_API_OPENGL_ES2)
-    // Bind shader program
-    glUseProgram(material.shader.id);
-
-    // Matrices and other values required by shader
-    //-----------------------------------------------------
-    // Calculate and send to shader model matrix (used by PBR shader)
-    if (material.shader.locs[LOC_MATRIX_MODEL] != -1) SetShaderValueMatrix(material.shader, material.shader.locs[LOC_MATRIX_MODEL], transform);
-
-    // Upload to shader material.colDiffuse
-    if (material.shader.locs[LOC_COLOR_DIFFUSE] != -1)
-        glUniform4f(material.shader.locs[LOC_COLOR_DIFFUSE], (float)material.maps[MAP_DIFFUSE].color.r/255.0f,
-                                                           (float)material.maps[MAP_DIFFUSE].color.g/255.0f,
-                                                           (float)material.maps[MAP_DIFFUSE].color.b/255.0f,
-                                                           (float)material.maps[MAP_DIFFUSE].color.a/255.0f);
-
-    // Upload to shader material.colSpecular (if available)
-    if (material.shader.locs[LOC_COLOR_SPECULAR] != -1)
-        glUniform4f(material.shader.locs[LOC_COLOR_SPECULAR], (float)material.maps[MAP_SPECULAR].color.r/255.0f,
-                                                               (float)material.maps[MAP_SPECULAR].color.g/255.0f,
-                                                               (float)material.maps[MAP_SPECULAR].color.b/255.0f,
-                                                               (float)material.maps[MAP_SPECULAR].color.a/255.0f);
-
-    if (material.shader.locs[LOC_MATRIX_VIEW] != -1) SetShaderValueMatrix(material.shader, material.shader.locs[LOC_MATRIX_VIEW], modelview);
-    if (material.shader.locs[LOC_MATRIX_PROJECTION] != -1) SetShaderValueMatrix(material.shader, material.shader.locs[LOC_MATRIX_PROJECTION], projection);
-
-    // At this point the modelview matrix just contains the view matrix (camera)
-    // That's because BeginMode3D() sets it an no model-drawing function modifies it, all use rlPushMatrix() and rlPopMatrix()
-    Matrix matView = modelview;         // View matrix (camera)
-    Matrix matProjection = projection;  // Projection matrix (perspective)
-
-    // Calculate model-view matrix combining matModel and matView
-    Matrix matModelView = MatrixMultiply(transform, matView);           // Transform to camera-space coordinates
-    //-----------------------------------------------------
-
-    // Bind active texture maps (if available)
-    for (int i = 0; i < MAX_MATERIAL_MAPS; i++)
-    {
-        if (material.maps[i].texture.id > 0)
-        {
-            glActiveTexture(GL_TEXTURE0 + i);
-            if ((i == MAP_IRRADIANCE) || (i == MAP_PREFILTER) || (i == MAP_CUBEMAP)) glBindTexture(GL_TEXTURE_CUBE_MAP, material.maps[i].texture.id);
-            else glBindTexture(GL_TEXTURE_2D, material.maps[i].texture.id);
-
-            glUniform1i(material.shader.locs[LOC_MAP_DIFFUSE + i], i);
-        }
-    }
-
-    // Bind vertex array objects (or VBOs)
-    if (vaoSupported) glBindVertexArray(mesh.vaoId);
-    else
-    {
-        // TODO: Simplify VBO binding into a for loop
-
-        // Bind mesh VBO data: vertex position (shader-location = 0)
-        glBindBuffer(GL_ARRAY_BUFFER, mesh.vboId[0]);
-        glVertexAttribPointer(material.shader.locs[LOC_VERTEX_POSITION], 3, GL_FLOAT, 0, 0, 0);
-        glEnableVertexAttribArray(material.shader.locs[LOC_VERTEX_POSITION]);
-
-        // Bind mesh VBO data: vertex texcoords (shader-location = 1)
-        glBindBuffer(GL_ARRAY_BUFFER, mesh.vboId[1]);
-        glVertexAttribPointer(material.shader.locs[LOC_VERTEX_TEXCOORD01], 2, GL_FLOAT, 0, 0, 0);
-        glEnableVertexAttribArray(material.shader.locs[LOC_VERTEX_TEXCOORD01]);
-
-        // Bind mesh VBO data: vertex normals (shader-location = 2, if available)
-        if (material.shader.locs[LOC_VERTEX_NORMAL] != -1)
-        {
-            glBindBuffer(GL_ARRAY_BUFFER, mesh.vboId[2]);
-            glVertexAttribPointer(material.shader.locs[LOC_VERTEX_NORMAL], 3, GL_FLOAT, 0, 0, 0);
-            glEnableVertexAttribArray(material.shader.locs[LOC_VERTEX_NORMAL]);
-        }
-
-        // Bind mesh VBO data: vertex colors (shader-location = 3, if available)
-        if (material.shader.locs[LOC_VERTEX_COLOR] != -1)
-        {
-            if (mesh.vboId[3] != 0)
-            {
-                glBindBuffer(GL_ARRAY_BUFFER, mesh.vboId[3]);
-                glVertexAttribPointer(material.shader.locs[LOC_VERTEX_COLOR], 4, GL_UNSIGNED_BYTE, GL_TRUE, 0, 0);
-                glEnableVertexAttribArray(material.shader.locs[LOC_VERTEX_COLOR]);
-            }
-            else
-            {
-                // Set default value for unused attribute
-                // NOTE: Required when using default shader and no VAO support
-                glVertexAttrib4f(material.shader.locs[LOC_VERTEX_COLOR], 1.0f, 1.0f, 1.0f, 1.0f);
-                glDisableVertexAttribArray(material.shader.locs[LOC_VERTEX_COLOR]);
-            }
-        }
-
-        // Bind mesh VBO data: vertex tangents (shader-location = 4, if available)
-        if (material.shader.locs[LOC_VERTEX_TANGENT] != -1)
-        {
-            glBindBuffer(GL_ARRAY_BUFFER, mesh.vboId[4]);
-            glVertexAttribPointer(material.shader.locs[LOC_VERTEX_TANGENT], 4, GL_FLOAT, 0, 0, 0);
-            glEnableVertexAttribArray(material.shader.locs[LOC_VERTEX_TANGENT]);
-        }
-
-        // Bind mesh VBO data: vertex texcoords2 (shader-location = 5, if available)
-        if (material.shader.locs[LOC_VERTEX_TEXCOORD02] != -1)
-        {
-            glBindBuffer(GL_ARRAY_BUFFER, mesh.vboId[5]);
-            glVertexAttribPointer(material.shader.locs[LOC_VERTEX_TEXCOORD02], 2, GL_FLOAT, 0, 0, 0);
-            glEnableVertexAttribArray(material.shader.locs[LOC_VERTEX_TEXCOORD02]);
-        }
-
-        if (mesh.indices != NULL) glBindBuffer(GL_ELEMENT_ARRAY_BUFFER, mesh.vboId[6]);
-    }
-
-    int eyesCount = 1;
-#if defined(SUPPORT_VR_SIMULATOR)
-    if (vrStereoRender) eyesCount = 2;
-#endif
-
-    for (int eye = 0; eye < eyesCount; eye++)
-    {
-        if (eyesCount == 1) modelview = matModelView;
-        #if defined(SUPPORT_VR_SIMULATOR)
-        else SetStereoView(eye, matProjection, matModelView);
-        #endif
-
-        // Calculate model-view-projection matrix (MVP)
-        Matrix matMVP = MatrixMultiply(modelview, projection);        // Transform to screen-space coordinates
-
-        // Send combined model-view-projection matrix to shader
-        glUniformMatrix4fv(material.shader.locs[LOC_MATRIX_MVP], 1, false, MatrixToFloat(matMVP));
-
-        // Draw call!
-        if (mesh.indices != NULL) glDrawElements(GL_TRIANGLES, mesh.triangleCount*3, GL_UNSIGNED_SHORT, 0); // Indexed vertices draw
-        else glDrawArrays(GL_TRIANGLES, 0, mesh.vertexCount);
-    }
-
-    // Unbind all binded texture maps
-    for (int i = 0; i < MAX_MATERIAL_MAPS; i++)
-    {
-        glActiveTexture(GL_TEXTURE0 + i);       // Set shader active texture
-        if ((i == MAP_IRRADIANCE) || (i == MAP_PREFILTER) || (i == MAP_CUBEMAP)) glBindTexture(GL_TEXTURE_CUBE_MAP, 0);
-        else glBindTexture(GL_TEXTURE_2D, 0);   // Unbind current active texture
-    }
-
-    // Unind vertex array objects (or VBOs)
-    if (vaoSupported) glBindVertexArray(0);
-    else
-    {
-        glBindBuffer(GL_ARRAY_BUFFER, 0);
-        if (mesh.indices != NULL) glBindBuffer(GL_ELEMENT_ARRAY_BUFFER, 0);
-    }
-
-    // Unbind shader program
-    glUseProgram(0);
-
-    // Restore projection/modelview matrices
-    // NOTE: In stereo rendering matrices are being modified to fit every eye
-    projection = matProjection;
-    modelview = matView;
-#endif
-}
-
-// Unload mesh data from CPU and GPU
-void rlUnloadMesh(Mesh *mesh)
-{
-    if (mesh->vertices != NULL) free(mesh->vertices);
-    if (mesh->texcoords != NULL) free(mesh->texcoords);
-    if (mesh->normals != NULL) free(mesh->normals);
-    if (mesh->colors != NULL) free(mesh->colors);
-    if (mesh->tangents != NULL) free(mesh->tangents);
-    if (mesh->texcoords2 != NULL) free(mesh->texcoords2);
-    if (mesh->indices != NULL) free(mesh->indices);
-
-    if (mesh->baseVertices != NULL) free(mesh->baseVertices);
-    if (mesh->baseNormals != NULL) free(mesh->baseNormals);
-    if (mesh->weightBias != NULL) free(mesh->weightBias);
-    if (mesh->weightId != NULL) free(mesh->weightId);
-
-    rlDeleteBuffers(mesh->vboId[0]);   // vertex
-    rlDeleteBuffers(mesh->vboId[1]);   // texcoords
-    rlDeleteBuffers(mesh->vboId[2]);   // normals
-    rlDeleteBuffers(mesh->vboId[3]);   // colors
-    rlDeleteBuffers(mesh->vboId[4]);   // tangents
-    rlDeleteBuffers(mesh->vboId[5]);   // texcoords2
-    rlDeleteBuffers(mesh->vboId[6]);   // indices
-
-    rlDeleteVertexArrays(mesh->vaoId);
-}
-
-// Read screen pixel data (color buffer)
-unsigned char *rlReadScreenPixels(int width, int height)
-{
-    unsigned char *screenData = (unsigned char *)calloc(width*height*4, sizeof(unsigned char));
-
-    // NOTE: glReadPixels returns image flipped vertically -> (0,0) is the bottom left corner of the framebuffer
-    glReadPixels(0, 0, width, height, GL_RGBA, GL_UNSIGNED_BYTE, screenData);
-
-    // Flip image vertically!
-    unsigned char *imgData = (unsigned char *)malloc(width*height*sizeof(unsigned char)*4);
-
-    for (int y = height - 1; y >= 0; y--)
-    {
-        for (int x = 0; x < (width*4); x++)
-        {
-            // Flip line
-            imgData[((height - 1) - y)*width*4 + x] = screenData[(y*width*4) + x];
-
-            // Set alpha component value to 255 (no trasparent image retrieval)
-            // NOTE: Alpha value has already been applied to RGB in framebuffer, we don't need it!
-            if (((x + 1)%4) == 0) imgData[((height - 1) - y)*width*4 + x] = 255;
-        }
-    }
-
-    free(screenData);
-
-    return imgData;     // NOTE: image data should be freed
-}
-
-// Read texture pixel data
-// NOTE: glGetTexImage() is not available on OpenGL ES 2.0
-// Texture2D width and height are required on OpenGL ES 2.0. There is no way to get it from texture id.
-void *rlReadTexturePixels(Texture2D texture)
-{
-    void *pixels = NULL;
-
-#if defined(GRAPHICS_API_OPENGL_11) || defined(GRAPHICS_API_OPENGL_33)
-    glBindTexture(GL_TEXTURE_2D, texture.id);
-
-    // NOTE: Using texture.id, we can retrieve some texture info (but not on OpenGL ES 2.0)
-    /*
-    int width, height, format;
-    glGetTexLevelParameteriv(GL_TEXTURE_2D, 0, GL_TEXTURE_WIDTH, &width);
-    glGetTexLevelParameteriv(GL_TEXTURE_2D, 0, GL_TEXTURE_HEIGHT, &height);
-    glGetTexLevelParameteriv(GL_TEXTURE_2D, 0, GL_TEXTURE_INTERNAL_FORMAT, &format);
-    // Other texture info: GL_TEXTURE_RED_SIZE, GL_TEXTURE_GREEN_SIZE, GL_TEXTURE_BLUE_SIZE, GL_TEXTURE_ALPHA_SIZE
-    */
-
-    // NOTE: Each row written to or read from by OpenGL pixel operations like glGetTexImage are aligned to a 4 byte boundary by default, which may add some padding.
-    // Use glPixelStorei to modify padding with the GL_[UN]PACK_ALIGNMENT setting.
-    // GL_PACK_ALIGNMENT affects operations that read from OpenGL memory (glReadPixels, glGetTexImage, etc.)
-    // GL_UNPACK_ALIGNMENT affects operations that write to OpenGL memory (glTexImage, etc.)
-    glPixelStorei(GL_PACK_ALIGNMENT, 1);
-
-    unsigned int glInternalFormat, glFormat, glType;
-    rlGetGlTextureFormats(texture.format, &glInternalFormat, &glFormat, &glType);
-    unsigned int size = GetPixelDataSize(texture.width, texture.height, texture.format);
-
-    if ((glInternalFormat != -1) && (texture.format < COMPRESSED_DXT1_RGB))
-    {
-        pixels = (unsigned char *)malloc(size);
-        glGetTexImage(GL_TEXTURE_2D, 0, glFormat, glType, pixels);
-    }
-    else TraceLog(LOG_WARNING, "Texture data retrieval not suported for pixel format");
-
-    glBindTexture(GL_TEXTURE_2D, 0);
-#endif
-
-#if defined(GRAPHICS_API_OPENGL_ES2)
-    RenderTexture2D fbo = rlLoadRenderTexture(texture.width, texture.height);
-
-    // NOTE: Two possible Options:
-    // 1 - Bind texture to color fbo attachment and glReadPixels()
-    // 2 - Create an fbo, activate it, render quad with texture, glReadPixels()
-
-#define GET_TEXTURE_FBO_OPTION_1    // It works
-#if defined(GET_TEXTURE_FBO_OPTION_1)
-    glBindFramebuffer(GL_FRAMEBUFFER, fbo.id);
-    glBindTexture(GL_TEXTURE_2D, 0);
-
-    // Attach our texture to FBO -> Texture must be RGBA
-    // NOTE: Previoust attached texture is automatically detached
-    glFramebufferTexture2D(GL_FRAMEBUFFER, GL_COLOR_ATTACHMENT0, GL_TEXTURE_2D, texture.id, 0);
-
-    pixels = (unsigned char *)malloc(texture.width*texture.height*4*sizeof(unsigned char));
-
-    // NOTE: We read data as RGBA because FBO texture is configured as RGBA, despite binding a RGB texture...
-    glReadPixels(0, 0, texture.width, texture.height, GL_RGBA, GL_UNSIGNED_BYTE, pixels);
-
-    // Re-attach internal FBO color texture before deleting it
-    glFramebufferTexture2D(GL_FRAMEBUFFER, GL_COLOR_ATTACHMENT0, GL_TEXTURE_2D, fbo.texture.id, 0);
-
-    glBindFramebuffer(GL_FRAMEBUFFER, 0);
-
-#elif defined(GET_TEXTURE_FBO_OPTION_2)
-    // Render texture to fbo
-    glBindFramebuffer(GL_FRAMEBUFFER, fbo.id);
-
-    glClearColor(0.0f, 0.0f, 0.0f, 0.0f);
-    glClearDepthf(1.0f);
-    //glDisable(GL_TEXTURE_2D);
-    glEnable(GL_DEPTH_TEST);
-    //glDisable(GL_BLEND);
-
-    glViewport(0, 0, texture.width, texture.height);
-    rlOrtho(0.0, texture.width, texture.height, 0.0, 0.0, 1.0);
-
-    glClear(GL_COLOR_BUFFER_BIT | GL_DEPTH_BUFFER_BIT);
-    glUseProgram(GetShaderDefault().id);
-    glBindTexture(GL_TEXTURE_2D, texture.id);
-    GenDrawQuad();
-    glBindTexture(GL_TEXTURE_2D, 0);
-    glUseProgram(0);
-
-    pixels = (unsigned char *)malloc(texture.width*texture.height*4*sizeof(unsigned char));
-
-    glReadPixels(0, 0, texture.width, texture.height, GL_RGBA, GL_UNSIGNED_BYTE, pixels);
-
-    // Bind framebuffer 0, which means render to back buffer
-    glBindFramebuffer(GL_FRAMEBUFFER, 0);
-
-    // Reset viewport dimensions to default
-    glViewport(0, 0, screenWidth, screenHeight);
-
-#endif // GET_TEXTURE_FBO_OPTION
-
-    // Clean up temporal fbo
-    rlDeleteRenderTextures(fbo);
-
-#endif
-
-    return pixels;
-}
-
-/*
-// TODO: Record draw calls to be processed in batch
-// NOTE: Global state must be kept
-void rlRecordDraw(void)
-{
-    // TODO: Before adding a new draw, check if anything changed from last stored draw
-#if defined(GRAPHICS_API_OPENGL_33) || defined(GRAPHICS_API_OPENGL_ES2)
-    draws[drawsCounter].vertexCount = currentState.vertexCount;
-    draws[drawsCounter].vaoId = currentState.vaoId;             // lines.id, trangles.id, quads.id?
-    draws[drawsCounter].textureId = currentState.textureId;     // whiteTexture?
-    draws[drawsCounter].shaderId = currentState.shaderId;       // defaultShader.id
-    draws[drawsCounter].projection = projection;
-    draws[drawsCounter].modelview = modelview;
-
-    drawsCounter++;
-#endif
-}
-*/
-
-//----------------------------------------------------------------------------------
-// Module Functions Definition - Shaders Functions
-// NOTE: Those functions are exposed directly to the user in raylib.h
-//----------------------------------------------------------------------------------
-
-// Get default internal texture (white texture)
-Texture2D GetTextureDefault(void)
-{
-    Texture2D texture;
-
-    texture.id = whiteTexture;
-    texture.width = 1;
-    texture.height = 1;
-    texture.mipmaps = 1;
-    texture.format = UNCOMPRESSED_R8G8B8A8;
-
-    return texture;
-}
-
-// Get default shader
-Shader GetShaderDefault(void)
-{
-#if defined(GRAPHICS_API_OPENGL_33) || defined(GRAPHICS_API_OPENGL_ES2)
-    return defaultShader;
-#else
-    Shader shader = { 0 };
-    return shader;
-#endif
-}
-
-// Load text data from file
-// NOTE: text chars array should be freed manually
-char *LoadText(const char *fileName)
-{
-    FILE *textFile;
-    char *text = NULL;
-
-    int count = 0;
-
-    if (fileName != NULL)
-    {
-        textFile = fopen(fileName,"rt");
-
-        if (textFile != NULL)
-        {
-            fseek(textFile, 0, SEEK_END);
-            count = ftell(textFile);
-            rewind(textFile);
-
-            if (count > 0)
-            {
-                text = (char *)malloc(sizeof(char)*(count + 1));
-                count = fread(text, sizeof(char), count, textFile);
-                text[count] = '\0';
-            }
-
-            fclose(textFile);
-        }
-        else TraceLog(LOG_WARNING, "[%s] Text file could not be opened", fileName);
-    }
-
-    return text;
-}
-
-// Load shader from files and bind default locations
-// NOTE: If shader string is NULL, using default vertex/fragment shaders
-Shader LoadShader(const char *vsFileName, const char *fsFileName)
-{
-    Shader shader = { 0 };
-
-    char *vShaderStr = NULL;
-    char *fShaderStr = NULL;
-
-    if (vsFileName != NULL) vShaderStr = LoadText(vsFileName);
-    if (fsFileName != NULL) fShaderStr = LoadText(fsFileName);
-
-    shader = LoadShaderCode(vShaderStr, fShaderStr);
-
-    if (vShaderStr != NULL) free(vShaderStr);
-    if (fShaderStr != NULL) free(fShaderStr);
-
-    return shader;
-}
-
-// Load shader from code strings
-// NOTE: If shader string is NULL, using default vertex/fragment shaders
-Shader LoadShaderCode(char *vsCode, char *fsCode)
-{
-    Shader shader = { 0 };
-
-    // NOTE: All locations must be reseted to -1 (no location)
-    for (int i = 0; i < MAX_SHADER_LOCATIONS; i++) shader.locs[i] = -1;
-
-#if defined(GRAPHICS_API_OPENGL_33) || defined(GRAPHICS_API_OPENGL_ES2)
-    unsigned int vertexShaderId = defaultVShaderId;
-    unsigned int fragmentShaderId = defaultFShaderId;
-
-    if (vsCode != NULL) vertexShaderId = CompileShader(vsCode, GL_VERTEX_SHADER);
-    if (fsCode != NULL) fragmentShaderId = CompileShader(fsCode, GL_FRAGMENT_SHADER);
-
-    if ((vertexShaderId == defaultVShaderId) && (fragmentShaderId == defaultFShaderId)) shader = defaultShader;
-    else
-    {
-        shader.id = LoadShaderProgram(vertexShaderId, fragmentShaderId);
-
-        if (vertexShaderId != defaultVShaderId) glDeleteShader(vertexShaderId);
-        if (fragmentShaderId != defaultFShaderId) glDeleteShader(fragmentShaderId);
-
-        if (shader.id == 0)
-        {
-            TraceLog(LOG_WARNING, "Custom shader could not be loaded");
-            shader = defaultShader;
-        }
-
-        // After shader loading, we TRY to set default location names
-        if (shader.id > 0) SetShaderDefaultLocations(&shader);
-    }
-
-    // Get available shader uniforms
-    // NOTE: This information is useful for debug...
-    int uniformCount = -1;
-
-    glGetProgramiv(shader.id, GL_ACTIVE_UNIFORMS, &uniformCount);
-
-    for(int i = 0; i < uniformCount; i++)
-    {
-        int namelen = -1;
-        int num = -1;
-        char name[256]; // Assume no variable names longer than 256
-        GLenum type = GL_ZERO;
-
-        // Get the name of the uniforms
-        glGetActiveUniform(shader.id, i,sizeof(name) - 1, &namelen, &num, &type, name);
-
-        name[namelen] = 0;
-
-        // Get the location of the named uniform
-        GLuint location = glGetUniformLocation(shader.id, name);
-
-        TraceLog(LOG_DEBUG, "[SHDR ID %i] Active uniform [%s] set at location: %i", shader.id, name, location);
-    }
-#endif
-
-    return shader;
-}
-
-// Unload shader from GPU memory (VRAM)
-void UnloadShader(Shader shader)
-{
-    if (shader.id > 0)
-    {
-        rlDeleteShader(shader.id);
-        TraceLog(LOG_INFO, "[SHDR ID %i] Unloaded shader program data", shader.id);
-    }
-}
-
-// Begin custom shader mode
-void BeginShaderMode(Shader shader)
-{
-#if defined(GRAPHICS_API_OPENGL_33) || defined(GRAPHICS_API_OPENGL_ES2)
-    if (currentShader.id != shader.id)
-    {
-        rlglDraw();
-        currentShader = shader;
-    }
-#endif
-}
-
-// End custom shader mode (returns to default shader)
-void EndShaderMode(void)
-{
-#if defined(GRAPHICS_API_OPENGL_33) || defined(GRAPHICS_API_OPENGL_ES2)
-    BeginShaderMode(defaultShader);
-#endif
-}
-
-// Get shader uniform location
-int GetShaderLocation(Shader shader, const char *uniformName)
-{
-    int location = -1;
-#if defined(GRAPHICS_API_OPENGL_33) || defined(GRAPHICS_API_OPENGL_ES2)
-    location = glGetUniformLocation(shader.id, uniformName);
-
-    if (location == -1) TraceLog(LOG_WARNING, "[SHDR ID %i] Shader uniform [%s] COULD NOT BE FOUND", shader.id, uniformName);
-    else TraceLog(LOG_INFO, "[SHDR ID %i] Shader uniform [%s] set at location: %i", shader.id, uniformName, location);
-#endif
-    return location;
-}
-
-// Set shader uniform value (float)
-void SetShaderValue(Shader shader, int uniformLoc, const float *value, int size)
-{
-#if defined(GRAPHICS_API_OPENGL_33) || defined(GRAPHICS_API_OPENGL_ES2)
-    glUseProgram(shader.id);
-
-    if (size == 1) glUniform1fv(uniformLoc, 1, value);          // Shader uniform type: float
-    else if (size == 2) glUniform2fv(uniformLoc, 1, value);     // Shader uniform type: vec2
-    else if (size == 3) glUniform3fv(uniformLoc, 1, value);     // Shader uniform type: vec3
-    else if (size == 4) glUniform4fv(uniformLoc, 1, value);     // Shader uniform type: vec4
-    else TraceLog(LOG_WARNING, "Shader value float array size not supported");
-
-    //glUseProgram(0);      // Avoid reseting current shader program, in case other uniforms are set
-#endif
-}
-
-// Set shader uniform value (int)
-void SetShaderValuei(Shader shader, int uniformLoc, const int *value, int size)
-{
-#if defined(GRAPHICS_API_OPENGL_33) || defined(GRAPHICS_API_OPENGL_ES2)
-    glUseProgram(shader.id);
-
-    if (size == 1) glUniform1iv(uniformLoc, 1, value);          // Shader uniform type: int
-    else if (size == 2) glUniform2iv(uniformLoc, 1, value);     // Shader uniform type: ivec2
-    else if (size == 3) glUniform3iv(uniformLoc, 1, value);     // Shader uniform type: ivec3
-    else if (size == 4) glUniform4iv(uniformLoc, 1, value);     // Shader uniform type: ivec4
-    else TraceLog(LOG_WARNING, "Shader value int array size not supported");
-
-    //glUseProgram(0);
-#endif
-}
-
-// Set shader uniform value (matrix 4x4)
-void SetShaderValueMatrix(Shader shader, int uniformLoc, Matrix mat)
-{
-#if defined(GRAPHICS_API_OPENGL_33) || defined(GRAPHICS_API_OPENGL_ES2)
-    glUseProgram(shader.id);
-
-    glUniformMatrix4fv(uniformLoc, 1, false, MatrixToFloat(mat));
-
-    //glUseProgram(0);
-#endif
-}
-
-// Set a custom projection matrix (replaces internal projection matrix)
-void SetMatrixProjection(Matrix proj)
-{
-#if defined(GRAPHICS_API_OPENGL_33) || defined(GRAPHICS_API_OPENGL_ES2)
-    projection = proj;
-#endif
-}
-
-// Set a custom modelview matrix (replaces internal modelview matrix)
-void SetMatrixModelview(Matrix view)
-{
-#if defined(GRAPHICS_API_OPENGL_33) || defined(GRAPHICS_API_OPENGL_ES2)
-    modelview = view;
-#endif
-}
-
-// Return internal modelview matrix
-Matrix GetMatrixModelview()
-{
-    Matrix matrix = MatrixIdentity();
-#if defined(GRAPHICS_API_OPENGL_11)
-    float mat[16];
-    glGetFloatv(GL_MODELVIEW_MATRIX, mat);
-#else
-    matrix = modelview;
-#endif
-    return matrix;
-}
-
-// Generate cubemap texture from HDR texture
-// TODO: OpenGL ES 2.0 does not support GL_RGB16F texture format, neither GL_DEPTH_COMPONENT24
-Texture2D GenTextureCubemap(Shader shader, Texture2D skyHDR, int size)
-{
-    Texture2D cubemap = { 0 };
-#if defined(GRAPHICS_API_OPENGL_33) // || defined(GRAPHICS_API_OPENGL_ES2)
-    // NOTE: SetShaderDefaultLocations() already setups locations for projection and view Matrix in shader
-    // Other locations should be setup externally in shader before calling the function
-
-    // Set up depth face culling and cubemap seamless
-    glDisable(GL_CULL_FACE);
-#if defined(GRAPHICS_API_OPENGL_33)
-    glEnable(GL_TEXTURE_CUBE_MAP_SEAMLESS);     // Flag not supported on OpenGL ES 2.0
-#endif
-
-
-    // Setup framebuffer
-    unsigned int fbo, rbo;
-    glGenFramebuffers(1, &fbo);
-    glGenRenderbuffers(1, &rbo);
-    glBindFramebuffer(GL_FRAMEBUFFER, fbo);
-    glBindRenderbuffer(GL_RENDERBUFFER, rbo);
-    glRenderbufferStorage(GL_RENDERBUFFER, GL_DEPTH_COMPONENT24, size, size);
-    glFramebufferRenderbuffer(GL_FRAMEBUFFER, GL_DEPTH_ATTACHMENT, GL_RENDERBUFFER, rbo);
-
-    // Set up cubemap to render and attach to framebuffer
-    // NOTE: faces are stored with 16 bit floating point values
-    glGenTextures(1, &cubemap.id);
-    glBindTexture(GL_TEXTURE_CUBE_MAP, cubemap.id);
-    for (unsigned int i = 0; i < 6; i++)
-        glTexImage2D(GL_TEXTURE_CUBE_MAP_POSITIVE_X + i, 0, GL_RGB16F, size, size, 0, GL_RGB, GL_FLOAT, NULL);
-    glTexParameteri(GL_TEXTURE_CUBE_MAP, GL_TEXTURE_WRAP_S, GL_CLAMP_TO_EDGE);
-    glTexParameteri(GL_TEXTURE_CUBE_MAP, GL_TEXTURE_WRAP_T, GL_CLAMP_TO_EDGE);
-#if defined(GRAPHICS_API_OPENGL_33)
-    glTexParameteri(GL_TEXTURE_CUBE_MAP, GL_TEXTURE_WRAP_R, GL_CLAMP_TO_EDGE);  // Flag not supported on OpenGL ES 2.0
-#endif
-    glTexParameteri(GL_TEXTURE_CUBE_MAP, GL_TEXTURE_MIN_FILTER, GL_LINEAR);
-    glTexParameteri(GL_TEXTURE_CUBE_MAP, GL_TEXTURE_MAG_FILTER, GL_LINEAR);
-
-    // Create projection (transposed) and different views for each face
-    Matrix fboProjection = MatrixPerspective(90.0*DEG2RAD, 1.0, 0.01, 1000.0);
-    //MatrixTranspose(&fboProjection);
-    Matrix fboViews[6] = {
-        MatrixLookAt((Vector3){ 0.0f, 0.0f, 0.0f }, (Vector3){ 1.0f, 0.0f, 0.0f }, (Vector3){ 0.0f, -1.0f, 0.0f }),
-        MatrixLookAt((Vector3){ 0.0f, 0.0f, 0.0f }, (Vector3){ -1.0f, 0.0f, 0.0f }, (Vector3){ 0.0f, -1.0f, 0.0f }),
-        MatrixLookAt((Vector3){ 0.0f, 0.0f, 0.0f }, (Vector3){ 0.0f, 1.0f, 0.0f }, (Vector3){ 0.0f, 0.0f, 1.0f }),
-        MatrixLookAt((Vector3){ 0.0f, 0.0f, 0.0f }, (Vector3){ 0.0f, -1.0f, 0.0f }, (Vector3){ 0.0f, 0.0f, -1.0f }),
-        MatrixLookAt((Vector3){ 0.0f, 0.0f, 0.0f }, (Vector3){ 0.0f, 0.0f, 1.0f }, (Vector3){ 0.0f, -1.0f, 0.0f }),
-        MatrixLookAt((Vector3){ 0.0f, 0.0f, 0.0f }, (Vector3){ 0.0f, 0.0f, -1.0f }, (Vector3){ 0.0f, -1.0f, 0.0f })
-    };
-
-    // Convert HDR equirectangular environment map to cubemap equivalent
-    glUseProgram(shader.id);
-    glActiveTexture(GL_TEXTURE0);
-    glBindTexture(GL_TEXTURE_2D, skyHDR.id);
-    SetShaderValueMatrix(shader, shader.locs[LOC_MATRIX_PROJECTION], fboProjection);
-
-    // Note: don't forget to configure the viewport to the capture dimensions
-    glViewport(0, 0, size, size);
-    glBindFramebuffer(GL_FRAMEBUFFER, fbo);
-
-    for (unsigned int i = 0; i < 6; i++)
-    {
-        SetShaderValueMatrix(shader, shader.locs[LOC_MATRIX_VIEW], fboViews[i]);
-        glFramebufferTexture2D(GL_FRAMEBUFFER, GL_COLOR_ATTACHMENT0, GL_TEXTURE_CUBE_MAP_POSITIVE_X + i, cubemap.id, 0);
-        glClear(GL_COLOR_BUFFER_BIT | GL_DEPTH_BUFFER_BIT);
-        GenDrawCube();
-    }
-
-    // Unbind framebuffer and textures
-    glBindFramebuffer(GL_FRAMEBUFFER, 0);
-
-    // Reset viewport dimensions to default
-    glViewport(0, 0, screenWidth, screenHeight);
-    //glEnable(GL_CULL_FACE);
-
-    cubemap.width = size;
-    cubemap.height = size;
-#endif
-    return cubemap;
-}
-
-// Generate irradiance texture using cubemap data
-// TODO: OpenGL ES 2.0 does not support GL_RGB16F texture format, neither GL_DEPTH_COMPONENT24
-Texture2D GenTextureIrradiance(Shader shader, Texture2D cubemap, int size)
-{
-    Texture2D irradiance = { 0 };
-
-#if defined(GRAPHICS_API_OPENGL_33) // || defined(GRAPHICS_API_OPENGL_ES2)
-    // NOTE: SetShaderDefaultLocations() already setups locations for projection and view Matrix in shader
-    // Other locations should be setup externally in shader before calling the function
-
-    // Setup framebuffer
-    unsigned int fbo, rbo;
-    glGenFramebuffers(1, &fbo);
-    glGenRenderbuffers(1, &rbo);
-    glBindFramebuffer(GL_FRAMEBUFFER, fbo);
-    glBindRenderbuffer(GL_RENDERBUFFER, rbo);
-    glRenderbufferStorage(GL_RENDERBUFFER, GL_DEPTH_COMPONENT24, size, size);
-    glFramebufferRenderbuffer(GL_FRAMEBUFFER, GL_DEPTH_ATTACHMENT, GL_RENDERBUFFER, rbo);
-
-    // Create an irradiance cubemap, and re-scale capture FBO to irradiance scale
-    glGenTextures(1, &irradiance.id);
-    glBindTexture(GL_TEXTURE_CUBE_MAP, irradiance.id);
-    for (unsigned int i = 0; i < 6; i++)
-        glTexImage2D(GL_TEXTURE_CUBE_MAP_POSITIVE_X + i, 0, GL_RGB16F, size, size, 0, GL_RGB, GL_FLOAT, NULL);
-    glTexParameteri(GL_TEXTURE_CUBE_MAP, GL_TEXTURE_WRAP_S, GL_CLAMP_TO_EDGE);
-    glTexParameteri(GL_TEXTURE_CUBE_MAP, GL_TEXTURE_WRAP_T, GL_CLAMP_TO_EDGE);
-    glTexParameteri(GL_TEXTURE_CUBE_MAP, GL_TEXTURE_WRAP_R, GL_CLAMP_TO_EDGE);
-    glTexParameteri(GL_TEXTURE_CUBE_MAP, GL_TEXTURE_MIN_FILTER, GL_LINEAR);
-    glTexParameteri(GL_TEXTURE_CUBE_MAP, GL_TEXTURE_MAG_FILTER, GL_LINEAR);
-
-    // Create projection (transposed) and different views for each face
-    Matrix fboProjection = MatrixPerspective(90.0*DEG2RAD, 1.0, 0.01, 1000.0);
-    //MatrixTranspose(&fboProjection);
-    Matrix fboViews[6] = {
-        MatrixLookAt((Vector3){ 0.0f, 0.0f, 0.0f }, (Vector3){ 1.0f, 0.0f, 0.0f }, (Vector3){ 0.0f, -1.0f, 0.0f }),
-        MatrixLookAt((Vector3){ 0.0f, 0.0f, 0.0f }, (Vector3){ -1.0f, 0.0f, 0.0f }, (Vector3){ 0.0f, -1.0f, 0.0f }),
-        MatrixLookAt((Vector3){ 0.0f, 0.0f, 0.0f }, (Vector3){ 0.0f, 1.0f, 0.0f }, (Vector3){ 0.0f, 0.0f, 1.0f }),
-        MatrixLookAt((Vector3){ 0.0f, 0.0f, 0.0f }, (Vector3){ 0.0f, -1.0f, 0.0f }, (Vector3){ 0.0f, 0.0f, -1.0f }),
-        MatrixLookAt((Vector3){ 0.0f, 0.0f, 0.0f }, (Vector3){ 0.0f, 0.0f, 1.0f }, (Vector3){ 0.0f, -1.0f, 0.0f }),
-        MatrixLookAt((Vector3){ 0.0f, 0.0f, 0.0f }, (Vector3){ 0.0f, 0.0f, -1.0f }, (Vector3){ 0.0f, -1.0f, 0.0f })
-    };
-
-    // Solve diffuse integral by convolution to create an irradiance cubemap
-    glUseProgram(shader.id);
-    glActiveTexture(GL_TEXTURE0);
-    glBindTexture(GL_TEXTURE_CUBE_MAP, cubemap.id);
-    SetShaderValueMatrix(shader, shader.locs[LOC_MATRIX_PROJECTION], fboProjection);
-
-    // Note: don't forget to configure the viewport to the capture dimensions
-    glViewport(0, 0, size, size);
-    glBindFramebuffer(GL_FRAMEBUFFER, fbo);
-
-    for (unsigned int i = 0; i < 6; i++)
-    {
-        SetShaderValueMatrix(shader, shader.locs[LOC_MATRIX_VIEW], fboViews[i]);
-        glFramebufferTexture2D(GL_FRAMEBUFFER, GL_COLOR_ATTACHMENT0, GL_TEXTURE_CUBE_MAP_POSITIVE_X + i, irradiance.id, 0);
-        glClear(GL_COLOR_BUFFER_BIT | GL_DEPTH_BUFFER_BIT);
-        GenDrawCube();
-    }
-
-    // Unbind framebuffer and textures
-    glBindFramebuffer(GL_FRAMEBUFFER, 0);
-
-    // Reset viewport dimensions to default
-    glViewport(0, 0, screenWidth, screenHeight);
-
-    irradiance.width = size;
-    irradiance.height = size;
-#endif
-    return irradiance;
-}
-
-// Generate prefilter texture using cubemap data
-// TODO: OpenGL ES 2.0 does not support GL_RGB16F texture format, neither GL_DEPTH_COMPONENT24
-Texture2D GenTexturePrefilter(Shader shader, Texture2D cubemap, int size)
-{
-    Texture2D prefilter = { 0 };
-
-#if defined(GRAPHICS_API_OPENGL_33) // || defined(GRAPHICS_API_OPENGL_ES2)
-    // NOTE: SetShaderDefaultLocations() already setups locations for projection and view Matrix in shader
-    // Other locations should be setup externally in shader before calling the function
-    // TODO: Locations should be taken out of this function... too shader dependant...
-    int roughnessLoc = GetShaderLocation(shader, "roughness");
-
-    // Setup framebuffer
-    unsigned int fbo, rbo;
-    glGenFramebuffers(1, &fbo);
-    glGenRenderbuffers(1, &rbo);
-    glBindFramebuffer(GL_FRAMEBUFFER, fbo);
-    glBindRenderbuffer(GL_RENDERBUFFER, rbo);
-    glRenderbufferStorage(GL_RENDERBUFFER, GL_DEPTH_COMPONENT24, size, size);
-    glFramebufferRenderbuffer(GL_FRAMEBUFFER, GL_DEPTH_ATTACHMENT, GL_RENDERBUFFER, rbo);
-
-    // Create a prefiltered HDR environment map
-    glGenTextures(1, &prefilter.id);
-    glBindTexture(GL_TEXTURE_CUBE_MAP, prefilter.id);
-    for (unsigned int i = 0; i < 6; i++)
-        glTexImage2D(GL_TEXTURE_CUBE_MAP_POSITIVE_X + i, 0, GL_RGB16F, size, size, 0, GL_RGB, GL_FLOAT, NULL);
-    glTexParameteri(GL_TEXTURE_CUBE_MAP, GL_TEXTURE_WRAP_S, GL_CLAMP_TO_EDGE);
-    glTexParameteri(GL_TEXTURE_CUBE_MAP, GL_TEXTURE_WRAP_T, GL_CLAMP_TO_EDGE);
-    glTexParameteri(GL_TEXTURE_CUBE_MAP, GL_TEXTURE_WRAP_R, GL_CLAMP_TO_EDGE);
-    glTexParameteri(GL_TEXTURE_CUBE_MAP, GL_TEXTURE_MIN_FILTER, GL_LINEAR_MIPMAP_LINEAR);
-    glTexParameteri(GL_TEXTURE_CUBE_MAP, GL_TEXTURE_MAG_FILTER, GL_LINEAR);
-
-    // Generate mipmaps for the prefiltered HDR texture
-    glGenerateMipmap(GL_TEXTURE_CUBE_MAP);
-
-    // Create projection (transposed) and different views for each face
-    Matrix fboProjection = MatrixPerspective(90.0*DEG2RAD, 1.0, 0.01, 1000.0);
-    //MatrixTranspose(&fboProjection);
-    Matrix fboViews[6] = {
-        MatrixLookAt((Vector3){ 0.0f, 0.0f, 0.0f }, (Vector3){ 1.0f, 0.0f, 0.0f }, (Vector3){ 0.0f, -1.0f, 0.0f }),
-        MatrixLookAt((Vector3){ 0.0f, 0.0f, 0.0f }, (Vector3){ -1.0f, 0.0f, 0.0f }, (Vector3){ 0.0f, -1.0f, 0.0f }),
-        MatrixLookAt((Vector3){ 0.0f, 0.0f, 0.0f }, (Vector3){ 0.0f, 1.0f, 0.0f }, (Vector3){ 0.0f, 0.0f, 1.0f }),
-        MatrixLookAt((Vector3){ 0.0f, 0.0f, 0.0f }, (Vector3){ 0.0f, -1.0f, 0.0f }, (Vector3){ 0.0f, 0.0f, -1.0f }),
-        MatrixLookAt((Vector3){ 0.0f, 0.0f, 0.0f }, (Vector3){ 0.0f, 0.0f, 1.0f }, (Vector3){ 0.0f, -1.0f, 0.0f }),
-        MatrixLookAt((Vector3){ 0.0f, 0.0f, 0.0f }, (Vector3){ 0.0f, 0.0f, -1.0f }, (Vector3){ 0.0f, -1.0f, 0.0f })
-    };
-
-    // Prefilter HDR and store data into mipmap levels
-    glUseProgram(shader.id);
-    glActiveTexture(GL_TEXTURE0);
-    glBindTexture(GL_TEXTURE_CUBE_MAP, cubemap.id);
-    SetShaderValueMatrix(shader, shader.locs[LOC_MATRIX_PROJECTION], fboProjection);
-
-    glBindFramebuffer(GL_FRAMEBUFFER, fbo);
-
-    #define MAX_MIPMAP_LEVELS   5   // Max number of prefilter texture mipmaps
-
-    for (unsigned int mip = 0; mip < MAX_MIPMAP_LEVELS; mip++)
-    {
-        // Resize framebuffer according to mip-level size.
-        unsigned int mipWidth  = size*(int) powf(0.5f, (float) mip);
-        unsigned int mipHeight = size* (int) powf(0.5f, (float) mip);
-
-        glBindRenderbuffer(GL_RENDERBUFFER, rbo);
-        glRenderbufferStorage(GL_RENDERBUFFER, GL_DEPTH_COMPONENT24, mipWidth, mipHeight);
-        glViewport(0, 0, mipWidth, mipHeight);
-
-        float roughness = (float)mip/(float)(MAX_MIPMAP_LEVELS - 1);
-        glUniform1f(roughnessLoc, roughness);
-
-        for (unsigned int i = 0; i < 6; ++i)
-        {
-            SetShaderValueMatrix(shader, shader.locs[LOC_MATRIX_VIEW], fboViews[i]);
-            glFramebufferTexture2D(GL_FRAMEBUFFER, GL_COLOR_ATTACHMENT0, GL_TEXTURE_CUBE_MAP_POSITIVE_X + i, prefilter.id, mip);
-            glClear(GL_COLOR_BUFFER_BIT | GL_DEPTH_BUFFER_BIT);
-            GenDrawCube();
-        }
-    }
-
-    // Unbind framebuffer and textures
-    glBindFramebuffer(GL_FRAMEBUFFER, 0);
-
-    // Reset viewport dimensions to default
-    glViewport(0, 0, screenWidth, screenHeight);
-
-    prefilter.width = size;
-    prefilter.height = size;
-#endif
-    return prefilter;
-}
-
-// Generate BRDF texture using cubemap data
-// TODO: OpenGL ES 2.0 does not support GL_RGB16F texture format, neither GL_DEPTH_COMPONENT24
-Texture2D GenTextureBRDF(Shader shader, Texture2D cubemap, int size)
-{
-    Texture2D brdf = { 0 };
-#if defined(GRAPHICS_API_OPENGL_33) // || defined(GRAPHICS_API_OPENGL_ES2)
-    // Generate BRDF convolution texture
-    glGenTextures(1, &brdf.id);
-    glBindTexture(GL_TEXTURE_2D, brdf.id);
-    glTexImage2D(GL_TEXTURE_2D, 0, GL_RG16F, size, size, 0, GL_RG, GL_FLOAT, 0);
-    glTexParameteri(GL_TEXTURE_2D, GL_TEXTURE_WRAP_S, GL_CLAMP_TO_EDGE);
-    glTexParameteri(GL_TEXTURE_2D, GL_TEXTURE_WRAP_T, GL_CLAMP_TO_EDGE);
-    glTexParameteri(GL_TEXTURE_2D, GL_TEXTURE_MIN_FILTER, GL_LINEAR);
-    glTexParameteri(GL_TEXTURE_2D, GL_TEXTURE_MAG_FILTER, GL_LINEAR);
-
-    // Render BRDF LUT into a quad using FBO
-    unsigned int fbo, rbo;
-    glGenFramebuffers(1, &fbo);
-    glGenRenderbuffers(1, &rbo);
-    glBindFramebuffer(GL_FRAMEBUFFER, fbo);
-    glBindRenderbuffer(GL_RENDERBUFFER, rbo);
-    glRenderbufferStorage(GL_RENDERBUFFER, GL_DEPTH_COMPONENT24, size, size);
-    glFramebufferTexture2D(GL_FRAMEBUFFER, GL_COLOR_ATTACHMENT0, GL_TEXTURE_2D, brdf.id, 0);
-
-    glViewport(0, 0, size, size);
-    glUseProgram(shader.id);
-    glClear(GL_COLOR_BUFFER_BIT | GL_DEPTH_BUFFER_BIT);
-    GenDrawQuad();
-
-    // Unbind framebuffer and textures
-    glBindFramebuffer(GL_FRAMEBUFFER, 0);
-
-    // Reset viewport dimensions to default
-    glViewport(0, 0, screenWidth, screenHeight);
-
-    brdf.width = size;
-    brdf.height = size;
-#endif
-    return brdf;
-}
-
-// Begin blending mode (alpha, additive, multiplied)
-// NOTE: Only 3 blending modes supported, default blend mode is alpha
-void BeginBlendMode(int mode)
-{
-    if ((blendMode != mode) && (mode < 3))
-    {
-        rlglDraw();
-
-        switch (mode)
-        {
-            case BLEND_ALPHA: glBlendFunc(GL_SRC_ALPHA, GL_ONE_MINUS_SRC_ALPHA); break;
-            case BLEND_ADDITIVE: glBlendFunc(GL_SRC_ALPHA, GL_ONE); break; // Alternative: glBlendFunc(GL_ONE, GL_ONE);
-            case BLEND_MULTIPLIED: glBlendFunc(GL_DST_COLOR, GL_ONE_MINUS_SRC_ALPHA); break;
-            default: break;
-        }
-
-        blendMode = mode;
-    }
-}
-
-// End blending mode (reset to default: alpha blending)
-void EndBlendMode(void)
-{
-    BeginBlendMode(BLEND_ALPHA);
-}
-
-#if defined(SUPPORT_VR_SIMULATOR)
-// Get VR device information for some standard devices
-VrDeviceInfo GetVrDeviceInfo(int vrDeviceType)
-{
-    VrDeviceInfo hmd = { 0 };                // Current VR device info
-
-    switch (vrDeviceType)
-    {
-        case HMD_DEFAULT_DEVICE:
-        case HMD_OCULUS_RIFT_CV1:
-        {
-            // Oculus Rift CV1 parameters
-            // NOTE: CV1 represents a complete HMD redesign compared to previous versions,
-            // new Fresnel-hybrid-asymmetric lenses have been added and, consequently,
-            // previous parameters (DK2) and distortion shader (DK2) doesn't work any more.
-            // I just defined a set of parameters for simulator that approximate to CV1 stereo rendering
-            // but result is not the same obtained with Oculus PC SDK.
-            hmd.hResolution = 2160;                 // HMD horizontal resolution in pixels
-            hmd.vResolution = 1200;                 // HMD vertical resolution in pixels
-            hmd.hScreenSize = 0.133793f;            // HMD horizontal size in meters
-            hmd.vScreenSize = 0.0669f;              // HMD vertical size in meters
-            hmd.vScreenCenter = 0.04678f;           // HMD screen center in meters
-            hmd.eyeToScreenDistance = 0.041f;       // HMD distance between eye and display in meters
-            hmd.lensSeparationDistance = 0.07f;     // HMD lens separation distance in meters
-            hmd.interpupillaryDistance = 0.07f;     // HMD IPD (distance between pupils) in meters
-            hmd.lensDistortionValues[0] = 1.0f;     // HMD lens distortion constant parameter 0
-            hmd.lensDistortionValues[1] = 0.22f;    // HMD lens distortion constant parameter 1
-            hmd.lensDistortionValues[2] = 0.24f;    // HMD lens distortion constant parameter 2
-            hmd.lensDistortionValues[3] = 0.0f;     // HMD lens distortion constant parameter 3
-            hmd.chromaAbCorrection[0] = 0.996f;     // HMD chromatic aberration correction parameter 0
-            hmd.chromaAbCorrection[1] = -0.004f;    // HMD chromatic aberration correction parameter 1
-            hmd.chromaAbCorrection[2] = 1.014f;     // HMD chromatic aberration correction parameter 2
-            hmd.chromaAbCorrection[3] = 0.0f;       // HMD chromatic aberration correction parameter 3
-
-            TraceLog(LOG_INFO, "Initializing VR Simulator (Oculus Rift CV1)");
-        } break;
-        case HMD_OCULUS_RIFT_DK2:
-        {
-            // Oculus Rift DK2 parameters
-            hmd.hResolution = 1280;                 // HMD horizontal resolution in pixels
-            hmd.vResolution = 800;                  // HMD vertical resolution in pixels
-            hmd.hScreenSize = 0.14976f;             // HMD horizontal size in meters
-            hmd.vScreenSize = 0.09356f;             // HMD vertical size in meters
-            hmd.vScreenCenter = 0.04678f;           // HMD screen center in meters
-            hmd.eyeToScreenDistance = 0.041f;       // HMD distance between eye and display in meters
-            hmd.lensSeparationDistance = 0.0635f;   // HMD lens separation distance in meters
-            hmd.interpupillaryDistance = 0.064f;    // HMD IPD (distance between pupils) in meters
-            hmd.lensDistortionValues[0] = 1.0f;     // HMD lens distortion constant parameter 0
-            hmd.lensDistortionValues[1] = 0.22f;    // HMD lens distortion constant parameter 1
-            hmd.lensDistortionValues[2] = 0.24f;    // HMD lens distortion constant parameter 2
-            hmd.lensDistortionValues[3] = 0.0f;     // HMD lens distortion constant parameter 3
-            hmd.chromaAbCorrection[0] = 0.996f;     // HMD chromatic aberration correction parameter 0
-            hmd.chromaAbCorrection[1] = -0.004f;    // HMD chromatic aberration correction parameter 1
-            hmd.chromaAbCorrection[2] = 1.014f;     // HMD chromatic aberration correction parameter 2
-            hmd.chromaAbCorrection[3] = 0.0f;       // HMD chromatic aberration correction parameter 3
-
-            TraceLog(LOG_INFO, "Initializing VR Simulator (Oculus Rift DK2)");
-        } break;
-        case HMD_OCULUS_GO:
-        {
-            // TODO: Provide device display and lens parameters
-        }
-        case HMD_VALVE_HTC_VIVE:
-        {
-            // TODO: Provide device display and lens parameters
-        }
-        case HMD_SONY_PSVR:
-        {
-            // TODO: Provide device display and lens parameters
-        }
-        default: break;
-    }
-
-    return hmd;
-}
-
-// Init VR simulator for selected device parameters
-// NOTE: It modifies the global variable: VrStereoConfig vrConfig
-void InitVrSimulator(VrDeviceInfo info)
-{
-#if defined(GRAPHICS_API_OPENGL_33) || defined(GRAPHICS_API_OPENGL_ES2)
-    // Initialize framebuffer and textures for stereo rendering
-    // NOTE: Screen size should match HMD aspect ratio
-    vrConfig.stereoFbo = rlLoadRenderTexture(screenWidth, screenHeight);
-
-#if defined(SUPPORT_DISTORTION_SHADER)
-    // Load distortion shader
-    vrConfig.distortionShader = LoadShaderCode(NULL, distortionFShaderStr);
-
-    if (vrConfig.distortionShader.id > 0) SetShaderDefaultLocations(&vrConfig.distortionShader);
-#endif
-
-    // Set VR configutarion parameters, including distortion shader
-    SetStereoConfig(info);
-
-    vrSimulatorReady = true;
-#endif
-
-#if defined(GRAPHICS_API_OPENGL_11)
-    TraceLog(LOG_WARNING, "VR Simulator not supported on OpenGL 1.1");
-#endif
-}
-
-// Close VR simulator for current device
-void CloseVrSimulator(void)
-{
-#if defined(GRAPHICS_API_OPENGL_33) || defined(GRAPHICS_API_OPENGL_ES2)
-    if (vrSimulatorReady)
-    {
-        rlDeleteRenderTextures(vrConfig.stereoFbo); // Unload stereo framebuffer and texture
-        #if defined(SUPPORT_DISTORTION_SHADER)
-        UnloadShader(vrConfig.distortionShader);    // Unload distortion shader
-        #endif
-    }
-#endif
-}
-
-// Detect if VR simulator is running
-bool IsVrSimulatorReady(void)
-{
-#if defined(GRAPHICS_API_OPENGL_33) || defined(GRAPHICS_API_OPENGL_ES2)
-    return vrSimulatorReady;
-#else
-    return false;
-#endif
-}
-
-// Set VR distortion shader for stereoscopic rendering
-// TODO: Review VR system to be more flexible, move distortion shader to user side
-void SetVrDistortionShader(Shader shader)
-{
-#if defined(GRAPHICS_API_OPENGL_33) || defined(GRAPHICS_API_OPENGL_ES2)
-    vrConfig.distortionShader = shader;
-
-    //SetStereoConfig(info);  // TODO: Must be reviewed to set new distortion shader uniform values...
-#endif
-}
-
-// Enable/Disable VR experience (device or simulator)
-void ToggleVrMode(void)
-{
-#if defined(GRAPHICS_API_OPENGL_33) || defined(GRAPHICS_API_OPENGL_ES2)
-    vrSimulatorReady = !vrSimulatorReady;
-
-    if (!vrSimulatorReady)
-    {
-        vrStereoRender = false;
-
-        // Reset viewport and default projection-modelview matrices
-        rlViewport(0, 0, screenWidth, screenHeight);
-        projection = MatrixOrtho(0.0, screenWidth, screenHeight, 0.0, 0.0, 1.0);
-        modelview = MatrixIdentity();
-    }
-    else vrStereoRender = true;
-#endif
-}
-
-// Update VR tracking (position and orientation) and camera
-// NOTE: Camera (position, target, up) gets update with head tracking information
-void UpdateVrTracking(Camera *camera)
-{
-    // TODO: Simulate 1st person camera system
-}
-
-// Begin Oculus drawing configuration
-void BeginVrDrawing(void)
-{
-#if defined(GRAPHICS_API_OPENGL_33) || defined(GRAPHICS_API_OPENGL_ES2)
-    if (vrSimulatorReady)
-    {
-        // Setup framebuffer for stereo rendering
-        rlEnableRenderTexture(vrConfig.stereoFbo.id);
-
-        // NOTE: If your application is configured to treat the texture as a linear format (e.g. GL_RGBA)
-        // and performs linear-to-gamma conversion in GLSL or does not care about gamma-correction, then:
-        //     - Require OculusBuffer format to be OVR_FORMAT_R8G8B8A8_UNORM_SRGB
-        //     - Do NOT enable GL_FRAMEBUFFER_SRGB
-        //glEnable(GL_FRAMEBUFFER_SRGB);
-
-        //glViewport(0, 0, buffer.width, buffer.height);        // Useful if rendering to separate framebuffers (every eye)
-        rlClearScreenBuffers();             // Clear current framebuffer(s)
-
-        vrStereoRender = true;
-    }
-#endif
-}
-
-// End Oculus drawing process (and desktop mirror)
-void EndVrDrawing(void)
-{
-#if defined(GRAPHICS_API_OPENGL_33) || defined(GRAPHICS_API_OPENGL_ES2)
-    if (vrSimulatorReady)
-    {
-        vrStereoRender = false;         // Disable stereo render
-
-        rlDisableRenderTexture();       // Unbind current framebuffer
-
-        rlClearScreenBuffers();         // Clear current framebuffer
-
-        // Set viewport to default framebuffer size (screen size)
-        rlViewport(0, 0, screenWidth, screenHeight);
-
-        // Let rlgl reconfigure internal matrices
-        rlMatrixMode(RL_PROJECTION);                            // Enable internal projection matrix
-        rlLoadIdentity();                                       // Reset internal projection matrix
-        rlOrtho(0.0, screenWidth, screenHeight, 0.0, 0.0, 1.0); // Recalculate internal projection matrix
-        rlMatrixMode(RL_MODELVIEW);                             // Enable internal modelview matrix
-        rlLoadIdentity();                                       // Reset internal modelview matrix
-
-#if defined(SUPPORT_DISTORTION_SHADER)
-        // Draw RenderTexture (stereoFbo) using distortion shader
-        currentShader = vrConfig.distortionShader;
-#else
-        currentShader = GetShaderDefault();
-#endif
-
-        rlEnableTexture(vrConfig.stereoFbo.texture.id);
-
-        rlPushMatrix();
-            rlBegin(RL_QUADS);
-                rlColor4ub(255, 255, 255, 255);
-                rlNormal3f(0.0f, 0.0f, 1.0f);
-
-                // Bottom-left corner for texture and quad
-                rlTexCoord2f(0.0f, 1.0f);
-                rlVertex2f(0.0f, 0.0f);
-
-                // Bottom-right corner for texture and quad
-                rlTexCoord2f(0.0f, 0.0f);
-                rlVertex2f(0.0f, (float)vrConfig.stereoFbo.texture.height);
-
-                // Top-right corner for texture and quad
-                rlTexCoord2f(1.0f, 0.0f);
-                rlVertex2f( (float)vrConfig.stereoFbo.texture.width, (float)vrConfig.stereoFbo.texture.height);
-
-                // Top-left corner for texture and quad
-                rlTexCoord2f(1.0f, 1.0f);
-                rlVertex2f( (float)vrConfig.stereoFbo.texture.width, 0.0f);
-            rlEnd();
-        rlPopMatrix();
-
-        rlDisableTexture();
-
-        // Update and draw render texture fbo with distortion to backbuffer
-        UpdateBuffersDefault();
-        DrawBuffersDefault();
-
-        // Restore defaultShader
-        currentShader = defaultShader;
-
-        // Reset viewport and default projection-modelview matrices
-        rlViewport(0, 0, screenWidth, screenHeight);
-        projection = MatrixOrtho(0.0, screenWidth, screenHeight, 0.0, 0.0, 1.0);
-        modelview = MatrixIdentity();
-
-        rlDisableDepthTest();
-    }
-#endif
-}
-#endif          // SUPPORT_VR_SIMULATOR
-
-//----------------------------------------------------------------------------------
-// Module specific Functions Definition
-//----------------------------------------------------------------------------------
-
-#if defined(GRAPHICS_API_OPENGL_33) || defined(GRAPHICS_API_OPENGL_ES2)
-// Compile custom shader and return shader id
-static unsigned int CompileShader(const char *shaderStr, int type)
-{
-    unsigned int shader = glCreateShader(type);
-    glShaderSource(shader, 1, &shaderStr, NULL);
-
-    GLint success = 0;
-    glCompileShader(shader);
-    glGetShaderiv(shader, GL_COMPILE_STATUS, &success);
-
-    if (success != GL_TRUE)
-    {
-        TraceLog(LOG_WARNING, "[SHDR ID %i] Failed to compile shader...", shader);
-        int maxLength = 0;
-        int length;
-        glGetShaderiv(shader, GL_INFO_LOG_LENGTH, &maxLength);
-
-#if defined(_MSC_VER)
-        char *log = malloc(maxLength);
-#else
-        char log[maxLength];
-#endif
-        glGetShaderInfoLog(shader, maxLength, &length, log);
-
-        TraceLog(LOG_INFO, "%s", log);
-
-#if defined(_MSC_VER)
-        free(log);
-#endif
-    }
-    else TraceLog(LOG_INFO, "[SHDR ID %i] Shader compiled successfully", shader);
-
-    return shader;
-}
-
-// Load custom shader strings and return program id
-static unsigned int LoadShaderProgram(unsigned int vShaderId, unsigned int fShaderId)
-{
-    unsigned int program = 0;
-
-#if defined(GRAPHICS_API_OPENGL_33) || defined(GRAPHICS_API_OPENGL_ES2)
-
-    GLint success = 0;
-    program = glCreateProgram();
-
-    glAttachShader(program, vShaderId);
-    glAttachShader(program, fShaderId);
-
-    // NOTE: Default attribute shader locations must be binded before linking
-    glBindAttribLocation(program, 0, DEFAULT_ATTRIB_POSITION_NAME);
-    glBindAttribLocation(program, 1, DEFAULT_ATTRIB_TEXCOORD_NAME);
-    glBindAttribLocation(program, 2, DEFAULT_ATTRIB_NORMAL_NAME);
-    glBindAttribLocation(program, 3, DEFAULT_ATTRIB_COLOR_NAME);
-    glBindAttribLocation(program, 4, DEFAULT_ATTRIB_TANGENT_NAME);
-    glBindAttribLocation(program, 5, DEFAULT_ATTRIB_TEXCOORD2_NAME);
-
-    // NOTE: If some attrib name is no found on the shader, it locations becomes -1
-
-    glLinkProgram(program);
-
-    // NOTE: All uniform variables are intitialised to 0 when a program links
-
-    glGetProgramiv(program, GL_LINK_STATUS, &success);
-
-    if (success == GL_FALSE)
-    {
-        TraceLog(LOG_WARNING, "[SHDR ID %i] Failed to link shader program...", program);
-
-        int maxLength = 0;
-        int length;
-
-        glGetProgramiv(program, GL_INFO_LOG_LENGTH, &maxLength);
-
-#if defined(_MSC_VER)
-        char *log = malloc(maxLength);
-#else
-        char log[maxLength];
-#endif
-        glGetProgramInfoLog(program, maxLength, &length, log);
-
-        TraceLog(LOG_INFO, "%s", log);
-
-#if defined(_MSC_VER)
-        free(log);
-#endif
-        glDeleteProgram(program);
-
-        program = 0;
-    }
-    else TraceLog(LOG_INFO, "[SHDR ID %i] Shader program loaded successfully", program);
-#endif
-    return program;
-}
-
-
-// Load default shader (just vertex positioning and texture coloring)
-// NOTE: This shader program is used for batch buffers (lines, triangles, quads)
-static Shader LoadShaderDefault(void)
-{
-    Shader shader = { 0 };
-
-    // NOTE: All locations must be reseted to -1 (no location)
-    for (int i = 0; i < MAX_SHADER_LOCATIONS; i++) shader.locs[i] = -1;
-
-    // Vertex shader directly defined, no external file required
-    char defaultVShaderStr[] =
-#if defined(GRAPHICS_API_OPENGL_21)
-    "#version 120                       \n"
-#elif defined(GRAPHICS_API_OPENGL_ES2)
-    "#version 100                       \n"
-#endif
-#if defined(GRAPHICS_API_OPENGL_ES2) || defined(GRAPHICS_API_OPENGL_21)
-    "attribute vec3 vertexPosition;     \n"
-    "attribute vec2 vertexTexCoord;     \n"
-    "attribute vec4 vertexColor;        \n"
-    "varying vec2 fragTexCoord;         \n"
-    "varying vec4 fragColor;            \n"
-#elif defined(GRAPHICS_API_OPENGL_33)
-    "#version 330                       \n"
-    "in vec3 vertexPosition;            \n"
-    "in vec2 vertexTexCoord;            \n"
-    "in vec4 vertexColor;               \n"
-    "out vec2 fragTexCoord;             \n"
-    "out vec4 fragColor;                \n"
-#endif
-    "uniform mat4 mvp;                  \n"
-    "void main()                        \n"
-    "{                                  \n"
-    "    fragTexCoord = vertexTexCoord; \n"
-    "    fragColor = vertexColor;       \n"
-    "    gl_Position = mvp*vec4(vertexPosition, 1.0); \n"
-    "}                                  \n";
-
-    // Fragment shader directly defined, no external file required
-    char defaultFShaderStr[] =
-#if defined(GRAPHICS_API_OPENGL_21)
-    "#version 120                       \n"
-#elif defined(GRAPHICS_API_OPENGL_ES2)
-    "#version 100                       \n"
-    "precision mediump float;           \n"     // precision required for OpenGL ES2 (WebGL)
-#endif
-#if defined(GRAPHICS_API_OPENGL_ES2) || defined(GRAPHICS_API_OPENGL_21)
-    "varying vec2 fragTexCoord;         \n"
-    "varying vec4 fragColor;            \n"
-#elif defined(GRAPHICS_API_OPENGL_33)
-    "#version 330       \n"
-    "in vec2 fragTexCoord;              \n"
-    "in vec4 fragColor;                 \n"
-    "out vec4 finalColor;               \n"
-#endif
-    "uniform sampler2D texture0;        \n"
-    "uniform vec4 colDiffuse;           \n"
-    "void main()                        \n"
-    "{                                  \n"
-#if defined(GRAPHICS_API_OPENGL_ES2) || defined(GRAPHICS_API_OPENGL_21)
-    "    vec4 texelColor = texture2D(texture0, fragTexCoord); \n" // NOTE: texture2D() is deprecated on OpenGL 3.3 and ES 3.0
-    "    gl_FragColor = texelColor*colDiffuse*fragColor;      \n"
-#elif defined(GRAPHICS_API_OPENGL_33)
-    "    vec4 texelColor = texture(texture0, fragTexCoord);   \n"
-    "    finalColor = texelColor*colDiffuse*fragColor;        \n"
-#endif
-    "}                                  \n";
-
-    // NOTE: Compiled vertex/fragment shaders are kept for re-use
-    defaultVShaderId = CompileShader(defaultVShaderStr, GL_VERTEX_SHADER);     // Compile default vertex shader
-    defaultFShaderId = CompileShader(defaultFShaderStr, GL_FRAGMENT_SHADER);   // Compile default fragment shader
-
-    shader.id = LoadShaderProgram(defaultVShaderId, defaultFShaderId);
-
-    if (shader.id > 0)
-    {
-        TraceLog(LOG_INFO, "[SHDR ID %i] Default shader loaded successfully", shader.id);
-
-        // Set default shader locations: attributes locations
-        shader.locs[LOC_VERTEX_POSITION] = glGetAttribLocation(shader.id, "vertexPosition");
-        shader.locs[LOC_VERTEX_TEXCOORD01] = glGetAttribLocation(shader.id, "vertexTexCoord");
-        shader.locs[LOC_VERTEX_COLOR] = glGetAttribLocation(shader.id, "vertexColor");
-
-        // Set default shader locations: uniform locations
-        shader.locs[LOC_MATRIX_MVP]  = glGetUniformLocation(shader.id, "mvp");
-        shader.locs[LOC_COLOR_DIFFUSE] = glGetUniformLocation(shader.id, "colDiffuse");
-        shader.locs[LOC_MAP_DIFFUSE] = glGetUniformLocation(shader.id, "texture0");
-
-        // NOTE: We could also use below function but in case DEFAULT_ATTRIB_* points are
-        // changed for external custom shaders, we just use direct bindings above
-        //SetShaderDefaultLocations(&shader);
-    }
-    else TraceLog(LOG_WARNING, "[SHDR ID %i] Default shader could not be loaded", shader.id);
-
-    return shader;
-}
-
-// Get location handlers to for shader attributes and uniforms
-// NOTE: If any location is not found, loc point becomes -1
-static void SetShaderDefaultLocations(Shader *shader)
-{
-    // NOTE: Default shader attrib locations have been fixed before linking:
-    //          vertex position location    = 0
-    //          vertex texcoord location    = 1
-    //          vertex normal location      = 2
-    //          vertex color location       = 3
-    //          vertex tangent location     = 4
-    //          vertex texcoord2 location   = 5
-
-    // Get handles to GLSL input attibute locations
-    shader->locs[LOC_VERTEX_POSITION] = glGetAttribLocation(shader->id, DEFAULT_ATTRIB_POSITION_NAME);
-    shader->locs[LOC_VERTEX_TEXCOORD01] = glGetAttribLocation(shader->id, DEFAULT_ATTRIB_TEXCOORD_NAME);
-    shader->locs[LOC_VERTEX_TEXCOORD02] = glGetAttribLocation(shader->id, DEFAULT_ATTRIB_TEXCOORD2_NAME);
-    shader->locs[LOC_VERTEX_NORMAL] = glGetAttribLocation(shader->id, DEFAULT_ATTRIB_NORMAL_NAME);
-    shader->locs[LOC_VERTEX_TANGENT] = glGetAttribLocation(shader->id, DEFAULT_ATTRIB_TANGENT_NAME);
-    shader->locs[LOC_VERTEX_COLOR] = glGetAttribLocation(shader->id, DEFAULT_ATTRIB_COLOR_NAME);
-
-    // Get handles to GLSL uniform locations (vertex shader)
-    shader->locs[LOC_MATRIX_MVP]  = glGetUniformLocation(shader->id, "mvp");
-    shader->locs[LOC_MATRIX_PROJECTION]  = glGetUniformLocation(shader->id, "projection");
-    shader->locs[LOC_MATRIX_VIEW]  = glGetUniformLocation(shader->id, "view");
-
-    // Get handles to GLSL uniform locations (fragment shader)
-    shader->locs[LOC_COLOR_DIFFUSE] = glGetUniformLocation(shader->id, "colDiffuse");
-    shader->locs[LOC_MAP_DIFFUSE] = glGetUniformLocation(shader->id, "texture0");
-    shader->locs[LOC_MAP_SPECULAR] = glGetUniformLocation(shader->id, "texture1");
-    shader->locs[LOC_MAP_NORMAL] = glGetUniformLocation(shader->id, "texture2");
-}
-
-// Unload default shader
-static void UnloadShaderDefault(void)
-{
-    glUseProgram(0);
-
-    glDetachShader(defaultShader.id, defaultVShaderId);
-    glDetachShader(defaultShader.id, defaultFShaderId);
-    glDeleteShader(defaultVShaderId);
-    glDeleteShader(defaultFShaderId);
-
-    glDeleteProgram(defaultShader.id);
-}
-
-// Load default internal buffers (lines, triangles, quads)
-static void LoadBuffersDefault(void)
-{
-    // [CPU] Allocate and initialize float array buffers to store vertex data (lines, triangles, quads)
-    //--------------------------------------------------------------------------------------------
-
-    // Lines - Initialize arrays (vertex position and color data)
-    lines.vertices = (float *)malloc(sizeof(float)*3*2*MAX_LINES_BATCH);        // 3 float by vertex, 2 vertex by line
-    lines.colors = (unsigned char *)malloc(sizeof(unsigned char)*4*2*MAX_LINES_BATCH);  // 4 float by color, 2 colors by line
-    lines.texcoords = NULL;
-    lines.indices = NULL;
-
-    for (int i = 0; i < (3*2*MAX_LINES_BATCH); i++) lines.vertices[i] = 0.0f;
-    for (int i = 0; i < (4*2*MAX_LINES_BATCH); i++) lines.colors[i] = 0;
-
-    lines.vCounter = 0;
-    lines.cCounter = 0;
-    lines.tcCounter = 0;
-
-    // Triangles - Initialize arrays (vertex position and color data)
-    triangles.vertices = (float *)malloc(sizeof(float)*3*3*MAX_TRIANGLES_BATCH);        // 3 float by vertex, 3 vertex by triangle
-    triangles.colors = (unsigned char *)malloc(sizeof(unsigned char)*4*3*MAX_TRIANGLES_BATCH);  // 4 float by color, 3 colors by triangle
-    triangles.texcoords = NULL;
-    triangles.indices = NULL;
-
-    for (int i = 0; i < (3*3*MAX_TRIANGLES_BATCH); i++) triangles.vertices[i] = 0.0f;
-    for (int i = 0; i < (4*3*MAX_TRIANGLES_BATCH); i++) triangles.colors[i] = 0;
-
-    triangles.vCounter = 0;
-    triangles.cCounter = 0;
-    triangles.tcCounter = 0;
-
-    // Quads - Initialize arrays (vertex position, texcoord, color data and indexes)
-    quads.vertices = (float *)malloc(sizeof(float)*3*4*MAX_QUADS_BATCH);        // 3 float by vertex, 4 vertex by quad
-    quads.texcoords = (float *)malloc(sizeof(float)*2*4*MAX_QUADS_BATCH);       // 2 float by texcoord, 4 texcoord by quad
-    quads.colors = (unsigned char *)malloc(sizeof(unsigned char)*4*4*MAX_QUADS_BATCH);  // 4 float by color, 4 colors by quad
-#if defined(GRAPHICS_API_OPENGL_33)
-    quads.indices = (unsigned int *)malloc(sizeof(unsigned int)*6*MAX_QUADS_BATCH);      // 6 int by quad (indices)
-#elif defined(GRAPHICS_API_OPENGL_ES2)
-    quads.indices = (unsigned short *)malloc(sizeof(unsigned short)*6*MAX_QUADS_BATCH);  // 6 int by quad (indices)
-#endif
-
-    for (int i = 0; i < (3*4*MAX_QUADS_BATCH); i++) quads.vertices[i] = 0.0f;
-    for (int i = 0; i < (2*4*MAX_QUADS_BATCH); i++) quads.texcoords[i] = 0.0f;
-    for (int i = 0; i < (4*4*MAX_QUADS_BATCH); i++) quads.colors[i] = 0;
-
-    int k = 0;
-
-    // Indices can be initialized right now
-    for (int i = 0; i < (6*MAX_QUADS_BATCH); i+=6)
-    {
-        quads.indices[i] = 4*k;
-        quads.indices[i+1] = 4*k+1;
-        quads.indices[i+2] = 4*k+2;
-        quads.indices[i+3] = 4*k;
-        quads.indices[i+4] = 4*k+2;
-        quads.indices[i+5] = 4*k+3;
-
-        k++;
-    }
-
-    quads.vCounter = 0;
-    quads.tcCounter = 0;
-    quads.cCounter = 0;
-
-    TraceLog(LOG_INFO, "[CPU] Default buffers initialized successfully (lines, triangles, quads)");
-    //--------------------------------------------------------------------------------------------
-
-    // [GPU] Upload vertex data and initialize VAOs/VBOs (lines, triangles, quads)
-    // NOTE: Default buffers are linked to use currentShader (defaultShader)
-    //--------------------------------------------------------------------------------------------
-
-    // Upload and link lines vertex buffers
-    if (vaoSupported)
-    {
-        // Initialize Lines VAO
-        glGenVertexArrays(1, &lines.vaoId);
-        glBindVertexArray(lines.vaoId);
-    }
-
-    // Lines - Vertex buffers binding and attributes enable
-    // Vertex position buffer (shader-location = 0)
-    glGenBuffers(2, &lines.vboId[0]);
-    glBindBuffer(GL_ARRAY_BUFFER, lines.vboId[0]);
-    glBufferData(GL_ARRAY_BUFFER, sizeof(float)*3*2*MAX_LINES_BATCH, lines.vertices, GL_DYNAMIC_DRAW);
-    glEnableVertexAttribArray(currentShader.locs[LOC_VERTEX_POSITION]);
-    glVertexAttribPointer(currentShader.locs[LOC_VERTEX_POSITION], 3, GL_FLOAT, 0, 0, 0);
-
-    // Vertex color buffer (shader-location = 3)
-    glGenBuffers(2, &lines.vboId[1]);
-    glBindBuffer(GL_ARRAY_BUFFER, lines.vboId[1]);
-    glBufferData(GL_ARRAY_BUFFER, sizeof(unsigned char)*4*2*MAX_LINES_BATCH, lines.colors, GL_DYNAMIC_DRAW);
-    glEnableVertexAttribArray(currentShader.locs[LOC_VERTEX_COLOR]);
-    glVertexAttribPointer(currentShader.locs[LOC_VERTEX_COLOR], 4, GL_UNSIGNED_BYTE, GL_TRUE, 0, 0);
-
-    if (vaoSupported) TraceLog(LOG_INFO, "[VAO ID %i] Default buffers VAO initialized successfully (lines)", lines.vaoId);
-    else TraceLog(LOG_INFO, "[VBO ID %i][VBO ID %i] Default buffers VBOs initialized successfully (lines)", lines.vboId[0], lines.vboId[1]);
-
-    // Upload and link triangles vertex buffers
-    if (vaoSupported)
-    {
-        // Initialize Triangles VAO
-        glGenVertexArrays(1, &triangles.vaoId);
-        glBindVertexArray(triangles.vaoId);
-    }
-
-    // Triangles - Vertex buffers binding and attributes enable
-    // Vertex position buffer (shader-location = 0)
-    glGenBuffers(1, &triangles.vboId[0]);
-    glBindBuffer(GL_ARRAY_BUFFER, triangles.vboId[0]);
-    glBufferData(GL_ARRAY_BUFFER, sizeof(float)*3*3*MAX_TRIANGLES_BATCH, triangles.vertices, GL_DYNAMIC_DRAW);
-    glEnableVertexAttribArray(currentShader.locs[LOC_VERTEX_POSITION]);
-    glVertexAttribPointer(currentShader.locs[LOC_VERTEX_POSITION], 3, GL_FLOAT, 0, 0, 0);
-
-    // Vertex color buffer (shader-location = 3)
-    glGenBuffers(1, &triangles.vboId[1]);
-    glBindBuffer(GL_ARRAY_BUFFER, triangles.vboId[1]);
-    glBufferData(GL_ARRAY_BUFFER, sizeof(unsigned char)*4*3*MAX_TRIANGLES_BATCH, triangles.colors, GL_DYNAMIC_DRAW);
-    glEnableVertexAttribArray(currentShader.locs[LOC_VERTEX_COLOR]);
-    glVertexAttribPointer(currentShader.locs[LOC_VERTEX_COLOR], 4, GL_UNSIGNED_BYTE, GL_TRUE, 0, 0);
-
-    if (vaoSupported) TraceLog(LOG_INFO, "[VAO ID %i] Default buffers VAO initialized successfully (triangles)", triangles.vaoId);
-    else TraceLog(LOG_INFO, "[VBO ID %i][VBO ID %i] Default buffers VBOs initialized successfully (triangles)", triangles.vboId[0], triangles.vboId[1]);
-
-    // Upload and link quads vertex buffers
-    if (vaoSupported)
-    {
-        // Initialize Quads VAO
-        glGenVertexArrays(1, &quads.vaoId);
-        glBindVertexArray(quads.vaoId);
-    }
-
-    // Quads - Vertex buffers binding and attributes enable
-    // Vertex position buffer (shader-location = 0)
-    glGenBuffers(1, &quads.vboId[0]);
-    glBindBuffer(GL_ARRAY_BUFFER, quads.vboId[0]);
-    glBufferData(GL_ARRAY_BUFFER, sizeof(float)*3*4*MAX_QUADS_BATCH, quads.vertices, GL_DYNAMIC_DRAW);
-    glEnableVertexAttribArray(currentShader.locs[LOC_VERTEX_POSITION]);
-    glVertexAttribPointer(currentShader.locs[LOC_VERTEX_POSITION], 3, GL_FLOAT, 0, 0, 0);
-
-    // Vertex texcoord buffer (shader-location = 1)
-    glGenBuffers(1, &quads.vboId[1]);
-    glBindBuffer(GL_ARRAY_BUFFER, quads.vboId[1]);
-    glBufferData(GL_ARRAY_BUFFER, sizeof(float)*2*4*MAX_QUADS_BATCH, quads.texcoords, GL_DYNAMIC_DRAW);
-    glEnableVertexAttribArray(currentShader.locs[LOC_VERTEX_TEXCOORD01]);
-    glVertexAttribPointer(currentShader.locs[LOC_VERTEX_TEXCOORD01], 2, GL_FLOAT, 0, 0, 0);
-
-    // Vertex color buffer (shader-location = 3)
-    glGenBuffers(1, &quads.vboId[2]);
-    glBindBuffer(GL_ARRAY_BUFFER, quads.vboId[2]);
-    glBufferData(GL_ARRAY_BUFFER, sizeof(unsigned char)*4*4*MAX_QUADS_BATCH, quads.colors, GL_DYNAMIC_DRAW);
-    glEnableVertexAttribArray(currentShader.locs[LOC_VERTEX_COLOR]);
-    glVertexAttribPointer(currentShader.locs[LOC_VERTEX_COLOR], 4, GL_UNSIGNED_BYTE, GL_TRUE, 0, 0);
-
-    // Fill index buffer
-    glGenBuffers(1, &quads.vboId[3]);
-    glBindBuffer(GL_ELEMENT_ARRAY_BUFFER, quads.vboId[3]);
-#if defined(GRAPHICS_API_OPENGL_33)
-    glBufferData(GL_ELEMENT_ARRAY_BUFFER, sizeof(int)*6*MAX_QUADS_BATCH, quads.indices, GL_STATIC_DRAW);
-#elif defined(GRAPHICS_API_OPENGL_ES2)
-    glBufferData(GL_ELEMENT_ARRAY_BUFFER, sizeof(short)*6*MAX_QUADS_BATCH, quads.indices, GL_STATIC_DRAW);
-#endif
-
-    if (vaoSupported) TraceLog(LOG_INFO, "[VAO ID %i] Default buffers VAO initialized successfully (quads)", quads.vaoId);
-    else TraceLog(LOG_INFO, "[VBO ID %i][VBO ID %i][VBO ID %i][VBO ID %i] Default buffers VBOs initialized successfully (quads)", quads.vboId[0], quads.vboId[1], quads.vboId[2], quads.vboId[3]);
-
-    // Unbind the current VAO
-    if (vaoSupported) glBindVertexArray(0);
-    //--------------------------------------------------------------------------------------------
-}
-
-// Update default internal buffers (VAOs/VBOs) with vertex array data
-// NOTE: If there is not vertex data, buffers doesn't need to be updated (vertexCount > 0)
-// TODO: If no data changed on the CPU arrays --> No need to re-update GPU arrays (change flag required)
-static void UpdateBuffersDefault(void)
-{
-    // Update lines vertex buffers
-    if (lines.vCounter > 0)
-    {
-        // Activate Lines VAO
-        if (vaoSupported) glBindVertexArray(lines.vaoId);
-
-        // Lines - vertex positions buffer
-        glBindBuffer(GL_ARRAY_BUFFER, lines.vboId[0]);
-        //glBufferData(GL_ARRAY_BUFFER, sizeof(float)*3*2*MAX_LINES_BATCH, lines.vertices, GL_DYNAMIC_DRAW);
-        glBufferSubData(GL_ARRAY_BUFFER, 0, sizeof(float)*3*lines.vCounter, lines.vertices);    // target - offset (in bytes) - size (in bytes) - data pointer
-
-        // Lines - colors buffer
-        glBindBuffer(GL_ARRAY_BUFFER, lines.vboId[1]);
-        //glBufferData(GL_ARRAY_BUFFER, sizeof(float)*4*2*MAX_LINES_BATCH, lines.colors, GL_DYNAMIC_DRAW);
-        glBufferSubData(GL_ARRAY_BUFFER, 0, sizeof(unsigned char)*4*lines.cCounter, lines.colors);
-    }
-
-    // Update triangles vertex buffers
-    if (triangles.vCounter > 0)
-    {
-        // Activate Triangles VAO
-        if (vaoSupported) glBindVertexArray(triangles.vaoId);
-
-        // Triangles - vertex positions buffer
-        glBindBuffer(GL_ARRAY_BUFFER, triangles.vboId[0]);
-        //glBufferData(GL_ARRAY_BUFFER, sizeof(float)*3*3*MAX_TRIANGLES_BATCH, triangles.vertices, GL_DYNAMIC_DRAW);
-        glBufferSubData(GL_ARRAY_BUFFER, 0, sizeof(float)*3*triangles.vCounter, triangles.vertices);
-
-        // Triangles - colors buffer
-        glBindBuffer(GL_ARRAY_BUFFER, triangles.vboId[1]);
-        //glBufferData(GL_ARRAY_BUFFER, sizeof(float)*4*3*MAX_TRIANGLES_BATCH, triangles.colors, GL_DYNAMIC_DRAW);
-        glBufferSubData(GL_ARRAY_BUFFER, 0, sizeof(unsigned char)*4*triangles.cCounter, triangles.colors);
-    }
-
-    // Update quads vertex buffers
-    if (quads.vCounter > 0)
-    {
-        // Activate Quads VAO
-        if (vaoSupported) glBindVertexArray(quads.vaoId);
-
-        // Quads - vertex positions buffer
-        glBindBuffer(GL_ARRAY_BUFFER, quads.vboId[0]);
-        //glBufferData(GL_ARRAY_BUFFER, sizeof(float)*3*4*MAX_QUADS_BATCH, quads.vertices, GL_DYNAMIC_DRAW);
-        glBufferSubData(GL_ARRAY_BUFFER, 0, sizeof(float)*3*quads.vCounter, quads.vertices);
-
-        // Quads - texture coordinates buffer
-        glBindBuffer(GL_ARRAY_BUFFER, quads.vboId[1]);
-        //glBufferData(GL_ARRAY_BUFFER, sizeof(float)*2*4*MAX_QUADS_BATCH, quads.texcoords, GL_DYNAMIC_DRAW);
-        glBufferSubData(GL_ARRAY_BUFFER, 0, sizeof(float)*2*quads.vCounter, quads.texcoords);
-
-        // Quads - colors buffer
-        glBindBuffer(GL_ARRAY_BUFFER, quads.vboId[2]);
-        //glBufferData(GL_ARRAY_BUFFER, sizeof(float)*4*4*MAX_QUADS_BATCH, quads.colors, GL_DYNAMIC_DRAW);
-        glBufferSubData(GL_ARRAY_BUFFER, 0, sizeof(unsigned char)*4*quads.vCounter, quads.colors);
-
-        // Another option would be using buffer mapping...
-        //quads.vertices = glMapBuffer(GL_ARRAY_BUFFER, GL_READ_WRITE);
-        // Now we can modify vertices
-        //glUnmapBuffer(GL_ARRAY_BUFFER);
-    }
-    //--------------------------------------------------------------
-
-    // Unbind the current VAO
-    if (vaoSupported) glBindVertexArray(0);
-}
-
-// Draw default internal buffers vertex data
-// NOTE: We draw in this order: lines, triangles, quads
-static void DrawBuffersDefault(void)
-{
-    Matrix matProjection = projection;
-    Matrix matModelView = modelview;
-
-    int eyesCount = 1;
-#if defined(SUPPORT_VR_SIMULATOR)
-    if (vrStereoRender) eyesCount = 2;
-#endif
-
-    for (int eye = 0; eye < eyesCount; eye++)
-    {
-        #if defined(SUPPORT_VR_SIMULATOR)
-        if (eyesCount == 2) SetStereoView(eye, matProjection, matModelView);
-        #endif
-
-        // Set current shader and upload current MVP matrix
-        if ((lines.vCounter > 0) || (triangles.vCounter > 0) || (quads.vCounter > 0))
-        {
-            glUseProgram(currentShader.id);
-
-            // Create modelview-projection matrix
-            Matrix matMVP = MatrixMultiply(modelview, projection);
-
-            glUniformMatrix4fv(currentShader.locs[LOC_MATRIX_MVP], 1, false, MatrixToFloat(matMVP));
-            glUniform4f(currentShader.locs[LOC_COLOR_DIFFUSE], 1.0f, 1.0f, 1.0f, 1.0f);
-            glUniform1i(currentShader.locs[LOC_MAP_DIFFUSE], 0);
-
-            // NOTE: Additional map textures not considered for default buffers drawing
-        }
-
-        // Draw lines buffers
-        if (lines.vCounter > 0)
-        {
-            glActiveTexture(GL_TEXTURE0);
-            glBindTexture(GL_TEXTURE_2D, whiteTexture);
-
-            if (vaoSupported)
-            {
-                glBindVertexArray(lines.vaoId);
-            }
-            else
-            {
-                // Bind vertex attrib: position (shader-location = 0)
-                glBindBuffer(GL_ARRAY_BUFFER, lines.vboId[0]);
-                glVertexAttribPointer(currentShader.locs[LOC_VERTEX_POSITION], 3, GL_FLOAT, 0, 0, 0);
-                glEnableVertexAttribArray(currentShader.locs[LOC_VERTEX_POSITION]);
-
-                // Bind vertex attrib: color (shader-location = 3)
-                glBindBuffer(GL_ARRAY_BUFFER, lines.vboId[1]);
-                glVertexAttribPointer(currentShader.locs[LOC_VERTEX_COLOR], 4, GL_UNSIGNED_BYTE, GL_TRUE, 0, 0);
-                glEnableVertexAttribArray(currentShader.locs[LOC_VERTEX_COLOR]);
-            }
-
-            glDrawArrays(GL_LINES, 0, lines.vCounter);
-
-            if (!vaoSupported) glBindBuffer(GL_ARRAY_BUFFER, 0);
-            glBindTexture(GL_TEXTURE_2D, 0);
-        }
-
-        // Draw triangles buffers
-        if (triangles.vCounter > 0)
-        {
-            glActiveTexture(GL_TEXTURE0);
-            glBindTexture(GL_TEXTURE_2D, whiteTexture);
-
-            if (vaoSupported)
-            {
-                glBindVertexArray(triangles.vaoId);
-            }
-            else
-            {
-                // Bind vertex attrib: position (shader-location = 0)
-                glBindBuffer(GL_ARRAY_BUFFER, triangles.vboId[0]);
-                glVertexAttribPointer(currentShader.locs[LOC_VERTEX_POSITION], 3, GL_FLOAT, 0, 0, 0);
-                glEnableVertexAttribArray(currentShader.locs[LOC_VERTEX_POSITION]);
-
-                // Bind vertex attrib: color (shader-location = 3)
-                glBindBuffer(GL_ARRAY_BUFFER, triangles.vboId[1]);
-                glVertexAttribPointer(currentShader.locs[LOC_VERTEX_COLOR], 4, GL_UNSIGNED_BYTE, GL_TRUE, 0, 0);
-                glEnableVertexAttribArray(currentShader.locs[LOC_VERTEX_COLOR]);
-            }
-
-            glDrawArrays(GL_TRIANGLES, 0, triangles.vCounter);
-
-            if (!vaoSupported) glBindBuffer(GL_ARRAY_BUFFER, 0);
-            glBindTexture(GL_TEXTURE_2D, 0);
-        }
-
-        // Draw quads buffers
-        if (quads.vCounter > 0)
-        {
-            int quadsCount = 0;
-            int numIndicesToProcess = 0;
-            int indicesOffset = 0;
-
-            if (vaoSupported)
-            {
-                glBindVertexArray(quads.vaoId);
-            }
-            else
-            {
-                // Bind vertex attrib: position (shader-location = 0)
-                glBindBuffer(GL_ARRAY_BUFFER, quads.vboId[0]);
-                glVertexAttribPointer(currentShader.locs[LOC_VERTEX_POSITION], 3, GL_FLOAT, 0, 0, 0);
-                glEnableVertexAttribArray(currentShader.locs[LOC_VERTEX_POSITION]);
-
-                // Bind vertex attrib: texcoord (shader-location = 1)
-                glBindBuffer(GL_ARRAY_BUFFER, quads.vboId[1]);
-                glVertexAttribPointer(currentShader.locs[LOC_VERTEX_TEXCOORD01], 2, GL_FLOAT, 0, 0, 0);
-                glEnableVertexAttribArray(currentShader.locs[LOC_VERTEX_TEXCOORD01]);
-
-                // Bind vertex attrib: color (shader-location = 3)
-                glBindBuffer(GL_ARRAY_BUFFER, quads.vboId[2]);
-                glVertexAttribPointer(currentShader.locs[LOC_VERTEX_COLOR], 4, GL_UNSIGNED_BYTE, GL_TRUE, 0, 0);
-                glEnableVertexAttribArray(currentShader.locs[LOC_VERTEX_COLOR]);
-
-                glBindBuffer(GL_ELEMENT_ARRAY_BUFFER, quads.vboId[3]);
-            }
-
-            for (int i = 0; i < drawsCounter; i++)
-            {
-                quadsCount = draws[i].vertexCount/4;
-                numIndicesToProcess = quadsCount*6;  // Get number of Quads*6 index by Quad
-
-                //TraceLog(LOG_DEBUG, "Quads to render: %i - Vertex Count: %i", quadsCount, draws[i].vertexCount);
-
-                glActiveTexture(GL_TEXTURE0);
-                glBindTexture(GL_TEXTURE_2D, draws[i].textureId);
-
-                // NOTE: The final parameter tells the GPU the offset in bytes from the start of the index buffer to the location of the first index to process
-    #if defined(GRAPHICS_API_OPENGL_33)
-                glDrawElements(GL_TRIANGLES, numIndicesToProcess, GL_UNSIGNED_INT, (GLvoid *)(sizeof(GLuint)*indicesOffset));
-    #elif defined(GRAPHICS_API_OPENGL_ES2)
-                glDrawElements(GL_TRIANGLES, numIndicesToProcess, GL_UNSIGNED_SHORT, (GLvoid *)(sizeof(GLushort)*indicesOffset));
-    #endif
-                //GLenum err;
-                //if ((err = glGetError()) != GL_NO_ERROR) TraceLog(LOG_INFO, "OpenGL error: %i", (int)err);    //GL_INVALID_ENUM!
-
-                indicesOffset += draws[i].vertexCount/4*6;
-            }
-
-            if (!vaoSupported)
-            {
-                glBindBuffer(GL_ARRAY_BUFFER, 0);
-                glBindBuffer(GL_ELEMENT_ARRAY_BUFFER, 0);
-            }
-
-            glBindTexture(GL_TEXTURE_2D, 0);    // Unbind textures
-        }
-
-        if (vaoSupported) glBindVertexArray(0); // Unbind VAO
-
-        glUseProgram(0);    // Unbind shader program
-    }
-
-    // Reset vertex counters for next frame
-    lines.vCounter = 0;
-    lines.cCounter = 0;
-    triangles.vCounter = 0;
-    triangles.cCounter = 0;
-    quads.vCounter = 0;
-    quads.tcCounter = 0;
-    quads.cCounter = 0;
-
-    // Reset depth for next draw
-    currentDepth = -1.0f;
-
-    // Restore projection/modelview matrices
-    projection = matProjection;
-    modelview = matModelView;
-
-    // Reset draws counter
-    drawsCounter = 1;
-    draws[0].textureId = whiteTexture;
-    draws[0].vertexCount = 0;
-}
-
-// Unload default internal buffers vertex data from CPU and GPU
-static void UnloadBuffersDefault(void)
-{
-    // Unbind everything
-    if (vaoSupported) glBindVertexArray(0);
-    glDisableVertexAttribArray(0);
-    glDisableVertexAttribArray(1);
-    glDisableVertexAttribArray(2);
-    glDisableVertexAttribArray(3);
-    glBindBuffer(GL_ARRAY_BUFFER, 0);
-    glBindBuffer(GL_ELEMENT_ARRAY_BUFFER, 0);
-
-    // Delete VBOs from GPU (VRAM)
-    glDeleteBuffers(1, &lines.vboId[0]);
-    glDeleteBuffers(1, &lines.vboId[1]);
-    glDeleteBuffers(1, &triangles.vboId[0]);
-    glDeleteBuffers(1, &triangles.vboId[1]);
-    glDeleteBuffers(1, &quads.vboId[0]);
-    glDeleteBuffers(1, &quads.vboId[1]);
-    glDeleteBuffers(1, &quads.vboId[2]);
-    glDeleteBuffers(1, &quads.vboId[3]);
-
-    if (vaoSupported)
-    {
-        // Delete VAOs from GPU (VRAM)
-        glDeleteVertexArrays(1, &lines.vaoId);
-        glDeleteVertexArrays(1, &triangles.vaoId);
-        glDeleteVertexArrays(1, &quads.vaoId);
-    }
-
-    // Free vertex arrays memory from CPU (RAM)
-    free(lines.vertices);
-    free(lines.colors);
-
-    free(triangles.vertices);
-    free(triangles.colors);
-
-    free(quads.vertices);
-    free(quads.texcoords);
-    free(quads.colors);
-    free(quads.indices);
-}
-
-// Renders a 1x1 XY quad in NDC
-static void GenDrawQuad(void)
-{
-    unsigned int quadVAO = 0;
-    unsigned int quadVBO = 0;
-
-    float vertices[] = {
-        // Positions        // Texture Coords
-        -1.0f, 1.0f, 0.0f, 0.0f, 1.0f,
-        -1.0f, -1.0f, 0.0f, 0.0f, 0.0f,
-        1.0f, 1.0f, 0.0f, 1.0f, 1.0f,
-        1.0f, -1.0f, 0.0f, 1.0f, 0.0f,
-    };
-
-    // Set up plane VAO
-    glGenVertexArrays(1, &quadVAO);
-    glGenBuffers(1, &quadVBO);
-    glBindVertexArray(quadVAO);
-
-    // Fill buffer
-    glBindBuffer(GL_ARRAY_BUFFER, quadVBO);
-    glBufferData(GL_ARRAY_BUFFER, sizeof(vertices), &vertices, GL_STATIC_DRAW);
-
-    // Link vertex attributes
-    glEnableVertexAttribArray(0);
-    glVertexAttribPointer(0, 3, GL_FLOAT, GL_FALSE, 5*sizeof(float), (void *)0);
-    glEnableVertexAttribArray(1);
-    glVertexAttribPointer(1, 2, GL_FLOAT, GL_FALSE, 5*sizeof(float), (void *)(3*sizeof(float)));
-
-    // Draw quad
-    glBindVertexArray(quadVAO);
-    glDrawArrays(GL_TRIANGLE_STRIP, 0, 4);
-    glBindVertexArray(0);
-
-    glDeleteBuffers(1, &quadVBO);
-    glDeleteVertexArrays(1, &quadVAO);
-}
-
-// Renders a 1x1 3D cube in NDC
-static void GenDrawCube(void)
-{
-    unsigned int cubeVAO = 0;
-    unsigned int cubeVBO = 0;
-
-    float vertices[] = {
-        -1.0f, -1.0f, -1.0f,  0.0f, 0.0f, -1.0f, 0.0f, 0.0f,
-        1.0f, 1.0f, -1.0f, 0.0f, 0.0f, -1.0f, 1.0f, 1.0f,
-        1.0f, -1.0f, -1.0f, 0.0f, 0.0f, -1.0f, 1.0f, 0.0f,
-        1.0f, 1.0f, -1.0f, 0.0f, 0.0f, -1.0f, 1.0f, 1.0f,
-        -1.0f, -1.0f, -1.0f, 0.0f, 0.0f, -1.0f, 0.0f, 0.0f,
-        -1.0f, 1.0f, -1.0f, 0.0f, 0.0f, -1.0f, 0.0f, 1.0f,
-        -1.0f, -1.0f, 1.0f, 0.0f, 0.0f, 1.0f, 0.0f, 0.0f,
-        1.0f, -1.0f, 1.0f, 0.0f, 0.0f, 1.0f, 1.0f, 0.0f,
-        1.0f, 1.0f, 1.0f, 0.0f, 0.0f, 1.0f, 1.0f, 1.0f,
-        1.0f, 1.0f, 1.0f, 0.0f, 0.0f, 1.0f, 1.0f, 1.0f,
-        -1.0f, 1.0f, 1.0f, 0.0f, 0.0f, 1.0f, 0.0f, 1.0f,
-        -1.0f, -1.0f, 1.0f, 0.0f, 0.0f, 1.0f, 0.0f, 0.0f,
-        -1.0f, 1.0f, 1.0f, -1.0f, 0.0f, 0.0f, 1.0f, 0.0f,
-        -1.0f, 1.0f, -1.0f, -1.0f, 0.0f, 0.0f, 1.0f, 1.0f,
-        -1.0f, -1.0f, -1.0f, -1.0f, 0.0f, 0.0f, 0.0f, 1.0f,
-        -1.0f, -1.0f, -1.0f, -1.0f, 0.0f, 0.0f, 0.0f, 1.0f,
-        -1.0f, -1.0f, 1.0f, -1.0f, 0.0f, 0.0f, 0.0f, 0.0f,
-        -1.0f, 1.0f, 1.0f, -1.0f, 0.0f, 0.0f, 1.0f, 0.0f,
-        1.0f, 1.0f, 1.0f, 1.0f, 0.0f, 0.0f, 1.0f, 0.0f,
-        1.0f, -1.0f, -1.0f, 1.0f, 0.0f, 0.0f, 0.0f, 1.0f,
-        1.0f, 1.0f, -1.0f, 1.0f, 0.0f, 0.0f, 1.0f, 1.0f,
-        1.0f, -1.0f, -1.0f, 1.0f, 0.0f, 0.0f, 0.0f, 1.0f,
-        1.0f, 1.0f, 1.0f, 1.0f, 0.0f, 0.0f, 1.0f, 0.0f,
-        1.0f, -1.0f, 1.0f, 1.0f, 0.0f, 0.0f, 0.0f, 0.0f,
-        -1.0f, -1.0f, -1.0f, 0.0f, -1.0f, 0.0f, 0.0f, 1.0f,
-        1.0f, -1.0f, -1.0f, 0.0f, -1.0f, 0.0f, 1.0f, 1.0f,
-        1.0f, -1.0f, 1.0f, 0.0f, -1.0f, 0.0f, 1.0f, 0.0f,
-        1.0f, -1.0f, 1.0f, 0.0f, -1.0f, 0.0f, 1.0f, 0.0f,
-        -1.0f, -1.0f, 1.0f, 0.0f, -1.0f, 0.0f, 0.0f, 0.0f,
-        -1.0f, -1.0f, -1.0f, 0.0f, -1.0f, 0.0f, 0.0f, 1.0f,
-        -1.0f, 1.0f, -1.0f, 0.0f, 1.0f, 0.0f, 0.0f, 1.0f,
-        1.0f, 1.0f , 1.0f, 0.0f, 1.0f, 0.0f, 1.0f, 0.0f,
-        1.0f, 1.0f, -1.0f, 0.0f, 1.0f, 0.0f, 1.0f, 1.0f,
-        1.0f, 1.0f, 1.0f, 0.0f, 1.0f, 0.0f, 1.0f, 0.0f,
-        -1.0f, 1.0f, -1.0f, 0.0f, 1.0f, 0.0f, 0.0f, 1.0f,
-        -1.0f, 1.0f, 1.0f, 0.0f, 1.0f, 0.0f, 0.0f, 0.0f
-    };
-
-    // Set up cube VAO
-    glGenVertexArrays(1, &cubeVAO);
-    glGenBuffers(1, &cubeVBO);
-
-    // Fill buffer
-    glBindBuffer(GL_ARRAY_BUFFER, cubeVBO);
-    glBufferData(GL_ARRAY_BUFFER, sizeof(vertices), vertices, GL_STATIC_DRAW);
-
-    // Link vertex attributes
-    glBindVertexArray(cubeVAO);
-    glEnableVertexAttribArray(0);
-    glVertexAttribPointer(0, 3, GL_FLOAT, GL_FALSE, 8*sizeof(float), (void *)0);
-    glEnableVertexAttribArray(1);
-    glVertexAttribPointer(1, 3, GL_FLOAT, GL_FALSE, 8*sizeof(float), (void *)(3*sizeof(float)));
-    glEnableVertexAttribArray(2);
-    glVertexAttribPointer(2, 2, GL_FLOAT, GL_FALSE, 8*sizeof(float), (void *)(6*sizeof(float)));
-    glBindBuffer(GL_ARRAY_BUFFER, 0);
-    glBindVertexArray(0);
-
-    // Draw cube
-    glBindVertexArray(cubeVAO);
-    glDrawArrays(GL_TRIANGLES, 0, 36);
-    glBindVertexArray(0);
-
-    glDeleteBuffers(1, &cubeVBO);
-    glDeleteVertexArrays(1, &cubeVAO);
-}
-
-#if defined(SUPPORT_VR_SIMULATOR)
-// Configure stereo rendering (including distortion shader) with HMD device parameters
-// NOTE: It modifies the global variable: VrStereoConfig vrConfig
-static void SetStereoConfig(VrDeviceInfo hmd)
-{
-    // Compute aspect ratio
-    float aspect = ((float)hmd.hResolution*0.5f)/(float)hmd.vResolution;
-
-    // Compute lens parameters
-    float lensShift = (hmd.hScreenSize*0.25f - hmd.lensSeparationDistance*0.5f)/hmd.hScreenSize;
-    float leftLensCenter[2] = { 0.25f + lensShift, 0.5f };
-    float rightLensCenter[2] = { 0.75f - lensShift, 0.5f };
-    float leftScreenCenter[2] = { 0.25f, 0.5f };
-    float rightScreenCenter[2] = { 0.75f, 0.5f };
-
-    // Compute distortion scale parameters
-    // NOTE: To get lens max radius, lensShift must be normalized to [-1..1]
-    float lensRadius = (float)fabs(-1.0f - 4.0f*lensShift);
-    float lensRadiusSq = lensRadius*lensRadius;
-    float distortionScale = hmd.lensDistortionValues[0] +
-                            hmd.lensDistortionValues[1]*lensRadiusSq +
-                            hmd.lensDistortionValues[2]*lensRadiusSq*lensRadiusSq +
-                            hmd.lensDistortionValues[3]*lensRadiusSq*lensRadiusSq*lensRadiusSq;
-
-    TraceLog(LOG_DEBUG, "VR: Distortion Scale: %f", distortionScale);
-
-    float normScreenWidth = 0.5f;
-    float normScreenHeight = 1.0f;
-    float scaleIn[2] = { 2.0f/normScreenWidth, 2.0f/normScreenHeight/aspect };
-    float scale[2] = { normScreenWidth*0.5f/distortionScale, normScreenHeight*0.5f*aspect/distortionScale };
-
-    TraceLog(LOG_DEBUG, "VR: Distortion Shader: LeftLensCenter = { %f, %f }", leftLensCenter[0], leftLensCenter[1]);
-    TraceLog(LOG_DEBUG, "VR: Distortion Shader: RightLensCenter = { %f, %f }", rightLensCenter[0], rightLensCenter[1]);
-    TraceLog(LOG_DEBUG, "VR: Distortion Shader: Scale = { %f, %f }", scale[0], scale[1]);
-    TraceLog(LOG_DEBUG, "VR: Distortion Shader: ScaleIn = { %f, %f }", scaleIn[0], scaleIn[1]);
-
-#if defined(SUPPORT_DISTORTION_SHADER)
-    // Update distortion shader with lens and distortion-scale parameters
-    SetShaderValue(vrConfig.distortionShader, GetShaderLocation(vrConfig.distortionShader, "leftLensCenter"), leftLensCenter, 2);
-    SetShaderValue(vrConfig.distortionShader, GetShaderLocation(vrConfig.distortionShader, "rightLensCenter"), rightLensCenter, 2);
-    SetShaderValue(vrConfig.distortionShader, GetShaderLocation(vrConfig.distortionShader, "leftScreenCenter"), leftScreenCenter, 2);
-    SetShaderValue(vrConfig.distortionShader, GetShaderLocation(vrConfig.distortionShader, "rightScreenCenter"), rightScreenCenter, 2);
-
-    SetShaderValue(vrConfig.distortionShader, GetShaderLocation(vrConfig.distortionShader, "scale"), scale, 2);
-    SetShaderValue(vrConfig.distortionShader, GetShaderLocation(vrConfig.distortionShader, "scaleIn"), scaleIn, 2);
-    SetShaderValue(vrConfig.distortionShader, GetShaderLocation(vrConfig.distortionShader, "hmdWarpParam"), hmd.lensDistortionValues, 4);
-    SetShaderValue(vrConfig.distortionShader, GetShaderLocation(vrConfig.distortionShader, "chromaAbParam"), hmd.chromaAbCorrection, 4);
-#endif
-
-    // Fovy is normally computed with: 2*atan2(hmd.vScreenSize, 2*hmd.eyeToScreenDistance)
-    // ...but with lens distortion it is increased (see Oculus SDK Documentation)
-    //float fovy = 2.0f*atan2(hmd.vScreenSize*0.5f*distortionScale, hmd.eyeToScreenDistance);     // Really need distortionScale?
-    float fovy = 2.0f*(float)atan2(hmd.vScreenSize*0.5f, hmd.eyeToScreenDistance);
-
-    // Compute camera projection matrices
-    float projOffset = 4.0f*lensShift;      // Scaled to projection space coordinates [-1..1]
-    Matrix proj = MatrixPerspective(fovy, aspect, 0.01, 1000.0);
-    vrConfig.eyesProjection[0] = MatrixMultiply(proj, MatrixTranslate(projOffset, 0.0f, 0.0f));
-    vrConfig.eyesProjection[1] = MatrixMultiply(proj, MatrixTranslate(-projOffset, 0.0f, 0.0f));
-
-    // Compute camera transformation matrices
-    // NOTE: Camera movement might seem more natural if we model the head.
-    // Our axis of rotation is the base of our head, so we might want to add
-    // some y (base of head to eye level) and -z (center of head to eye protrusion) to the camera positions.
-    vrConfig.eyesViewOffset[0] = MatrixTranslate(-hmd.interpupillaryDistance*0.5f, 0.075f, 0.045f);
-    vrConfig.eyesViewOffset[1] = MatrixTranslate(hmd.interpupillaryDistance*0.5f, 0.075f, 0.045f);
-
-    // Compute eyes Viewports
-    vrConfig.eyesViewport[0] = (Rectangle){ 0.0f, 0.0f, (float)hmd.hResolution/2, (float)hmd.vResolution };
-    vrConfig.eyesViewport[1] = (Rectangle){ hmd.hResolution/2.0f, 0.0f, (float)hmd.hResolution/2, (float) hmd.vResolution };
-}
-
-// Set internal projection and modelview matrix depending on eyes tracking data
-static void SetStereoView(int eye, Matrix matProjection, Matrix matModelView)
-{
-    Matrix eyeProjection = matProjection;
-    Matrix eyeModelView = matModelView;
-
-    // Setup viewport and projection/modelview matrices using tracking data
-    rlViewport(eye*screenWidth/2, 0, screenWidth/2, screenHeight);
-
-    // Apply view offset to modelview matrix
-    eyeModelView = MatrixMultiply(matModelView, vrConfig.eyesViewOffset[eye]);
-
-    // Set current eye projection matrix
-    eyeProjection = vrConfig.eyesProjection[eye];
-
-    SetMatrixModelview(eyeModelView);
-    SetMatrixProjection(eyeProjection);
-}
-#endif      // defined(SUPPORT_VR_SIMULATOR)
-
-#endif //defined(GRAPHICS_API_OPENGL_33) || defined(GRAPHICS_API_OPENGL_ES2)
-
-#if defined(GRAPHICS_API_OPENGL_11)
-// Mipmaps data is generated after image data
-// NOTE: Only works with RGBA (4 bytes) data!
-static int GenerateMipmaps(unsigned char *data, int baseWidth, int baseHeight)
-{
-    int mipmapCount = 1;                // Required mipmap levels count (including base level)
-    int width = baseWidth;
-    int height = baseHeight;
-    int size = baseWidth*baseHeight*4;  // Size in bytes (will include mipmaps...), RGBA only
-
-    // Count mipmap levels required
-    while ((width != 1) && (height != 1))
-    {
-        if (width != 1) width /= 2;
-        if (height != 1) height /= 2;
-
-        TraceLog(LOG_DEBUG, "Next mipmap size: %i x %i", width, height);
-
-        mipmapCount++;
-
-        size += (width*height*4);       // Add mipmap size (in bytes)
-    }
-
-    TraceLog(LOG_DEBUG, "Total mipmaps required: %i", mipmapCount);
-    TraceLog(LOG_DEBUG, "Total size of data required: %i", size);
-
-    unsigned char *temp = realloc(data, size);
-
-    if (temp != NULL) data = temp;
-    else TraceLog(LOG_WARNING, "Mipmaps required memory could not be allocated");
-
-    width = baseWidth;
-    height = baseHeight;
-    size = (width*height*4);
-
-    // Generate mipmaps
-    // NOTE: Every mipmap data is stored after data
-    Color *image = (Color *)malloc(width*height*sizeof(Color));
-    Color *mipmap = NULL;
-    int offset = 0;
-    int j = 0;
-
-    for (int i = 0; i < size; i += 4)
-    {
-        image[j].r = data[i];
-        image[j].g = data[i + 1];
-        image[j].b = data[i + 2];
-        image[j].a = data[i + 3];
-        j++;
-    }
-
-    TraceLog(LOG_DEBUG, "Mipmap base (%ix%i)", width, height);
-
-    for (int mip = 1; mip < mipmapCount; mip++)
-    {
-        mipmap = GenNextMipmap(image, width, height);
-
-        offset += (width*height*4); // Size of last mipmap
-        j = 0;
-
-        width /= 2;
-        height /= 2;
-        size = (width*height*4);    // Mipmap size to store after offset
-
-        // Add mipmap to data
-        for (int i = 0; i < size; i += 4)
-        {
-            data[offset + i] = mipmap[j].r;
-            data[offset + i + 1] = mipmap[j].g;
-            data[offset + i + 2] = mipmap[j].b;
-            data[offset + i + 3] = mipmap[j].a;
-            j++;
-        }
-
-        free(image);
-
-        image = mipmap;
-        mipmap = NULL;
-    }
-
-    free(mipmap);       // free mipmap data
-
-    return mipmapCount;
-}
-
-// Manual mipmap generation (basic scaling algorithm)
-static Color *GenNextMipmap(Color *srcData, int srcWidth, int srcHeight)
-{
-    int x2, y2;
-    Color prow, pcol;
-
-    int width = srcWidth/2;
-    int height = srcHeight/2;
-
-    Color *mipmap = (Color *)malloc(width*height*sizeof(Color));
-
-    // Scaling algorithm works perfectly (box-filter)
-    for (int y = 0; y < height; y++)
-    {
-        y2 = 2*y;
-
-        for (int x = 0; x < width; x++)
-        {
-            x2 = 2*x;
-
-            prow.r = (srcData[y2*srcWidth + x2].r + srcData[y2*srcWidth + x2 + 1].r)/2;
-            prow.g = (srcData[y2*srcWidth + x2].g + srcData[y2*srcWidth + x2 + 1].g)/2;
-            prow.b = (srcData[y2*srcWidth + x2].b + srcData[y2*srcWidth + x2 + 1].b)/2;
-            prow.a = (srcData[y2*srcWidth + x2].a + srcData[y2*srcWidth + x2 + 1].a)/2;
-
-            pcol.r = (srcData[(y2+1)*srcWidth + x2].r + srcData[(y2+1)*srcWidth + x2 + 1].r)/2;
-            pcol.g = (srcData[(y2+1)*srcWidth + x2].g + srcData[(y2+1)*srcWidth + x2 + 1].g)/2;
-            pcol.b = (srcData[(y2+1)*srcWidth + x2].b + srcData[(y2+1)*srcWidth + x2 + 1].b)/2;
-            pcol.a = (srcData[(y2+1)*srcWidth + x2].a + srcData[(y2+1)*srcWidth + x2 + 1].a)/2;
-
-            mipmap[y*width + x].r = (prow.r + pcol.r)/2;
-            mipmap[y*width + x].g = (prow.g + pcol.g)/2;
-            mipmap[y*width + x].b = (prow.b + pcol.b)/2;
-            mipmap[y*width + x].a = (prow.a + pcol.a)/2;
-        }
-    }
-
-    TraceLog(LOG_DEBUG, "Mipmap generated successfully (%ix%i)", width, height);
-
-    return mipmap;
-}
-#endif
-
-#if defined(RLGL_STANDALONE)
-// Show trace log messages (LOG_INFO, LOG_WARNING, LOG_ERROR, LOG_DEBUG)
-void TraceLog(int msgType, const char *text, ...)
-{
-    va_list args;
-    va_start(args, text);
-
-    switch (msgType)
-    {
-        case LOG_INFO: fprintf(stdout, "INFO: "); break;
-        case LOG_ERROR: fprintf(stdout, "ERROR: "); break;
-        case LOG_WARNING: fprintf(stdout, "WARNING: "); break;
-        case LOG_DEBUG: fprintf(stdout, "DEBUG: "); break;
-        default: break;
-    }
-
-    vfprintf(stdout, text, args);
-    fprintf(stdout, "\n");
-
-    va_end(args);
-
-    if (msgType == LOG_ERROR) exit(1);
-}
-
-// Get pixel data size in bytes (image or texture)
-// NOTE: Size depends on pixel format
-int GetPixelDataSize(int width, int height, int format)
-{
-    int dataSize = 0;       // Size in bytes
-    int bpp = 0;            // Bits per pixel
-
-    switch (format)
-    {
-        case UNCOMPRESSED_GRAYSCALE: bpp = 8; break;
-        case UNCOMPRESSED_GRAY_ALPHA:
-        case UNCOMPRESSED_R5G6B5:
-        case UNCOMPRESSED_R5G5B5A1:
-        case UNCOMPRESSED_R4G4B4A4: bpp = 16; break;
-        case UNCOMPRESSED_R8G8B8A8: bpp = 32; break;
-        case UNCOMPRESSED_R8G8B8: bpp = 24; break;
-        case UNCOMPRESSED_R32: bpp = 32; break;
-        case UNCOMPRESSED_R32G32B32: bpp = 32*3; break;
-        case UNCOMPRESSED_R32G32B32A32: bpp = 32*4; break;
-        case COMPRESSED_DXT1_RGB:
-        case COMPRESSED_DXT1_RGBA:
-        case COMPRESSED_ETC1_RGB:
-        case COMPRESSED_ETC2_RGB:
-        case COMPRESSED_PVRT_RGB:
-        case COMPRESSED_PVRT_RGBA: bpp = 4; break;
-        case COMPRESSED_DXT3_RGBA:
-        case COMPRESSED_DXT5_RGBA:
-        case COMPRESSED_ETC2_EAC_RGBA:
-        case COMPRESSED_ASTC_4x4_RGBA: bpp = 8; break;
-        case COMPRESSED_ASTC_8x8_RGBA: bpp = 2; break;
-        default: break;
-    }
-
-    dataSize = width*height*bpp/8;  // Total data size in bytes
-
-    return dataSize;
-}
-#endif
-
-#endif // RLGL_IMPLEMENTATION
-=======
-/**********************************************************************************************
-*
-*   rlgl - raylib OpenGL abstraction layer
-*
-*   rlgl is a wrapper for multiple OpenGL versions (1.1, 2.1, 3.3 Core, ES 2.0) to
-*   pseudo-OpenGL 1.1 style functions (rlVertex, rlTranslate, rlRotate...).
-*
-*   When chosing an OpenGL version greater than OpenGL 1.1, rlgl stores vertex data on internal
-*   VBO buffers (and VAOs if available). It requires calling 3 functions:
-*       rlglInit()  - Initialize internal buffers and auxiliar resources
-*       rlglDraw()  - Process internal buffers and send required draw calls
-*       rlglClose() - De-initialize internal buffers data and other auxiliar resources
-*
-*   CONFIGURATION:
-*
-*   #define GRAPHICS_API_OPENGL_11
-*   #define GRAPHICS_API_OPENGL_21
-*   #define GRAPHICS_API_OPENGL_33
-*   #define GRAPHICS_API_OPENGL_ES2
-*       Use selected OpenGL graphics backend, should be supported by platform
-*       Those preprocessor defines are only used on rlgl module, if OpenGL version is
-*       required by any other module, use rlGetVersion() tocheck it
-*
-*   #define RLGL_IMPLEMENTATION
-*       Generates the implementation of the library into the included file.
-*       If not defined, the library is in header only mode and can be included in other headers
-*       or source files without problems. But only ONE file should hold the implementation.
-*
-*   #define RLGL_STANDALONE
-*       Use rlgl as standalone library (no raylib dependency)
-*
-*   #define SUPPORT_VR_SIMULATOR
-*       Support VR simulation functionality (stereo rendering)
-*
-*   DEPENDENCIES:
-*       raymath     - 3D math functionality (Vector3, Matrix, Quaternion)
-*       GLAD        - OpenGL extensions loading (OpenGL 3.3 Core only)
-*
-*
-*   LICENSE: zlib/libpng
-*
+/**********************************************************************************************
+*
+*   rlgl - raylib OpenGL abstraction layer
+*
+*   rlgl is a wrapper for multiple OpenGL versions (1.1, 2.1, 3.3 Core, ES 2.0) to
+*   pseudo-OpenGL 1.1 style functions (rlVertex, rlTranslate, rlRotate...).
+*
+*   When chosing an OpenGL version greater than OpenGL 1.1, rlgl stores vertex data on internal
+*   VBO buffers (and VAOs if available). It requires calling 3 functions:
+*       rlglInit()  - Initialize internal buffers and auxiliar resources
+*       rlglDraw()  - Process internal buffers and send required draw calls
+*       rlglClose() - De-initialize internal buffers data and other auxiliar resources
+*
+*   CONFIGURATION:
+*
+*   #define GRAPHICS_API_OPENGL_11
+*   #define GRAPHICS_API_OPENGL_21
+*   #define GRAPHICS_API_OPENGL_33
+*   #define GRAPHICS_API_OPENGL_ES2
+*       Use selected OpenGL graphics backend, should be supported by platform
+*       Those preprocessor defines are only used on rlgl module, if OpenGL version is
+*       required by any other module, use rlGetVersion() tocheck it
+*
+*   #define RLGL_IMPLEMENTATION
+*       Generates the implementation of the library into the included file.
+*       If not defined, the library is in header only mode and can be included in other headers
+*       or source files without problems. But only ONE file should hold the implementation.
+*
+*   #define RLGL_STANDALONE
+*       Use rlgl as standalone library (no raylib dependency)
+*
+*   #define SUPPORT_VR_SIMULATOR
+*       Support VR simulation functionality (stereo rendering)
+*
+*   DEPENDENCIES:
+*       raymath     - 3D math functionality (Vector3, Matrix, Quaternion)
+*       GLAD        - OpenGL extensions loading (OpenGL 3.3 Core only)
+*
+*
+*   LICENSE: zlib/libpng
+*
 *   Copyright (c) 2014-2019 Ramon Santamaria (@raysan5)
-*
-*   This software is provided "as-is", without any express or implied warranty. In no event
-*   will the authors be held liable for any damages arising from the use of this software.
-*
-*   Permission is granted to anyone to use this software for any purpose, including commercial
-*   applications, and to alter it and redistribute it freely, subject to the following restrictions:
-*
-*     1. The origin of this software must not be misrepresented; you must not claim that you
-*     wrote the original software. If you use this software in a product, an acknowledgment
-*     in the product documentation would be appreciated but is not required.
-*
-*     2. Altered source versions must be plainly marked as such, and must not be misrepresented
-*     as being the original software.
-*
-*     3. This notice may not be removed or altered from any source distribution.
-*
-**********************************************************************************************/
-
-#ifndef RLGL_H
-#define RLGL_H
-
-#if defined(RLGL_STANDALONE)
-    #define RAYMATH_STANDALONE
-    #define RAYMATH_HEADER_ONLY
+*
+*   This software is provided "as-is", without any express or implied warranty. In no event
+*   will the authors be held liable for any damages arising from the use of this software.
+*
+*   Permission is granted to anyone to use this software for any purpose, including commercial
+*   applications, and to alter it and redistribute it freely, subject to the following restrictions:
+*
+*     1. The origin of this software must not be misrepresented; you must not claim that you
+*     wrote the original software. If you use this software in a product, an acknowledgment
+*     in the product documentation would be appreciated but is not required.
+*
+*     2. Altered source versions must be plainly marked as such, and must not be misrepresented
+*     as being the original software.
+*
+*     3. This notice may not be removed or altered from any source distribution.
+*
+**********************************************************************************************/
+
+#ifndef RLGL_H
+#define RLGL_H
+
+#if defined(RLGL_STANDALONE)
+    #define RAYMATH_STANDALONE
+    #define RAYMATH_HEADER_ONLY
 
     #if defined(_WIN32) && defined(BUILD_LIBTYPE_SHARED)
         #define RLAPI __declspec(dllexport)         // We are building raylib as a Win32 shared library (.dll)
@@ -4950,50 +83,50 @@
     #ifndef RL_FREE
         #define RL_FREE(p)          free(p)
     #endif
-#else
-    #include "raylib.h"         // Required for: Model, Shader, Texture2D, TraceLog()
-#endif
-
-#include "raymath.h"            // Required for: Vector3, Matrix
-
-// Security check in case no GRAPHICS_API_OPENGL_* defined
-#if !defined(GRAPHICS_API_OPENGL_11) && \
-    !defined(GRAPHICS_API_OPENGL_21) && \
-    !defined(GRAPHICS_API_OPENGL_33) && \
-    !defined(GRAPHICS_API_OPENGL_ES2)
-        #define GRAPHICS_API_OPENGL_33
-#endif
-
-// Security check in case multiple GRAPHICS_API_OPENGL_* defined
-#if defined(GRAPHICS_API_OPENGL_11)
-    #if defined(GRAPHICS_API_OPENGL_21)
-        #undef GRAPHICS_API_OPENGL_21
-    #endif
-    #if defined(GRAPHICS_API_OPENGL_33)
-        #undef GRAPHICS_API_OPENGL_33
-    #endif
-    #if defined(GRAPHICS_API_OPENGL_ES2)
-        #undef GRAPHICS_API_OPENGL_ES2
-    #endif
-#endif
-
-#if defined(GRAPHICS_API_OPENGL_21)
-    #define GRAPHICS_API_OPENGL_33
-#endif
-
-//----------------------------------------------------------------------------------
-// Defines and Macros
-//----------------------------------------------------------------------------------
-#if defined(GRAPHICS_API_OPENGL_11) || defined(GRAPHICS_API_OPENGL_33)
+#else
+    #include "raylib.h"         // Required for: Model, Shader, Texture2D, TraceLog()
+#endif
+
+#include "raymath.h"            // Required for: Vector3, Matrix
+
+// Security check in case no GRAPHICS_API_OPENGL_* defined
+#if !defined(GRAPHICS_API_OPENGL_11) && \
+    !defined(GRAPHICS_API_OPENGL_21) && \
+    !defined(GRAPHICS_API_OPENGL_33) && \
+    !defined(GRAPHICS_API_OPENGL_ES2)
+        #define GRAPHICS_API_OPENGL_33
+#endif
+
+// Security check in case multiple GRAPHICS_API_OPENGL_* defined
+#if defined(GRAPHICS_API_OPENGL_11)
+    #if defined(GRAPHICS_API_OPENGL_21)
+        #undef GRAPHICS_API_OPENGL_21
+    #endif
+    #if defined(GRAPHICS_API_OPENGL_33)
+        #undef GRAPHICS_API_OPENGL_33
+    #endif
+    #if defined(GRAPHICS_API_OPENGL_ES2)
+        #undef GRAPHICS_API_OPENGL_ES2
+    #endif
+#endif
+
+#if defined(GRAPHICS_API_OPENGL_21)
+    #define GRAPHICS_API_OPENGL_33
+#endif
+
+//----------------------------------------------------------------------------------
+// Defines and Macros
+//----------------------------------------------------------------------------------
+#if defined(GRAPHICS_API_OPENGL_11) || defined(GRAPHICS_API_OPENGL_33)
     // This is the maximum amount of elements (quads) per batch
     // NOTE: Be careful with text, every letter maps to a quad
     #define MAX_BATCH_ELEMENTS            8192
-#elif defined(GRAPHICS_API_OPENGL_ES2)
+#elif defined(GRAPHICS_API_OPENGL_ES2)
     // We reduce memory sizes for embedded systems (RPI and HTML5)
-    // NOTE: On HTML5 (emscripten) this is allocated on heap, by default it's only 16MB!...just take care...
+    // NOTE: On HTML5 (emscripten) this is allocated on heap, by default it's only 16MB!...just take care...
     #define MAX_BATCH_ELEMENTS            2048
-#endif
-
+#endif
+
 #define MAX_BATCH_BUFFERING                  1      // Max number of buffers for batching (multi-buffering)
 #define MAX_MATRIX_STACK_SIZE               32      // Max size of Matrix stack
 #define MAX_DRAWCALL_REGISTERED            256      // Max draws by state changes (mode, texture)
@@ -5002,152 +135,152 @@
 #define MAX_SHADER_LOCATIONS                32      // Maximum number of predefined locations stored in shader struct
 #define MAX_MATERIAL_MAPS                   12      // Maximum number of texture maps stored in shader struct
 
-// Texture parameters (equivalent to OpenGL defines)
-#define RL_TEXTURE_WRAP_S               0x2802      // GL_TEXTURE_WRAP_S
-#define RL_TEXTURE_WRAP_T               0x2803      // GL_TEXTURE_WRAP_T
-#define RL_TEXTURE_MAG_FILTER           0x2800      // GL_TEXTURE_MAG_FILTER
-#define RL_TEXTURE_MIN_FILTER           0x2801      // GL_TEXTURE_MIN_FILTER
-#define RL_TEXTURE_ANISOTROPIC_FILTER   0x3000      // Anisotropic filter (custom identifier)
-
-#define RL_FILTER_NEAREST               0x2600      // GL_NEAREST
-#define RL_FILTER_LINEAR                0x2601      // GL_LINEAR
-#define RL_FILTER_MIP_NEAREST           0x2700      // GL_NEAREST_MIPMAP_NEAREST
-#define RL_FILTER_NEAREST_MIP_LINEAR    0x2702      // GL_NEAREST_MIPMAP_LINEAR
-#define RL_FILTER_LINEAR_MIP_NEAREST    0x2701      // GL_LINEAR_MIPMAP_NEAREST
-#define RL_FILTER_MIP_LINEAR            0x2703      // GL_LINEAR_MIPMAP_LINEAR
-
-#define RL_WRAP_REPEAT                  0x2901      // GL_REPEAT
-#define RL_WRAP_CLAMP                   0x812F      // GL_CLAMP_TO_EDGE
+// Texture parameters (equivalent to OpenGL defines)
+#define RL_TEXTURE_WRAP_S               0x2802      // GL_TEXTURE_WRAP_S
+#define RL_TEXTURE_WRAP_T               0x2803      // GL_TEXTURE_WRAP_T
+#define RL_TEXTURE_MAG_FILTER           0x2800      // GL_TEXTURE_MAG_FILTER
+#define RL_TEXTURE_MIN_FILTER           0x2801      // GL_TEXTURE_MIN_FILTER
+#define RL_TEXTURE_ANISOTROPIC_FILTER   0x3000      // Anisotropic filter (custom identifier)
+
+#define RL_FILTER_NEAREST               0x2600      // GL_NEAREST
+#define RL_FILTER_LINEAR                0x2601      // GL_LINEAR
+#define RL_FILTER_MIP_NEAREST           0x2700      // GL_NEAREST_MIPMAP_NEAREST
+#define RL_FILTER_NEAREST_MIP_LINEAR    0x2702      // GL_NEAREST_MIPMAP_LINEAR
+#define RL_FILTER_LINEAR_MIP_NEAREST    0x2701      // GL_LINEAR_MIPMAP_NEAREST
+#define RL_FILTER_MIP_LINEAR            0x2703      // GL_LINEAR_MIPMAP_LINEAR
+
+#define RL_WRAP_REPEAT                  0x2901      // GL_REPEAT
+#define RL_WRAP_CLAMP                   0x812F      // GL_CLAMP_TO_EDGE
 #define RL_WRAP_MIRROR_REPEAT           0x8370      // GL_MIRRORED_REPEAT
 #define RL_WRAP_MIRROR_CLAMP            0x8742      // GL_MIRROR_CLAMP_EXT
-
-// Matrix modes (equivalent to OpenGL)
-#define RL_MODELVIEW                    0x1700      // GL_MODELVIEW
-#define RL_PROJECTION                   0x1701      // GL_PROJECTION
-#define RL_TEXTURE                      0x1702      // GL_TEXTURE
-
-// Primitive assembly draw modes
-#define RL_LINES                        0x0001      // GL_LINES
-#define RL_TRIANGLES                    0x0004      // GL_TRIANGLES
-#define RL_QUADS                        0x0007      // GL_QUADS
-
-//----------------------------------------------------------------------------------
-// Types and Structures Definition
-//----------------------------------------------------------------------------------
-typedef enum { OPENGL_11 = 1, OPENGL_21, OPENGL_33, OPENGL_ES_20 } GlVersion;
-
-typedef unsigned char byte;
-
-#if defined(RLGL_STANDALONE)
-    #ifndef __cplusplus
-    // Boolean type
-    typedef enum { false, true } bool;
-    #endif
-
-    // Color type, RGBA (32bit)
-    typedef struct Color {
-        unsigned char r;
-        unsigned char g;
-        unsigned char b;
-        unsigned char a;
-    } Color;
-
-    // Texture2D type
-    // NOTE: Data stored in GPU memory
-    typedef struct Texture2D {
-        unsigned int id;        // OpenGL texture id
-        int width;              // Texture base width
-        int height;             // Texture base height
-        int mipmaps;            // Mipmap levels, 1 by default
-        int format;             // Data format (PixelFormat)
-    } Texture2D;
-
+
+// Matrix modes (equivalent to OpenGL)
+#define RL_MODELVIEW                    0x1700      // GL_MODELVIEW
+#define RL_PROJECTION                   0x1701      // GL_PROJECTION
+#define RL_TEXTURE                      0x1702      // GL_TEXTURE
+
+// Primitive assembly draw modes
+#define RL_LINES                        0x0001      // GL_LINES
+#define RL_TRIANGLES                    0x0004      // GL_TRIANGLES
+#define RL_QUADS                        0x0007      // GL_QUADS
+
+//----------------------------------------------------------------------------------
+// Types and Structures Definition
+//----------------------------------------------------------------------------------
+typedef enum { OPENGL_11 = 1, OPENGL_21, OPENGL_33, OPENGL_ES_20 } GlVersion;
+
+typedef unsigned char byte;
+
+#if defined(RLGL_STANDALONE)
+    #ifndef __cplusplus
+    // Boolean type
+    typedef enum { false, true } bool;
+    #endif
+
+    // Color type, RGBA (32bit)
+    typedef struct Color {
+        unsigned char r;
+        unsigned char g;
+        unsigned char b;
+        unsigned char a;
+    } Color;
+
+    // Texture2D type
+    // NOTE: Data stored in GPU memory
+    typedef struct Texture2D {
+        unsigned int id;        // OpenGL texture id
+        int width;              // Texture base width
+        int height;             // Texture base height
+        int mipmaps;            // Mipmap levels, 1 by default
+        int format;             // Data format (PixelFormat)
+    } Texture2D;
+
     // Texture type, same as Texture2D
     typedef Texture2D Texture;
 
     // TextureCubemap type, actually, same as Texture2D
     typedef Texture2D TextureCubemap;
 
-    // RenderTexture2D type, for texture rendering
-    typedef struct RenderTexture2D {
+    // RenderTexture2D type, for texture rendering
+    typedef struct RenderTexture2D {
         unsigned int id;        // OpenGL framebuffer (fbo) id
-        Texture2D texture;      // Color buffer attachment texture
-        Texture2D depth;        // Depth buffer attachment texture
+        Texture2D texture;      // Color buffer attachment texture
+        Texture2D depth;        // Depth buffer attachment texture
         bool depthTexture;      // Track if depth attachment is a texture or renderbuffer
-    } RenderTexture2D;
-
+    } RenderTexture2D;
+
     // RenderTexture type, same as RenderTexture2D
     typedef RenderTexture2D RenderTexture;
 
-    // Vertex data definning a mesh
-    typedef struct Mesh {
-        int vertexCount;        // number of vertices stored in arrays
-        int triangleCount;      // number of triangles stored (indexed or not)
-        float *vertices;        // vertex position (XYZ - 3 components per vertex) (shader-location = 0)
-        float *texcoords;       // vertex texture coordinates (UV - 2 components per vertex) (shader-location = 1)
-        float *texcoords2;      // vertex second texture coordinates (useful for lightmaps) (shader-location = 5)
-        float *normals;         // vertex normals (XYZ - 3 components per vertex) (shader-location = 2)
-        float *tangents;        // vertex tangents (XYZW - 4 components per vertex) (shader-location = 4)
-        unsigned char *colors;  // vertex colors (RGBA - 4 components per vertex) (shader-location = 3)
-        unsigned short *indices;// vertex indices (in case vertex data comes indexed)
-
-        // Animation vertex data
+    // Vertex data definning a mesh
+    typedef struct Mesh {
+        int vertexCount;        // number of vertices stored in arrays
+        int triangleCount;      // number of triangles stored (indexed or not)
+        float *vertices;        // vertex position (XYZ - 3 components per vertex) (shader-location = 0)
+        float *texcoords;       // vertex texture coordinates (UV - 2 components per vertex) (shader-location = 1)
+        float *texcoords2;      // vertex second texture coordinates (useful for lightmaps) (shader-location = 5)
+        float *normals;         // vertex normals (XYZ - 3 components per vertex) (shader-location = 2)
+        float *tangents;        // vertex tangents (XYZW - 4 components per vertex) (shader-location = 4)
+        unsigned char *colors;  // vertex colors (RGBA - 4 components per vertex) (shader-location = 3)
+        unsigned short *indices;// vertex indices (in case vertex data comes indexed)
+
+        // Animation vertex data
         float *animVertices;    // Animated vertex positions (after bones transformations)
         float *animNormals;     // Animated normals (after bones transformations)
         int *boneIds;           // Vertex bone ids, up to 4 bones influence by vertex (skinning)
         float *boneWeights;     // Vertex bone weight, up to 4 bones influence by vertex (skinning)
-
-        // OpenGL identifiers
-        unsigned int vaoId;     // OpenGL Vertex Array Object id
+
+        // OpenGL identifiers
+        unsigned int vaoId;     // OpenGL Vertex Array Object id
         unsigned int *vboId;    // OpenGL Vertex Buffer Objects id (7 types of vertex data)
-    } Mesh;
-
-    // Shader and material limits
-    #define MAX_SHADER_LOCATIONS    32
-    #define MAX_MATERIAL_MAPS       12
-
-    // Shader type (generic)
-    typedef struct Shader {
+    } Mesh;
+
+    // Shader and material limits
+    #define MAX_SHADER_LOCATIONS    32
+    #define MAX_MATERIAL_MAPS       12
+
+    // Shader type (generic)
+    typedef struct Shader {
         unsigned int id;        // Shader program id
         int *locs;              // Shader locations array (MAX_SHADER_LOCATIONS)
-    } Shader;
-
-    // Material texture map
-    typedef struct MaterialMap {
-        Texture2D texture;      // Material map texture
-        Color color;            // Material map color
-        float value;            // Material map value
-    } MaterialMap;
-
-    // Material type (generic)
-    typedef struct Material {
-        Shader shader;          // Material shader
+    } Shader;
+
+    // Material texture map
+    typedef struct MaterialMap {
+        Texture2D texture;      // Material map texture
+        Color color;            // Material map color
+        float value;            // Material map value
+    } MaterialMap;
+
+    // Material type (generic)
+    typedef struct Material {
+        Shader shader;          // Material shader
         MaterialMap *maps;      // Material maps (MAX_MATERIAL_MAPS)
-        float *params;          // Material generic parameters (if required)
-    } Material;
-
-    // Camera type, defines a camera position/orientation in 3d space
-    typedef struct Camera {
-        Vector3 position;       // Camera position
-        Vector3 target;         // Camera target it looks-at
-        Vector3 up;             // Camera up vector (rotation over its axis)
-        float fovy;             // Camera field-of-view apperture in Y (degrees)
-    } Camera;
-
-    // Head-Mounted-Display device parameters
-    typedef struct VrDeviceInfo {
-        int hResolution;                // HMD horizontal resolution in pixels
-        int vResolution;                // HMD vertical resolution in pixels
-        float hScreenSize;              // HMD horizontal size in meters
-        float vScreenSize;              // HMD vertical size in meters
-        float vScreenCenter;            // HMD screen center in meters
-        float eyeToScreenDistance;      // HMD distance between eye and display in meters
-        float lensSeparationDistance;   // HMD lens separation distance in meters
-        float interpupillaryDistance;   // HMD IPD (distance between pupils) in meters
-        float lensDistortionValues[4];  // HMD lens distortion constant parameters
-        float chromaAbCorrection[4];    // HMD chromatic aberration correction parameters
-    } VrDeviceInfo;
-
+        float *params;          // Material generic parameters (if required)
+    } Material;
+
+    // Camera type, defines a camera position/orientation in 3d space
+    typedef struct Camera {
+        Vector3 position;       // Camera position
+        Vector3 target;         // Camera target it looks-at
+        Vector3 up;             // Camera up vector (rotation over its axis)
+        float fovy;             // Camera field-of-view apperture in Y (degrees)
+    } Camera;
+
+    // Head-Mounted-Display device parameters
+    typedef struct VrDeviceInfo {
+        int hResolution;                // HMD horizontal resolution in pixels
+        int vResolution;                // HMD vertical resolution in pixels
+        float hScreenSize;              // HMD horizontal size in meters
+        float vScreenSize;              // HMD vertical size in meters
+        float vScreenCenter;            // HMD screen center in meters
+        float eyeToScreenDistance;      // HMD distance between eye and display in meters
+        float lensSeparationDistance;   // HMD lens separation distance in meters
+        float interpupillaryDistance;   // HMD IPD (distance between pupils) in meters
+        float lensDistortionValues[4];  // HMD lens distortion constant parameters
+        float chromaAbCorrection[4];    // HMD chromatic aberration correction parameters
+    } VrDeviceInfo;
+
     // VR Stereo rendering configuration for simulator
     typedef struct VrStereoConfig {
         Shader distortionShader;        // VR stereo rendering distortion shader
@@ -5158,91 +291,91 @@
     } VrStereoConfig;
 
 
-    // TraceLog message types
-    typedef enum {
+    // TraceLog message types
+    typedef enum {
         LOG_ALL,
         LOG_TRACE,
-        LOG_DEBUG,
+        LOG_DEBUG,
         LOG_INFO,
         LOG_WARNING,
         LOG_ERROR,
         LOG_FATAL,
         LOG_NONE
-    } TraceLogType;
-
-    // Texture formats (support depends on OpenGL version)
-    typedef enum {
-        UNCOMPRESSED_GRAYSCALE = 1,     // 8 bit per pixel (no alpha)
-        UNCOMPRESSED_GRAY_ALPHA,
-        UNCOMPRESSED_R5G6B5,            // 16 bpp
-        UNCOMPRESSED_R8G8B8,            // 24 bpp
-        UNCOMPRESSED_R5G5B5A1,          // 16 bpp (1 bit alpha)
-        UNCOMPRESSED_R4G4B4A4,          // 16 bpp (4 bit alpha)
-        UNCOMPRESSED_R8G8B8A8,          // 32 bpp
-        UNCOMPRESSED_R32,               // 32 bpp (1 channel - float)
-        UNCOMPRESSED_R32G32B32,         // 32*3 bpp (3 channels - float)
-        UNCOMPRESSED_R32G32B32A32,      // 32*4 bpp (4 channels - float)
-        COMPRESSED_DXT1_RGB,            // 4 bpp (no alpha)
-        COMPRESSED_DXT1_RGBA,           // 4 bpp (1 bit alpha)
-        COMPRESSED_DXT3_RGBA,           // 8 bpp
-        COMPRESSED_DXT5_RGBA,           // 8 bpp
-        COMPRESSED_ETC1_RGB,            // 4 bpp
-        COMPRESSED_ETC2_RGB,            // 4 bpp
-        COMPRESSED_ETC2_EAC_RGBA,       // 8 bpp
-        COMPRESSED_PVRT_RGB,            // 4 bpp
-        COMPRESSED_PVRT_RGBA,           // 4 bpp
-        COMPRESSED_ASTC_4x4_RGBA,       // 8 bpp
-        COMPRESSED_ASTC_8x8_RGBA        // 2 bpp
-    } PixelFormat;
-
-    // Texture parameters: filter mode
-    // NOTE 1: Filtering considers mipmaps if available in the texture
-    // NOTE 2: Filter is accordingly set for minification and magnification
-    typedef enum {
-        FILTER_POINT = 0,               // No filter, just pixel aproximation
-        FILTER_BILINEAR,                // Linear filtering
-        FILTER_TRILINEAR,               // Trilinear filtering (linear with mipmaps)
-        FILTER_ANISOTROPIC_4X,          // Anisotropic filtering 4x
-        FILTER_ANISOTROPIC_8X,          // Anisotropic filtering 8x
-        FILTER_ANISOTROPIC_16X,         // Anisotropic filtering 16x
-    } TextureFilterMode;
-
-    // Color blending modes (pre-defined)
-    typedef enum {
-        BLEND_ALPHA = 0,
-        BLEND_ADDITIVE,
-        BLEND_MULTIPLIED
-    } BlendMode;
-
-    // Shader location point type
-    typedef enum {
-        LOC_VERTEX_POSITION = 0,
-        LOC_VERTEX_TEXCOORD01,
-        LOC_VERTEX_TEXCOORD02,
-        LOC_VERTEX_NORMAL,
-        LOC_VERTEX_TANGENT,
-        LOC_VERTEX_COLOR,
-        LOC_MATRIX_MVP,
-        LOC_MATRIX_MODEL,
-        LOC_MATRIX_VIEW,
-        LOC_MATRIX_PROJECTION,
-        LOC_VECTOR_VIEW,
-        LOC_COLOR_DIFFUSE,
-        LOC_COLOR_SPECULAR,
-        LOC_COLOR_AMBIENT,
-        LOC_MAP_ALBEDO,          // LOC_MAP_DIFFUSE
-        LOC_MAP_METALNESS,       // LOC_MAP_SPECULAR
-        LOC_MAP_NORMAL,
-        LOC_MAP_ROUGHNESS,
-        LOC_MAP_OCCLUSION,
-        LOC_MAP_EMISSION,
-        LOC_MAP_HEIGHT,
-        LOC_MAP_CUBEMAP,
-        LOC_MAP_IRRADIANCE,
-        LOC_MAP_PREFILTER,
-        LOC_MAP_BRDF
-    } ShaderLocationIndex;
-
+    } TraceLogType;
+
+    // Texture formats (support depends on OpenGL version)
+    typedef enum {
+        UNCOMPRESSED_GRAYSCALE = 1,     // 8 bit per pixel (no alpha)
+        UNCOMPRESSED_GRAY_ALPHA,
+        UNCOMPRESSED_R5G6B5,            // 16 bpp
+        UNCOMPRESSED_R8G8B8,            // 24 bpp
+        UNCOMPRESSED_R5G5B5A1,          // 16 bpp (1 bit alpha)
+        UNCOMPRESSED_R4G4B4A4,          // 16 bpp (4 bit alpha)
+        UNCOMPRESSED_R8G8B8A8,          // 32 bpp
+        UNCOMPRESSED_R32,               // 32 bpp (1 channel - float)
+        UNCOMPRESSED_R32G32B32,         // 32*3 bpp (3 channels - float)
+        UNCOMPRESSED_R32G32B32A32,      // 32*4 bpp (4 channels - float)
+        COMPRESSED_DXT1_RGB,            // 4 bpp (no alpha)
+        COMPRESSED_DXT1_RGBA,           // 4 bpp (1 bit alpha)
+        COMPRESSED_DXT3_RGBA,           // 8 bpp
+        COMPRESSED_DXT5_RGBA,           // 8 bpp
+        COMPRESSED_ETC1_RGB,            // 4 bpp
+        COMPRESSED_ETC2_RGB,            // 4 bpp
+        COMPRESSED_ETC2_EAC_RGBA,       // 8 bpp
+        COMPRESSED_PVRT_RGB,            // 4 bpp
+        COMPRESSED_PVRT_RGBA,           // 4 bpp
+        COMPRESSED_ASTC_4x4_RGBA,       // 8 bpp
+        COMPRESSED_ASTC_8x8_RGBA        // 2 bpp
+    } PixelFormat;
+
+    // Texture parameters: filter mode
+    // NOTE 1: Filtering considers mipmaps if available in the texture
+    // NOTE 2: Filter is accordingly set for minification and magnification
+    typedef enum {
+        FILTER_POINT = 0,               // No filter, just pixel aproximation
+        FILTER_BILINEAR,                // Linear filtering
+        FILTER_TRILINEAR,               // Trilinear filtering (linear with mipmaps)
+        FILTER_ANISOTROPIC_4X,          // Anisotropic filtering 4x
+        FILTER_ANISOTROPIC_8X,          // Anisotropic filtering 8x
+        FILTER_ANISOTROPIC_16X,         // Anisotropic filtering 16x
+    } TextureFilterMode;
+
+    // Color blending modes (pre-defined)
+    typedef enum {
+        BLEND_ALPHA = 0,
+        BLEND_ADDITIVE,
+        BLEND_MULTIPLIED
+    } BlendMode;
+
+    // Shader location point type
+    typedef enum {
+        LOC_VERTEX_POSITION = 0,
+        LOC_VERTEX_TEXCOORD01,
+        LOC_VERTEX_TEXCOORD02,
+        LOC_VERTEX_NORMAL,
+        LOC_VERTEX_TANGENT,
+        LOC_VERTEX_COLOR,
+        LOC_MATRIX_MVP,
+        LOC_MATRIX_MODEL,
+        LOC_MATRIX_VIEW,
+        LOC_MATRIX_PROJECTION,
+        LOC_VECTOR_VIEW,
+        LOC_COLOR_DIFFUSE,
+        LOC_COLOR_SPECULAR,
+        LOC_COLOR_AMBIENT,
+        LOC_MAP_ALBEDO,          // LOC_MAP_DIFFUSE
+        LOC_MAP_METALNESS,       // LOC_MAP_SPECULAR
+        LOC_MAP_NORMAL,
+        LOC_MAP_ROUGHNESS,
+        LOC_MAP_OCCLUSION,
+        LOC_MAP_EMISSION,
+        LOC_MAP_HEIGHT,
+        LOC_MAP_CUBEMAP,
+        LOC_MAP_IRRADIANCE,
+        LOC_MAP_PREFILTER,
+        LOC_MAP_BRDF
+    } ShaderLocationIndex;
+
     // Shader uniform data types
     typedef enum {
         UNIFORM_FLOAT = 0,
@@ -5256,35 +389,35 @@
         UNIFORM_SAMPLER2D
     } ShaderUniformDataType;
 
-    #define LOC_MAP_DIFFUSE      LOC_MAP_ALBEDO
-    #define LOC_MAP_SPECULAR     LOC_MAP_METALNESS
-
-    // Material map type
-    typedef enum {
-        MAP_ALBEDO    = 0,       // MAP_DIFFUSE
-        MAP_METALNESS = 1,       // MAP_SPECULAR
-        MAP_NORMAL    = 2,
-        MAP_ROUGHNESS = 3,
-        MAP_OCCLUSION,
-        MAP_EMISSION,
-        MAP_HEIGHT,
-        MAP_CUBEMAP,             // NOTE: Uses GL_TEXTURE_CUBE_MAP
-        MAP_IRRADIANCE,          // NOTE: Uses GL_TEXTURE_CUBE_MAP
-        MAP_PREFILTER,           // NOTE: Uses GL_TEXTURE_CUBE_MAP
-        MAP_BRDF
+    #define LOC_MAP_DIFFUSE      LOC_MAP_ALBEDO
+    #define LOC_MAP_SPECULAR     LOC_MAP_METALNESS
+
+    // Material map type
+    typedef enum {
+        MAP_ALBEDO    = 0,       // MAP_DIFFUSE
+        MAP_METALNESS = 1,       // MAP_SPECULAR
+        MAP_NORMAL    = 2,
+        MAP_ROUGHNESS = 3,
+        MAP_OCCLUSION,
+        MAP_EMISSION,
+        MAP_HEIGHT,
+        MAP_CUBEMAP,             // NOTE: Uses GL_TEXTURE_CUBE_MAP
+        MAP_IRRADIANCE,          // NOTE: Uses GL_TEXTURE_CUBE_MAP
+        MAP_PREFILTER,           // NOTE: Uses GL_TEXTURE_CUBE_MAP
+        MAP_BRDF
     } MaterialMapType;
-
-    #define MAP_DIFFUSE      MAP_ALBEDO
-    #define MAP_SPECULAR     MAP_METALNESS
-#endif
-
-#if defined(__cplusplus)
-extern "C" {            // Prevents name mangling of functions
-#endif
-
-//------------------------------------------------------------------------------------
-// Functions Declaration - Matrix operations
-//------------------------------------------------------------------------------------
+
+    #define MAP_DIFFUSE      MAP_ALBEDO
+    #define MAP_SPECULAR     MAP_METALNESS
+#endif
+
+#if defined(__cplusplus)
+extern "C" {            // Prevents name mangling of functions
+#endif
+
+//------------------------------------------------------------------------------------
+// Functions Declaration - Matrix operations
+//------------------------------------------------------------------------------------
 RLAPI void rlMatrixMode(int mode);                    // Choose the current matrix to be transformed
 RLAPI void rlPushMatrix(void);                        // Push the current matrix to stack
 RLAPI void rlPopMatrix(void);                         // Pop lattest inserted matrix from stack
@@ -5296,10 +429,10 @@
 RLAPI void rlFrustum(double left, double right, double bottom, double top, double znear, double zfar);
 RLAPI void rlOrtho(double left, double right, double bottom, double top, double znear, double zfar);
 RLAPI void rlViewport(int x, int y, int width, int height); // Set the viewport area
-
-//------------------------------------------------------------------------------------
-// Functions Declaration - Vertex level operations
-//------------------------------------------------------------------------------------
+
+//------------------------------------------------------------------------------------
+// Functions Declaration - Vertex level operations
+//------------------------------------------------------------------------------------
 RLAPI void rlBegin(int mode);                         // Initialize drawing mode (how to organize vertex)
 RLAPI void rlEnd(void);                               // Finish vertex providing
 RLAPI void rlVertex2i(int x, int y);                  // Define one vertex (position) - 2 int
@@ -5310,49 +443,45 @@
 RLAPI void rlColor4ub(byte r, byte g, byte b, byte a);    // Define one vertex (color) - 4 byte
 RLAPI void rlColor3f(float x, float y, float z);          // Define one vertex (color) - 3 float
 RLAPI void rlColor4f(float x, float y, float z, float w); // Define one vertex (color) - 4 float
-
-//------------------------------------------------------------------------------------
-// Functions Declaration - OpenGL equivalent functions (common to 1.1, 3.3+, ES2)
-// NOTE: This functions are used to completely abstract raylib code from OpenGL layer
-//------------------------------------------------------------------------------------
-RLAPI void rlEnableTexture(unsigned int id);                  // Enable texture usage
-RLAPI void rlDisableTexture(void);                            // Disable texture usage
-RLAPI void rlTextureParameters(unsigned int id, int param, int value); // Set texture parameters (filter, wrap)
-RLAPI void rlEnableRenderTexture(unsigned int id);            // Enable render texture (fbo)
-RLAPI void rlDisableRenderTexture(void);                      // Disable render texture (fbo), return to default framebuffer
-RLAPI void rlEnableDepthTest(void);                           // Enable depth test
-RLAPI void rlDisableDepthTest(void);                          // Disable depth test
-RLAPI void rlEnableBackfaceCulling(void);                     // Enable backface culling
-RLAPI void rlDisableBackfaceCulling(void);                    // Disable backface culling
-RLAPI void rlEnableScissorTest(void);                         // Enable scissor test
-RLAPI void rlDisableScissorTest(void);                        // Disable scissor test
-RLAPI void rlScissor(int x, int y, int width, int height);    // Scissor test
-RLAPI void rlEnableWireMode(void);                            // Enable wire mode
-RLAPI void rlDisableWireMode(void);                           // Disable wire mode
-RLAPI void rlDeleteTextures(unsigned int id);                 // Delete OpenGL texture from GPU
-RLAPI void rlDeleteRenderTextures(RenderTexture2D target);    // Delete render textures (fbo) from GPU
-RLAPI void rlDeleteShader(unsigned int id);                   // Delete OpenGL shader program from GPU
-RLAPI void rlDeleteVertexArrays(unsigned int id);             // Unload vertex data (VAO) from GPU memory
-RLAPI void rlDeleteBuffers(unsigned int id);                  // Unload vertex data (VBO) from GPU memory
-RLAPI void rlClearColor(byte r, byte g, byte b, byte a);      // Clear color buffer with color
-RLAPI void rlClearScreenBuffers(void);                        // Clear used screen buffers (color and depth)
-RLAPI void rlUpdateBuffer(int bufferId, void *data, int dataSize); // Update GPU buffer with new data
-RLAPI unsigned int rlLoadAttribBuffer(unsigned int vaoId, int shaderLoc, void *buffer, int size, bool dynamic);   // Load a new attributes buffer
-
-//------------------------------------------------------------------------------------
-// Functions Declaration - rlgl functionality
-//------------------------------------------------------------------------------------
+
+//------------------------------------------------------------------------------------
+// Functions Declaration - OpenGL equivalent functions (common to 1.1, 3.3+, ES2)
+// NOTE: This functions are used to completely abstract raylib code from OpenGL layer
+//------------------------------------------------------------------------------------
+void rlEnableTexture(unsigned int id);                  // Enable texture usage
+void rlDisableTexture(void);                            // Disable texture usage
+void rlTextureParameters(unsigned int id, int param, int value); // Set texture parameters (filter, wrap)
+void rlEnableRenderTexture(unsigned int id);            // Enable render texture (fbo)
+void rlDisableRenderTexture(void);                      // Disable render texture (fbo), return to default framebuffer
+void rlEnableDepthTest(void);                           // Enable depth test
+void rlDisableDepthTest(void);                          // Disable depth test
+void rlEnableScissorTest(void);                         // Enable scissor test
+void rlDisableScissorTest(void);                        // Disable scissor test
+void rlScissor(int x, int y, int width, int height);    // Scissor test
+void rlEnableWireMode(void);                            // Enable wire mode
+void rlDisableWireMode(void);                           // Disable wire mode
+void rlDeleteTextures(unsigned int id);                 // Delete OpenGL texture from GPU
+void rlDeleteRenderTextures(RenderTexture2D target);    // Delete render textures (fbo) from GPU
+void rlDeleteShader(unsigned int id);                   // Delete OpenGL shader program from GPU
+void rlDeleteVertexArrays(unsigned int id);             // Unload vertex data (VAO) from GPU memory
+void rlDeleteBuffers(unsigned int id);                  // Unload vertex data (VBO) from GPU memory
+void rlClearColor(byte r, byte g, byte b, byte a);      // Clear color buffer with color
+void rlClearScreenBuffers(void);                        // Clear used screen buffers (color and depth)
+
+//------------------------------------------------------------------------------------
+// Functions Declaration - rlgl functionality
+//------------------------------------------------------------------------------------
 RLAPI void rlglInit(int width, int height);           // Initialize rlgl (buffers, shaders, textures, states)
 RLAPI void rlglClose(void);                           // De-inititialize rlgl (buffers, shaders, textures)
 RLAPI void rlglDraw(void);                            // Update and draw default internal buffers
-
+
 RLAPI int rlGetVersion(void);                         // Returns current OpenGL version
 RLAPI bool rlCheckBufferLimit(int vCount);            // Check internal buffer overflow for a given number of vertex
 RLAPI void rlSetDebugMarker(const char *text);        // Set debug marker for analysis
 RLAPI void rlLoadExtensions(void *loader);            // Load OpenGL extensions
 RLAPI Vector3 rlUnproject(Vector3 source, Matrix proj, Matrix view);  // Get world coordinates from screen coordinates
-
-// Textures data management
+
+// Textures data management
 RLAPI unsigned int rlLoadTexture(void *data, int width, int height, int format, int mipmapCount); // Load texture in GPU
 RLAPI unsigned int rlLoadTextureDepth(int width, int height, int bits, bool useRenderBuffer);     // Load depth texture/renderbuffer (to be attached to fbo)
 RLAPI unsigned int rlLoadTextureCubemap(void *data, int size, int format);                        // Load texture cubemap
@@ -5368,32 +497,32 @@
 RLAPI RenderTexture2D rlLoadRenderTexture(int width, int height, int format, int depthBits, bool useDepthTexture);    // Load a render texture (with color and depth attachments)
 RLAPI void rlRenderTextureAttach(RenderTexture target, unsigned int id, int attachType);  // Attach texture/renderbuffer to an fbo
 RLAPI bool rlRenderTextureComplete(RenderTexture target);                 // Verify render texture is complete
-
-// Vertex data management
+
+// Vertex data management
 RLAPI void rlLoadMesh(Mesh *mesh, bool dynamic);                          // Upload vertex data into GPU and provided VAO/VBO ids
 RLAPI void rlUpdateMesh(Mesh mesh, int buffer, int num);                  // Update vertex or index data on GPU (upload new data to one buffer)
 RLAPI void rlUpdateMeshAt(Mesh mesh, int buffer, int num, int index);     // Update vertex or index data on GPU, at index
 RLAPI void rlDrawMesh(Mesh mesh, Material material, Matrix transform);    // Draw a 3d mesh with material and transform
 RLAPI void rlUnloadMesh(Mesh mesh);                                       // Unload mesh data from CPU and GPU
-
-// NOTE: There is a set of shader related functions that are available to end user,
-// to avoid creating function wrappers through core module, they have been directly declared in raylib.h
-
-#if defined(RLGL_STANDALONE)
-//------------------------------------------------------------------------------------
-// Shaders System Functions (Module: rlgl)
-// NOTE: This functions are useless when using OpenGL 1.1
-//------------------------------------------------------------------------------------
-// Shader loading/unloading functions
+
+// NOTE: There is a set of shader related functions that are available to end user,
+// to avoid creating function wrappers through core module, they have been directly declared in raylib.h
+
+#if defined(RLGL_STANDALONE)
+//------------------------------------------------------------------------------------
+// Shaders System Functions (Module: rlgl)
+// NOTE: This functions are useless when using OpenGL 1.1
+//------------------------------------------------------------------------------------
+// Shader loading/unloading functions
 RLAPI char *LoadText(const char *fileName);                               // Load chars array from text file
 RLAPI Shader LoadShader(const char *vsFileName, const char *fsFileName);  // Load shader from files and bind default locations
 RLAPI Shader LoadShaderCode(const char *vsCode, const char *fsCode);                  // Load shader from code strings and bind default locations
 RLAPI void UnloadShader(Shader shader);                                   // Unload shader from GPU memory (VRAM)
-
+
 RLAPI Shader GetShaderDefault(void);                                      // Get default shader
 RLAPI Texture2D GetTextureDefault(void);                                  // Get default texture
-
-// Shader configuration functions
+
+// Shader configuration functions
 RLAPI int GetShaderLocation(Shader shader, const char *uniformName);              // Get shader uniform location
 RLAPI void SetShaderValue(Shader shader, int uniformLoc, const void *value, int uniformType);               // Set shader uniform value
 RLAPI void SetShaderValueV(Shader shader, int uniformLoc, const void *value, int uniformType, int count);   // Set shader uniform value vector
@@ -5401,21 +530,21 @@
 RLAPI void SetMatrixProjection(Matrix proj);                              // Set a custom projection matrix (replaces internal projection matrix)
 RLAPI void SetMatrixModelview(Matrix view);                               // Set a custom modelview matrix (replaces internal modelview matrix)
 RLAPI Matrix GetMatrixModelview(void);                                    // Get internal modelview matrix
-
-// Texture maps generation (PBR)
-// NOTE: Required shaders should be provided
+
+// Texture maps generation (PBR)
+// NOTE: Required shaders should be provided
 RLAPI Texture2D GenTextureCubemap(Shader shader, Texture2D skyHDR, int size);       // Generate cubemap texture from HDR texture
 RLAPI Texture2D GenTextureIrradiance(Shader shader, Texture2D cubemap, int size);   // Generate irradiance texture using cubemap data
 RLAPI Texture2D GenTexturePrefilter(Shader shader, Texture2D cubemap, int size);    // Generate prefilter texture using cubemap data
 RLAPI Texture2D GenTextureBRDF(Shader shader, int size);                  // Generate BRDF texture using cubemap data
-
-// Shading begin/end functions
+
+// Shading begin/end functions
 RLAPI void BeginShaderMode(Shader shader);              // Begin custom shader drawing
 RLAPI void EndShaderMode(void);                         // End custom shader drawing (use default shader)
 RLAPI void BeginBlendMode(int mode);                    // Begin blending mode (alpha, additive, multiplied)
 RLAPI void EndBlendMode(void);                          // End blending mode (reset to default: alpha blending)
-
-// VR control functions
+
+// VR control functions
 RLAPI void InitVrSimulator(void);                       // Init VR simulator for selected device parameters
 RLAPI void CloseVrSimulator(void);                      // Close VR simulator for current device
 RLAPI void UpdateVrTracking(Camera *camera);            // Update VR tracking (position and orientation) and camera
@@ -5424,189 +553,189 @@
 RLAPI void ToggleVrMode(void);                          // Enable/Disable VR experience
 RLAPI void BeginVrDrawing(void);                        // Begin VR simulator stereo rendering
 RLAPI void EndVrDrawing(void);                          // End VR simulator stereo rendering
-
+
 RLAPI void TraceLog(int msgType, const char *text, ...);      // Show trace log messages (LOG_INFO, LOG_WARNING, LOG_ERROR, LOG_DEBUG)
 RLAPI int GetPixelDataSize(int width, int height, int format);// Get pixel data size in bytes (image or texture)
-#endif
-
-#if defined(__cplusplus)
-}
-#endif
-
-#endif // RLGL_H
-
-/***********************************************************************************
-*
-*   RLGL IMPLEMENTATION
-*
-************************************************************************************/
-
-#if defined(RLGL_IMPLEMENTATION)
-
+#endif
+
+#if defined(__cplusplus)
+}
+#endif
+
+#endif // RLGL_H
+
+/***********************************************************************************
+*
+*   RLGL IMPLEMENTATION
+*
+************************************************************************************/
+
+#if defined(RLGL_IMPLEMENTATION)
+
 #if !defined(RLGL_STANDALONE)
     // Check if config flags have been externally provided on compilation line
     #if !defined(EXTERNAL_CONFIG_FLAGS)
         #include "config.h"         // Defines module configuration flags
     #endif
-#endif
-
-#include <stdio.h>                  // Required for: fopen(), fclose(), fread()... [Used only on LoadText()]
-#include <stdlib.h>                 // Required for: malloc(), free(), rand()
-#include <string.h>                 // Required for: strcmp(), strlen(), strtok() [Used only in extensions loading]
-#include <math.h>                   // Required for: atan2()
-
-#if !defined(RLGL_STANDALONE)
-    #include "raymath.h"            // Required for: Vector3 and Matrix functions
-#endif
-
-#if defined(GRAPHICS_API_OPENGL_11)
-    #if defined(__APPLE__)
-        #include <OpenGL/gl.h>      // OpenGL 1.1 library for OSX
-        #include <OpenGL/glext.h>
-    #else
-        // APIENTRY for OpenGL function pointer declarations is required
-        #ifndef APIENTRY
-            #if defined(_WIN32)
-                #define APIENTRY __stdcall
-            #else
-                #define APIENTRY
-            #endif
-        #endif
-        // WINGDIAPI definition. Some Windows OpenGL headers need it
-        #if !defined(WINGDIAPI) && defined(_WIN32)
-            #define WINGDIAPI __declspec(dllimport)
-        #endif
-
-        #include <GL/gl.h>              // OpenGL 1.1 library
-    #endif
-#endif
-
-#if defined(GRAPHICS_API_OPENGL_21)
-    #define GRAPHICS_API_OPENGL_33      // OpenGL 2.1 uses mostly OpenGL 3.3 Core functionality
-#endif
-
-#if defined(GRAPHICS_API_OPENGL_33)
-    #if defined(__APPLE__)
-        #include <OpenGL/gl3.h>         // OpenGL 3 library for OSX
-        #include <OpenGL/gl3ext.h>      // OpenGL 3 extensions library for OSX
-    #else
-        #define GLAD_IMPLEMENTATION
-        #if defined(RLGL_STANDALONE)
-            #include "glad.h"           // GLAD extensions loading library, includes OpenGL headers
-        #else
-            #include "external/glad.h"  // GLAD extensions loading library, includes OpenGL headers
-        #endif
-    #endif
-#endif
-
-#if defined(GRAPHICS_API_OPENGL_ES2)
-    #include <EGL/egl.h>                // EGL library
-    #include <GLES2/gl2.h>              // OpenGL ES 2.0 library
-    #include <GLES2/gl2ext.h>           // OpenGL ES 2.0 extensions library
-#endif
-
-#if defined(RLGL_STANDALONE)
-    #include <stdarg.h>                 // Required for: va_list, va_start(), vfprintf(), va_end() [Used only on TraceLog()]
-#endif
-
-//----------------------------------------------------------------------------------
-// Defines and Macros
-//----------------------------------------------------------------------------------
-#ifndef GL_SHADING_LANGUAGE_VERSION
-    #define GL_SHADING_LANGUAGE_VERSION         0x8B8C
-#endif
-
-#ifndef GL_COMPRESSED_RGB_S3TC_DXT1_EXT
-    #define GL_COMPRESSED_RGB_S3TC_DXT1_EXT     0x83F0
-#endif
-#ifndef GL_COMPRESSED_RGBA_S3TC_DXT1_EXT
-    #define GL_COMPRESSED_RGBA_S3TC_DXT1_EXT    0x83F1
-#endif
-#ifndef GL_COMPRESSED_RGBA_S3TC_DXT3_EXT
-    #define GL_COMPRESSED_RGBA_S3TC_DXT3_EXT    0x83F2
-#endif
-#ifndef GL_COMPRESSED_RGBA_S3TC_DXT5_EXT
-    #define GL_COMPRESSED_RGBA_S3TC_DXT5_EXT    0x83F3
-#endif
-#ifndef GL_ETC1_RGB8_OES
-    #define GL_ETC1_RGB8_OES                    0x8D64
-#endif
-#ifndef GL_COMPRESSED_RGB8_ETC2
-    #define GL_COMPRESSED_RGB8_ETC2             0x9274
-#endif
-#ifndef GL_COMPRESSED_RGBA8_ETC2_EAC
-    #define GL_COMPRESSED_RGBA8_ETC2_EAC        0x9278
-#endif
-#ifndef GL_COMPRESSED_RGB_PVRTC_4BPPV1_IMG
-    #define GL_COMPRESSED_RGB_PVRTC_4BPPV1_IMG  0x8C00
-#endif
-#ifndef GL_COMPRESSED_RGBA_PVRTC_4BPPV1_IMG
-    #define GL_COMPRESSED_RGBA_PVRTC_4BPPV1_IMG 0x8C02
-#endif
-#ifndef GL_COMPRESSED_RGBA_ASTC_4x4_KHR
-    #define GL_COMPRESSED_RGBA_ASTC_4x4_KHR     0x93b0
-#endif
-#ifndef GL_COMPRESSED_RGBA_ASTC_8x8_KHR
-    #define GL_COMPRESSED_RGBA_ASTC_8x8_KHR     0x93b7
-#endif
-
-#ifndef GL_MAX_TEXTURE_MAX_ANISOTROPY_EXT
-    #define GL_MAX_TEXTURE_MAX_ANISOTROPY_EXT   0x84FF
-#endif
-
-#ifndef GL_TEXTURE_MAX_ANISOTROPY_EXT
-    #define GL_TEXTURE_MAX_ANISOTROPY_EXT       0x84FE
-#endif
-
-#if defined(GRAPHICS_API_OPENGL_11)
-    #define GL_UNSIGNED_SHORT_5_6_5             0x8363
-    #define GL_UNSIGNED_SHORT_5_5_5_1           0x8034
-    #define GL_UNSIGNED_SHORT_4_4_4_4           0x8033
-#endif
-
-#if defined(GRAPHICS_API_OPENGL_21)
-    #define GL_LUMINANCE                        0x1909
-    #define GL_LUMINANCE_ALPHA                  0x190A
-#endif
-
-#if defined(GRAPHICS_API_OPENGL_ES2)
-    #define glClearDepth                glClearDepthf
-    #define GL_READ_FRAMEBUFFER         GL_FRAMEBUFFER
-    #define GL_DRAW_FRAMEBUFFER         GL_FRAMEBUFFER
-#endif
-
-// Default vertex attribute names on shader to set location points
-#define DEFAULT_ATTRIB_POSITION_NAME    "vertexPosition"    // shader-location = 0
-#define DEFAULT_ATTRIB_TEXCOORD_NAME    "vertexTexCoord"    // shader-location = 1
-#define DEFAULT_ATTRIB_NORMAL_NAME      "vertexNormal"      // shader-location = 2
-#define DEFAULT_ATTRIB_COLOR_NAME       "vertexColor"       // shader-location = 3
-#define DEFAULT_ATTRIB_TANGENT_NAME     "vertexTangent"     // shader-location = 4
-#define DEFAULT_ATTRIB_TEXCOORD2_NAME   "vertexTexCoord2"   // shader-location = 5
-
-//----------------------------------------------------------------------------------
-// Types and Structures Definition
-//----------------------------------------------------------------------------------
-
-// Dynamic vertex buffers (position + texcoords + colors + indices arrays)
-typedef struct DynamicBuffer {
-    int vCounter;               // vertex position counter to process (and draw) from full buffer
-    int tcCounter;              // vertex texcoord counter to process (and draw) from full buffer
-    int cCounter;               // vertex color counter to process (and draw) from full buffer
-    float *vertices;            // vertex position (XYZ - 3 components per vertex) (shader-location = 0)
-    float *texcoords;           // vertex texture coordinates (UV - 2 components per vertex) (shader-location = 1)
-    unsigned char *colors;      // vertex colors (RGBA - 4 components per vertex) (shader-location = 3)
-#if defined(GRAPHICS_API_OPENGL_11) || defined(GRAPHICS_API_OPENGL_33)
-    unsigned int *indices;      // vertex indices (in case vertex data comes indexed) (6 indices per quad)
-#elif defined(GRAPHICS_API_OPENGL_ES2)
-    unsigned short *indices;    // vertex indices (in case vertex data comes indexed) (6 indices per quad)
-                                // NOTE: 6*2 byte = 12 byte, not alignment problem!
-#endif
-    unsigned int vaoId;         // OpenGL Vertex Array Object id
-    unsigned int vboId[4];      // OpenGL Vertex Buffer Objects id (4 types of vertex data)
-} DynamicBuffer;
-
-// Draw call type
-typedef struct DrawCall {
+#endif
+
+#include <stdio.h>                  // Required for: fopen(), fclose(), fread()... [Used only on LoadText()]
+#include <stdlib.h>                 // Required for: malloc(), free(), rand()
+#include <string.h>                 // Required for: strcmp(), strlen(), strtok() [Used only in extensions loading]
+#include <math.h>                   // Required for: atan2()
+
+#if !defined(RLGL_STANDALONE)
+    #include "raymath.h"            // Required for: Vector3 and Matrix functions
+#endif
+
+#if defined(GRAPHICS_API_OPENGL_11)
+    #if defined(__APPLE__)
+        #include <OpenGL/gl.h>      // OpenGL 1.1 library for OSX
+        #include <OpenGL/glext.h>
+    #else
+        // APIENTRY for OpenGL function pointer declarations is required
+        #ifndef APIENTRY
+            #if defined(_WIN32)
+                #define APIENTRY __stdcall
+            #else
+                #define APIENTRY
+            #endif
+        #endif
+        // WINGDIAPI definition. Some Windows OpenGL headers need it
+        #if !defined(WINGDIAPI) && defined(_WIN32)
+            #define WINGDIAPI __declspec(dllimport)
+        #endif
+
+        #include <GL/gl.h>              // OpenGL 1.1 library
+    #endif
+#endif
+
+#if defined(GRAPHICS_API_OPENGL_21)
+    #define GRAPHICS_API_OPENGL_33      // OpenGL 2.1 uses mostly OpenGL 3.3 Core functionality
+#endif
+
+#if defined(GRAPHICS_API_OPENGL_33)
+    #if defined(__APPLE__)
+        #include <OpenGL/gl3.h>         // OpenGL 3 library for OSX
+        #include <OpenGL/gl3ext.h>      // OpenGL 3 extensions library for OSX
+    #else
+        #define GLAD_IMPLEMENTATION
+        #if defined(RLGL_STANDALONE)
+            #include "glad.h"           // GLAD extensions loading library, includes OpenGL headers
+        #else
+            #include "external/glad.h"  // GLAD extensions loading library, includes OpenGL headers
+        #endif
+    #endif
+#endif
+
+#if defined(GRAPHICS_API_OPENGL_ES2)
+    #include <EGL/egl.h>                // EGL library
+    #include <GLES2/gl2.h>              // OpenGL ES 2.0 library
+    #include <GLES2/gl2ext.h>           // OpenGL ES 2.0 extensions library
+#endif
+
+#if defined(RLGL_STANDALONE)
+    #include <stdarg.h>                 // Required for: va_list, va_start(), vfprintf(), va_end() [Used only on TraceLog()]
+#endif
+
+//----------------------------------------------------------------------------------
+// Defines and Macros
+//----------------------------------------------------------------------------------
+#ifndef GL_SHADING_LANGUAGE_VERSION
+    #define GL_SHADING_LANGUAGE_VERSION         0x8B8C
+#endif
+
+#ifndef GL_COMPRESSED_RGB_S3TC_DXT1_EXT
+    #define GL_COMPRESSED_RGB_S3TC_DXT1_EXT     0x83F0
+#endif
+#ifndef GL_COMPRESSED_RGBA_S3TC_DXT1_EXT
+    #define GL_COMPRESSED_RGBA_S3TC_DXT1_EXT    0x83F1
+#endif
+#ifndef GL_COMPRESSED_RGBA_S3TC_DXT3_EXT
+    #define GL_COMPRESSED_RGBA_S3TC_DXT3_EXT    0x83F2
+#endif
+#ifndef GL_COMPRESSED_RGBA_S3TC_DXT5_EXT
+    #define GL_COMPRESSED_RGBA_S3TC_DXT5_EXT    0x83F3
+#endif
+#ifndef GL_ETC1_RGB8_OES
+    #define GL_ETC1_RGB8_OES                    0x8D64
+#endif
+#ifndef GL_COMPRESSED_RGB8_ETC2
+    #define GL_COMPRESSED_RGB8_ETC2             0x9274
+#endif
+#ifndef GL_COMPRESSED_RGBA8_ETC2_EAC
+    #define GL_COMPRESSED_RGBA8_ETC2_EAC        0x9278
+#endif
+#ifndef GL_COMPRESSED_RGB_PVRTC_4BPPV1_IMG
+    #define GL_COMPRESSED_RGB_PVRTC_4BPPV1_IMG  0x8C00
+#endif
+#ifndef GL_COMPRESSED_RGBA_PVRTC_4BPPV1_IMG
+    #define GL_COMPRESSED_RGBA_PVRTC_4BPPV1_IMG 0x8C02
+#endif
+#ifndef GL_COMPRESSED_RGBA_ASTC_4x4_KHR
+    #define GL_COMPRESSED_RGBA_ASTC_4x4_KHR     0x93b0
+#endif
+#ifndef GL_COMPRESSED_RGBA_ASTC_8x8_KHR
+    #define GL_COMPRESSED_RGBA_ASTC_8x8_KHR     0x93b7
+#endif
+
+#ifndef GL_MAX_TEXTURE_MAX_ANISOTROPY_EXT
+    #define GL_MAX_TEXTURE_MAX_ANISOTROPY_EXT   0x84FF
+#endif
+
+#ifndef GL_TEXTURE_MAX_ANISOTROPY_EXT
+    #define GL_TEXTURE_MAX_ANISOTROPY_EXT       0x84FE
+#endif
+
+#if defined(GRAPHICS_API_OPENGL_11)
+    #define GL_UNSIGNED_SHORT_5_6_5             0x8363
+    #define GL_UNSIGNED_SHORT_5_5_5_1           0x8034
+    #define GL_UNSIGNED_SHORT_4_4_4_4           0x8033
+#endif
+
+#if defined(GRAPHICS_API_OPENGL_21)
+    #define GL_LUMINANCE                        0x1909
+    #define GL_LUMINANCE_ALPHA                  0x190A
+#endif
+
+#if defined(GRAPHICS_API_OPENGL_ES2)
+    #define glClearDepth                glClearDepthf
+    #define GL_READ_FRAMEBUFFER         GL_FRAMEBUFFER
+    #define GL_DRAW_FRAMEBUFFER         GL_FRAMEBUFFER
+#endif
+
+// Default vertex attribute names on shader to set location points
+#define DEFAULT_ATTRIB_POSITION_NAME    "vertexPosition"    // shader-location = 0
+#define DEFAULT_ATTRIB_TEXCOORD_NAME    "vertexTexCoord"    // shader-location = 1
+#define DEFAULT_ATTRIB_NORMAL_NAME      "vertexNormal"      // shader-location = 2
+#define DEFAULT_ATTRIB_COLOR_NAME       "vertexColor"       // shader-location = 3
+#define DEFAULT_ATTRIB_TANGENT_NAME     "vertexTangent"     // shader-location = 4
+#define DEFAULT_ATTRIB_TEXCOORD2_NAME   "vertexTexCoord2"   // shader-location = 5
+
+//----------------------------------------------------------------------------------
+// Types and Structures Definition
+//----------------------------------------------------------------------------------
+
+// Dynamic vertex buffers (position + texcoords + colors + indices arrays)
+typedef struct DynamicBuffer {
+    int vCounter;               // vertex position counter to process (and draw) from full buffer
+    int tcCounter;              // vertex texcoord counter to process (and draw) from full buffer
+    int cCounter;               // vertex color counter to process (and draw) from full buffer
+    float *vertices;            // vertex position (XYZ - 3 components per vertex) (shader-location = 0)
+    float *texcoords;           // vertex texture coordinates (UV - 2 components per vertex) (shader-location = 1)
+    unsigned char *colors;      // vertex colors (RGBA - 4 components per vertex) (shader-location = 3)
+#if defined(GRAPHICS_API_OPENGL_11) || defined(GRAPHICS_API_OPENGL_33)
+    unsigned int *indices;      // vertex indices (in case vertex data comes indexed) (6 indices per quad)
+#elif defined(GRAPHICS_API_OPENGL_ES2)
+    unsigned short *indices;    // vertex indices (in case vertex data comes indexed) (6 indices per quad)
+                                // NOTE: 6*2 byte = 12 byte, not alignment problem!
+#endif
+    unsigned int vaoId;         // OpenGL Vertex Array Object id
+    unsigned int vboId[4];      // OpenGL Vertex Buffer Objects id (4 types of vertex data)
+} DynamicBuffer;
+
+// Draw call type
+typedef struct DrawCall {
     int mode;                   // Drawing mode: LINES, TRIANGLES, QUADS
     int vertexCount;            // Number of vertex of the draw
     int vertexAlignment;        // Number of vertex required for index alignment (LINES, TRIANGLES)
@@ -5617,32 +746,32 @@
 
     //Matrix projection;        // Projection matrix for this draw
     //Matrix modelview;         // Modelview matrix for this draw
-} DrawCall;
-
-#if defined(SUPPORT_VR_SIMULATOR)
-// VR Stereo rendering configuration for simulator
-typedef struct VrStereoConfig {
-    Shader distortionShader;        // VR stereo rendering distortion shader
-    Matrix eyesProjection[2];       // VR stereo rendering eyes projection matrices
-    Matrix eyesViewOffset[2];       // VR stereo rendering eyes view offset matrices
+} DrawCall;
+
+#if defined(SUPPORT_VR_SIMULATOR)
+// VR Stereo rendering configuration for simulator
+typedef struct VrStereoConfig {
+    Shader distortionShader;        // VR stereo rendering distortion shader
+    Matrix eyesProjection[2];       // VR stereo rendering eyes projection matrices
+    Matrix eyesViewOffset[2];       // VR stereo rendering eyes view offset matrices
     int eyeViewportRight[4];        // VR stereo rendering right eye viewport [x, y, w, h]
     int eyeViewportLeft[4];         // VR stereo rendering left eye viewport [x, y, w, h]
-} VrStereoConfig;
-#endif
-
-//----------------------------------------------------------------------------------
-// Global Variables Definition
-//----------------------------------------------------------------------------------
-#if defined(GRAPHICS_API_OPENGL_33) || defined(GRAPHICS_API_OPENGL_ES2)
+} VrStereoConfig;
+#endif
+
+//----------------------------------------------------------------------------------
+// Global Variables Definition
+//----------------------------------------------------------------------------------
+#if defined(GRAPHICS_API_OPENGL_33) || defined(GRAPHICS_API_OPENGL_ES2)
 static Matrix stack[MAX_MATRIX_STACK_SIZE] = { 0 };
-static int stackCounter = 0;
-
-static Matrix modelview = { 0 };
-static Matrix projection = { 0 };
-static Matrix *currentMatrix = NULL;
-static int currentMatrixMode = -1;
-static float currentDepth = -1.0f;
-
+static int stackCounter = 0;
+
+static Matrix modelview = { 0 };
+static Matrix projection = { 0 };
+static Matrix *currentMatrix = NULL;
+static int currentMatrixMode = -1;
+static float currentDepth = -1.0f;
+
 // Default dynamic buffer for elements data
 // NOTE: A multi-buffering system is supported
 static DynamicBuffer vertexData[MAX_BATCH_BUFFERING] = { 0 };
@@ -5651,54 +780,54 @@
 // Transform matrix to be used with rlTranslate, rlRotate, rlScale
 static Matrix transformMatrix = { 0 };
 static bool useTransformMatrix = false;
-
-// Default buffers draw calls
-static DrawCall *draws = NULL;
-static int drawsCounter = 0;
-
+
+// Default buffers draw calls
+static DrawCall *draws = NULL;
+static int drawsCounter = 0;
+
 // Default texture (1px white) useful for plain color polys (required by shader)
 static unsigned int defaultTextureId = 0;
-
+
 // Default shaders
 static unsigned int defaultVShaderId = 0;   // Default vertex shader id (used by default shader program)
 static unsigned int defaultFShaderId = 0;   // Default fragment shader Id (used by default shader program)
-
+
 static Shader defaultShader = { 0 };        // Basic shader, support vertex color and diffuse texture
 static Shader currentShader = { 0 };        // Shader to be used on rendering (by default, defaultShader)
-
-// Extension supported flag: VAO
-static bool vaoSupported = false;           // VAO support (OpenGL ES2 could not support VAO extension)
-
-// Extension supported flag: Compressed textures
+
+// Extension supported flag: VAO
+static bool vaoSupported = false;           // VAO support (OpenGL ES2 could not support VAO extension)
+
+// Extension supported flag: Compressed textures
 static bool texCompDXTSupported = false;    // DDS texture compression support
-static bool texCompETC1Supported = false;   // ETC1 texture compression support
-static bool texCompETC2Supported = false;   // ETC2/EAC texture compression support
-static bool texCompPVRTSupported = false;   // PVR texture compression support
-static bool texCompASTCSupported = false;   // ASTC texture compression support
-
+static bool texCompETC1Supported = false;   // ETC1 texture compression support
+static bool texCompETC2Supported = false;   // ETC2/EAC texture compression support
+static bool texCompPVRTSupported = false;   // PVR texture compression support
+static bool texCompASTCSupported = false;   // ASTC texture compression support
+
 // Extension supported flag: Textures format
 static bool texNPOTSupported = false;       // NPOT textures full support
 static bool texFloatSupported = false;      // float textures support (32 bit per channel)
 static bool texDepthSupported = false;      // Depth textures supported
 static int maxDepthBits = 16;               // Maximum bits for depth component
-
+
 // Extension supported flag: Clamp mirror wrap mode
 static bool texMirrorClampSupported = false;        // Clamp mirror wrap mode supported
-
-// Extension supported flag: Anisotropic filtering
-static bool texAnisotropicFilterSupported = false;  // Anisotropic texture filtering support
-static float maxAnisotropicLevel = 0.0f;            // Maximum anisotropy level supported (minimum is 2.0f)
-
+
+// Extension supported flag: Anisotropic filtering
+static bool texAnisotropicFilterSupported = false;  // Anisotropic texture filtering support
+static float maxAnisotropicLevel = 0.0f;            // Maximum anisotropy level supported (minimum is 2.0f)
+
 static bool debugMarkerSupported = false;   // Debug marker support
-
-#if defined(GRAPHICS_API_OPENGL_ES2)
-// NOTE: VAO functionality is exposed through extensions (OES)
-static PFNGLGENVERTEXARRAYSOESPROC glGenVertexArrays;
-static PFNGLBINDVERTEXARRAYOESPROC glBindVertexArray;
-static PFNGLDELETEVERTEXARRAYSOESPROC glDeleteVertexArrays;
-//static PFNGLISVERTEXARRAYOESPROC glIsVertexArray;   // NOTE: Fails in WebGL, omitted
-#endif
-
+
+#if defined(GRAPHICS_API_OPENGL_ES2)
+// NOTE: VAO functionality is exposed through extensions (OES)
+static PFNGLGENVERTEXARRAYSOESPROC glGenVertexArrays;
+static PFNGLBINDVERTEXARRAYOESPROC glBindVertexArray;
+static PFNGLDELETEVERTEXARRAYSOESPROC glDeleteVertexArrays;
+//static PFNGLISVERTEXARRAYOESPROC glIsVertexArray;   // NOTE: Fails in WebGL, omitted
+#endif
+
 #if defined(SUPPORT_VR_SIMULATOR)
 // VR global variables
 static VrStereoConfig vrConfig = { 0 };     // VR stereo configuration for simulator
@@ -5707,236 +836,409 @@
 static bool vrStereoRender = false;         // VR stereo rendering enabled/disabled flag
                                             // NOTE: This flag is useful to render data over stereo image (i.e. FPS)
 #endif  // SUPPORT_VR_SIMULATOR
-
+
 #endif  // GRAPHICS_API_OPENGL_33 || GRAPHICS_API_OPENGL_ES2
-
+
 static int blendMode = 0;                   // Track current blending mode
-
-// Default framebuffer size
+
+// Default framebuffer size
 static int framebufferWidth = 0;            // Default framebuffer width
 static int framebufferHeight = 0;           // Default framebuffer height
-
-//----------------------------------------------------------------------------------
-// Module specific Functions Declaration
-//----------------------------------------------------------------------------------
-#if defined(GRAPHICS_API_OPENGL_33) || defined(GRAPHICS_API_OPENGL_ES2)
-static unsigned int CompileShader(const char *shaderStr, int type);     // Compile custom shader and return shader id
-static unsigned int LoadShaderProgram(unsigned int vShaderId, unsigned int fShaderId);  // Load custom shader program
-
-static Shader LoadShaderDefault(void);      // Load default shader (just vertex positioning and texture coloring)
-static void SetShaderDefaultLocations(Shader *shader); // Bind default shader locations (attributes and uniforms)
-static void UnloadShaderDefault(void);      // Unload default shader
-
+
+//----------------------------------------------------------------------------------
+// Module specific Functions Declaration
+//----------------------------------------------------------------------------------
+#if defined(GRAPHICS_API_OPENGL_33) || defined(GRAPHICS_API_OPENGL_ES2)
+static unsigned int CompileShader(const char *shaderStr, int type);     // Compile custom shader and return shader id
+static unsigned int LoadShaderProgram(unsigned int vShaderId, unsigned int fShaderId);  // Load custom shader program
+
+static Shader LoadShaderDefault(void);      // Load default shader (just vertex positioning and texture coloring)
+static void SetShaderDefaultLocations(Shader *shader); // Bind default shader locations (attributes and uniforms)
+static void UnloadShaderDefault(void);      // Unload default shader
+
 static void LoadBuffersDefault(void);       // Load default internal buffers
-static void UpdateBuffersDefault(void);     // Update default internal buffers (VAOs/VBOs) with vertex data
-static void DrawBuffersDefault(void);       // Draw default internal buffers vertex data
-static void UnloadBuffersDefault(void);     // Unload default internal buffers vertex data from CPU and GPU
-
-static void GenDrawCube(void);              // Generate and draw cube
-static void GenDrawQuad(void);              // Generate and draw quad
-
-#if defined(SUPPORT_VR_SIMULATOR)
+static void UpdateBuffersDefault(void);     // Update default internal buffers (VAOs/VBOs) with vertex data
+static void DrawBuffersDefault(void);       // Draw default internal buffers vertex data
+static void UnloadBuffersDefault(void);     // Unload default internal buffers vertex data from CPU and GPU
+
+static void GenDrawCube(void);              // Generate and draw cube
+static void GenDrawQuad(void);              // Generate and draw quad
+
+#if defined(SUPPORT_VR_SIMULATOR)
 static void SetStereoView(int eye, Matrix matProjection, Matrix matModelView);  // Set internal projection and modelview matrix depending on eye
-#endif
-
+#endif
+
 #endif  // GRAPHICS_API_OPENGL_33 || GRAPHICS_API_OPENGL_ES2
-
-#if defined(GRAPHICS_API_OPENGL_11)
-static int GenerateMipmaps(unsigned char *data, int baseWidth, int baseHeight);
-static Color *GenNextMipmap(Color *srcData, int srcWidth, int srcHeight);
-#endif
-
-//----------------------------------------------------------------------------------
-// Module Functions Definition - Matrix operations
-//----------------------------------------------------------------------------------
-
-#if defined(GRAPHICS_API_OPENGL_11)
-
-// Fallback to OpenGL 1.1 function calls
-//---------------------------------------
-void rlMatrixMode(int mode)
-{
-    switch (mode)
-    {
-        case RL_PROJECTION: glMatrixMode(GL_PROJECTION); break;
-        case RL_MODELVIEW: glMatrixMode(GL_MODELVIEW); break;
-        case RL_TEXTURE: glMatrixMode(GL_TEXTURE); break;
-        default: break;
-    }
-}
-
+
+#if defined(GRAPHICS_API_OPENGL_11)
+static int GenerateMipmaps(unsigned char *data, int baseWidth, int baseHeight);
+static Color *GenNextMipmap(Color *srcData, int srcWidth, int srcHeight);
+#endif
+
+//----------------------------------------------------------------------------------
+// Module Functions Definition - Matrix operations
+//----------------------------------------------------------------------------------
+
+#if defined(GRAPHICS_API_OPENGL_11)
+
+// Fallback to OpenGL 1.1 function calls
+//---------------------------------------
+void rlMatrixMode(int mode)
+{
+    switch (mode)
+    {
+        case RL_PROJECTION: glMatrixMode(GL_PROJECTION); break;
+        case RL_MODELVIEW: glMatrixMode(GL_MODELVIEW); break;
+        case RL_TEXTURE: glMatrixMode(GL_TEXTURE); break;
+        default: break;
+    }
+}
+
 void rlFrustum(double left, double right, double bottom, double top, double znear, double zfar)
-{
+{
     glFrustum(left, right, bottom, top, znear, zfar);
-}
-
+}
+
 void rlOrtho(double left, double right, double bottom, double top, double znear, double zfar)
-{
+{
     glOrtho(left, right, bottom, top, znear, zfar);
-}
-
-void rlPushMatrix(void) { glPushMatrix(); }
-void rlPopMatrix(void) { glPopMatrix(); }
-void rlLoadIdentity(void) { glLoadIdentity(); }
-void rlTranslatef(float x, float y, float z) { glTranslatef(x, y, z); }
-void rlRotatef(float angleDeg, float x, float y, float z) { glRotatef(angleDeg, x, y, z); }
-void rlScalef(float x, float y, float z) { glScalef(x, y, z); }
-void rlMultMatrixf(float *matf) { glMultMatrixf(matf); }
-
-#elif defined(GRAPHICS_API_OPENGL_33) || defined(GRAPHICS_API_OPENGL_ES2)
-
-// Choose the current matrix to be transformed
-void rlMatrixMode(int mode)
-{
-    if (mode == RL_PROJECTION) currentMatrix = &projection;
-    else if (mode == RL_MODELVIEW) currentMatrix = &modelview;
-    //else if (mode == RL_TEXTURE) // Not supported
-
-    currentMatrixMode = mode;
-}
-
+}
+
+void rlPushMatrix(void) { glPushMatrix(); }
+void rlPopMatrix(void) { glPopMatrix(); }
+void rlLoadIdentity(void) { glLoadIdentity(); }
+void rlTranslatef(float x, float y, float z) { glTranslatef(x, y, z); }
+void rlRotatef(float angleDeg, float x, float y, float z) { glRotatef(angleDeg, x, y, z); }
+void rlScalef(float x, float y, float z) { glScalef(x, y, z); }
+void rlMultMatrixf(float *matf) { glMultMatrixf(matf); }
+
+#elif defined(GRAPHICS_API_OPENGL_33) || defined(GRAPHICS_API_OPENGL_ES2)
+
+// Choose the current matrix to be transformed
+void rlMatrixMode(int mode)
+{
+    if (mode == RL_PROJECTION) currentMatrix = &projection;
+    else if (mode == RL_MODELVIEW) currentMatrix = &modelview;
+    //else if (mode == RL_TEXTURE) // Not supported
+
+    currentMatrixMode = mode;
+}
+
 // Push the current matrix into stack
-void rlPushMatrix(void)
-{
+void rlPushMatrix(void)
+{
     if (stackCounter >= MAX_MATRIX_STACK_SIZE) TraceLog(LOG_ERROR, "Matrix stack overflow");
 
     if (currentMatrixMode == RL_MODELVIEW)
-    {
+    {
         useTransformMatrix = true;
         currentMatrix = &transformMatrix;
-    }
-
-    stack[stackCounter] = *currentMatrix;
-    stackCounter++;
-}
-
-// Pop lattest inserted matrix from stack
-void rlPopMatrix(void)
-{
-    if (stackCounter > 0)
-    {
-        Matrix mat = stack[stackCounter - 1];
-        *currentMatrix = mat;
-        stackCounter--;
-    }
+    }
+
+    stack[stackCounter] = *currentMatrix;
+    stackCounter++;
+}
+
+// Pop lattest inserted matrix from stack
+void rlPopMatrix(void)
+{
+    if (stackCounter > 0)
+    {
+        Matrix mat = stack[stackCounter - 1];
+        *currentMatrix = mat;
+        stackCounter--;
+    }
 
     if ((stackCounter == 0) && (currentMatrixMode == RL_MODELVIEW))
     {
         currentMatrix = &modelview;
         useTransformMatrix = false;
     }
-}
-
-// Reset current matrix to identity matrix
-void rlLoadIdentity(void)
-{
-    *currentMatrix = MatrixIdentity();
-}
-
-// Multiply the current matrix by a translation matrix
-void rlTranslatef(float x, float y, float z)
-{
-    Matrix matTranslation = MatrixTranslate(x, y, z);
-
-    // NOTE: We transpose matrix with multiplication order
-    *currentMatrix = MatrixMultiply(matTranslation, *currentMatrix);
-}
-
-// Multiply the current matrix by a rotation matrix
-void rlRotatef(float angleDeg, float x, float y, float z)
-{
-    Matrix matRotation = MatrixIdentity();
-
-    Vector3 axis = (Vector3){ x, y, z };
-    matRotation = MatrixRotate(Vector3Normalize(axis), angleDeg*DEG2RAD);
-
-    // NOTE: We transpose matrix with multiplication order
-    *currentMatrix = MatrixMultiply(matRotation, *currentMatrix);
-}
-
-// Multiply the current matrix by a scaling matrix
-void rlScalef(float x, float y, float z)
-{
-    Matrix matScale = MatrixScale(x, y, z);
-
-    // NOTE: We transpose matrix with multiplication order
-    *currentMatrix = MatrixMultiply(matScale, *currentMatrix);
-}
-
-// Multiply the current matrix by another matrix
-void rlMultMatrixf(float *matf)
-{
-    // Matrix creation from array
-    Matrix mat = { matf[0], matf[4], matf[8], matf[12],
-                   matf[1], matf[5], matf[9], matf[13],
-                   matf[2], matf[6], matf[10], matf[14],
-                   matf[3], matf[7], matf[11], matf[15] };
-
-    *currentMatrix = MatrixMultiply(*currentMatrix, mat);
-}
-
-// Multiply the current matrix by a perspective matrix generated by parameters
+}
+
+// Reset current matrix to identity matrix
+void rlLoadIdentity(void)
+{
+    *currentMatrix = MatrixIdentity();
+}
+
+// Multiply the current matrix by a translation matrix
+void rlTranslatef(float x, float y, float z)
+{
+    Matrix matTranslation = MatrixTranslate(x, y, z);
+
+    // NOTE: We transpose matrix with multiplication order
+    *currentMatrix = MatrixMultiply(matTranslation, *currentMatrix);
+}
+
+// Multiply the current matrix by a rotation matrix
+void rlRotatef(float angleDeg, float x, float y, float z)
+{
+    Matrix matRotation = MatrixIdentity();
+
+    Vector3 axis = (Vector3){ x, y, z };
+    matRotation = MatrixRotate(Vector3Normalize(axis), angleDeg*DEG2RAD);
+
+    // NOTE: We transpose matrix with multiplication order
+    *currentMatrix = MatrixMultiply(matRotation, *currentMatrix);
+}
+
+// Multiply the current matrix by a scaling matrix
+void rlScalef(float x, float y, float z)
+{
+    Matrix matScale = MatrixScale(x, y, z);
+
+    // NOTE: We transpose matrix with multiplication order
+    *currentMatrix = MatrixMultiply(matScale, *currentMatrix);
+}
+
+// Multiply the current matrix by another matrix
+void rlMultMatrixf(float *matf)
+{
+    // Matrix creation from array
+    Matrix mat = { matf[0], matf[4], matf[8], matf[12],
+                   matf[1], matf[5], matf[9], matf[13],
+                   matf[2], matf[6], matf[10], matf[14],
+                   matf[3], matf[7], matf[11], matf[15] };
+
+    *currentMatrix = MatrixMultiply(*currentMatrix, mat);
+}
+
+// Multiply the current matrix by a perspective matrix generated by parameters
 void rlFrustum(double left, double right, double bottom, double top, double znear, double zfar)
-{
+{
     Matrix matPerps = MatrixFrustum(left, right, bottom, top, znear, zfar);
-
-    *currentMatrix = MatrixMultiply(*currentMatrix, matPerps);
-}
-
-// Multiply the current matrix by an orthographic matrix generated by parameters
+
+    *currentMatrix = MatrixMultiply(*currentMatrix, matPerps);
+}
+
+// Multiply the current matrix by an orthographic matrix generated by parameters
 void rlOrtho(double left, double right, double bottom, double top, double znear, double zfar)
-{
+{
     Matrix matOrtho = MatrixOrtho(left, right, bottom, top, znear, zfar);
-
-    *currentMatrix = MatrixMultiply(*currentMatrix, matOrtho);
-}
-
-#endif
-
-// Set the viewport area (transformation from normalized device coordinates to window coordinates)
+
+    *currentMatrix = MatrixMultiply(*currentMatrix, matOrtho);
+}
+
+#endif
+
+// Set the viewport area (transformation from normalized device coordinates to window coordinates)
 // NOTE: Updates global variables: framebufferWidth, framebufferHeight
-void rlViewport(int x, int y, int width, int height)
-{
-    glViewport(x, y, width, height);
-}
-
-//----------------------------------------------------------------------------------
-// Module Functions Definition - Vertex level operations
-//----------------------------------------------------------------------------------
-#if defined(GRAPHICS_API_OPENGL_11)
-
-// Fallback to OpenGL 1.1 function calls
-//---------------------------------------
-void rlBegin(int mode)
-{
-    switch (mode)
-    {
-        case RL_LINES: glBegin(GL_LINES); break;
-        case RL_TRIANGLES: glBegin(GL_TRIANGLES); break;
-        case RL_QUADS: glBegin(GL_QUADS); break;
-        default: break;
-    }
-}
-
-void rlEnd() { glEnd(); }
-void rlVertex2i(int x, int y) { glVertex2i(x, y); }
-void rlVertex2f(float x, float y) { glVertex2f(x, y); }
-void rlVertex3f(float x, float y, float z) { glVertex3f(x, y, z); }
-void rlTexCoord2f(float x, float y) { glTexCoord2f(x, y); }
-void rlNormal3f(float x, float y, float z) { glNormal3f(x, y, z); }
-void rlColor4ub(byte r, byte g, byte b, byte a) { glColor4ub(r, g, b, a); }
-void rlColor3f(float x, float y, float z) { glColor3f(x, y, z); }
-void rlColor4f(float x, float y, float z, float w) { glColor4f(x, y, z, w); }
-
-#elif defined(GRAPHICS_API_OPENGL_33) || defined(GRAPHICS_API_OPENGL_ES2)
-
-// Initialize drawing mode (how to organize vertex)
-void rlBegin(int mode)
-{
+void rlViewport(int x, int y, int width, int height)
+{
+    glViewport(x, y, width, height);
+}
+
+//----------------------------------------------------------------------------------
+// Module Functions Definition - Vertex level operations
+//----------------------------------------------------------------------------------
+#if defined(GRAPHICS_API_OPENGL_11)
+
+// Fallback to OpenGL 1.1 function calls
+//---------------------------------------
+void rlBegin(int mode)
+{
+    switch (mode)
+    {
+        case RL_LINES: glBegin(GL_LINES); break;
+        case RL_TRIANGLES: glBegin(GL_TRIANGLES); break;
+        case RL_QUADS: glBegin(GL_QUADS); break;
+        default: break;
+    }
+}
+
+void rlEnd() { glEnd(); }
+void rlVertex2i(int x, int y) { glVertex2i(x, y); }
+void rlVertex2f(float x, float y) { glVertex2f(x, y); }
+void rlVertex3f(float x, float y, float z) { glVertex3f(x, y, z); }
+void rlTexCoord2f(float x, float y) { glTexCoord2f(x, y); }
+void rlNormal3f(float x, float y, float z) { glNormal3f(x, y, z); }
+void rlColor4ub(byte r, byte g, byte b, byte a) { glColor4ub(r, g, b, a); }
+void rlColor3f(float x, float y, float z) { glColor3f(x, y, z); }
+void rlColor4f(float x, float y, float z, float w) { glColor4f(x, y, z, w); }
+
+#elif defined(GRAPHICS_API_OPENGL_33) || defined(GRAPHICS_API_OPENGL_ES2)
+
+// Initialize drawing mode (how to organize vertex)
+void rlBegin(int mode)
+{
     // Draw mode can be RL_LINES, RL_TRIANGLES and RL_QUADS
     // NOTE: In all three cases, vertex are accumulated over default internal vertex buffer
     if (draws[drawsCounter - 1].mode != mode)
+    {
+        if (draws[drawsCounter - 1].vertexCount > 0)
+        {
+            // Make sure current draws[i].vertexCount is aligned a multiple of 4,
+            // that way, following QUADS drawing will keep aligned with index processing
+            // It implies adding some extra alignment vertex at the end of the draw,
+            // those vertex are not processed but they are considered as an additional offset
+            // for the next set of vertex to be drawn
+            if (draws[drawsCounter - 1].mode == RL_LINES) draws[drawsCounter - 1].vertexAlignment = ((draws[drawsCounter - 1].vertexCount < 4)? draws[drawsCounter - 1].vertexCount : draws[drawsCounter - 1].vertexCount%4);
+            else if (draws[drawsCounter - 1].mode == RL_TRIANGLES) draws[drawsCounter - 1].vertexAlignment = ((draws[drawsCounter - 1].vertexCount < 4)? 1 : (4 - (draws[drawsCounter - 1].vertexCount%4)));
+
+            else draws[drawsCounter - 1].vertexAlignment = 0;
+
+            if (rlCheckBufferLimit(draws[drawsCounter - 1].vertexAlignment)) rlglDraw();
+            else
+            {
+                vertexData[currentBuffer].vCounter += draws[drawsCounter - 1].vertexAlignment;
+                vertexData[currentBuffer].cCounter += draws[drawsCounter - 1].vertexAlignment;
+                vertexData[currentBuffer].tcCounter += draws[drawsCounter - 1].vertexAlignment;
+
+                drawsCounter++;
+            }
+        }
+
+        if (drawsCounter >= MAX_DRAWCALL_REGISTERED) rlglDraw();
+
+        draws[drawsCounter - 1].mode = mode;
+        draws[drawsCounter - 1].vertexCount = 0;
+        draws[drawsCounter - 1].textureId = defaultTextureId;
+    }
+}
+
+// Finish vertex providing
+void rlEnd(void)
+{
+    // Make sure vertexCount is the same for vertices, texcoords, colors and normals
+    // NOTE: In OpenGL 1.1, one glColor call can be made for all the subsequent glVertex calls
+
+    // Make sure colors count match vertex count
+    if (vertexData[currentBuffer].vCounter != vertexData[currentBuffer].cCounter)
     {
+        int addColors = vertexData[currentBuffer].vCounter - vertexData[currentBuffer].cCounter;
+
+        for (int i = 0; i < addColors; i++)
+        {
+            vertexData[currentBuffer].colors[4*vertexData[currentBuffer].cCounter] = vertexData[currentBuffer].colors[4*vertexData[currentBuffer].cCounter - 4];
+            vertexData[currentBuffer].colors[4*vertexData[currentBuffer].cCounter + 1] = vertexData[currentBuffer].colors[4*vertexData[currentBuffer].cCounter - 3];
+            vertexData[currentBuffer].colors[4*vertexData[currentBuffer].cCounter + 2] = vertexData[currentBuffer].colors[4*vertexData[currentBuffer].cCounter - 2];
+            vertexData[currentBuffer].colors[4*vertexData[currentBuffer].cCounter + 3] = vertexData[currentBuffer].colors[4*vertexData[currentBuffer].cCounter - 1];
+            vertexData[currentBuffer].cCounter++;
+        }
+    }
+
+    // Make sure texcoords count match vertex count
+    if (vertexData[currentBuffer].vCounter != vertexData[currentBuffer].tcCounter)
+    {
+        int addTexCoords = vertexData[currentBuffer].vCounter - vertexData[currentBuffer].tcCounter;
+
+        for (int i = 0; i < addTexCoords; i++)
+        {
+            vertexData[currentBuffer].texcoords[2*vertexData[currentBuffer].tcCounter] = 0.0f;
+            vertexData[currentBuffer].texcoords[2*vertexData[currentBuffer].tcCounter + 1] = 0.0f;
+            vertexData[currentBuffer].tcCounter++;
+        }
+    }
+
+    // TODO: Make sure normals count match vertex count... if normals support is added in a future... :P
+
+    // NOTE: Depth increment is dependant on rlOrtho(): z-near and z-far values,
+    // as well as depth buffer bit-depth (16bit or 24bit or 32bit)
+    // Correct increment formula would be: depthInc = (zfar - znear)/pow(2, bits)
+    currentDepth += (1.0f/20000.0f);
+
+    // Verify internal buffers limits
+    // NOTE: This check is combined with usage of rlCheckBufferLimit()
+    if ((vertexData[currentBuffer].vCounter) >= (MAX_BATCH_ELEMENTS*4 - 4))
+    {
+        // WARNING: If we are between rlPushMatrix() and rlPopMatrix() and we need to force a rlglDraw(),
+        // we need to call rlPopMatrix() before to recover *currentMatrix (modelview) for the next forced draw call!
+        // If we have multiple matrix pushed, it will require "stackCounter" pops before launching the draw
+        for (int i = stackCounter; i >= 0; i--) rlPopMatrix();
+        rlglDraw();
+    }
+}
+
+// Define one vertex (position)
+// NOTE: Vertex position data is the basic information required for drawing
+void rlVertex3f(float x, float y, float z)
+{
+    Vector3 vec = { x, y, z };
+
+    // Transform provided vector if required
+    if (useTransformMatrix) vec = Vector3Transform(vec, transformMatrix);
+
+    // Verify that MAX_BATCH_ELEMENTS limit not reached
+    if (vertexData[currentBuffer].vCounter < (MAX_BATCH_ELEMENTS*4))
+    {
+        vertexData[currentBuffer].vertices[3*vertexData[currentBuffer].vCounter] = vec.x;
+        vertexData[currentBuffer].vertices[3*vertexData[currentBuffer].vCounter + 1] = vec.y;
+        vertexData[currentBuffer].vertices[3*vertexData[currentBuffer].vCounter + 2] = vec.z;
+        vertexData[currentBuffer].vCounter++;
+
+        draws[drawsCounter - 1].vertexCount++;
+    }
+    else TraceLog(LOG_ERROR, "MAX_BATCH_ELEMENTS overflow");
+}
+
+// Define one vertex (position)
+void rlVertex2f(float x, float y)
+{
+    rlVertex3f(x, y, currentDepth);
+}
+
+// Define one vertex (position)
+void rlVertex2i(int x, int y)
+{
+    rlVertex3f((float)x, (float)y, currentDepth);
+}
+
+// Define one vertex (texture coordinate)
+// NOTE: Texture coordinates are limited to QUADS only
+void rlTexCoord2f(float x, float y)
+{
+    vertexData[currentBuffer].texcoords[2*vertexData[currentBuffer].tcCounter] = x;
+    vertexData[currentBuffer].texcoords[2*vertexData[currentBuffer].tcCounter + 1] = y;
+    vertexData[currentBuffer].tcCounter++;
+}
+
+// Define one vertex (normal)
+// NOTE: Normals limited to TRIANGLES only?
+void rlNormal3f(float x, float y, float z)
+{
+    // TODO: Normals usage...
+}
+
+// Define one vertex (color)
+void rlColor4ub(byte x, byte y, byte z, byte w)
+{
+    vertexData[currentBuffer].colors[4*vertexData[currentBuffer].cCounter] = x;
+    vertexData[currentBuffer].colors[4*vertexData[currentBuffer].cCounter + 1] = y;
+    vertexData[currentBuffer].colors[4*vertexData[currentBuffer].cCounter + 2] = z;
+    vertexData[currentBuffer].colors[4*vertexData[currentBuffer].cCounter + 3] = w;
+    vertexData[currentBuffer].cCounter++;
+}
+
+// Define one vertex (color)
+void rlColor4f(float r, float g, float b, float a)
+{
+    rlColor4ub((byte)(r*255), (byte)(g*255), (byte)(b*255), (byte)(a*255));
+}
+
+// Define one vertex (color)
+void rlColor3f(float x, float y, float z)
+{
+    rlColor4ub((byte)(x*255), (byte)(y*255), (byte)(z*255), 255);
+}
+
+#endif
+
+//----------------------------------------------------------------------------------
+// Module Functions Definition - OpenGL equivalent functions (common to 1.1, 3.3+, ES2)
+//----------------------------------------------------------------------------------
+
+// Enable texture usage
+void rlEnableTexture(unsigned int id)
+{
+#if defined(GRAPHICS_API_OPENGL_11)
+    glEnable(GL_TEXTURE_2D);
+    glBindTexture(GL_TEXTURE_2D, id);
+#endif
+
+#if defined(GRAPHICS_API_OPENGL_33) || defined(GRAPHICS_API_OPENGL_ES2)
+    if (draws[drawsCounter - 1].textureId != id)
+    {
         if (draws[drawsCounter - 1].vertexCount > 0)
         {
             // Make sure current draws[i].vertexCount is aligned a multiple of 4,
@@ -5959,265 +1261,92 @@
                 drawsCounter++;
             }
         }
-
+
         if (drawsCounter >= MAX_DRAWCALL_REGISTERED) rlglDraw();
-
-        draws[drawsCounter - 1].mode = mode;
-        draws[drawsCounter - 1].vertexCount = 0;
-        draws[drawsCounter - 1].textureId = defaultTextureId;
-    }
-}
-
-// Finish vertex providing
-void rlEnd(void)
-{
-    // Make sure vertexCount is the same for vertices, texcoords, colors and normals
-    // NOTE: In OpenGL 1.1, one glColor call can be made for all the subsequent glVertex calls
-
-    // Make sure colors count match vertex count
-    if (vertexData[currentBuffer].vCounter != vertexData[currentBuffer].cCounter)
-    {
-        int addColors = vertexData[currentBuffer].vCounter - vertexData[currentBuffer].cCounter;
-
-        for (int i = 0; i < addColors; i++)
-        {
-            vertexData[currentBuffer].colors[4*vertexData[currentBuffer].cCounter] = vertexData[currentBuffer].colors[4*vertexData[currentBuffer].cCounter - 4];
-            vertexData[currentBuffer].colors[4*vertexData[currentBuffer].cCounter + 1] = vertexData[currentBuffer].colors[4*vertexData[currentBuffer].cCounter - 3];
-            vertexData[currentBuffer].colors[4*vertexData[currentBuffer].cCounter + 2] = vertexData[currentBuffer].colors[4*vertexData[currentBuffer].cCounter - 2];
-            vertexData[currentBuffer].colors[4*vertexData[currentBuffer].cCounter + 3] = vertexData[currentBuffer].colors[4*vertexData[currentBuffer].cCounter - 1];
-            vertexData[currentBuffer].cCounter++;
-        }
-    }
-
-    // Make sure texcoords count match vertex count
-    if (vertexData[currentBuffer].vCounter != vertexData[currentBuffer].tcCounter)
-    {
-        int addTexCoords = vertexData[currentBuffer].vCounter - vertexData[currentBuffer].tcCounter;
-
-        for (int i = 0; i < addTexCoords; i++)
-        {
-            vertexData[currentBuffer].texcoords[2*vertexData[currentBuffer].tcCounter] = 0.0f;
-            vertexData[currentBuffer].texcoords[2*vertexData[currentBuffer].tcCounter + 1] = 0.0f;
-            vertexData[currentBuffer].tcCounter++;
-        }
-    }
-
-    // TODO: Make sure normals count match vertex count... if normals support is added in a future... :P
-
-    // NOTE: Depth increment is dependant on rlOrtho(): z-near and z-far values,
-    // as well as depth buffer bit-depth (16bit or 24bit or 32bit)
-    // Correct increment formula would be: depthInc = (zfar - znear)/pow(2, bits)
-    currentDepth += (1.0f/20000.0f);
-
-    // Verify internal buffers limits
-    // NOTE: This check is combined with usage of rlCheckBufferLimit()
-    if ((vertexData[currentBuffer].vCounter) >= (MAX_BATCH_ELEMENTS*4 - 4))
-    {
-        // WARNING: If we are between rlPushMatrix() and rlPopMatrix() and we need to force a rlglDraw(),
-        // we need to call rlPopMatrix() before to recover *currentMatrix (modelview) for the next forced draw call!
-        // If we have multiple matrix pushed, it will require "stackCounter" pops before launching the draw
-        for (int i = stackCounter; i >= 0; i--) rlPopMatrix();
-        rlglDraw();
-    }
-}
-
-// Define one vertex (position)
-// NOTE: Vertex position data is the basic information required for drawing
-void rlVertex3f(float x, float y, float z)
-{
-    Vector3 vec = { x, y, z };
-
-    // Transform provided vector if required
-    if (useTransformMatrix) vec = Vector3Transform(vec, transformMatrix);
-
-    // Verify that MAX_BATCH_ELEMENTS limit not reached
-    if (vertexData[currentBuffer].vCounter < (MAX_BATCH_ELEMENTS*4))
-    {
-        vertexData[currentBuffer].vertices[3*vertexData[currentBuffer].vCounter] = vec.x;
-        vertexData[currentBuffer].vertices[3*vertexData[currentBuffer].vCounter + 1] = vec.y;
-        vertexData[currentBuffer].vertices[3*vertexData[currentBuffer].vCounter + 2] = vec.z;
-        vertexData[currentBuffer].vCounter++;
-
-        draws[drawsCounter - 1].vertexCount++;
-    }
-    else TraceLog(LOG_ERROR, "MAX_BATCH_ELEMENTS overflow");
-}
-
-// Define one vertex (position)
-void rlVertex2f(float x, float y)
-{
-    rlVertex3f(x, y, currentDepth);
-}
-
-// Define one vertex (position)
-void rlVertex2i(int x, int y)
-{
-    rlVertex3f((float)x, (float)y, currentDepth);
-}
-
-// Define one vertex (texture coordinate)
-// NOTE: Texture coordinates are limited to QUADS only
-void rlTexCoord2f(float x, float y)
-{
-    vertexData[currentBuffer].texcoords[2*vertexData[currentBuffer].tcCounter] = x;
-    vertexData[currentBuffer].texcoords[2*vertexData[currentBuffer].tcCounter + 1] = y;
-    vertexData[currentBuffer].tcCounter++;
-}
-
-// Define one vertex (normal)
-// NOTE: Normals limited to TRIANGLES only?
-void rlNormal3f(float x, float y, float z)
-{
-    // TODO: Normals usage...
-}
-
-// Define one vertex (color)
-void rlColor4ub(byte x, byte y, byte z, byte w)
-{
-    vertexData[currentBuffer].colors[4*vertexData[currentBuffer].cCounter] = x;
-    vertexData[currentBuffer].colors[4*vertexData[currentBuffer].cCounter + 1] = y;
-    vertexData[currentBuffer].colors[4*vertexData[currentBuffer].cCounter + 2] = z;
-    vertexData[currentBuffer].colors[4*vertexData[currentBuffer].cCounter + 3] = w;
-    vertexData[currentBuffer].cCounter++;
-}
-
-// Define one vertex (color)
-void rlColor4f(float r, float g, float b, float a)
-{
-    rlColor4ub((byte)(r*255), (byte)(g*255), (byte)(b*255), (byte)(a*255));
-}
-
-// Define one vertex (color)
-void rlColor3f(float x, float y, float z)
-{
-    rlColor4ub((byte)(x*255), (byte)(y*255), (byte)(z*255), 255);
-}
-
-#endif
-
-//----------------------------------------------------------------------------------
-// Module Functions Definition - OpenGL equivalent functions (common to 1.1, 3.3+, ES2)
-//----------------------------------------------------------------------------------
-
-// Enable texture usage
-void rlEnableTexture(unsigned int id)
-{
-#if defined(GRAPHICS_API_OPENGL_11)
-    glEnable(GL_TEXTURE_2D);
-    glBindTexture(GL_TEXTURE_2D, id);
-#endif
-
-#if defined(GRAPHICS_API_OPENGL_33) || defined(GRAPHICS_API_OPENGL_ES2)
-    if (draws[drawsCounter - 1].textureId != id)
-    {
-        if (draws[drawsCounter - 1].vertexCount > 0)
-        {
-            // Make sure current draws[i].vertexCount is aligned a multiple of 4,
-            // that way, following QUADS drawing will keep aligned with index processing
-            // It implies adding some extra alignment vertex at the end of the draw,
-            // those vertex are not processed but they are considered as an additional offset
-            // for the next set of vertex to be drawn
-            if (draws[drawsCounter - 1].mode == RL_LINES) draws[drawsCounter - 1].vertexAlignment = ((draws[drawsCounter - 1].vertexCount < 4)? draws[drawsCounter - 1].vertexCount : draws[drawsCounter - 1].vertexCount%4);
-            else if (draws[drawsCounter - 1].mode == RL_TRIANGLES) draws[drawsCounter - 1].vertexAlignment = ((draws[drawsCounter - 1].vertexCount < 4)? 1 : (4 - (draws[drawsCounter - 1].vertexCount%4)));
-
-            else draws[drawsCounter - 1].vertexAlignment = 0;
-
-            if (rlCheckBufferLimit(draws[drawsCounter - 1].vertexAlignment)) rlglDraw();
-            else
-            {
-                vertexData[currentBuffer].vCounter += draws[drawsCounter - 1].vertexAlignment;
-                vertexData[currentBuffer].cCounter += draws[drawsCounter - 1].vertexAlignment;
-                vertexData[currentBuffer].tcCounter += draws[drawsCounter - 1].vertexAlignment;
-
-                drawsCounter++;
-            }
-        }
-
-        if (drawsCounter >= MAX_DRAWCALL_REGISTERED) rlglDraw();
-
-        draws[drawsCounter - 1].textureId = id;
-        draws[drawsCounter - 1].vertexCount = 0;
-    }
-#endif
-}
-
-// Disable texture usage
-void rlDisableTexture(void)
-{
-#if defined(GRAPHICS_API_OPENGL_11)
-    glDisable(GL_TEXTURE_2D);
-    glBindTexture(GL_TEXTURE_2D, 0);
-#else
-    // NOTE: If quads batch limit is reached,
-    // we force a draw call and next batch starts
+
+        draws[drawsCounter - 1].textureId = id;
+        draws[drawsCounter - 1].vertexCount = 0;
+    }
+#endif
+}
+
+// Disable texture usage
+void rlDisableTexture(void)
+{
+#if defined(GRAPHICS_API_OPENGL_11)
+    glDisable(GL_TEXTURE_2D);
+    glBindTexture(GL_TEXTURE_2D, 0);
+#else
+    // NOTE: If quads batch limit is reached,
+    // we force a draw call and next batch starts
     if (vertexData[currentBuffer].vCounter >= (MAX_BATCH_ELEMENTS*4)) rlglDraw();
-#endif
-}
-
-// Set texture parameters (wrap mode/filter mode)
-void rlTextureParameters(unsigned int id, int param, int value)
-{
-    glBindTexture(GL_TEXTURE_2D, id);
-
-    switch (param)
-    {
-        case RL_TEXTURE_WRAP_S:
-        case RL_TEXTURE_WRAP_T:
-        {
+#endif
+}
+
+// Set texture parameters (wrap mode/filter mode)
+void rlTextureParameters(unsigned int id, int param, int value)
+{
+    glBindTexture(GL_TEXTURE_2D, id);
+
+    switch (param)
+    {
+        case RL_TEXTURE_WRAP_S:
+        case RL_TEXTURE_WRAP_T:
+        {
             if (value == RL_WRAP_MIRROR_CLAMP)
             {
                 if (texMirrorClampSupported) glTexParameteri(GL_TEXTURE_2D, param, value);
                 else TraceLog(LOG_WARNING, "Clamp mirror wrap mode not supported");
             }
-            else glTexParameteri(GL_TEXTURE_2D, param, value);
-
-        } break;
-        case RL_TEXTURE_MAG_FILTER:
-        case RL_TEXTURE_MIN_FILTER: glTexParameteri(GL_TEXTURE_2D, param, value); break;
-        case RL_TEXTURE_ANISOTROPIC_FILTER:
-        {
+            else glTexParameteri(GL_TEXTURE_2D, param, value);
+
+        } break;
+        case RL_TEXTURE_MAG_FILTER:
+        case RL_TEXTURE_MIN_FILTER: glTexParameteri(GL_TEXTURE_2D, param, value); break;
+        case RL_TEXTURE_ANISOTROPIC_FILTER:
+        {
 #if !defined(GRAPHICS_API_OPENGL_11)
-            if (value <= maxAnisotropicLevel) glTexParameterf(GL_TEXTURE_2D, GL_TEXTURE_MAX_ANISOTROPY_EXT, (float)value);
-            else if (maxAnisotropicLevel > 0.0f)
-            {
-                TraceLog(LOG_WARNING, "[TEX ID %i] Maximum anisotropic filter level supported is %iX", id, maxAnisotropicLevel);
-                glTexParameterf(GL_TEXTURE_2D, GL_TEXTURE_MAX_ANISOTROPY_EXT, (float)value);
-            }
-            else TraceLog(LOG_WARNING, "Anisotropic filtering not supported");
+            if (value <= maxAnisotropicLevel) glTexParameterf(GL_TEXTURE_2D, GL_TEXTURE_MAX_ANISOTROPY_EXT, (float)value);
+            else if (maxAnisotropicLevel > 0.0f)
+            {
+                TraceLog(LOG_WARNING, "[TEX ID %i] Maximum anisotropic filter level supported is %iX", id, maxAnisotropicLevel);
+                glTexParameterf(GL_TEXTURE_2D, GL_TEXTURE_MAX_ANISOTROPY_EXT, (float)value);
+            }
+            else TraceLog(LOG_WARNING, "Anisotropic filtering not supported");
 #endif
-        } break;
-        default: break;
-    }
-
-    glBindTexture(GL_TEXTURE_2D, 0);
-}
-
-// Enable rendering to texture (fbo)
-void rlEnableRenderTexture(unsigned int id)
-{
-#if defined(GRAPHICS_API_OPENGL_33) || defined(GRAPHICS_API_OPENGL_ES2)
-    glBindFramebuffer(GL_FRAMEBUFFER, id);
-
-    //glDisable(GL_CULL_FACE);    // Allow double side drawing for texture flipping
-    //glCullFace(GL_FRONT);
-#endif
-}
-
-// Disable rendering to texture
-void rlDisableRenderTexture(void)
-{
-#if defined(GRAPHICS_API_OPENGL_33) || defined(GRAPHICS_API_OPENGL_ES2)
-    glBindFramebuffer(GL_FRAMEBUFFER, 0);
-
-    //glEnable(GL_CULL_FACE);
-    //glCullFace(GL_BACK);
-#endif
-}
-
-// Enable depth test
+        } break;
+        default: break;
+    }
+
+    glBindTexture(GL_TEXTURE_2D, 0);
+}
+
+// Enable rendering to texture (fbo)
+void rlEnableRenderTexture(unsigned int id)
+{
+#if defined(GRAPHICS_API_OPENGL_33) || defined(GRAPHICS_API_OPENGL_ES2)
+    glBindFramebuffer(GL_FRAMEBUFFER, id);
+
+    //glDisable(GL_CULL_FACE);    // Allow double side drawing for texture flipping
+    //glCullFace(GL_FRONT);
+#endif
+}
+
+// Disable rendering to texture
+void rlDisableRenderTexture(void)
+{
+#if defined(GRAPHICS_API_OPENGL_33) || defined(GRAPHICS_API_OPENGL_ES2)
+    glBindFramebuffer(GL_FRAMEBUFFER, 0);
+
+    //glEnable(GL_CULL_FACE);
+    //glCullFace(GL_BACK);
+#endif
+}
+
+// Enable depth test
 void rlEnableDepthTest(void) { glEnable(GL_DEPTH_TEST); }
-
-// Disable depth test
+
+// Disable depth test
 void rlDisableDepthTest(void) { glDisable(GL_DEPTH_TEST); }
 
 // Enable backface culling
@@ -6234,99 +1363,114 @@
 
 // Scissor test
 RLAPI void rlScissor(int x, int y, int width, int height) { glScissor(x, y, width, height); }
-
-// Enable wire mode
-void rlEnableWireMode(void)
-{
-#if defined (GRAPHICS_API_OPENGL_11) || defined(GRAPHICS_API_OPENGL_33)
-    // NOTE: glPolygonMode() not available on OpenGL ES
-    glPolygonMode(GL_FRONT_AND_BACK, GL_LINE);
-#endif
-}
-
-// Disable wire mode
-void rlDisableWireMode(void)
-{
-#if defined (GRAPHICS_API_OPENGL_11) || defined(GRAPHICS_API_OPENGL_33)
-    // NOTE: glPolygonMode() not available on OpenGL ES
-    glPolygonMode(GL_FRONT_AND_BACK, GL_FILL);
-#endif
-}
-
-// Unload texture from GPU memory
-void rlDeleteTextures(unsigned int id)
-{
-    if (id > 0) glDeleteTextures(1, &id);
-}
-
-// Unload render texture from GPU memory
-void rlDeleteRenderTextures(RenderTexture2D target)
-{
-#if defined(GRAPHICS_API_OPENGL_33) || defined(GRAPHICS_API_OPENGL_ES2)
-    if (target.texture.id > 0) glDeleteTextures(1, &target.texture.id);
-    if (target.depth.id > 0)
-    {
+
+// Enable scissor test
+void rlEnableScissorTest(void) {
+    glEnable(GL_SCISSOR_TEST);
+}
+
+// Disable scissor test
+void rlDisableScissorTest(void) {
+    glDisable(GL_SCISSOR_TEST);
+}
+
+// Scissor test
+void rlScissor(int x, int y, int width, int height) {
+    glScissor(x, y, width, height);
+}
+
+// Enable wire mode
+void rlEnableWireMode(void)
+{
+#if defined (GRAPHICS_API_OPENGL_11) || defined(GRAPHICS_API_OPENGL_33)
+    // NOTE: glPolygonMode() not available on OpenGL ES
+    glPolygonMode(GL_FRONT_AND_BACK, GL_LINE);
+#endif
+}
+
+// Disable wire mode
+void rlDisableWireMode(void)
+{
+#if defined (GRAPHICS_API_OPENGL_11) || defined(GRAPHICS_API_OPENGL_33)
+    // NOTE: glPolygonMode() not available on OpenGL ES
+    glPolygonMode(GL_FRONT_AND_BACK, GL_FILL);
+#endif
+}
+
+// Unload texture from GPU memory
+void rlDeleteTextures(unsigned int id)
+{
+    if (id > 0) glDeleteTextures(1, &id);
+}
+
+// Unload render texture from GPU memory
+void rlDeleteRenderTextures(RenderTexture2D target)
+{
+#if defined(GRAPHICS_API_OPENGL_33) || defined(GRAPHICS_API_OPENGL_ES2)
+    if (target.texture.id > 0) glDeleteTextures(1, &target.texture.id);
+    if (target.depth.id > 0)
+    {
         if (target.depthTexture) glDeleteTextures(1, &target.depth.id);
         else glDeleteRenderbuffers(1, &target.depth.id);
-    }
-
-    if (target.id > 0) glDeleteFramebuffers(1, &target.id);
-
-    TraceLog(LOG_INFO, "[FBO ID %i] Unloaded render texture data from VRAM (GPU)", target.id);
-#endif
-}
-
-// Unload shader from GPU memory
-void rlDeleteShader(unsigned int id)
-{
-#if defined(GRAPHICS_API_OPENGL_33) || defined(GRAPHICS_API_OPENGL_ES2)
-    if (id != 0) glDeleteProgram(id);
-#endif
-}
-
-// Unload vertex data (VAO) from GPU memory
-void rlDeleteVertexArrays(unsigned int id)
-{
-#if defined(GRAPHICS_API_OPENGL_33) || defined(GRAPHICS_API_OPENGL_ES2)
-    if (vaoSupported)
-    {
-        if (id != 0) glDeleteVertexArrays(1, &id);
-        TraceLog(LOG_INFO, "[VAO ID %i] Unloaded model data from VRAM (GPU)", id);
-    }
-#endif
-}
-
-// Unload vertex data (VBO) from GPU memory
-void rlDeleteBuffers(unsigned int id)
-{
-#if defined(GRAPHICS_API_OPENGL_33) || defined(GRAPHICS_API_OPENGL_ES2)
-    if (id != 0)
-    {
-        glDeleteBuffers(1, &id);
-        if (!vaoSupported) TraceLog(LOG_INFO, "[VBO ID %i] Unloaded model vertex data from VRAM (GPU)", id);
-    }
-#endif
-}
-
-// Clear color buffer with color
-void rlClearColor(byte r, byte g, byte b, byte a)
-{
-    // Color values clamp to 0.0f(0) and 1.0f(255)
-    float cr = (float)r/255;
-    float cg = (float)g/255;
-    float cb = (float)b/255;
-    float ca = (float)a/255;
-
-    glClearColor(cr, cg, cb, ca);
-}
-
-// Clear used screen buffers (color and depth)
-void rlClearScreenBuffers(void)
-{
-    glClear(GL_COLOR_BUFFER_BIT | GL_DEPTH_BUFFER_BIT);     // Clear used buffers: Color and Depth (Depth is used for 3D)
-    //glClear(GL_COLOR_BUFFER_BIT | GL_DEPTH_BUFFER_BIT | GL_STENCIL_BUFFER_BIT);     // Stencil buffer not used...
-}
-
+    }
+
+    if (target.id > 0) glDeleteFramebuffers(1, &target.id);
+
+    TraceLog(LOG_INFO, "[FBO ID %i] Unloaded render texture data from VRAM (GPU)", target.id);
+#endif
+}
+
+// Unload shader from GPU memory
+void rlDeleteShader(unsigned int id)
+{
+#if defined(GRAPHICS_API_OPENGL_33) || defined(GRAPHICS_API_OPENGL_ES2)
+    if (id != 0) glDeleteProgram(id);
+#endif
+}
+
+// Unload vertex data (VAO) from GPU memory
+void rlDeleteVertexArrays(unsigned int id)
+{
+#if defined(GRAPHICS_API_OPENGL_33) || defined(GRAPHICS_API_OPENGL_ES2)
+    if (vaoSupported)
+    {
+        if (id != 0) glDeleteVertexArrays(1, &id);
+        TraceLog(LOG_INFO, "[VAO ID %i] Unloaded model data from VRAM (GPU)", id);
+    }
+#endif
+}
+
+// Unload vertex data (VBO) from GPU memory
+void rlDeleteBuffers(unsigned int id)
+{
+#if defined(GRAPHICS_API_OPENGL_33) || defined(GRAPHICS_API_OPENGL_ES2)
+    if (id != 0)
+    {
+        glDeleteBuffers(1, &id);
+        if (!vaoSupported) TraceLog(LOG_INFO, "[VBO ID %i] Unloaded model vertex data from VRAM (GPU)", id);
+    }
+#endif
+}
+
+// Clear color buffer with color
+void rlClearColor(byte r, byte g, byte b, byte a)
+{
+    // Color values clamp to 0.0f(0) and 1.0f(255)
+    float cr = (float)r/255;
+    float cg = (float)g/255;
+    float cb = (float)b/255;
+    float ca = (float)a/255;
+
+    glClearColor(cr, cg, cb, ca);
+}
+
+// Clear used screen buffers (color and depth)
+void rlClearScreenBuffers(void)
+{
+    glClear(GL_COLOR_BUFFER_BIT | GL_DEPTH_BUFFER_BIT);     // Clear used buffers: Color and Depth (Depth is used for 3D)
+    //glClear(GL_COLOR_BUFFER_BIT | GL_DEPTH_BUFFER_BIT | GL_STENCIL_BUFFER_BIT);     // Stencil buffer not used...
+}
+
 // Update GPU buffer with new data
 void rlUpdateBuffer(int bufferId, void *data, int dataSize)
 {
@@ -6336,126 +1480,126 @@
 #endif
 }
 
-//----------------------------------------------------------------------------------
-// Module Functions Definition - rlgl Functions
-//----------------------------------------------------------------------------------
-
-// Initialize rlgl: OpenGL extensions, default buffers/shaders/textures, OpenGL states
-void rlglInit(int width, int height)
-{
-    // Check OpenGL information and capabilities
-    //------------------------------------------------------------------------------
-
-    // Print current OpenGL and GLSL version
-    TraceLog(LOG_INFO, "GPU: Vendor:   %s", glGetString(GL_VENDOR));
-    TraceLog(LOG_INFO, "GPU: Renderer: %s", glGetString(GL_RENDERER));
-    TraceLog(LOG_INFO, "GPU: Version:  %s", glGetString(GL_VERSION));
-    TraceLog(LOG_INFO, "GPU: GLSL:     %s", glGetString(GL_SHADING_LANGUAGE_VERSION));
-
-    // NOTE: We can get a bunch of extra information about GPU capabilities (glGet*)
-    //int maxTexSize;
-    //glGetIntegerv(GL_MAX_TEXTURE_SIZE, &maxTexSize);
-    //TraceLog(LOG_INFO, "GL_MAX_TEXTURE_SIZE: %i", maxTexSize);
-
-    //GL_MAX_TEXTURE_IMAGE_UNITS
-    //GL_MAX_VIEWPORT_DIMS
-
-    //int numAuxBuffers;
-    //glGetIntegerv(GL_AUX_BUFFERS, &numAuxBuffers);
-    //TraceLog(LOG_INFO, "GL_AUX_BUFFERS: %i", numAuxBuffers);
-
-    //GLint numComp = 0;
-    //GLint format[32] = { 0 };
-    //glGetIntegerv(GL_NUM_COMPRESSED_TEXTURE_FORMATS, &numComp);
-    //glGetIntegerv(GL_COMPRESSED_TEXTURE_FORMATS, format);
-    //for (int i = 0; i < numComp; i++) TraceLog(LOG_INFO, "Supported compressed format: 0x%x", format[i]);
-
-    // NOTE: We don't need that much data on screen... right now...
-
+//----------------------------------------------------------------------------------
+// Module Functions Definition - rlgl Functions
+//----------------------------------------------------------------------------------
+
+// Initialize rlgl: OpenGL extensions, default buffers/shaders/textures, OpenGL states
+void rlglInit(int width, int height)
+{
+    // Check OpenGL information and capabilities
+    //------------------------------------------------------------------------------
+
+    // Print current OpenGL and GLSL version
+    TraceLog(LOG_INFO, "GPU: Vendor:   %s", glGetString(GL_VENDOR));
+    TraceLog(LOG_INFO, "GPU: Renderer: %s", glGetString(GL_RENDERER));
+    TraceLog(LOG_INFO, "GPU: Version:  %s", glGetString(GL_VERSION));
+    TraceLog(LOG_INFO, "GPU: GLSL:     %s", glGetString(GL_SHADING_LANGUAGE_VERSION));
+
+    // NOTE: We can get a bunch of extra information about GPU capabilities (glGet*)
+    //int maxTexSize;
+    //glGetIntegerv(GL_MAX_TEXTURE_SIZE, &maxTexSize);
+    //TraceLog(LOG_INFO, "GL_MAX_TEXTURE_SIZE: %i", maxTexSize);
+
+    //GL_MAX_TEXTURE_IMAGE_UNITS
+    //GL_MAX_VIEWPORT_DIMS
+
+    //int numAuxBuffers;
+    //glGetIntegerv(GL_AUX_BUFFERS, &numAuxBuffers);
+    //TraceLog(LOG_INFO, "GL_AUX_BUFFERS: %i", numAuxBuffers);
+
+    //GLint numComp = 0;
+    //GLint format[32] = { 0 };
+    //glGetIntegerv(GL_NUM_COMPRESSED_TEXTURE_FORMATS, &numComp);
+    //glGetIntegerv(GL_COMPRESSED_TEXTURE_FORMATS, format);
+    //for (int i = 0; i < numComp; i++) TraceLog(LOG_INFO, "Supported compressed format: 0x%x", format[i]);
+
+    // NOTE: We don't need that much data on screen... right now...
+
     // TODO: Automatize extensions loading using rlLoadExtensions() and GLAD
     // Actually, when rlglInit() is called in InitWindow() in core.c,
     // OpenGL required extensions have already been loaded (PLATFORM_DESKTOP)
-
-#if defined(GRAPHICS_API_OPENGL_33) || defined(GRAPHICS_API_OPENGL_ES2)
-    // Get supported extensions list
-    GLint numExt = 0;
-
-#if defined(GRAPHICS_API_OPENGL_33)
-    // NOTE: On OpenGL 3.3 VAO and NPOT are supported by default
-    vaoSupported = true;
+
+#if defined(GRAPHICS_API_OPENGL_33) || defined(GRAPHICS_API_OPENGL_ES2)
+    // Get supported extensions list
+    GLint numExt = 0;
+
+#if defined(GRAPHICS_API_OPENGL_33)
+    // NOTE: On OpenGL 3.3 VAO and NPOT are supported by default
+    vaoSupported = true;
 
     // Multiple texture extensions supported by default
-    texNPOTSupported = true;
-    texFloatSupported = true;
+    texNPOTSupported = true;
+    texFloatSupported = true;
     texDepthSupported = true;
-
-    // We get a list of available extensions and we check for some of them (compressed textures)
-    // NOTE: We don't need to check again supported extensions but we do (GLAD already dealt with that)
-    glGetIntegerv(GL_NUM_EXTENSIONS, &numExt);
-
+
+    // We get a list of available extensions and we check for some of them (compressed textures)
+    // NOTE: We don't need to check again supported extensions but we do (GLAD already dealt with that)
+    glGetIntegerv(GL_NUM_EXTENSIONS, &numExt);
+
     // Allocate numExt strings pointers
     const char **extList = RL_MALLOC(sizeof(const char *)*numExt);
-
+
     // Get extensions strings
     for (int i = 0; i < numExt; i++) extList[i] = (const char *)glGetStringi(GL_EXTENSIONS, i);
-
-#elif defined(GRAPHICS_API_OPENGL_ES2)
+
+#elif defined(GRAPHICS_API_OPENGL_ES2)
     // Allocate 512 strings pointers (2 KB)
     const char **extList = RL_MALLOC(sizeof(const char *)*512);
 
     const char *extensions = (const char *)glGetString(GL_EXTENSIONS);  // One big const string
-
-    // NOTE: We have to duplicate string because glGetString() returns a const string
-    int len = strlen(extensions) + 1;
+
+    // NOTE: We have to duplicate string because glGetString() returns a const string
+    int len = strlen(extensions) + 1;
     char *extensionsDup = (char *)RL_CALLOC(len, sizeof(char));
-    strcpy(extensionsDup, extensions);
-
+    strcpy(extensionsDup, extensions);
+
     extList[numExt] = extensionsDup;
-
+
     for (int i = 0; i < len; i++)
-    {
+    {
         if (extensionsDup[i] == ' ')
         {
             extensionsDup[i] = '\0';
-
+
             numExt++;
             extList[numExt] = &extensionsDup[i + 1];
         }
     }
-
+
     // NOTE: Duplicated string (extensionsDup) must be deallocated
-#endif
-
-    TraceLog(LOG_INFO, "Number of supported extensions: %i", numExt);
-
-    // Show supported extensions
-    //for (int i = 0; i < numExt; i++)  TraceLog(LOG_INFO, "Supported extension: %s", extList[i]);
-
-    // Check required extensions
-    for (int i = 0; i < numExt; i++)
-    {
-#if defined(GRAPHICS_API_OPENGL_ES2)
-        // Check VAO support
-        // NOTE: Only check on OpenGL ES, OpenGL 3.3 has VAO support as core feature
-        if (strcmp(extList[i], (const char *)"GL_OES_vertex_array_object") == 0)
-        {
-            // The extension is supported by our hardware and driver, try to get related functions pointers
-            // NOTE: emscripten does not support VAOs natively, it uses emulation and it reduces overall performance...
-            glGenVertexArrays = (PFNGLGENVERTEXARRAYSOESPROC)eglGetProcAddress("glGenVertexArraysOES");
-            glBindVertexArray = (PFNGLBINDVERTEXARRAYOESPROC)eglGetProcAddress("glBindVertexArrayOES");
-            glDeleteVertexArrays = (PFNGLDELETEVERTEXARRAYSOESPROC)eglGetProcAddress("glDeleteVertexArraysOES");
-            //glIsVertexArray = (PFNGLISVERTEXARRAYOESPROC)eglGetProcAddress("glIsVertexArrayOES");     // NOTE: Fails in WebGL, omitted
+#endif
+
+    TraceLog(LOG_INFO, "Number of supported extensions: %i", numExt);
+
+    // Show supported extensions
+    //for (int i = 0; i < numExt; i++)  TraceLog(LOG_INFO, "Supported extension: %s", extList[i]);
+
+    // Check required extensions
+    for (int i = 0; i < numExt; i++)
+    {
+#if defined(GRAPHICS_API_OPENGL_ES2)
+        // Check VAO support
+        // NOTE: Only check on OpenGL ES, OpenGL 3.3 has VAO support as core feature
+        if (strcmp(extList[i], (const char *)"GL_OES_vertex_array_object") == 0)
+        {
+            // The extension is supported by our hardware and driver, try to get related functions pointers
+            // NOTE: emscripten does not support VAOs natively, it uses emulation and it reduces overall performance...
+            glGenVertexArrays = (PFNGLGENVERTEXARRAYSOESPROC)eglGetProcAddress("glGenVertexArraysOES");
+            glBindVertexArray = (PFNGLBINDVERTEXARRAYOESPROC)eglGetProcAddress("glBindVertexArrayOES");
+            glDeleteVertexArrays = (PFNGLDELETEVERTEXARRAYSOESPROC)eglGetProcAddress("glDeleteVertexArraysOES");
+            //glIsVertexArray = (PFNGLISVERTEXARRAYOESPROC)eglGetProcAddress("glIsVertexArrayOES");     // NOTE: Fails in WebGL, omitted
 
             if ((glGenVertexArrays != NULL) && (glBindVertexArray != NULL) && (glDeleteVertexArrays != NULL)) vaoSupported = true;
-        }
-
-        // Check NPOT textures support
-        // NOTE: Only check on OpenGL ES, OpenGL 3.3 has NPOT textures full support as core feature
-        if (strcmp(extList[i], (const char *)"GL_OES_texture_npot") == 0) texNPOTSupported = true;
-
-        // Check texture float support
-        if (strcmp(extList[i], (const char *)"GL_OES_texture_float") == 0) texFloatSupported = true;
-
+        }
+
+        // Check NPOT textures support
+        // NOTE: Only check on OpenGL ES, OpenGL 3.3 has NPOT textures full support as core feature
+        if (strcmp(extList[i], (const char *)"GL_OES_texture_npot") == 0) texNPOTSupported = true;
+
+        // Check texture float support
+        if (strcmp(extList[i], (const char *)"GL_OES_texture_float") == 0) texFloatSupported = true;
+
         // Check depth texture support
         if ((strcmp(extList[i], (const char *)"GL_OES_depth_texture") == 0) ||
             (strcmp(extList[i], (const char *)"GL_WEBGL_depth_texture") == 0)) texDepthSupported = true;
@@ -6463,424 +1607,424 @@
         if (strcmp(extList[i], (const char *)"GL_OES_depth24") == 0) maxDepthBits = 24;
         if (strcmp(extList[i], (const char *)"GL_OES_depth32") == 0) maxDepthBits = 32;
 #endif
-        // DDS texture compression support
-        if ((strcmp(extList[i], (const char *)"GL_EXT_texture_compression_s3tc") == 0) ||
-            (strcmp(extList[i], (const char *)"GL_WEBGL_compressed_texture_s3tc") == 0) ||
-            (strcmp(extList[i], (const char *)"GL_WEBKIT_WEBGL_compressed_texture_s3tc") == 0)) texCompDXTSupported = true;
-
-        // ETC1 texture compression support
-        if ((strcmp(extList[i], (const char *)"GL_OES_compressed_ETC1_RGB8_texture") == 0) ||
-            (strcmp(extList[i], (const char *)"GL_WEBGL_compressed_texture_etc1") == 0)) texCompETC1Supported = true;
-
-        // ETC2/EAC texture compression support
-        if (strcmp(extList[i], (const char *)"GL_ARB_ES3_compatibility") == 0) texCompETC2Supported = true;
-
-        // PVR texture compression support
-        if (strcmp(extList[i], (const char *)"GL_IMG_texture_compression_pvrtc") == 0) texCompPVRTSupported = true;
-
-        // ASTC texture compression support
-        if (strcmp(extList[i], (const char *)"GL_KHR_texture_compression_astc_hdr") == 0) texCompASTCSupported = true;
-
-        // Anisotropic texture filter support
-        if (strcmp(extList[i], (const char *)"GL_EXT_texture_filter_anisotropic") == 0)
-        {
-            texAnisotropicFilterSupported = true;
-            glGetFloatv(0x84FF, &maxAnisotropicLevel);   // GL_MAX_TEXTURE_MAX_ANISOTROPY_EXT
-        }
-
-        // Clamp mirror wrap mode supported
+        // DDS texture compression support
+        if ((strcmp(extList[i], (const char *)"GL_EXT_texture_compression_s3tc") == 0) ||
+            (strcmp(extList[i], (const char *)"GL_WEBGL_compressed_texture_s3tc") == 0) ||
+            (strcmp(extList[i], (const char *)"GL_WEBKIT_WEBGL_compressed_texture_s3tc") == 0)) texCompDXTSupported = true;
+
+        // ETC1 texture compression support
+        if ((strcmp(extList[i], (const char *)"GL_OES_compressed_ETC1_RGB8_texture") == 0) ||
+            (strcmp(extList[i], (const char *)"GL_WEBGL_compressed_texture_etc1") == 0)) texCompETC1Supported = true;
+
+        // ETC2/EAC texture compression support
+        if (strcmp(extList[i], (const char *)"GL_ARB_ES3_compatibility") == 0) texCompETC2Supported = true;
+
+        // PVR texture compression support
+        if (strcmp(extList[i], (const char *)"GL_IMG_texture_compression_pvrtc") == 0) texCompPVRTSupported = true;
+
+        // ASTC texture compression support
+        if (strcmp(extList[i], (const char *)"GL_KHR_texture_compression_astc_hdr") == 0) texCompASTCSupported = true;
+
+        // Anisotropic texture filter support
+        if (strcmp(extList[i], (const char *)"GL_EXT_texture_filter_anisotropic") == 0)
+        {
+            texAnisotropicFilterSupported = true;
+            glGetFloatv(0x84FF, &maxAnisotropicLevel);   // GL_MAX_TEXTURE_MAX_ANISOTROPY_EXT
+        }
+
+        // Clamp mirror wrap mode supported
         if (strcmp(extList[i], (const char *)"GL_EXT_texture_mirror_clamp") == 0) texMirrorClampSupported = true;
-
-        // Debug marker support
+
+        // Debug marker support
         if (strcmp(extList[i], (const char *)"GL_EXT_debug_marker") == 0) debugMarkerSupported = true;
-    }
-
+    }
+
     // Free extensions pointers
     RL_FREE(extList);
-
-#if defined(GRAPHICS_API_OPENGL_ES2)
+
+#if defined(GRAPHICS_API_OPENGL_ES2)
     RL_FREE(extensionsDup);    // Duplicated string must be deallocated
 
-    if (vaoSupported) TraceLog(LOG_INFO, "[EXTENSION] VAO extension detected, VAO functions initialized successfully");
-    else TraceLog(LOG_WARNING, "[EXTENSION] VAO extension not found, VAO usage not supported");
-
-    if (texNPOTSupported) TraceLog(LOG_INFO, "[EXTENSION] NPOT textures extension detected, full NPOT textures supported");
-    else TraceLog(LOG_WARNING, "[EXTENSION] NPOT textures extension not found, limited NPOT support (no-mipmaps, no-repeat)");
-#endif
-
-    if (texCompDXTSupported) TraceLog(LOG_INFO, "[EXTENSION] DXT compressed textures supported");
-    if (texCompETC1Supported) TraceLog(LOG_INFO, "[EXTENSION] ETC1 compressed textures supported");
-    if (texCompETC2Supported) TraceLog(LOG_INFO, "[EXTENSION] ETC2/EAC compressed textures supported");
-    if (texCompPVRTSupported) TraceLog(LOG_INFO, "[EXTENSION] PVRT compressed textures supported");
-    if (texCompASTCSupported) TraceLog(LOG_INFO, "[EXTENSION] ASTC compressed textures supported");
-
-    if (texAnisotropicFilterSupported) TraceLog(LOG_INFO, "[EXTENSION] Anisotropic textures filtering supported (max: %.0fX)", maxAnisotropicLevel);
+    if (vaoSupported) TraceLog(LOG_INFO, "[EXTENSION] VAO extension detected, VAO functions initialized successfully");
+    else TraceLog(LOG_WARNING, "[EXTENSION] VAO extension not found, VAO usage not supported");
+
+    if (texNPOTSupported) TraceLog(LOG_INFO, "[EXTENSION] NPOT textures extension detected, full NPOT textures supported");
+    else TraceLog(LOG_WARNING, "[EXTENSION] NPOT textures extension not found, limited NPOT support (no-mipmaps, no-repeat)");
+#endif
+
+    if (texCompDXTSupported) TraceLog(LOG_INFO, "[EXTENSION] DXT compressed textures supported");
+    if (texCompETC1Supported) TraceLog(LOG_INFO, "[EXTENSION] ETC1 compressed textures supported");
+    if (texCompETC2Supported) TraceLog(LOG_INFO, "[EXTENSION] ETC2/EAC compressed textures supported");
+    if (texCompPVRTSupported) TraceLog(LOG_INFO, "[EXTENSION] PVRT compressed textures supported");
+    if (texCompASTCSupported) TraceLog(LOG_INFO, "[EXTENSION] ASTC compressed textures supported");
+
+    if (texAnisotropicFilterSupported) TraceLog(LOG_INFO, "[EXTENSION] Anisotropic textures filtering supported (max: %.0fX)", maxAnisotropicLevel);
     if (texMirrorClampSupported) TraceLog(LOG_INFO, "[EXTENSION] Mirror clamp wrap texture mode supported");
-
-    if (debugMarkerSupported) TraceLog(LOG_INFO, "[EXTENSION] Debug Marker supported");
-
-    // Initialize buffers, default shaders and default textures
-    //----------------------------------------------------------
-    // Init default white texture
-    unsigned char pixels[4] = { 255, 255, 255, 255 };   // 1 pixel RGBA (4 bytes)
+
+    if (debugMarkerSupported) TraceLog(LOG_INFO, "[EXTENSION] Debug Marker supported");
+
+    // Initialize buffers, default shaders and default textures
+    //----------------------------------------------------------
+    // Init default white texture
+    unsigned char pixels[4] = { 255, 255, 255, 255 };   // 1 pixel RGBA (4 bytes)
     defaultTextureId = rlLoadTexture(pixels, 1, 1, UNCOMPRESSED_R8G8B8A8, 1);
-
+
     if (defaultTextureId != 0) TraceLog(LOG_INFO, "[TEX ID %i] Base white texture loaded successfully", defaultTextureId);
-    else TraceLog(LOG_WARNING, "Base white texture could not be loaded");
-
-    // Init default Shader (customized for GL 3.3 and ES2)
-    defaultShader = LoadShaderDefault();
-    currentShader = defaultShader;
-
+    else TraceLog(LOG_WARNING, "Base white texture could not be loaded");
+
+    // Init default Shader (customized for GL 3.3 and ES2)
+    defaultShader = LoadShaderDefault();
+    currentShader = defaultShader;
+
     // Init default vertex arrays buffers
-    LoadBuffersDefault();
-
+    LoadBuffersDefault();
+
     // Init transformations matrix accumulator
     transformMatrix = MatrixIdentity();
-
-    // Init draw calls tracking system
+
+    // Init draw calls tracking system
     draws = (DrawCall *)RL_MALLOC(sizeof(DrawCall)*MAX_DRAWCALL_REGISTERED);
-
+
     for (int i = 0; i < MAX_DRAWCALL_REGISTERED; i++)
-    {
+    {
         draws[i].mode = RL_QUADS;
-        draws[i].vertexCount = 0;
+        draws[i].vertexCount = 0;
         draws[i].vertexAlignment = 0;
         //draws[i].vaoId = 0;
         //draws[i].shaderId = 0;
         draws[i].textureId = defaultTextureId;
         //draws[i].projection = MatrixIdentity();
         //draws[i].modelview = MatrixIdentity();
-    }
-
-    drawsCounter = 1;
-
-    // Init internal matrix stack (emulating OpenGL 1.1)
+    }
+
+    drawsCounter = 1;
+
+    // Init internal matrix stack (emulating OpenGL 1.1)
     for (int i = 0; i < MAX_MATRIX_STACK_SIZE; i++) stack[i] = MatrixIdentity();
-
-    // Init internal projection and modelview matrices
-    projection = MatrixIdentity();
-    modelview = MatrixIdentity();
-    currentMatrix = &modelview;
+
+    // Init internal projection and modelview matrices
+    projection = MatrixIdentity();
+    modelview = MatrixIdentity();
+    currentMatrix = &modelview;
 #endif      // GRAPHICS_API_OPENGL_33 || GRAPHICS_API_OPENGL_ES2
-
-    // Initialize OpenGL default states
-    //----------------------------------------------------------
-    // Init state: Depth test
-    glDepthFunc(GL_LEQUAL);                                 // Type of depth testing to apply
-    glDisable(GL_DEPTH_TEST);                               // Disable depth testing for 2D (only used for 3D)
-
-    // Init state: Blending mode
-    glBlendFunc(GL_SRC_ALPHA, GL_ONE_MINUS_SRC_ALPHA);      // Color blending function (how colors are mixed)
-    glEnable(GL_BLEND);                                     // Enable color blending (required to work with transparencies)
-
-    // Init state: Culling
-    // NOTE: All shapes/models triangles are drawn CCW
-    glCullFace(GL_BACK);                                    // Cull the back face (default)
-    glFrontFace(GL_CCW);                                    // Front face are defined counter clockwise (default)
-    glEnable(GL_CULL_FACE);                                 // Enable backface culling
-
-#if defined(GRAPHICS_API_OPENGL_11)
-    // Init state: Color hints (deprecated in OpenGL 3.0+)
-    glHint(GL_PERSPECTIVE_CORRECTION_HINT, GL_NICEST);      // Improve quality of color and texture coordinate interpolation
-    glShadeModel(GL_SMOOTH);                                // Smooth shading between vertex (vertex colors interpolation)
-#endif
-
-    // Init state: Color/Depth buffers clear
-    glClearColor(0.0f, 0.0f, 0.0f, 1.0f);                   // Set clear color (black)
-    glClearDepth(1.0f);                                     // Set clear depth value (default)
-    glClear(GL_COLOR_BUFFER_BIT | GL_DEPTH_BUFFER_BIT);     // Clear color and depth buffers (depth buffer required for 3D)
-
-    // Store screen size into global variables
+
+    // Initialize OpenGL default states
+    //----------------------------------------------------------
+    // Init state: Depth test
+    glDepthFunc(GL_LEQUAL);                                 // Type of depth testing to apply
+    glDisable(GL_DEPTH_TEST);                               // Disable depth testing for 2D (only used for 3D)
+
+    // Init state: Blending mode
+    glBlendFunc(GL_SRC_ALPHA, GL_ONE_MINUS_SRC_ALPHA);      // Color blending function (how colors are mixed)
+    glEnable(GL_BLEND);                                     // Enable color blending (required to work with transparencies)
+
+    // Init state: Culling
+    // NOTE: All shapes/models triangles are drawn CCW
+    glCullFace(GL_BACK);                                    // Cull the back face (default)
+    glFrontFace(GL_CCW);                                    // Front face are defined counter clockwise (default)
+    glEnable(GL_CULL_FACE);                                 // Enable backface culling
+
+#if defined(GRAPHICS_API_OPENGL_11)
+    // Init state: Color hints (deprecated in OpenGL 3.0+)
+    glHint(GL_PERSPECTIVE_CORRECTION_HINT, GL_NICEST);      // Improve quality of color and texture coordinate interpolation
+    glShadeModel(GL_SMOOTH);                                // Smooth shading between vertex (vertex colors interpolation)
+#endif
+
+    // Init state: Color/Depth buffers clear
+    glClearColor(0.0f, 0.0f, 0.0f, 1.0f);                   // Set clear color (black)
+    glClearDepth(1.0f);                                     // Set clear depth value (default)
+    glClear(GL_COLOR_BUFFER_BIT | GL_DEPTH_BUFFER_BIT);     // Clear color and depth buffers (depth buffer required for 3D)
+
+    // Store screen size into global variables
     framebufferWidth = width;
     framebufferHeight = height;
-
-    TraceLog(LOG_INFO, "OpenGL default states initialized successfully");
-}
-
-// Vertex Buffer Object deinitialization (memory free)
-void rlglClose(void)
-{
-#if defined(GRAPHICS_API_OPENGL_33) || defined(GRAPHICS_API_OPENGL_ES2)
-    UnloadShaderDefault();              // Unload default shader
+
+    TraceLog(LOG_INFO, "OpenGL default states initialized successfully");
+}
+
+// Vertex Buffer Object deinitialization (memory free)
+void rlglClose(void)
+{
+#if defined(GRAPHICS_API_OPENGL_33) || defined(GRAPHICS_API_OPENGL_ES2)
+    UnloadShaderDefault();              // Unload default shader
     UnloadBuffersDefault();             // Unload default buffers
     glDeleteTextures(1, &defaultTextureId); // Unload default texture
-
+
     TraceLog(LOG_INFO, "[TEX ID %i] Unloaded texture data (base white texture) from VRAM", defaultTextureId);
-
+
     RL_FREE(draws);
-#endif
-}
-
+#endif
+}
+
 // Update and draw internal buffers
-void rlglDraw(void)
-{
-#if defined(GRAPHICS_API_OPENGL_33) || defined(GRAPHICS_API_OPENGL_ES2)
+void rlglDraw(void)
+{
+#if defined(GRAPHICS_API_OPENGL_33) || defined(GRAPHICS_API_OPENGL_ES2)
     // Only process data if we have data to process
     if (vertexData[currentBuffer].vCounter > 0)
     {
         UpdateBuffersDefault();
         DrawBuffersDefault();       // NOTE: Stereo rendering is checked inside
     }
-#endif
-}
-
-// Returns current OpenGL version
-int rlGetVersion(void)
-{
-#if defined(GRAPHICS_API_OPENGL_11)
-    return OPENGL_11;
-#elif defined(GRAPHICS_API_OPENGL_21)
-    #if defined(__APPLE__)
+#endif
+}
+
+// Returns current OpenGL version
+int rlGetVersion(void)
+{
+#if defined(GRAPHICS_API_OPENGL_11)
+    return OPENGL_11;
+#elif defined(GRAPHICS_API_OPENGL_21)
+    #if defined(__APPLE__)
         return OPENGL_33;       // NOTE: Force OpenGL 3.3 on OSX
-    #else
-        return OPENGL_21;
-    #endif
-#elif defined(GRAPHICS_API_OPENGL_33)
-    return OPENGL_33;
-#elif defined(GRAPHICS_API_OPENGL_ES2)
-    return OPENGL_ES_20;
-#endif
-}
-
-// Check internal buffer overflow for a given number of vertex
+    #else
+        return OPENGL_21;
+    #endif
+#elif defined(GRAPHICS_API_OPENGL_33)
+    return OPENGL_33;
+#elif defined(GRAPHICS_API_OPENGL_ES2)
+    return OPENGL_ES_20;
+#endif
+}
+
+// Check internal buffer overflow for a given number of vertex
 bool rlCheckBufferLimit(int vCount)
-{
-    bool overflow = false;
-#if defined(GRAPHICS_API_OPENGL_33) || defined(GRAPHICS_API_OPENGL_ES2)
+{
+    bool overflow = false;
+#if defined(GRAPHICS_API_OPENGL_33) || defined(GRAPHICS_API_OPENGL_ES2)
     if ((vertexData[currentBuffer].vCounter + vCount) >= (MAX_BATCH_ELEMENTS*4)) overflow = true;
-#endif
-    return overflow;
-}
-
-// Set debug marker
-void rlSetDebugMarker(const char *text)
-{
-#if defined(GRAPHICS_API_OPENGL_33)
-    if (debugMarkerSupported) glInsertEventMarkerEXT(0, text);
-#endif
-}
-
-// Load OpenGL extensions
-// NOTE: External loader function could be passed as a pointer
-void rlLoadExtensions(void *loader)
-{
-#if defined(GRAPHICS_API_OPENGL_33)
-    // NOTE: glad is generated and contains only required OpenGL 3.3 Core extensions (and lower versions)
-    #if !defined(__APPLE__)
-        if (!gladLoadGLLoader((GLADloadproc)loader)) TraceLog(LOG_WARNING, "GLAD: Cannot load OpenGL extensions");
-        else TraceLog(LOG_INFO, "GLAD: OpenGL extensions loaded successfully");
-
-        #if defined(GRAPHICS_API_OPENGL_21)
-        if (GLAD_GL_VERSION_2_1) TraceLog(LOG_INFO, "OpenGL 2.1 profile supported");
-        #elif defined(GRAPHICS_API_OPENGL_33)
+#endif
+    return overflow;
+}
+
+// Set debug marker
+void rlSetDebugMarker(const char *text)
+{
+#if defined(GRAPHICS_API_OPENGL_33)
+    if (debugMarkerSupported) glInsertEventMarkerEXT(0, text);
+#endif
+}
+
+// Load OpenGL extensions
+// NOTE: External loader function could be passed as a pointer
+void rlLoadExtensions(void *loader)
+{
+#if defined(GRAPHICS_API_OPENGL_33)
+    // NOTE: glad is generated and contains only required OpenGL 3.3 Core extensions (and lower versions)
+    #if !defined(__APPLE__)
+        if (!gladLoadGLLoader((GLADloadproc)loader)) TraceLog(LOG_WARNING, "GLAD: Cannot load OpenGL extensions");
+        else TraceLog(LOG_INFO, "GLAD: OpenGL extensions loaded successfully");
+
+        #if defined(GRAPHICS_API_OPENGL_21)
+        if (GLAD_GL_VERSION_2_1) TraceLog(LOG_INFO, "OpenGL 2.1 profile supported");
+        #elif defined(GRAPHICS_API_OPENGL_33)
         if (GLAD_GL_VERSION_3_3) TraceLog(LOG_INFO, "OpenGL 3.3 Core profile supported");
-        else TraceLog(LOG_ERROR, "OpenGL 3.3 Core profile not supported");
-        #endif
-    #endif
-
-    // With GLAD, we can check if an extension is supported using the GLAD_GL_xxx booleans
-    //if (GLAD_GL_ARB_vertex_array_object) // Use GL_ARB_vertex_array_object
-#endif
-}
-
-// Get world coordinates from screen coordinates
-Vector3 rlUnproject(Vector3 source, Matrix proj, Matrix view)
-{
-    Vector3 result = { 0.0f, 0.0f, 0.0f };
-
-    // Calculate unproject matrix (multiply view patrix by projection matrix) and invert it
-    Matrix matViewProj = MatrixMultiply(view, proj);
-    matViewProj = MatrixInvert(matViewProj);
-
-    // Create quaternion from source point
-    Quaternion quat = { source.x, source.y, source.z, 1.0f };
-
-    // Multiply quat point by unproject matrix
-    quat = QuaternionTransform(quat, matViewProj);
-
-    // Normalized world points in vectors
-    result.x = quat.x/quat.w;
-    result.y = quat.y/quat.w;
-    result.z = quat.z/quat.w;
-
-    return result;
-}
-
-// Convert image data to OpenGL texture (returns OpenGL valid Id)
-unsigned int rlLoadTexture(void *data, int width, int height, int format, int mipmapCount)
-{
-    glBindTexture(GL_TEXTURE_2D, 0);    // Free any old binding
-
+        else TraceLog(LOG_ERROR, "OpenGL 3.3 Core profile not supported");
+        #endif
+    #endif
+
+    // With GLAD, we can check if an extension is supported using the GLAD_GL_xxx booleans
+    //if (GLAD_GL_ARB_vertex_array_object) // Use GL_ARB_vertex_array_object
+#endif
+}
+
+// Get world coordinates from screen coordinates
+Vector3 rlUnproject(Vector3 source, Matrix proj, Matrix view)
+{
+    Vector3 result = { 0.0f, 0.0f, 0.0f };
+
+    // Calculate unproject matrix (multiply view patrix by projection matrix) and invert it
+    Matrix matViewProj = MatrixMultiply(view, proj);
+    matViewProj = MatrixInvert(matViewProj);
+
+    // Create quaternion from source point
+    Quaternion quat = { source.x, source.y, source.z, 1.0f };
+
+    // Multiply quat point by unproject matrix
+    quat = QuaternionTransform(quat, matViewProj);
+
+    // Normalized world points in vectors
+    result.x = quat.x/quat.w;
+    result.y = quat.y/quat.w;
+    result.z = quat.z/quat.w;
+
+    return result;
+}
+
+// Convert image data to OpenGL texture (returns OpenGL valid Id)
+unsigned int rlLoadTexture(void *data, int width, int height, int format, int mipmapCount)
+{
+    glBindTexture(GL_TEXTURE_2D, 0);    // Free any old binding
+
     unsigned int id = 0;
-
-    // Check texture format support by OpenGL 1.1 (compressed textures not supported)
-#if defined(GRAPHICS_API_OPENGL_11)
-    if (format >= COMPRESSED_DXT1_RGB)
-    {
-        TraceLog(LOG_WARNING, "OpenGL 1.1 does not support GPU compressed texture formats");
-        return id;
-    }
+
+    // Check texture format support by OpenGL 1.1 (compressed textures not supported)
+#if defined(GRAPHICS_API_OPENGL_11)
+    if (format >= COMPRESSED_DXT1_RGB)
+    {
+        TraceLog(LOG_WARNING, "OpenGL 1.1 does not support GPU compressed texture formats");
+        return id;
+    }
 #else
-    if ((!texCompDXTSupported) && ((format == COMPRESSED_DXT1_RGB) || (format == COMPRESSED_DXT1_RGBA) ||
-        (format == COMPRESSED_DXT3_RGBA) || (format == COMPRESSED_DXT5_RGBA)))
-    {
-        TraceLog(LOG_WARNING, "DXT compressed texture format not supported");
-        return id;
-    }
-#if defined(GRAPHICS_API_OPENGL_33) || defined(GRAPHICS_API_OPENGL_ES2)
-    if ((!texCompETC1Supported) && (format == COMPRESSED_ETC1_RGB))
-    {
-        TraceLog(LOG_WARNING, "ETC1 compressed texture format not supported");
-        return id;
-    }
-
-    if ((!texCompETC2Supported) && ((format == COMPRESSED_ETC2_RGB) || (format == COMPRESSED_ETC2_EAC_RGBA)))
-    {
-        TraceLog(LOG_WARNING, "ETC2 compressed texture format not supported");
-        return id;
-    }
-
-    if ((!texCompPVRTSupported) && ((format == COMPRESSED_PVRT_RGB) || (format == COMPRESSED_PVRT_RGBA)))
-    {
-        TraceLog(LOG_WARNING, "PVRT compressed texture format not supported");
-        return id;
-    }
-
-    if ((!texCompASTCSupported) && ((format == COMPRESSED_ASTC_4x4_RGBA) || (format == COMPRESSED_ASTC_8x8_RGBA)))
-    {
-        TraceLog(LOG_WARNING, "ASTC compressed texture format not supported");
-        return id;
-    }
-#endif
+    if ((!texCompDXTSupported) && ((format == COMPRESSED_DXT1_RGB) || (format == COMPRESSED_DXT1_RGBA) ||
+        (format == COMPRESSED_DXT3_RGBA) || (format == COMPRESSED_DXT5_RGBA)))
+    {
+        TraceLog(LOG_WARNING, "DXT compressed texture format not supported");
+        return id;
+    }
+#if defined(GRAPHICS_API_OPENGL_33) || defined(GRAPHICS_API_OPENGL_ES2)
+    if ((!texCompETC1Supported) && (format == COMPRESSED_ETC1_RGB))
+    {
+        TraceLog(LOG_WARNING, "ETC1 compressed texture format not supported");
+        return id;
+    }
+
+    if ((!texCompETC2Supported) && ((format == COMPRESSED_ETC2_RGB) || (format == COMPRESSED_ETC2_EAC_RGBA)))
+    {
+        TraceLog(LOG_WARNING, "ETC2 compressed texture format not supported");
+        return id;
+    }
+
+    if ((!texCompPVRTSupported) && ((format == COMPRESSED_PVRT_RGB) || (format == COMPRESSED_PVRT_RGBA)))
+    {
+        TraceLog(LOG_WARNING, "PVRT compressed texture format not supported");
+        return id;
+    }
+
+    if ((!texCompASTCSupported) && ((format == COMPRESSED_ASTC_4x4_RGBA) || (format == COMPRESSED_ASTC_8x8_RGBA)))
+    {
+        TraceLog(LOG_WARNING, "ASTC compressed texture format not supported");
+        return id;
+    }
+#endif
 #endif      // GRAPHICS_API_OPENGL_11
-
-    glPixelStorei(GL_UNPACK_ALIGNMENT, 1);
-
+
+    glPixelStorei(GL_UNPACK_ALIGNMENT, 1);
+
     glGenTextures(1, &id);              // Generate texture id
-
-#if defined(GRAPHICS_API_OPENGL_33) || defined(GRAPHICS_API_OPENGL_ES2)
-    //glActiveTexture(GL_TEXTURE0);     // If not defined, using GL_TEXTURE0 by default (shader texture)
-#endif
-
-    glBindTexture(GL_TEXTURE_2D, id);
-
-    int mipWidth = width;
-    int mipHeight = height;
-    int mipOffset = 0;          // Mipmap data offset
-
-    TraceLog(LOG_DEBUG, "Load texture from data memory address: 0x%x", data);
-
-    // Load the different mipmap levels
-    for (int i = 0; i < mipmapCount; i++)
-    {
-        unsigned int mipSize = GetPixelDataSize(mipWidth, mipHeight, format);
-
-        unsigned int glInternalFormat, glFormat, glType;
-        rlGetGlTextureFormats(format, &glInternalFormat, &glFormat, &glType);
-
-        TraceLog(LOG_DEBUG, "Load mipmap level %i (%i x %i), size: %i, offset: %i", i, mipWidth, mipHeight, mipSize, mipOffset);
-
-        if (glInternalFormat != -1)
-        {
-            if (format < COMPRESSED_DXT1_RGB) glTexImage2D(GL_TEXTURE_2D, i, glInternalFormat, mipWidth, mipHeight, 0, glFormat, glType, (unsigned char *)data + mipOffset);
-        #if !defined(GRAPHICS_API_OPENGL_11)
-            else glCompressedTexImage2D(GL_TEXTURE_2D, i, glInternalFormat, mipWidth, mipHeight, 0, mipSize, (unsigned char *)data + mipOffset);
-        #endif
-
-        #if defined(GRAPHICS_API_OPENGL_33)
-            if (format == UNCOMPRESSED_GRAYSCALE)
-            {
-                GLint swizzleMask[] = { GL_RED, GL_RED, GL_RED, GL_ONE };
-                glTexParameteriv(GL_TEXTURE_2D, GL_TEXTURE_SWIZZLE_RGBA, swizzleMask);
-            }
-            else if (format == UNCOMPRESSED_GRAY_ALPHA)
-            {
-            #if defined(GRAPHICS_API_OPENGL_21)
-                GLint swizzleMask[] = { GL_RED, GL_RED, GL_RED, GL_ALPHA };
-            #elif defined(GRAPHICS_API_OPENGL_33)
-                GLint swizzleMask[] = { GL_RED, GL_RED, GL_RED, GL_GREEN };
-            #endif
-                glTexParameteriv(GL_TEXTURE_2D, GL_TEXTURE_SWIZZLE_RGBA, swizzleMask);
-            }
-        #endif
-        }
-
-        mipWidth /= 2;
-        mipHeight /= 2;
-        mipOffset += mipSize;
-
-        // Security check for NPOT textures
-        if (mipWidth < 1) mipWidth = 1;
-        if (mipHeight < 1) mipHeight = 1;
-    }
-
-    // Texture parameters configuration
-    // NOTE: glTexParameteri does NOT affect texture uploading, just the way it's used
-#if defined(GRAPHICS_API_OPENGL_ES2)
-    // NOTE: OpenGL ES 2.0 with no GL_OES_texture_npot support (i.e. WebGL) has limited NPOT support, so CLAMP_TO_EDGE must be used
-    if (texNPOTSupported)
-    {
-        glTexParameteri(GL_TEXTURE_2D, GL_TEXTURE_WRAP_S, GL_REPEAT);       // Set texture to repeat on x-axis
-        glTexParameteri(GL_TEXTURE_2D, GL_TEXTURE_WRAP_T, GL_REPEAT);       // Set texture to repeat on y-axis
-    }
-    else
-    {
-        // NOTE: If using negative texture coordinates (LoadOBJ()), it does not work!
-        glTexParameteri(GL_TEXTURE_2D, GL_TEXTURE_WRAP_S, GL_CLAMP_TO_EDGE);       // Set texture to clamp on x-axis
-        glTexParameteri(GL_TEXTURE_2D, GL_TEXTURE_WRAP_T, GL_CLAMP_TO_EDGE);       // Set texture to clamp on y-axis
-    }
-#else
-    glTexParameteri(GL_TEXTURE_2D, GL_TEXTURE_WRAP_S, GL_REPEAT);       // Set texture to repeat on x-axis
-    glTexParameteri(GL_TEXTURE_2D, GL_TEXTURE_WRAP_T, GL_REPEAT);       // Set texture to repeat on y-axis
-#endif
-
-    // Magnification and minification filters
-    glTexParameteri(GL_TEXTURE_2D, GL_TEXTURE_MAG_FILTER, GL_NEAREST);  // Alternative: GL_LINEAR
-    glTexParameteri(GL_TEXTURE_2D, GL_TEXTURE_MIN_FILTER, GL_NEAREST);  // Alternative: GL_LINEAR
-
-#if defined(GRAPHICS_API_OPENGL_33)
-    if (mipmapCount > 1)
-    {
-        // Activate Trilinear filtering if mipmaps are available
-        glTexParameteri(GL_TEXTURE_2D, GL_TEXTURE_MAG_FILTER, GL_LINEAR);
-        glTexParameteri(GL_TEXTURE_2D, GL_TEXTURE_MIN_FILTER, GL_LINEAR_MIPMAP_LINEAR);
-    }
-#endif
-
-    // At this point we have the texture loaded in GPU and texture parameters configured
-
-    // NOTE: If mipmaps were not in data, they are not generated automatically
-
-    // Unbind current texture
-    glBindTexture(GL_TEXTURE_2D, 0);
-
-    if (id > 0) TraceLog(LOG_INFO, "[TEX ID %i] Texture created successfully (%ix%i - %i mipmaps)", id, width, height, mipmapCount);
-    else TraceLog(LOG_WARNING, "Texture could not be created");
-
-    return id;
-}
-
+
+#if defined(GRAPHICS_API_OPENGL_33) || defined(GRAPHICS_API_OPENGL_ES2)
+    //glActiveTexture(GL_TEXTURE0);     // If not defined, using GL_TEXTURE0 by default (shader texture)
+#endif
+
+    glBindTexture(GL_TEXTURE_2D, id);
+
+    int mipWidth = width;
+    int mipHeight = height;
+    int mipOffset = 0;          // Mipmap data offset
+
+    TraceLog(LOG_DEBUG, "Load texture from data memory address: 0x%x", data);
+
+    // Load the different mipmap levels
+    for (int i = 0; i < mipmapCount; i++)
+    {
+        unsigned int mipSize = GetPixelDataSize(mipWidth, mipHeight, format);
+
+        unsigned int glInternalFormat, glFormat, glType;
+        rlGetGlTextureFormats(format, &glInternalFormat, &glFormat, &glType);
+
+        TraceLog(LOG_DEBUG, "Load mipmap level %i (%i x %i), size: %i, offset: %i", i, mipWidth, mipHeight, mipSize, mipOffset);
+
+        if (glInternalFormat != -1)
+        {
+            if (format < COMPRESSED_DXT1_RGB) glTexImage2D(GL_TEXTURE_2D, i, glInternalFormat, mipWidth, mipHeight, 0, glFormat, glType, (unsigned char *)data + mipOffset);
+        #if !defined(GRAPHICS_API_OPENGL_11)
+            else glCompressedTexImage2D(GL_TEXTURE_2D, i, glInternalFormat, mipWidth, mipHeight, 0, mipSize, (unsigned char *)data + mipOffset);
+        #endif
+
+        #if defined(GRAPHICS_API_OPENGL_33)
+            if (format == UNCOMPRESSED_GRAYSCALE)
+            {
+                GLint swizzleMask[] = { GL_RED, GL_RED, GL_RED, GL_ONE };
+                glTexParameteriv(GL_TEXTURE_2D, GL_TEXTURE_SWIZZLE_RGBA, swizzleMask);
+            }
+            else if (format == UNCOMPRESSED_GRAY_ALPHA)
+            {
+            #if defined(GRAPHICS_API_OPENGL_21)
+                GLint swizzleMask[] = { GL_RED, GL_RED, GL_RED, GL_ALPHA };
+            #elif defined(GRAPHICS_API_OPENGL_33)
+                GLint swizzleMask[] = { GL_RED, GL_RED, GL_RED, GL_GREEN };
+            #endif
+                glTexParameteriv(GL_TEXTURE_2D, GL_TEXTURE_SWIZZLE_RGBA, swizzleMask);
+            }
+        #endif
+        }
+
+        mipWidth /= 2;
+        mipHeight /= 2;
+        mipOffset += mipSize;
+
+        // Security check for NPOT textures
+        if (mipWidth < 1) mipWidth = 1;
+        if (mipHeight < 1) mipHeight = 1;
+    }
+
+    // Texture parameters configuration
+    // NOTE: glTexParameteri does NOT affect texture uploading, just the way it's used
+#if defined(GRAPHICS_API_OPENGL_ES2)
+    // NOTE: OpenGL ES 2.0 with no GL_OES_texture_npot support (i.e. WebGL) has limited NPOT support, so CLAMP_TO_EDGE must be used
+    if (texNPOTSupported)
+    {
+        glTexParameteri(GL_TEXTURE_2D, GL_TEXTURE_WRAP_S, GL_REPEAT);       // Set texture to repeat on x-axis
+        glTexParameteri(GL_TEXTURE_2D, GL_TEXTURE_WRAP_T, GL_REPEAT);       // Set texture to repeat on y-axis
+    }
+    else
+    {
+        // NOTE: If using negative texture coordinates (LoadOBJ()), it does not work!
+        glTexParameteri(GL_TEXTURE_2D, GL_TEXTURE_WRAP_S, GL_CLAMP_TO_EDGE);       // Set texture to clamp on x-axis
+        glTexParameteri(GL_TEXTURE_2D, GL_TEXTURE_WRAP_T, GL_CLAMP_TO_EDGE);       // Set texture to clamp on y-axis
+    }
+#else
+    glTexParameteri(GL_TEXTURE_2D, GL_TEXTURE_WRAP_S, GL_REPEAT);       // Set texture to repeat on x-axis
+    glTexParameteri(GL_TEXTURE_2D, GL_TEXTURE_WRAP_T, GL_REPEAT);       // Set texture to repeat on y-axis
+#endif
+
+    // Magnification and minification filters
+    glTexParameteri(GL_TEXTURE_2D, GL_TEXTURE_MAG_FILTER, GL_NEAREST);  // Alternative: GL_LINEAR
+    glTexParameteri(GL_TEXTURE_2D, GL_TEXTURE_MIN_FILTER, GL_NEAREST);  // Alternative: GL_LINEAR
+
+#if defined(GRAPHICS_API_OPENGL_33)
+    if (mipmapCount > 1)
+    {
+        // Activate Trilinear filtering if mipmaps are available
+        glTexParameteri(GL_TEXTURE_2D, GL_TEXTURE_MAG_FILTER, GL_LINEAR);
+        glTexParameteri(GL_TEXTURE_2D, GL_TEXTURE_MIN_FILTER, GL_LINEAR_MIPMAP_LINEAR);
+    }
+#endif
+
+    // At this point we have the texture loaded in GPU and texture parameters configured
+
+    // NOTE: If mipmaps were not in data, they are not generated automatically
+
+    // Unbind current texture
+    glBindTexture(GL_TEXTURE_2D, 0);
+
+    if (id > 0) TraceLog(LOG_INFO, "[TEX ID %i] Texture created successfully (%ix%i - %i mipmaps)", id, width, height, mipmapCount);
+    else TraceLog(LOG_WARNING, "Texture could not be created");
+
+    return id;
+}
+
 // Load depth texture/renderbuffer (to be attached to fbo)
 // WARNING: OpenGL ES 2.0 requires GL_OES_depth_texture/WEBGL_depth_texture extensions
 unsigned int rlLoadTextureDepth(int width, int height, int bits, bool useRenderBuffer)
-{
+{
     unsigned int id = 0;
-
+
 #if defined(GRAPHICS_API_OPENGL_33) || defined(GRAPHICS_API_OPENGL_ES2)
     unsigned int glInternalFormat = GL_DEPTH_COMPONENT16;
-
+
     if ((bits != 16) && (bits != 24) && (bits != 32)) bits = 16;
 
     if (bits == 24)
-    {
+    {
 #if defined(GRAPHICS_API_OPENGL_33)
         glInternalFormat = GL_DEPTH_COMPONENT24;
 #elif defined(GRAPHICS_API_OPENGL_ES2)
         if (maxDepthBits >= 24) glInternalFormat = GL_DEPTH_COMPONENT24_OES;
 #endif
-    }
-
+    }
+
     if (bits == 32)
     {
 #if defined(GRAPHICS_API_OPENGL_33)
@@ -7000,69 +2144,69 @@
     *glType = -1;
 
     switch (format)
-    {
-    #if defined(GRAPHICS_API_OPENGL_11) || defined(GRAPHICS_API_OPENGL_21) || defined(GRAPHICS_API_OPENGL_ES2)
-        // NOTE: on OpenGL ES 2.0 (WebGL), internalFormat must match format and options allowed are: GL_LUMINANCE, GL_RGB, GL_RGBA
-        case UNCOMPRESSED_GRAYSCALE: *glInternalFormat = GL_LUMINANCE; *glFormat = GL_LUMINANCE; *glType = GL_UNSIGNED_BYTE; break;
-        case UNCOMPRESSED_GRAY_ALPHA: *glInternalFormat = GL_LUMINANCE_ALPHA; *glFormat = GL_LUMINANCE_ALPHA; *glType = GL_UNSIGNED_BYTE; break;
-        case UNCOMPRESSED_R5G6B5: *glInternalFormat = GL_RGB; *glFormat = GL_RGB; *glType = GL_UNSIGNED_SHORT_5_6_5; break;
-        case UNCOMPRESSED_R8G8B8: *glInternalFormat = GL_RGB; *glFormat = GL_RGB; *glType = GL_UNSIGNED_BYTE; break;
-        case UNCOMPRESSED_R5G5B5A1: *glInternalFormat = GL_RGBA; *glFormat = GL_RGBA; *glType = GL_UNSIGNED_SHORT_5_5_5_1; break;
-        case UNCOMPRESSED_R4G4B4A4: *glInternalFormat = GL_RGBA; *glFormat = GL_RGBA; *glType = GL_UNSIGNED_SHORT_4_4_4_4; break;
-        case UNCOMPRESSED_R8G8B8A8: *glInternalFormat = GL_RGBA; *glFormat = GL_RGBA; *glType = GL_UNSIGNED_BYTE; break;
-        #if !defined(GRAPHICS_API_OPENGL_11)
-        case UNCOMPRESSED_R32: if (texFloatSupported) *glInternalFormat = GL_LUMINANCE; *glFormat = GL_LUMINANCE; *glType = GL_FLOAT; break;   // NOTE: Requires extension OES_texture_float
-        case UNCOMPRESSED_R32G32B32: if (texFloatSupported) *glInternalFormat = GL_RGB; *glFormat = GL_RGB; *glType = GL_FLOAT; break;         // NOTE: Requires extension OES_texture_float
-        case UNCOMPRESSED_R32G32B32A32: if (texFloatSupported) *glInternalFormat = GL_RGBA; *glFormat = GL_RGBA; *glType = GL_FLOAT; break;    // NOTE: Requires extension OES_texture_float
-        #endif
-    #elif defined(GRAPHICS_API_OPENGL_33)
-        case UNCOMPRESSED_GRAYSCALE: *glInternalFormat = GL_R8; *glFormat = GL_RED; *glType = GL_UNSIGNED_BYTE; break;
-        case UNCOMPRESSED_GRAY_ALPHA: *glInternalFormat = GL_RG8; *glFormat = GL_RG; *glType = GL_UNSIGNED_BYTE; break;
-        case UNCOMPRESSED_R5G6B5: *glInternalFormat = GL_RGB565; *glFormat = GL_RGB; *glType = GL_UNSIGNED_SHORT_5_6_5; break;
-        case UNCOMPRESSED_R8G8B8: *glInternalFormat = GL_RGB8; *glFormat = GL_RGB; *glType = GL_UNSIGNED_BYTE; break;
-        case UNCOMPRESSED_R5G5B5A1: *glInternalFormat = GL_RGB5_A1; *glFormat = GL_RGBA; *glType = GL_UNSIGNED_SHORT_5_5_5_1; break;
-        case UNCOMPRESSED_R4G4B4A4: *glInternalFormat = GL_RGBA4; *glFormat = GL_RGBA; *glType = GL_UNSIGNED_SHORT_4_4_4_4; break;
-        case UNCOMPRESSED_R8G8B8A8: *glInternalFormat = GL_RGBA8; *glFormat = GL_RGBA; *glType = GL_UNSIGNED_BYTE; break;
-        case UNCOMPRESSED_R32: if (texFloatSupported) *glInternalFormat = GL_R32F; *glFormat = GL_RED; *glType = GL_FLOAT; break;
-        case UNCOMPRESSED_R32G32B32: if (texFloatSupported) *glInternalFormat = GL_RGB32F; *glFormat = GL_RGB; *glType = GL_FLOAT; break;
-        case UNCOMPRESSED_R32G32B32A32: if (texFloatSupported) *glInternalFormat = GL_RGBA32F; *glFormat = GL_RGBA; *glType = GL_FLOAT; break;
-    #endif
-        #if !defined(GRAPHICS_API_OPENGL_11)
-        case COMPRESSED_DXT1_RGB: if (texCompDXTSupported) *glInternalFormat = GL_COMPRESSED_RGB_S3TC_DXT1_EXT; break;
-        case COMPRESSED_DXT1_RGBA: if (texCompDXTSupported) *glInternalFormat = GL_COMPRESSED_RGBA_S3TC_DXT1_EXT; break;
-        case COMPRESSED_DXT3_RGBA: if (texCompDXTSupported) *glInternalFormat = GL_COMPRESSED_RGBA_S3TC_DXT3_EXT; break;
-        case COMPRESSED_DXT5_RGBA: if (texCompDXTSupported) *glInternalFormat = GL_COMPRESSED_RGBA_S3TC_DXT5_EXT; break;
-        case COMPRESSED_ETC1_RGB: if (texCompETC1Supported) *glInternalFormat = GL_ETC1_RGB8_OES; break;                      // NOTE: Requires OpenGL ES 2.0 or OpenGL 4.3
-        case COMPRESSED_ETC2_RGB: if (texCompETC2Supported) *glInternalFormat = GL_COMPRESSED_RGB8_ETC2; break;               // NOTE: Requires OpenGL ES 3.0 or OpenGL 4.3
-        case COMPRESSED_ETC2_EAC_RGBA: if (texCompETC2Supported) *glInternalFormat = GL_COMPRESSED_RGBA8_ETC2_EAC; break;     // NOTE: Requires OpenGL ES 3.0 or OpenGL 4.3
-        case COMPRESSED_PVRT_RGB: if (texCompPVRTSupported) *glInternalFormat = GL_COMPRESSED_RGB_PVRTC_4BPPV1_IMG; break;    // NOTE: Requires PowerVR GPU
-        case COMPRESSED_PVRT_RGBA: if (texCompPVRTSupported) *glInternalFormat = GL_COMPRESSED_RGBA_PVRTC_4BPPV1_IMG; break;  // NOTE: Requires PowerVR GPU
-        case COMPRESSED_ASTC_4x4_RGBA: if (texCompASTCSupported) *glInternalFormat = GL_COMPRESSED_RGBA_ASTC_4x4_KHR; break;  // NOTE: Requires OpenGL ES 3.1 or OpenGL 4.3
-        case COMPRESSED_ASTC_8x8_RGBA: if (texCompASTCSupported) *glInternalFormat = GL_COMPRESSED_RGBA_ASTC_8x8_KHR; break;  // NOTE: Requires OpenGL ES 3.1 or OpenGL 4.3
-        #endif
-        default: TraceLog(LOG_WARNING, "Texture format not supported"); break;
-    }
-}
-
-// Unload texture from GPU memory
-void rlUnloadTexture(unsigned int id)
-{
-    if (id > 0) glDeleteTextures(1, &id);
-}
-
+    {
+    #if defined(GRAPHICS_API_OPENGL_11) || defined(GRAPHICS_API_OPENGL_21) || defined(GRAPHICS_API_OPENGL_ES2)
+        // NOTE: on OpenGL ES 2.0 (WebGL), internalFormat must match format and options allowed are: GL_LUMINANCE, GL_RGB, GL_RGBA
+        case UNCOMPRESSED_GRAYSCALE: *glInternalFormat = GL_LUMINANCE; *glFormat = GL_LUMINANCE; *glType = GL_UNSIGNED_BYTE; break;
+        case UNCOMPRESSED_GRAY_ALPHA: *glInternalFormat = GL_LUMINANCE_ALPHA; *glFormat = GL_LUMINANCE_ALPHA; *glType = GL_UNSIGNED_BYTE; break;
+        case UNCOMPRESSED_R5G6B5: *glInternalFormat = GL_RGB; *glFormat = GL_RGB; *glType = GL_UNSIGNED_SHORT_5_6_5; break;
+        case UNCOMPRESSED_R8G8B8: *glInternalFormat = GL_RGB; *glFormat = GL_RGB; *glType = GL_UNSIGNED_BYTE; break;
+        case UNCOMPRESSED_R5G5B5A1: *glInternalFormat = GL_RGBA; *glFormat = GL_RGBA; *glType = GL_UNSIGNED_SHORT_5_5_5_1; break;
+        case UNCOMPRESSED_R4G4B4A4: *glInternalFormat = GL_RGBA; *glFormat = GL_RGBA; *glType = GL_UNSIGNED_SHORT_4_4_4_4; break;
+        case UNCOMPRESSED_R8G8B8A8: *glInternalFormat = GL_RGBA; *glFormat = GL_RGBA; *glType = GL_UNSIGNED_BYTE; break;
+        #if !defined(GRAPHICS_API_OPENGL_11)
+        case UNCOMPRESSED_R32: if (texFloatSupported) *glInternalFormat = GL_LUMINANCE; *glFormat = GL_LUMINANCE; *glType = GL_FLOAT; break;   // NOTE: Requires extension OES_texture_float
+        case UNCOMPRESSED_R32G32B32: if (texFloatSupported) *glInternalFormat = GL_RGB; *glFormat = GL_RGB; *glType = GL_FLOAT; break;         // NOTE: Requires extension OES_texture_float
+        case UNCOMPRESSED_R32G32B32A32: if (texFloatSupported) *glInternalFormat = GL_RGBA; *glFormat = GL_RGBA; *glType = GL_FLOAT; break;    // NOTE: Requires extension OES_texture_float
+        #endif
+    #elif defined(GRAPHICS_API_OPENGL_33)
+        case UNCOMPRESSED_GRAYSCALE: *glInternalFormat = GL_R8; *glFormat = GL_RED; *glType = GL_UNSIGNED_BYTE; break;
+        case UNCOMPRESSED_GRAY_ALPHA: *glInternalFormat = GL_RG8; *glFormat = GL_RG; *glType = GL_UNSIGNED_BYTE; break;
+        case UNCOMPRESSED_R5G6B5: *glInternalFormat = GL_RGB565; *glFormat = GL_RGB; *glType = GL_UNSIGNED_SHORT_5_6_5; break;
+        case UNCOMPRESSED_R8G8B8: *glInternalFormat = GL_RGB8; *glFormat = GL_RGB; *glType = GL_UNSIGNED_BYTE; break;
+        case UNCOMPRESSED_R5G5B5A1: *glInternalFormat = GL_RGB5_A1; *glFormat = GL_RGBA; *glType = GL_UNSIGNED_SHORT_5_5_5_1; break;
+        case UNCOMPRESSED_R4G4B4A4: *glInternalFormat = GL_RGBA4; *glFormat = GL_RGBA; *glType = GL_UNSIGNED_SHORT_4_4_4_4; break;
+        case UNCOMPRESSED_R8G8B8A8: *glInternalFormat = GL_RGBA8; *glFormat = GL_RGBA; *glType = GL_UNSIGNED_BYTE; break;
+        case UNCOMPRESSED_R32: if (texFloatSupported) *glInternalFormat = GL_R32F; *glFormat = GL_RED; *glType = GL_FLOAT; break;
+        case UNCOMPRESSED_R32G32B32: if (texFloatSupported) *glInternalFormat = GL_RGB32F; *glFormat = GL_RGB; *glType = GL_FLOAT; break;
+        case UNCOMPRESSED_R32G32B32A32: if (texFloatSupported) *glInternalFormat = GL_RGBA32F; *glFormat = GL_RGBA; *glType = GL_FLOAT; break;
+    #endif
+        #if !defined(GRAPHICS_API_OPENGL_11)
+        case COMPRESSED_DXT1_RGB: if (texCompDXTSupported) *glInternalFormat = GL_COMPRESSED_RGB_S3TC_DXT1_EXT; break;
+        case COMPRESSED_DXT1_RGBA: if (texCompDXTSupported) *glInternalFormat = GL_COMPRESSED_RGBA_S3TC_DXT1_EXT; break;
+        case COMPRESSED_DXT3_RGBA: if (texCompDXTSupported) *glInternalFormat = GL_COMPRESSED_RGBA_S3TC_DXT3_EXT; break;
+        case COMPRESSED_DXT5_RGBA: if (texCompDXTSupported) *glInternalFormat = GL_COMPRESSED_RGBA_S3TC_DXT5_EXT; break;
+        case COMPRESSED_ETC1_RGB: if (texCompETC1Supported) *glInternalFormat = GL_ETC1_RGB8_OES; break;                      // NOTE: Requires OpenGL ES 2.0 or OpenGL 4.3
+        case COMPRESSED_ETC2_RGB: if (texCompETC2Supported) *glInternalFormat = GL_COMPRESSED_RGB8_ETC2; break;               // NOTE: Requires OpenGL ES 3.0 or OpenGL 4.3
+        case COMPRESSED_ETC2_EAC_RGBA: if (texCompETC2Supported) *glInternalFormat = GL_COMPRESSED_RGBA8_ETC2_EAC; break;     // NOTE: Requires OpenGL ES 3.0 or OpenGL 4.3
+        case COMPRESSED_PVRT_RGB: if (texCompPVRTSupported) *glInternalFormat = GL_COMPRESSED_RGB_PVRTC_4BPPV1_IMG; break;    // NOTE: Requires PowerVR GPU
+        case COMPRESSED_PVRT_RGBA: if (texCompPVRTSupported) *glInternalFormat = GL_COMPRESSED_RGBA_PVRTC_4BPPV1_IMG; break;  // NOTE: Requires PowerVR GPU
+        case COMPRESSED_ASTC_4x4_RGBA: if (texCompASTCSupported) *glInternalFormat = GL_COMPRESSED_RGBA_ASTC_4x4_KHR; break;  // NOTE: Requires OpenGL ES 3.1 or OpenGL 4.3
+        case COMPRESSED_ASTC_8x8_RGBA: if (texCompASTCSupported) *glInternalFormat = GL_COMPRESSED_RGBA_ASTC_8x8_KHR; break;  // NOTE: Requires OpenGL ES 3.1 or OpenGL 4.3
+        #endif
+        default: TraceLog(LOG_WARNING, "Texture format not supported"); break;
+    }
+}
+
+// Unload texture from GPU memory
+void rlUnloadTexture(unsigned int id)
+{
+    if (id > 0) glDeleteTextures(1, &id);
+}
+
 // Load a texture to be used for rendering (fbo with default color and depth attachments)
 // NOTE: If colorFormat or depthBits are no supported, no attachment is done
 RenderTexture2D rlLoadRenderTexture(int width, int height, int format, int depthBits, bool useDepthTexture)
-{
-    RenderTexture2D target = { 0 };
-
+{
+    RenderTexture2D target = { 0 };
+
 #if defined(GRAPHICS_API_OPENGL_33) || defined(GRAPHICS_API_OPENGL_ES2)
     if (useDepthTexture && texDepthSupported) target.depthTexture = true;
-
+
     // Create the framebuffer object
     glGenFramebuffers(1, &target.id);
     glBindFramebuffer(GL_FRAMEBUFFER, target.id);
-
+
     // Create fbo color texture attachment
     //-----------------------------------------------------------------------------------------------------
     if ((format != -1) && (format < COMPRESSED_DXT1_RGB))
@@ -7075,7 +2219,7 @@
         target.texture.mipmaps = 1;
     }
     //-----------------------------------------------------------------------------------------------------
-
+
     // Create fbo depth renderbuffer/texture
     //-----------------------------------------------------------------------------------------------------
     if (depthBits > 0)
@@ -7087,7 +2231,7 @@
         target.depth.mipmaps = 1;
     }
     //-----------------------------------------------------------------------------------------------------
-
+
     // Attach color texture and depth renderbuffer to FBO
     //-----------------------------------------------------------------------------------------------------
     rlRenderTextureAttach(target, target.texture.id, 0);    // COLOR attachment
@@ -7100,8 +2244,8 @@
     //-----------------------------------------------------------------------------------------------------
 
     glBindFramebuffer(GL_FRAMEBUFFER, 0);
-#endif
-
+#endif
+
     return target;
 }
 
@@ -7110,8 +2254,8 @@
 void rlRenderTextureAttach(RenderTexture2D target, unsigned int id, int attachType)
 {
 #if defined(GRAPHICS_API_OPENGL_33) || defined(GRAPHICS_API_OPENGL_ES2)
-    glBindFramebuffer(GL_FRAMEBUFFER, target.id);
-
+    glBindFramebuffer(GL_FRAMEBUFFER, target.id);
+
     if (attachType == 0) glFramebufferTexture2D(GL_FRAMEBUFFER, GL_COLOR_ATTACHMENT0, GL_TEXTURE_2D, id, 0);
     else if (attachType == 1)
     {
@@ -7120,7 +2264,7 @@
     }
 
     glBindFramebuffer(GL_FRAMEBUFFER, 0);
-#endif
+#endif
 }
 
 // Verify render texture is complete
@@ -7130,104 +2274,104 @@
 
 #if defined(GRAPHICS_API_OPENGL_33) || defined(GRAPHICS_API_OPENGL_ES2)
     glBindFramebuffer(GL_FRAMEBUFFER, target.id);
-
-    GLenum status = glCheckFramebufferStatus(GL_FRAMEBUFFER);
-
-    if (status != GL_FRAMEBUFFER_COMPLETE)
-    {
-        switch (status)
-        {
-            case GL_FRAMEBUFFER_UNSUPPORTED: TraceLog(LOG_WARNING, "Framebuffer is unsupported"); break;
+
+    GLenum status = glCheckFramebufferStatus(GL_FRAMEBUFFER);
+
+    if (status != GL_FRAMEBUFFER_COMPLETE)
+    {
+        switch (status)
+        {
+            case GL_FRAMEBUFFER_UNSUPPORTED: TraceLog(LOG_WARNING, "Framebuffer is unsupported"); break;
             case GL_FRAMEBUFFER_INCOMPLETE_ATTACHMENT: TraceLog(LOG_WARNING, "Framebuffer has incomplete attachment"); break;
-#if defined(GRAPHICS_API_OPENGL_ES2)
+#if defined(GRAPHICS_API_OPENGL_ES2)
             case GL_FRAMEBUFFER_INCOMPLETE_DIMENSIONS: TraceLog(LOG_WARNING, "Framebuffer has incomplete dimensions"); break;
-#endif
+#endif
             case GL_FRAMEBUFFER_INCOMPLETE_MISSING_ATTACHMENT: TraceLog(LOG_WARNING, "Framebuffer has a missing attachment"); break;
-            default: break;
-        }
-    }
-
-    glBindFramebuffer(GL_FRAMEBUFFER, 0);
+            default: break;
+        }
+    }
+
+    glBindFramebuffer(GL_FRAMEBUFFER, 0);
 
     result = (status == GL_FRAMEBUFFER_COMPLETE);
-#endif
-
+#endif
+
     return result;
-}
-
-// Generate mipmap data for selected texture
-void rlGenerateMipmaps(Texture2D *texture)
-{
-    glBindTexture(GL_TEXTURE_2D, texture->id);
-
-    // Check if texture is power-of-two (POT)
-    bool texIsPOT = false;
-
-    if (((texture->width > 0) && ((texture->width & (texture->width - 1)) == 0)) &&
-        ((texture->height > 0) && ((texture->height & (texture->height - 1)) == 0))) texIsPOT = true;
-
-#if defined(GRAPHICS_API_OPENGL_11)
+}
+
+// Generate mipmap data for selected texture
+void rlGenerateMipmaps(Texture2D *texture)
+{
+    glBindTexture(GL_TEXTURE_2D, texture->id);
+
+    // Check if texture is power-of-two (POT)
+    bool texIsPOT = false;
+
+    if (((texture->width > 0) && ((texture->width & (texture->width - 1)) == 0)) &&
+        ((texture->height > 0) && ((texture->height & (texture->height - 1)) == 0))) texIsPOT = true;
+
+#if defined(GRAPHICS_API_OPENGL_11)
     if (texIsPOT)
     {
-        // WARNING: Manual mipmap generation only works for RGBA 32bit textures!
-        if (texture->format == UNCOMPRESSED_R8G8B8A8)
-        {
-            // Retrieve texture data from VRAM
-            void *data = rlReadTexturePixels(*texture);
-
-            // NOTE: data size is reallocated to fit mipmaps data
-            // NOTE: CPU mipmap generation only supports RGBA 32bit data
-            int mipmapCount = GenerateMipmaps(data, texture->width, texture->height);
-
-            int size = texture->width*texture->height*4;
-            int offset = size;
-
-            int mipWidth = texture->width/2;
-            int mipHeight = texture->height/2;
-
-            // Load the mipmaps
-            for (int level = 1; level < mipmapCount; level++)
-            {
-                glTexImage2D(GL_TEXTURE_2D, level, GL_RGBA8, mipWidth, mipHeight, 0, GL_RGBA, GL_UNSIGNED_BYTE, (unsigned char *)data + offset);
-
-                size = mipWidth*mipHeight*4;
-                offset += size;
-
-                mipWidth /= 2;
-                mipHeight /= 2;
-            }
-
-            texture->mipmaps = mipmapCount + 1;
+        // WARNING: Manual mipmap generation only works for RGBA 32bit textures!
+        if (texture->format == UNCOMPRESSED_R8G8B8A8)
+        {
+            // Retrieve texture data from VRAM
+            void *data = rlReadTexturePixels(*texture);
+
+            // NOTE: data size is reallocated to fit mipmaps data
+            // NOTE: CPU mipmap generation only supports RGBA 32bit data
+            int mipmapCount = GenerateMipmaps(data, texture->width, texture->height);
+
+            int size = texture->width*texture->height*4;
+            int offset = size;
+
+            int mipWidth = texture->width/2;
+            int mipHeight = texture->height/2;
+
+            // Load the mipmaps
+            for (int level = 1; level < mipmapCount; level++)
+            {
+                glTexImage2D(GL_TEXTURE_2D, level, GL_RGBA8, mipWidth, mipHeight, 0, GL_RGBA, GL_UNSIGNED_BYTE, (unsigned char *)data + offset);
+
+                size = mipWidth*mipHeight*4;
+                offset += size;
+
+                mipWidth /= 2;
+                mipHeight /= 2;
+            }
+
+            texture->mipmaps = mipmapCount + 1;
             RL_FREE(data); // Once mipmaps have been generated and data has been uploaded to GPU VRAM, we can discard RAM data
-
-            TraceLog(LOG_WARNING, "[TEX ID %i] Mipmaps [%i] generated manually on CPU side", texture->id, texture->mipmaps);
-        }
-        else TraceLog(LOG_WARNING, "[TEX ID %i] Mipmaps could not be generated for texture format", texture->id);
+
+            TraceLog(LOG_WARNING, "[TEX ID %i] Mipmaps [%i] generated manually on CPU side", texture->id, texture->mipmaps);
+        }
+        else TraceLog(LOG_WARNING, "[TEX ID %i] Mipmaps could not be generated for texture format", texture->id);
     }
 #elif defined(GRAPHICS_API_OPENGL_33) || defined(GRAPHICS_API_OPENGL_ES2)
     if ((texIsPOT) || (texNPOTSupported))
     {
-        //glHint(GL_GENERATE_MIPMAP_HINT, GL_DONT_CARE);   // Hint for mipmaps generation algorythm: GL_FASTEST, GL_NICEST, GL_DONT_CARE
-        glGenerateMipmap(GL_TEXTURE_2D);    // Generate mipmaps automatically
-        TraceLog(LOG_INFO, "[TEX ID %i] Mipmaps generated automatically", texture->id);
-
-        glTexParameteri(GL_TEXTURE_2D, GL_TEXTURE_MAG_FILTER, GL_LINEAR);
-        glTexParameteri(GL_TEXTURE_2D, GL_TEXTURE_MIN_FILTER, GL_LINEAR_MIPMAP_LINEAR);   // Activate Trilinear filtering for mipmaps
-
-        #define MIN(a,b) (((a)<(b))?(a):(b))
-        #define MAX(a,b) (((a)>(b))?(a):(b))
-
-        texture->mipmaps =  1 + (int)floor(log(MAX(texture->width, texture->height))/log(2));
-    }
+        //glHint(GL_GENERATE_MIPMAP_HINT, GL_DONT_CARE);   // Hint for mipmaps generation algorythm: GL_FASTEST, GL_NICEST, GL_DONT_CARE
+        glGenerateMipmap(GL_TEXTURE_2D);    // Generate mipmaps automatically
+        TraceLog(LOG_INFO, "[TEX ID %i] Mipmaps generated automatically", texture->id);
+
+        glTexParameteri(GL_TEXTURE_2D, GL_TEXTURE_MAG_FILTER, GL_LINEAR);
+        glTexParameteri(GL_TEXTURE_2D, GL_TEXTURE_MIN_FILTER, GL_LINEAR_MIPMAP_LINEAR);   // Activate Trilinear filtering for mipmaps
+
+        #define MIN(a,b) (((a)<(b))?(a):(b))
+        #define MAX(a,b) (((a)>(b))?(a):(b))
+
+        texture->mipmaps =  1 + (int)floor(log(MAX(texture->width, texture->height))/log(2));
+    }
 #endif
-    else TraceLog(LOG_WARNING, "[TEX ID %i] Mipmaps can not be generated", texture->id);
-
-    glBindTexture(GL_TEXTURE_2D, 0);
-}
-
-// Upload vertex data into a VAO (if supported) and VBO
-void rlLoadMesh(Mesh *mesh, bool dynamic)
-{
+    else TraceLog(LOG_WARNING, "[TEX ID %i] Mipmaps can not be generated", texture->id);
+
+    glBindTexture(GL_TEXTURE_2D, 0);
+}
+
+// Upload vertex data into a VAO (if supported) and VBO
+void rlLoadMesh(Mesh *mesh, bool dynamic)
+{
     if (mesh->vaoId > 0)
     {
         // Check if mesh has already been loaded in GPU
@@ -7235,125 +2379,125 @@
         return;
     }
 
-    mesh->vaoId = 0;        // Vertex Array Object
-    mesh->vboId[0] = 0;     // Vertex positions VBO
-    mesh->vboId[1] = 0;     // Vertex texcoords VBO
-    mesh->vboId[2] = 0;     // Vertex normals VBO
-    mesh->vboId[3] = 0;     // Vertex colors VBO
-    mesh->vboId[4] = 0;     // Vertex tangents VBO
-    mesh->vboId[5] = 0;     // Vertex texcoords2 VBO
-    mesh->vboId[6] = 0;     // Vertex indices VBO
-
-#if defined(GRAPHICS_API_OPENGL_33) || defined(GRAPHICS_API_OPENGL_ES2)
-    int drawHint = GL_STATIC_DRAW;
-    if (dynamic) drawHint = GL_DYNAMIC_DRAW;
-
-    if (vaoSupported)
-    {
-        // Initialize Quads VAO (Buffer A)
-        glGenVertexArrays(1, &mesh->vaoId);
-        glBindVertexArray(mesh->vaoId);
-    }
-
-    // NOTE: Attributes must be uploaded considering default locations points
-
-    // Enable vertex attributes: position (shader-location = 0)
-    glGenBuffers(1, &mesh->vboId[0]);
-    glBindBuffer(GL_ARRAY_BUFFER, mesh->vboId[0]);
-    glBufferData(GL_ARRAY_BUFFER, sizeof(float)*3*mesh->vertexCount, mesh->vertices, drawHint);
-    glVertexAttribPointer(0, 3, GL_FLOAT, 0, 0, 0);
-    glEnableVertexAttribArray(0);
-
-    // Enable vertex attributes: texcoords (shader-location = 1)
-    glGenBuffers(1, &mesh->vboId[1]);
-    glBindBuffer(GL_ARRAY_BUFFER, mesh->vboId[1]);
-    glBufferData(GL_ARRAY_BUFFER, sizeof(float)*2*mesh->vertexCount, mesh->texcoords, drawHint);
-    glVertexAttribPointer(1, 2, GL_FLOAT, 0, 0, 0);
-    glEnableVertexAttribArray(1);
-
-    // Enable vertex attributes: normals (shader-location = 2)
-    if (mesh->normals != NULL)
-    {
-        glGenBuffers(1, &mesh->vboId[2]);
-        glBindBuffer(GL_ARRAY_BUFFER, mesh->vboId[2]);
-        glBufferData(GL_ARRAY_BUFFER, sizeof(float)*3*mesh->vertexCount, mesh->normals, drawHint);
-        glVertexAttribPointer(2, 3, GL_FLOAT, 0, 0, 0);
-        glEnableVertexAttribArray(2);
-    }
-    else
-    {
-        // Default color vertex attribute set to WHITE
-        glVertexAttrib3f(2, 1.0f, 1.0f, 1.0f);
-        glDisableVertexAttribArray(2);
-    }
-
-    // Default color vertex attribute (shader-location = 3)
-    if (mesh->colors != NULL)
-    {
-        glGenBuffers(1, &mesh->vboId[3]);
-        glBindBuffer(GL_ARRAY_BUFFER, mesh->vboId[3]);
-        glBufferData(GL_ARRAY_BUFFER, sizeof(unsigned char)*4*mesh->vertexCount, mesh->colors, drawHint);
-        glVertexAttribPointer(3, 4, GL_UNSIGNED_BYTE, GL_TRUE, 0, 0);
-        glEnableVertexAttribArray(3);
-    }
-    else
-    {
-        // Default color vertex attribute set to WHITE
-        glVertexAttrib4f(3, 1.0f, 1.0f, 1.0f, 1.0f);
-        glDisableVertexAttribArray(3);
-    }
-
-    // Default tangent vertex attribute (shader-location = 4)
-    if (mesh->tangents != NULL)
-    {
-        glGenBuffers(1, &mesh->vboId[4]);
-        glBindBuffer(GL_ARRAY_BUFFER, mesh->vboId[4]);
-        glBufferData(GL_ARRAY_BUFFER, sizeof(float)*4*mesh->vertexCount, mesh->tangents, drawHint);
-        glVertexAttribPointer(4, 4, GL_FLOAT, 0, 0, 0);
-        glEnableVertexAttribArray(4);
-    }
-    else
-    {
-        // Default tangents vertex attribute
-        glVertexAttrib4f(4, 0.0f, 0.0f, 0.0f, 0.0f);
-        glDisableVertexAttribArray(4);
-    }
-
-    // Default texcoord2 vertex attribute (shader-location = 5)
-    if (mesh->texcoords2 != NULL)
-    {
-        glGenBuffers(1, &mesh->vboId[5]);
-        glBindBuffer(GL_ARRAY_BUFFER, mesh->vboId[5]);
-        glBufferData(GL_ARRAY_BUFFER, sizeof(float)*2*mesh->vertexCount, mesh->texcoords2, drawHint);
-        glVertexAttribPointer(5, 2, GL_FLOAT, 0, 0, 0);
-        glEnableVertexAttribArray(5);
-    }
-    else
-    {
-        // Default texcoord2 vertex attribute
-        glVertexAttrib2f(5, 0.0f, 0.0f);
-        glDisableVertexAttribArray(5);
-    }
-
-    if (mesh->indices != NULL)
-    {
-        glGenBuffers(1, &mesh->vboId[6]);
-        glBindBuffer(GL_ELEMENT_ARRAY_BUFFER, mesh->vboId[6]);
+    mesh->vaoId = 0;        // Vertex Array Object
+    mesh->vboId[0] = 0;     // Vertex positions VBO
+    mesh->vboId[1] = 0;     // Vertex texcoords VBO
+    mesh->vboId[2] = 0;     // Vertex normals VBO
+    mesh->vboId[3] = 0;     // Vertex colors VBO
+    mesh->vboId[4] = 0;     // Vertex tangents VBO
+    mesh->vboId[5] = 0;     // Vertex texcoords2 VBO
+    mesh->vboId[6] = 0;     // Vertex indices VBO
+
+#if defined(GRAPHICS_API_OPENGL_33) || defined(GRAPHICS_API_OPENGL_ES2)
+    int drawHint = GL_STATIC_DRAW;
+    if (dynamic) drawHint = GL_DYNAMIC_DRAW;
+
+    if (vaoSupported)
+    {
+        // Initialize Quads VAO (Buffer A)
+        glGenVertexArrays(1, &mesh->vaoId);
+        glBindVertexArray(mesh->vaoId);
+    }
+
+    // NOTE: Attributes must be uploaded considering default locations points
+
+    // Enable vertex attributes: position (shader-location = 0)
+    glGenBuffers(1, &mesh->vboId[0]);
+    glBindBuffer(GL_ARRAY_BUFFER, mesh->vboId[0]);
+    glBufferData(GL_ARRAY_BUFFER, sizeof(float)*3*mesh->vertexCount, mesh->vertices, drawHint);
+    glVertexAttribPointer(0, 3, GL_FLOAT, 0, 0, 0);
+    glEnableVertexAttribArray(0);
+
+    // Enable vertex attributes: texcoords (shader-location = 1)
+    glGenBuffers(1, &mesh->vboId[1]);
+    glBindBuffer(GL_ARRAY_BUFFER, mesh->vboId[1]);
+    glBufferData(GL_ARRAY_BUFFER, sizeof(float)*2*mesh->vertexCount, mesh->texcoords, drawHint);
+    glVertexAttribPointer(1, 2, GL_FLOAT, 0, 0, 0);
+    glEnableVertexAttribArray(1);
+
+    // Enable vertex attributes: normals (shader-location = 2)
+    if (mesh->normals != NULL)
+    {
+        glGenBuffers(1, &mesh->vboId[2]);
+        glBindBuffer(GL_ARRAY_BUFFER, mesh->vboId[2]);
+        glBufferData(GL_ARRAY_BUFFER, sizeof(float)*3*mesh->vertexCount, mesh->normals, drawHint);
+        glVertexAttribPointer(2, 3, GL_FLOAT, 0, 0, 0);
+        glEnableVertexAttribArray(2);
+    }
+    else
+    {
+        // Default color vertex attribute set to WHITE
+        glVertexAttrib3f(2, 1.0f, 1.0f, 1.0f);
+        glDisableVertexAttribArray(2);
+    }
+
+    // Default color vertex attribute (shader-location = 3)
+    if (mesh->colors != NULL)
+    {
+        glGenBuffers(1, &mesh->vboId[3]);
+        glBindBuffer(GL_ARRAY_BUFFER, mesh->vboId[3]);
+        glBufferData(GL_ARRAY_BUFFER, sizeof(unsigned char)*4*mesh->vertexCount, mesh->colors, drawHint);
+        glVertexAttribPointer(3, 4, GL_UNSIGNED_BYTE, GL_TRUE, 0, 0);
+        glEnableVertexAttribArray(3);
+    }
+    else
+    {
+        // Default color vertex attribute set to WHITE
+        glVertexAttrib4f(3, 1.0f, 1.0f, 1.0f, 1.0f);
+        glDisableVertexAttribArray(3);
+    }
+
+    // Default tangent vertex attribute (shader-location = 4)
+    if (mesh->tangents != NULL)
+    {
+        glGenBuffers(1, &mesh->vboId[4]);
+        glBindBuffer(GL_ARRAY_BUFFER, mesh->vboId[4]);
+        glBufferData(GL_ARRAY_BUFFER, sizeof(float)*4*mesh->vertexCount, mesh->tangents, drawHint);
+        glVertexAttribPointer(4, 4, GL_FLOAT, 0, 0, 0);
+        glEnableVertexAttribArray(4);
+    }
+    else
+    {
+        // Default tangents vertex attribute
+        glVertexAttrib4f(4, 0.0f, 0.0f, 0.0f, 0.0f);
+        glDisableVertexAttribArray(4);
+    }
+
+    // Default texcoord2 vertex attribute (shader-location = 5)
+    if (mesh->texcoords2 != NULL)
+    {
+        glGenBuffers(1, &mesh->vboId[5]);
+        glBindBuffer(GL_ARRAY_BUFFER, mesh->vboId[5]);
+        glBufferData(GL_ARRAY_BUFFER, sizeof(float)*2*mesh->vertexCount, mesh->texcoords2, drawHint);
+        glVertexAttribPointer(5, 2, GL_FLOAT, 0, 0, 0);
+        glEnableVertexAttribArray(5);
+    }
+    else
+    {
+        // Default texcoord2 vertex attribute
+        glVertexAttrib2f(5, 0.0f, 0.0f);
+        glDisableVertexAttribArray(5);
+    }
+
+    if (mesh->indices != NULL)
+    {
+        glGenBuffers(1, &mesh->vboId[6]);
+        glBindBuffer(GL_ELEMENT_ARRAY_BUFFER, mesh->vboId[6]);
         glBufferData(GL_ELEMENT_ARRAY_BUFFER, sizeof(unsigned short)*mesh->triangleCount*3, mesh->indices, drawHint);
-    }
-
-    if (vaoSupported)
-    {
-        if (mesh->vaoId > 0) TraceLog(LOG_INFO, "[VAO ID %i] Mesh uploaded successfully to VRAM (GPU)", mesh->vaoId);
-        else TraceLog(LOG_WARNING, "Mesh could not be uploaded to VRAM (GPU)");
-    }
-    else
-    {
-        TraceLog(LOG_INFO, "[VBOs] Mesh uploaded successfully to VRAM (GPU)");
-    }
-#endif
-}
-
+    }
+
+    if (vaoSupported)
+    {
+        if (mesh->vaoId > 0) TraceLog(LOG_INFO, "[VAO ID %i] Mesh uploaded successfully to VRAM (GPU)", mesh->vaoId);
+        else TraceLog(LOG_WARNING, "Mesh could not be uploaded to VRAM (GPU)");
+    }
+    else
+    {
+        TraceLog(LOG_INFO, "[VBOs] Mesh uploaded successfully to VRAM (GPU)");
+    }
+#endif
+}
+
 // Load a new attributes buffer
 unsigned int rlLoadAttribBuffer(unsigned int vaoId, int shaderLoc, void *buffer, int size, bool dynamic)
 {
@@ -7387,55 +2531,55 @@
 // WARNING: error checking is in place that will cause the data to not be
 //          updated if offset + size exceeds what the buffer can hold
 void rlUpdateMeshAt(Mesh mesh, int buffer, int num, int index)
-{
-#if defined(GRAPHICS_API_OPENGL_33) || defined(GRAPHICS_API_OPENGL_ES2)
-    // Activate mesh VAO
-    if (vaoSupported) glBindVertexArray(mesh.vaoId);
-
-    switch (buffer)
-    {
-        case 0:     // Update vertices (vertex position)
-        {
-            glBindBuffer(GL_ARRAY_BUFFER, mesh.vboId[0]);
+{
+#if defined(GRAPHICS_API_OPENGL_33) || defined(GRAPHICS_API_OPENGL_ES2)
+    // Activate mesh VAO
+    if (vaoSupported) glBindVertexArray(mesh.vaoId);
+
+    switch (buffer)
+    {
+        case 0:     // Update vertices (vertex position)
+        {
+            glBindBuffer(GL_ARRAY_BUFFER, mesh.vboId[0]);
             if (index == 0 && num >= mesh.vertexCount) glBufferData(GL_ARRAY_BUFFER, sizeof(float)*3*num, mesh.vertices, GL_DYNAMIC_DRAW);
             else if (index + num >= mesh.vertexCount) break;
             else glBufferSubData(GL_ARRAY_BUFFER, sizeof(float)*3*index, sizeof(float)*3*num, mesh.vertices);
-
-        } break;
-        case 1:     // Update texcoords (vertex texture coordinates)
-        {
-            glBindBuffer(GL_ARRAY_BUFFER, mesh.vboId[1]);
+
+        } break;
+        case 1:     // Update texcoords (vertex texture coordinates)
+        {
+            glBindBuffer(GL_ARRAY_BUFFER, mesh.vboId[1]);
             if (index == 0 && num >= mesh.vertexCount) glBufferData(GL_ARRAY_BUFFER, sizeof(float)*2*num, mesh.texcoords, GL_DYNAMIC_DRAW);
             else if (index + num >= mesh.vertexCount) break;
             else glBufferSubData(GL_ARRAY_BUFFER, sizeof(float)*2*index, sizeof(float)*2*num, mesh.texcoords);
-
-        } break;
-        case 2:     // Update normals (vertex normals)
-        {
-            glBindBuffer(GL_ARRAY_BUFFER, mesh.vboId[2]);
+
+        } break;
+        case 2:     // Update normals (vertex normals)
+        {
+            glBindBuffer(GL_ARRAY_BUFFER, mesh.vboId[2]);
             if (index == 0 && num >= mesh.vertexCount) glBufferData(GL_ARRAY_BUFFER, sizeof(float)*3*num, mesh.normals, GL_DYNAMIC_DRAW);
             else if (index + num >= mesh.vertexCount) break;
             else glBufferSubData(GL_ARRAY_BUFFER, sizeof(float)*3*index, sizeof(float)*3*num, mesh.normals);
-
-        } break;
-        case 3:     // Update colors (vertex colors)
-        {
-            glBindBuffer(GL_ARRAY_BUFFER, mesh.vboId[3]);
+
+        } break;
+        case 3:     // Update colors (vertex colors)
+        {
+            glBindBuffer(GL_ARRAY_BUFFER, mesh.vboId[3]);
             if (index == 0 && num >= mesh.vertexCount) glBufferData(GL_ARRAY_BUFFER, sizeof(float)*4*num, mesh.colors, GL_DYNAMIC_DRAW);
             else if (index + num >= mesh.vertexCount) break;
             else glBufferSubData(GL_ARRAY_BUFFER, sizeof(unsigned char)*4*index, sizeof(unsigned char)*4*num, mesh.colors);
-
-        } break;
-        case 4:     // Update tangents (vertex tangents)
-        {
-            glBindBuffer(GL_ARRAY_BUFFER, mesh.vboId[4]);
+
+        } break;
+        case 4:     // Update tangents (vertex tangents)
+        {
+            glBindBuffer(GL_ARRAY_BUFFER, mesh.vboId[4]);
             if (index == 0 && num >= mesh.vertexCount) glBufferData(GL_ARRAY_BUFFER, sizeof(float)*4*num, mesh.tangents, GL_DYNAMIC_DRAW);
             else if (index + num >= mesh.vertexCount) break;
             else glBufferSubData(GL_ARRAY_BUFFER, sizeof(float)*4*index, sizeof(float)*4*num, mesh.tangents);
-        } break;
-        case 5:     // Update texcoords2 (vertex second texture coordinates)
-        {
-            glBindBuffer(GL_ARRAY_BUFFER, mesh.vboId[5]);
+        } break;
+        case 5:     // Update texcoords2 (vertex second texture coordinates)
+        {
+            glBindBuffer(GL_ARRAY_BUFFER, mesh.vboId[5]);
             if (index == 0 && num >= mesh.vertexCount) glBufferData(GL_ARRAY_BUFFER, sizeof(float)*2*num, mesh.texcoords2, GL_DYNAMIC_DRAW);
             else if (index + num >= mesh.vertexCount) break;
             else glBufferSubData(GL_ARRAY_BUFFER, sizeof(float)*2*index, sizeof(float)*2*num, mesh.texcoords2);
@@ -7451,86 +2595,86 @@
                 break;
             else
                 glBufferSubData(GL_ELEMENT_ARRAY_BUFFER, sizeof(*indices)*index*3, sizeof(*indices)*num*3, indices);
-        } break;
-        default: break;
-    }
-
-    // Unbind the current VAO
-    if (vaoSupported) glBindVertexArray(0);
-
-    // Another option would be using buffer mapping...
-    //mesh.vertices = glMapBuffer(GL_ARRAY_BUFFER, GL_READ_WRITE);
-    // Now we can modify vertices
-    //glUnmapBuffer(GL_ARRAY_BUFFER);
-#endif
-}
-
-// Draw a 3d mesh with material and transform
-void rlDrawMesh(Mesh mesh, Material material, Matrix transform)
-{
-#if defined(GRAPHICS_API_OPENGL_11)
-    glEnable(GL_TEXTURE_2D);
-    glBindTexture(GL_TEXTURE_2D, material.maps[MAP_DIFFUSE].texture.id);
-
-    // NOTE: On OpenGL 1.1 we use Vertex Arrays to draw model
-    glEnableClientState(GL_VERTEX_ARRAY);                   // Enable vertex array
-    glEnableClientState(GL_TEXTURE_COORD_ARRAY);            // Enable texture coords array
-    if (mesh.normals != NULL) glEnableClientState(GL_NORMAL_ARRAY);     // Enable normals array
-    if (mesh.colors != NULL) glEnableClientState(GL_COLOR_ARRAY);       // Enable colors array
-
-    glVertexPointer(3, GL_FLOAT, 0, mesh.vertices);         // Pointer to vertex coords array
-    glTexCoordPointer(2, GL_FLOAT, 0, mesh.texcoords);      // Pointer to texture coords array
-    if (mesh.normals != NULL) glNormalPointer(GL_FLOAT, 0, mesh.normals);           // Pointer to normals array
-    if (mesh.colors != NULL) glColorPointer(4, GL_UNSIGNED_BYTE, 0, mesh.colors);   // Pointer to colors array
-
-    rlPushMatrix();
-        rlMultMatrixf(MatrixToFloat(transform));
-        rlColor4ub(material.maps[MAP_DIFFUSE].color.r, material.maps[MAP_DIFFUSE].color.g, material.maps[MAP_DIFFUSE].color.b, material.maps[MAP_DIFFUSE].color.a);
-
-        if (mesh.indices != NULL) glDrawElements(GL_TRIANGLES, mesh.triangleCount*3, GL_UNSIGNED_SHORT, mesh.indices);
-        else glDrawArrays(GL_TRIANGLES, 0, mesh.vertexCount);
-    rlPopMatrix();
-
-    glDisableClientState(GL_VERTEX_ARRAY);                  // Disable vertex array
-    glDisableClientState(GL_TEXTURE_COORD_ARRAY);           // Disable texture coords array
-    if (mesh.normals != NULL) glDisableClientState(GL_NORMAL_ARRAY);    // Disable normals array
-    if (mesh.colors != NULL) glDisableClientState(GL_NORMAL_ARRAY);     // Disable colors array
-
-    glDisable(GL_TEXTURE_2D);
-    glBindTexture(GL_TEXTURE_2D, 0);
-#endif
-
-#if defined(GRAPHICS_API_OPENGL_33) || defined(GRAPHICS_API_OPENGL_ES2)
-    // Bind shader program
-    glUseProgram(material.shader.id);
-
-    // Matrices and other values required by shader
-    //-----------------------------------------------------
-    // Calculate and send to shader model matrix (used by PBR shader)
-    if (material.shader.locs[LOC_MATRIX_MODEL] != -1) SetShaderValueMatrix(material.shader, material.shader.locs[LOC_MATRIX_MODEL], transform);
-
-    // Upload to shader material.colDiffuse
-    if (material.shader.locs[LOC_COLOR_DIFFUSE] != -1)
-        glUniform4f(material.shader.locs[LOC_COLOR_DIFFUSE], (float)material.maps[MAP_DIFFUSE].color.r/255.0f,
-                                                           (float)material.maps[MAP_DIFFUSE].color.g/255.0f,
-                                                           (float)material.maps[MAP_DIFFUSE].color.b/255.0f,
-                                                           (float)material.maps[MAP_DIFFUSE].color.a/255.0f);
-
-    // Upload to shader material.colSpecular (if available)
-    if (material.shader.locs[LOC_COLOR_SPECULAR] != -1)
-        glUniform4f(material.shader.locs[LOC_COLOR_SPECULAR], (float)material.maps[MAP_SPECULAR].color.r/255.0f,
-                                                               (float)material.maps[MAP_SPECULAR].color.g/255.0f,
-                                                               (float)material.maps[MAP_SPECULAR].color.b/255.0f,
-                                                               (float)material.maps[MAP_SPECULAR].color.a/255.0f);
-
-    if (material.shader.locs[LOC_MATRIX_VIEW] != -1) SetShaderValueMatrix(material.shader, material.shader.locs[LOC_MATRIX_VIEW], modelview);
-    if (material.shader.locs[LOC_MATRIX_PROJECTION] != -1) SetShaderValueMatrix(material.shader, material.shader.locs[LOC_MATRIX_PROJECTION], projection);
-
-    // At this point the modelview matrix just contains the view matrix (camera)
-    // That's because BeginMode3D() sets it an no model-drawing function modifies it, all use rlPushMatrix() and rlPopMatrix()
-    Matrix matView = modelview;         // View matrix (camera)
-    Matrix matProjection = projection;  // Projection matrix (perspective)
-
+        } break;
+        default: break;
+    }
+
+    // Unbind the current VAO
+    if (vaoSupported) glBindVertexArray(0);
+
+    // Another option would be using buffer mapping...
+    //mesh.vertices = glMapBuffer(GL_ARRAY_BUFFER, GL_READ_WRITE);
+    // Now we can modify vertices
+    //glUnmapBuffer(GL_ARRAY_BUFFER);
+#endif
+}
+
+// Draw a 3d mesh with material and transform
+void rlDrawMesh(Mesh mesh, Material material, Matrix transform)
+{
+#if defined(GRAPHICS_API_OPENGL_11)
+    glEnable(GL_TEXTURE_2D);
+    glBindTexture(GL_TEXTURE_2D, material.maps[MAP_DIFFUSE].texture.id);
+
+    // NOTE: On OpenGL 1.1 we use Vertex Arrays to draw model
+    glEnableClientState(GL_VERTEX_ARRAY);                   // Enable vertex array
+    glEnableClientState(GL_TEXTURE_COORD_ARRAY);            // Enable texture coords array
+    if (mesh.normals != NULL) glEnableClientState(GL_NORMAL_ARRAY);     // Enable normals array
+    if (mesh.colors != NULL) glEnableClientState(GL_COLOR_ARRAY);       // Enable colors array
+
+    glVertexPointer(3, GL_FLOAT, 0, mesh.vertices);         // Pointer to vertex coords array
+    glTexCoordPointer(2, GL_FLOAT, 0, mesh.texcoords);      // Pointer to texture coords array
+    if (mesh.normals != NULL) glNormalPointer(GL_FLOAT, 0, mesh.normals);           // Pointer to normals array
+    if (mesh.colors != NULL) glColorPointer(4, GL_UNSIGNED_BYTE, 0, mesh.colors);   // Pointer to colors array
+
+    rlPushMatrix();
+        rlMultMatrixf(MatrixToFloat(transform));
+        rlColor4ub(material.maps[MAP_DIFFUSE].color.r, material.maps[MAP_DIFFUSE].color.g, material.maps[MAP_DIFFUSE].color.b, material.maps[MAP_DIFFUSE].color.a);
+
+        if (mesh.indices != NULL) glDrawElements(GL_TRIANGLES, mesh.triangleCount*3, GL_UNSIGNED_SHORT, mesh.indices);
+        else glDrawArrays(GL_TRIANGLES, 0, mesh.vertexCount);
+    rlPopMatrix();
+
+    glDisableClientState(GL_VERTEX_ARRAY);                  // Disable vertex array
+    glDisableClientState(GL_TEXTURE_COORD_ARRAY);           // Disable texture coords array
+    if (mesh.normals != NULL) glDisableClientState(GL_NORMAL_ARRAY);    // Disable normals array
+    if (mesh.colors != NULL) glDisableClientState(GL_NORMAL_ARRAY);     // Disable colors array
+
+    glDisable(GL_TEXTURE_2D);
+    glBindTexture(GL_TEXTURE_2D, 0);
+#endif
+
+#if defined(GRAPHICS_API_OPENGL_33) || defined(GRAPHICS_API_OPENGL_ES2)
+    // Bind shader program
+    glUseProgram(material.shader.id);
+
+    // Matrices and other values required by shader
+    //-----------------------------------------------------
+    // Calculate and send to shader model matrix (used by PBR shader)
+    if (material.shader.locs[LOC_MATRIX_MODEL] != -1) SetShaderValueMatrix(material.shader, material.shader.locs[LOC_MATRIX_MODEL], transform);
+
+    // Upload to shader material.colDiffuse
+    if (material.shader.locs[LOC_COLOR_DIFFUSE] != -1)
+        glUniform4f(material.shader.locs[LOC_COLOR_DIFFUSE], (float)material.maps[MAP_DIFFUSE].color.r/255.0f,
+                                                           (float)material.maps[MAP_DIFFUSE].color.g/255.0f,
+                                                           (float)material.maps[MAP_DIFFUSE].color.b/255.0f,
+                                                           (float)material.maps[MAP_DIFFUSE].color.a/255.0f);
+
+    // Upload to shader material.colSpecular (if available)
+    if (material.shader.locs[LOC_COLOR_SPECULAR] != -1)
+        glUniform4f(material.shader.locs[LOC_COLOR_SPECULAR], (float)material.maps[MAP_SPECULAR].color.r/255.0f,
+                                                               (float)material.maps[MAP_SPECULAR].color.g/255.0f,
+                                                               (float)material.maps[MAP_SPECULAR].color.b/255.0f,
+                                                               (float)material.maps[MAP_SPECULAR].color.a/255.0f);
+
+    if (material.shader.locs[LOC_MATRIX_VIEW] != -1) SetShaderValueMatrix(material.shader, material.shader.locs[LOC_MATRIX_VIEW], modelview);
+    if (material.shader.locs[LOC_MATRIX_PROJECTION] != -1) SetShaderValueMatrix(material.shader, material.shader.locs[LOC_MATRIX_PROJECTION], projection);
+
+    // At this point the modelview matrix just contains the view matrix (camera)
+    // That's because BeginMode3D() sets it an no model-drawing function modifies it, all use rlPushMatrix() and rlPopMatrix()
+    Matrix matView = modelview;         // View matrix (camera)
+    Matrix matProjection = projection;  // Projection matrix (perspective)
+
     // TODO: Matrix nightmare! Trying to combine stack matrices with view matrix and local model transform matrix..
     // There is some problem in the order matrices are multiplied... it requires some time to figure out...
     Matrix matStackTransform = MatrixIdentity();
@@ -7541,132 +2685,132 @@
 
     Matrix matModel = MatrixMultiply(transform, matStackTransform); // Apply local model transformation
     Matrix matModelView = MatrixMultiply(matModel, matView);        // Transform to camera-space coordinates
-    //-----------------------------------------------------
-
-    // Bind active texture maps (if available)
-    for (int i = 0; i < MAX_MATERIAL_MAPS; i++)
-    {
-        if (material.maps[i].texture.id > 0)
-        {
-            glActiveTexture(GL_TEXTURE0 + i);
-            if ((i == MAP_IRRADIANCE) || (i == MAP_PREFILTER) || (i == MAP_CUBEMAP)) glBindTexture(GL_TEXTURE_CUBE_MAP, material.maps[i].texture.id);
-            else glBindTexture(GL_TEXTURE_2D, material.maps[i].texture.id);
-
-            glUniform1i(material.shader.locs[LOC_MAP_DIFFUSE + i], i);
-        }
-    }
-
-    // Bind vertex array objects (or VBOs)
-    if (vaoSupported) glBindVertexArray(mesh.vaoId);
-    else
-    {
-        // Bind mesh VBO data: vertex position (shader-location = 0)
-        glBindBuffer(GL_ARRAY_BUFFER, mesh.vboId[0]);
-        glVertexAttribPointer(material.shader.locs[LOC_VERTEX_POSITION], 3, GL_FLOAT, 0, 0, 0);
-        glEnableVertexAttribArray(material.shader.locs[LOC_VERTEX_POSITION]);
-
-        // Bind mesh VBO data: vertex texcoords (shader-location = 1)
-        glBindBuffer(GL_ARRAY_BUFFER, mesh.vboId[1]);
-        glVertexAttribPointer(material.shader.locs[LOC_VERTEX_TEXCOORD01], 2, GL_FLOAT, 0, 0, 0);
-        glEnableVertexAttribArray(material.shader.locs[LOC_VERTEX_TEXCOORD01]);
-
-        // Bind mesh VBO data: vertex normals (shader-location = 2, if available)
-        if (material.shader.locs[LOC_VERTEX_NORMAL] != -1)
-        {
-            glBindBuffer(GL_ARRAY_BUFFER, mesh.vboId[2]);
-            glVertexAttribPointer(material.shader.locs[LOC_VERTEX_NORMAL], 3, GL_FLOAT, 0, 0, 0);
-            glEnableVertexAttribArray(material.shader.locs[LOC_VERTEX_NORMAL]);
-        }
-
-        // Bind mesh VBO data: vertex colors (shader-location = 3, if available)
-        if (material.shader.locs[LOC_VERTEX_COLOR] != -1)
-        {
-            if (mesh.vboId[3] != 0)
-            {
-                glBindBuffer(GL_ARRAY_BUFFER, mesh.vboId[3]);
-                glVertexAttribPointer(material.shader.locs[LOC_VERTEX_COLOR], 4, GL_UNSIGNED_BYTE, GL_TRUE, 0, 0);
-                glEnableVertexAttribArray(material.shader.locs[LOC_VERTEX_COLOR]);
-            }
-            else
-            {
-                // Set default value for unused attribute
-                // NOTE: Required when using default shader and no VAO support
-                glVertexAttrib4f(material.shader.locs[LOC_VERTEX_COLOR], 1.0f, 1.0f, 1.0f, 1.0f);
-                glDisableVertexAttribArray(material.shader.locs[LOC_VERTEX_COLOR]);
-            }
-        }
-
-        // Bind mesh VBO data: vertex tangents (shader-location = 4, if available)
-        if (material.shader.locs[LOC_VERTEX_TANGENT] != -1)
-        {
-            glBindBuffer(GL_ARRAY_BUFFER, mesh.vboId[4]);
-            glVertexAttribPointer(material.shader.locs[LOC_VERTEX_TANGENT], 4, GL_FLOAT, 0, 0, 0);
-            glEnableVertexAttribArray(material.shader.locs[LOC_VERTEX_TANGENT]);
-        }
-
-        // Bind mesh VBO data: vertex texcoords2 (shader-location = 5, if available)
-        if (material.shader.locs[LOC_VERTEX_TEXCOORD02] != -1)
-        {
-            glBindBuffer(GL_ARRAY_BUFFER, mesh.vboId[5]);
-            glVertexAttribPointer(material.shader.locs[LOC_VERTEX_TEXCOORD02], 2, GL_FLOAT, 0, 0, 0);
-            glEnableVertexAttribArray(material.shader.locs[LOC_VERTEX_TEXCOORD02]);
-        }
-
-        if (mesh.indices != NULL) glBindBuffer(GL_ELEMENT_ARRAY_BUFFER, mesh.vboId[6]);
-    }
-
-    int eyesCount = 1;
-#if defined(SUPPORT_VR_SIMULATOR)
-    if (vrStereoRender) eyesCount = 2;
-#endif
-
-    for (int eye = 0; eye < eyesCount; eye++)
-    {
-        if (eyesCount == 1) modelview = matModelView;
-        #if defined(SUPPORT_VR_SIMULATOR)
-        else SetStereoView(eye, matProjection, matModelView);
-        #endif
-
-        // Calculate model-view-projection matrix (MVP)
-        Matrix matMVP = MatrixMultiply(modelview, projection);        // Transform to screen-space coordinates
-
-        // Send combined model-view-projection matrix to shader
-        glUniformMatrix4fv(material.shader.locs[LOC_MATRIX_MVP], 1, false, MatrixToFloat(matMVP));
-
-        // Draw call!
-        if (mesh.indices != NULL) glDrawElements(GL_TRIANGLES, mesh.triangleCount*3, GL_UNSIGNED_SHORT, 0); // Indexed vertices draw
-        else glDrawArrays(GL_TRIANGLES, 0, mesh.vertexCount);
-    }
-
-    // Unbind all binded texture maps
-    for (int i = 0; i < MAX_MATERIAL_MAPS; i++)
-    {
-        glActiveTexture(GL_TEXTURE0 + i);       // Set shader active texture
-        if ((i == MAP_IRRADIANCE) || (i == MAP_PREFILTER) || (i == MAP_CUBEMAP)) glBindTexture(GL_TEXTURE_CUBE_MAP, 0);
-        else glBindTexture(GL_TEXTURE_2D, 0);   // Unbind current active texture
-    }
-
-    // Unind vertex array objects (or VBOs)
-    if (vaoSupported) glBindVertexArray(0);
-    else
-    {
-        glBindBuffer(GL_ARRAY_BUFFER, 0);
-        if (mesh.indices != NULL) glBindBuffer(GL_ELEMENT_ARRAY_BUFFER, 0);
-    }
-
-    // Unbind shader program
-    glUseProgram(0);
-
-    // Restore projection/modelview matrices
-    // NOTE: In stereo rendering matrices are being modified to fit every eye
-    projection = matProjection;
-    modelview = matView;
-#endif
-}
-
-// Unload mesh data from CPU and GPU
+    //-----------------------------------------------------
+
+    // Bind active texture maps (if available)
+    for (int i = 0; i < MAX_MATERIAL_MAPS; i++)
+    {
+        if (material.maps[i].texture.id > 0)
+        {
+            glActiveTexture(GL_TEXTURE0 + i);
+            if ((i == MAP_IRRADIANCE) || (i == MAP_PREFILTER) || (i == MAP_CUBEMAP)) glBindTexture(GL_TEXTURE_CUBE_MAP, material.maps[i].texture.id);
+            else glBindTexture(GL_TEXTURE_2D, material.maps[i].texture.id);
+
+            glUniform1i(material.shader.locs[LOC_MAP_DIFFUSE + i], i);
+        }
+    }
+
+    // Bind vertex array objects (or VBOs)
+    if (vaoSupported) glBindVertexArray(mesh.vaoId);
+    else
+    {
+        // Bind mesh VBO data: vertex position (shader-location = 0)
+        glBindBuffer(GL_ARRAY_BUFFER, mesh.vboId[0]);
+        glVertexAttribPointer(material.shader.locs[LOC_VERTEX_POSITION], 3, GL_FLOAT, 0, 0, 0);
+        glEnableVertexAttribArray(material.shader.locs[LOC_VERTEX_POSITION]);
+
+        // Bind mesh VBO data: vertex texcoords (shader-location = 1)
+        glBindBuffer(GL_ARRAY_BUFFER, mesh.vboId[1]);
+        glVertexAttribPointer(material.shader.locs[LOC_VERTEX_TEXCOORD01], 2, GL_FLOAT, 0, 0, 0);
+        glEnableVertexAttribArray(material.shader.locs[LOC_VERTEX_TEXCOORD01]);
+
+        // Bind mesh VBO data: vertex normals (shader-location = 2, if available)
+        if (material.shader.locs[LOC_VERTEX_NORMAL] != -1)
+        {
+            glBindBuffer(GL_ARRAY_BUFFER, mesh.vboId[2]);
+            glVertexAttribPointer(material.shader.locs[LOC_VERTEX_NORMAL], 3, GL_FLOAT, 0, 0, 0);
+            glEnableVertexAttribArray(material.shader.locs[LOC_VERTEX_NORMAL]);
+        }
+
+        // Bind mesh VBO data: vertex colors (shader-location = 3, if available)
+        if (material.shader.locs[LOC_VERTEX_COLOR] != -1)
+        {
+            if (mesh.vboId[3] != 0)
+            {
+                glBindBuffer(GL_ARRAY_BUFFER, mesh.vboId[3]);
+                glVertexAttribPointer(material.shader.locs[LOC_VERTEX_COLOR], 4, GL_UNSIGNED_BYTE, GL_TRUE, 0, 0);
+                glEnableVertexAttribArray(material.shader.locs[LOC_VERTEX_COLOR]);
+            }
+            else
+            {
+                // Set default value for unused attribute
+                // NOTE: Required when using default shader and no VAO support
+                glVertexAttrib4f(material.shader.locs[LOC_VERTEX_COLOR], 1.0f, 1.0f, 1.0f, 1.0f);
+                glDisableVertexAttribArray(material.shader.locs[LOC_VERTEX_COLOR]);
+            }
+        }
+
+        // Bind mesh VBO data: vertex tangents (shader-location = 4, if available)
+        if (material.shader.locs[LOC_VERTEX_TANGENT] != -1)
+        {
+            glBindBuffer(GL_ARRAY_BUFFER, mesh.vboId[4]);
+            glVertexAttribPointer(material.shader.locs[LOC_VERTEX_TANGENT], 4, GL_FLOAT, 0, 0, 0);
+            glEnableVertexAttribArray(material.shader.locs[LOC_VERTEX_TANGENT]);
+        }
+
+        // Bind mesh VBO data: vertex texcoords2 (shader-location = 5, if available)
+        if (material.shader.locs[LOC_VERTEX_TEXCOORD02] != -1)
+        {
+            glBindBuffer(GL_ARRAY_BUFFER, mesh.vboId[5]);
+            glVertexAttribPointer(material.shader.locs[LOC_VERTEX_TEXCOORD02], 2, GL_FLOAT, 0, 0, 0);
+            glEnableVertexAttribArray(material.shader.locs[LOC_VERTEX_TEXCOORD02]);
+        }
+
+        if (mesh.indices != NULL) glBindBuffer(GL_ELEMENT_ARRAY_BUFFER, mesh.vboId[6]);
+    }
+
+    int eyesCount = 1;
+#if defined(SUPPORT_VR_SIMULATOR)
+    if (vrStereoRender) eyesCount = 2;
+#endif
+
+    for (int eye = 0; eye < eyesCount; eye++)
+    {
+        if (eyesCount == 1) modelview = matModelView;
+        #if defined(SUPPORT_VR_SIMULATOR)
+        else SetStereoView(eye, matProjection, matModelView);
+        #endif
+
+        // Calculate model-view-projection matrix (MVP)
+        Matrix matMVP = MatrixMultiply(modelview, projection);        // Transform to screen-space coordinates
+
+        // Send combined model-view-projection matrix to shader
+        glUniformMatrix4fv(material.shader.locs[LOC_MATRIX_MVP], 1, false, MatrixToFloat(matMVP));
+
+        // Draw call!
+        if (mesh.indices != NULL) glDrawElements(GL_TRIANGLES, mesh.triangleCount*3, GL_UNSIGNED_SHORT, 0); // Indexed vertices draw
+        else glDrawArrays(GL_TRIANGLES, 0, mesh.vertexCount);
+    }
+
+    // Unbind all binded texture maps
+    for (int i = 0; i < MAX_MATERIAL_MAPS; i++)
+    {
+        glActiveTexture(GL_TEXTURE0 + i);       // Set shader active texture
+        if ((i == MAP_IRRADIANCE) || (i == MAP_PREFILTER) || (i == MAP_CUBEMAP)) glBindTexture(GL_TEXTURE_CUBE_MAP, 0);
+        else glBindTexture(GL_TEXTURE_2D, 0);   // Unbind current active texture
+    }
+
+    // Unind vertex array objects (or VBOs)
+    if (vaoSupported) glBindVertexArray(0);
+    else
+    {
+        glBindBuffer(GL_ARRAY_BUFFER, 0);
+        if (mesh.indices != NULL) glBindBuffer(GL_ELEMENT_ARRAY_BUFFER, 0);
+    }
+
+    // Unbind shader program
+    glUseProgram(0);
+
+    // Restore projection/modelview matrices
+    // NOTE: In stereo rendering matrices are being modified to fit every eye
+    projection = matProjection;
+    modelview = matView;
+#endif
+}
+
+// Unload mesh data from CPU and GPU
 void rlUnloadMesh(Mesh mesh)
-{
+{
     RL_FREE(mesh.vertices);
     RL_FREE(mesh.texcoords);
     RL_FREE(mesh.normals);
@@ -7689,303 +2833,303 @@
     rlDeleteBuffers(mesh.vboId[6]);   // indices
 
     rlDeleteVertexArrays(mesh.vaoId);
-}
-
-// Read screen pixel data (color buffer)
-unsigned char *rlReadScreenPixels(int width, int height)
-{
+}
+
+// Read screen pixel data (color buffer)
+unsigned char *rlReadScreenPixels(int width, int height)
+{
     unsigned char *screenData = (unsigned char *)RL_CALLOC(width*height*4, sizeof(unsigned char));
-
+
     // NOTE 1: glReadPixels returns image flipped vertically -> (0,0) is the bottom left corner of the framebuffer
     // NOTE 2: We are getting alpha channel! Be careful, it can be transparent if not cleared properly!
-    glReadPixels(0, 0, width, height, GL_RGBA, GL_UNSIGNED_BYTE, screenData);
-
-    // Flip image vertically!
+    glReadPixels(0, 0, width, height, GL_RGBA, GL_UNSIGNED_BYTE, screenData);
+
+    // Flip image vertically!
     unsigned char *imgData = (unsigned char *)RL_MALLOC(width*height*sizeof(unsigned char)*4);
-
-    for (int y = height - 1; y >= 0; y--)
-    {
-        for (int x = 0; x < (width*4); x++)
-        {
+
+    for (int y = height - 1; y >= 0; y--)
+    {
+        for (int x = 0; x < (width*4); x++)
+        {
             imgData[((height - 1) - y)*width*4 + x] = screenData[(y*width*4) + x];  // Flip line
-
-            // Set alpha component value to 255 (no trasparent image retrieval)
-            // NOTE: Alpha value has already been applied to RGB in framebuffer, we don't need it!
-            if (((x + 1)%4) == 0) imgData[((height - 1) - y)*width*4 + x] = 255;
-        }
-    }
-
+
+            // Set alpha component value to 255 (no trasparent image retrieval)
+            // NOTE: Alpha value has already been applied to RGB in framebuffer, we don't need it!
+            if (((x + 1)%4) == 0) imgData[((height - 1) - y)*width*4 + x] = 255;
+        }
+    }
+
     RL_FREE(screenData);
-
-    return imgData;     // NOTE: image data should be freed
-}
-
-// Read texture pixel data
-void *rlReadTexturePixels(Texture2D texture)
-{
-    void *pixels = NULL;
-
-#if defined(GRAPHICS_API_OPENGL_11) || defined(GRAPHICS_API_OPENGL_33)
-    glBindTexture(GL_TEXTURE_2D, texture.id);
-
-    // NOTE: Using texture.id, we can retrieve some texture info (but not on OpenGL ES 2.0)
+
+    return imgData;     // NOTE: image data should be freed
+}
+
+// Read texture pixel data
+void *rlReadTexturePixels(Texture2D texture)
+{
+    void *pixels = NULL;
+
+#if defined(GRAPHICS_API_OPENGL_11) || defined(GRAPHICS_API_OPENGL_33)
+    glBindTexture(GL_TEXTURE_2D, texture.id);
+
+    // NOTE: Using texture.id, we can retrieve some texture info (but not on OpenGL ES 2.0)
     // Possible texture info: GL_TEXTURE_RED_SIZE, GL_TEXTURE_GREEN_SIZE, GL_TEXTURE_BLUE_SIZE, GL_TEXTURE_ALPHA_SIZE
     //int width, height, format;
     //glGetTexLevelParameteriv(GL_TEXTURE_2D, 0, GL_TEXTURE_WIDTH, &width);
     //glGetTexLevelParameteriv(GL_TEXTURE_2D, 0, GL_TEXTURE_HEIGHT, &height);
     //glGetTexLevelParameteriv(GL_TEXTURE_2D, 0, GL_TEXTURE_INTERNAL_FORMAT, &format);
-
-    // NOTE: Each row written to or read from by OpenGL pixel operations like glGetTexImage are aligned to a 4 byte boundary by default, which may add some padding.
-    // Use glPixelStorei to modify padding with the GL_[UN]PACK_ALIGNMENT setting.
-    // GL_PACK_ALIGNMENT affects operations that read from OpenGL memory (glReadPixels, glGetTexImage, etc.)
-    // GL_UNPACK_ALIGNMENT affects operations that write to OpenGL memory (glTexImage, etc.)
-    glPixelStorei(GL_PACK_ALIGNMENT, 1);
-
-    unsigned int glInternalFormat, glFormat, glType;
-    rlGetGlTextureFormats(texture.format, &glInternalFormat, &glFormat, &glType);
-    unsigned int size = GetPixelDataSize(texture.width, texture.height, texture.format);
-
-    if ((glInternalFormat != -1) && (texture.format < COMPRESSED_DXT1_RGB))
-    {
+
+    // NOTE: Each row written to or read from by OpenGL pixel operations like glGetTexImage are aligned to a 4 byte boundary by default, which may add some padding.
+    // Use glPixelStorei to modify padding with the GL_[UN]PACK_ALIGNMENT setting.
+    // GL_PACK_ALIGNMENT affects operations that read from OpenGL memory (glReadPixels, glGetTexImage, etc.)
+    // GL_UNPACK_ALIGNMENT affects operations that write to OpenGL memory (glTexImage, etc.)
+    glPixelStorei(GL_PACK_ALIGNMENT, 1);
+
+    unsigned int glInternalFormat, glFormat, glType;
+    rlGetGlTextureFormats(texture.format, &glInternalFormat, &glFormat, &glType);
+    unsigned int size = GetPixelDataSize(texture.width, texture.height, texture.format);
+
+    if ((glInternalFormat != -1) && (texture.format < COMPRESSED_DXT1_RGB))
+    {
         pixels = (unsigned char *)RL_MALLOC(size);
-        glGetTexImage(GL_TEXTURE_2D, 0, glFormat, glType, pixels);
-    }
-    else TraceLog(LOG_WARNING, "Texture data retrieval not suported for pixel format");
-
-    glBindTexture(GL_TEXTURE_2D, 0);
-#endif
-
-#if defined(GRAPHICS_API_OPENGL_ES2)
+        glGetTexImage(GL_TEXTURE_2D, 0, glFormat, glType, pixels);
+    }
+    else TraceLog(LOG_WARNING, "Texture data retrieval not suported for pixel format");
+
+    glBindTexture(GL_TEXTURE_2D, 0);
+#endif
+
+#if defined(GRAPHICS_API_OPENGL_ES2)
     // glGetTexImage() is not available on OpenGL ES 2.0
     // Texture2D width and height are required on OpenGL ES 2.0. There is no way to get it from texture id.
     // Two possible Options:
-    // 1 - Bind texture to color fbo attachment and glReadPixels()
-    // 2 - Create an fbo, activate it, render quad with texture, glReadPixels()
+    // 1 - Bind texture to color fbo attachment and glReadPixels()
+    // 2 - Create an fbo, activate it, render quad with texture, glReadPixels()
     // We are using Option 1, just need to care for texture format on retrieval
     // NOTE: This behaviour could be conditioned by graphic driver...
     RenderTexture2D fbo = rlLoadRenderTexture(texture.width, texture.height, UNCOMPRESSED_R8G8B8A8, 16, false);
-
-    glBindFramebuffer(GL_FRAMEBUFFER, fbo.id);
-    glBindTexture(GL_TEXTURE_2D, 0);
-
+
+    glBindFramebuffer(GL_FRAMEBUFFER, fbo.id);
+    glBindTexture(GL_TEXTURE_2D, 0);
+
     // Attach our texture to FBO
-    // NOTE: Previoust attached texture is automatically detached
-    glFramebufferTexture2D(GL_FRAMEBUFFER, GL_COLOR_ATTACHMENT0, GL_TEXTURE_2D, texture.id, 0);
-
+    // NOTE: Previoust attached texture is automatically detached
+    glFramebufferTexture2D(GL_FRAMEBUFFER, GL_COLOR_ATTACHMENT0, GL_TEXTURE_2D, texture.id, 0);
+
     // Allocate enough memory to read back our texture data
     pixels = (unsigned char *)RL_MALLOC(GetPixelDataSize(texture.width, texture.height, texture.format));
 
     // Get OpenGL internal formats and data type from our texture format
     unsigned int glInternalFormat, glFormat, glType;
     rlGetGlTextureFormats(texture.format, &glInternalFormat, &glFormat, &glType);
-
-    // NOTE: We read data as RGBA because FBO texture is configured as RGBA, despite binding a RGB texture...
+
+    // NOTE: We read data as RGBA because FBO texture is configured as RGBA, despite binding a RGB texture...
     glReadPixels(0, 0, texture.width, texture.height, glFormat, glType, pixels);
-
-    // Re-attach internal FBO color texture before deleting it
-    glFramebufferTexture2D(GL_FRAMEBUFFER, GL_COLOR_ATTACHMENT0, GL_TEXTURE_2D, fbo.texture.id, 0);
-
-    glBindFramebuffer(GL_FRAMEBUFFER, 0);
-
-    // Clean up temporal fbo
-    rlDeleteRenderTextures(fbo);
-#endif
-
-    return pixels;
-}
-
-//----------------------------------------------------------------------------------
-// Module Functions Definition - Shaders Functions
-// NOTE: Those functions are exposed directly to the user in raylib.h
-//----------------------------------------------------------------------------------
-
-// Get default internal texture (white texture)
-Texture2D GetTextureDefault(void)
-{
+
+    // Re-attach internal FBO color texture before deleting it
+    glFramebufferTexture2D(GL_FRAMEBUFFER, GL_COLOR_ATTACHMENT0, GL_TEXTURE_2D, fbo.texture.id, 0);
+
+    glBindFramebuffer(GL_FRAMEBUFFER, 0);
+
+    // Clean up temporal fbo
+    rlDeleteRenderTextures(fbo);
+#endif
+
+    return pixels;
+}
+
+//----------------------------------------------------------------------------------
+// Module Functions Definition - Shaders Functions
+// NOTE: Those functions are exposed directly to the user in raylib.h
+//----------------------------------------------------------------------------------
+
+// Get default internal texture (white texture)
+Texture2D GetTextureDefault(void)
+{
     Texture2D texture = { 0 };
 #if defined(GRAPHICS_API_OPENGL_33) || defined(GRAPHICS_API_OPENGL_ES2)
     texture.id = defaultTextureId;
-    texture.width = 1;
-    texture.height = 1;
-    texture.mipmaps = 1;
-    texture.format = UNCOMPRESSED_R8G8B8A8;
+    texture.width = 1;
+    texture.height = 1;
+    texture.mipmaps = 1;
+    texture.format = UNCOMPRESSED_R8G8B8A8;
 #endif
-    return texture;
-}
-
-// Get default shader
-Shader GetShaderDefault(void)
-{
-#if defined(GRAPHICS_API_OPENGL_33) || defined(GRAPHICS_API_OPENGL_ES2)
-    return defaultShader;
-#else
-    Shader shader = { 0 };
-    return shader;
-#endif
-}
-
-// Load text data from file
-// NOTE: text chars array should be freed manually
-char *LoadText(const char *fileName)
-{
+    return texture;
+}
+
+// Get default shader
+Shader GetShaderDefault(void)
+{
+#if defined(GRAPHICS_API_OPENGL_33) || defined(GRAPHICS_API_OPENGL_ES2)
+    return defaultShader;
+#else
+    Shader shader = { 0 };
+    return shader;
+#endif
+}
+
+// Load text data from file
+// NOTE: text chars array should be freed manually
+char *LoadText(const char *fileName)
+{
     FILE *textFile = NULL;
-    char *text = NULL;
-
-    if (fileName != NULL)
-    {
-        textFile = fopen(fileName,"rt");
-
-        if (textFile != NULL)
-        {
-            fseek(textFile, 0, SEEK_END);
+    char *text = NULL;
+
+    if (fileName != NULL)
+    {
+        textFile = fopen(fileName,"rt");
+
+        if (textFile != NULL)
+        {
+            fseek(textFile, 0, SEEK_END);
             int size = ftell(textFile);
             fseek(textFile, 0, SEEK_SET);
-
+
             if (size > 0)
-            {
+            {
                 text = (char *)RL_MALLOC(sizeof(char)*(size + 1));
                 int count = fread(text, sizeof(char), size, textFile);
-                text[count] = '\0';
-            }
-
-            fclose(textFile);
-        }
-        else TraceLog(LOG_WARNING, "[%s] Text file could not be opened", fileName);
-    }
-
-    return text;
-}
-
-// Load shader from files and bind default locations
-// NOTE: If shader string is NULL, using default vertex/fragment shaders
-Shader LoadShader(const char *vsFileName, const char *fsFileName)
-{
-    Shader shader = { 0 };
-
+                text[count] = '\0';
+            }
+
+            fclose(textFile);
+        }
+        else TraceLog(LOG_WARNING, "[%s] Text file could not be opened", fileName);
+    }
+
+    return text;
+}
+
+// Load shader from files and bind default locations
+// NOTE: If shader string is NULL, using default vertex/fragment shaders
+Shader LoadShader(const char *vsFileName, const char *fsFileName)
+{
+    Shader shader = { 0 };
+
     // NOTE: Shader.locs is allocated by LoadShaderCode()
 
-    char *vShaderStr = NULL;
-    char *fShaderStr = NULL;
-
-    if (vsFileName != NULL) vShaderStr = LoadText(vsFileName);
-    if (fsFileName != NULL) fShaderStr = LoadText(fsFileName);
-
-    shader = LoadShaderCode(vShaderStr, fShaderStr);
-
+    char *vShaderStr = NULL;
+    char *fShaderStr = NULL;
+
+    if (vsFileName != NULL) vShaderStr = LoadText(vsFileName);
+    if (fsFileName != NULL) fShaderStr = LoadText(fsFileName);
+
+    shader = LoadShaderCode(vShaderStr, fShaderStr);
+
     if (vShaderStr != NULL) RL_FREE(vShaderStr);
     if (fShaderStr != NULL) RL_FREE(fShaderStr);
-
-    return shader;
-}
-
-// Load shader from code strings
-// NOTE: If shader string is NULL, using default vertex/fragment shaders
+
+    return shader;
+}
+
+// Load shader from code strings
+// NOTE: If shader string is NULL, using default vertex/fragment shaders
 Shader LoadShaderCode(const char *vsCode, const char *fsCode)
-{
-    Shader shader = { 0 };
+{
+    Shader shader = { 0 };
     shader.locs = (int *)RL_CALLOC(MAX_SHADER_LOCATIONS, sizeof(int));
-
-    // NOTE: All locations must be reseted to -1 (no location)
-    for (int i = 0; i < MAX_SHADER_LOCATIONS; i++) shader.locs[i] = -1;
-
-#if defined(GRAPHICS_API_OPENGL_33) || defined(GRAPHICS_API_OPENGL_ES2)
-    unsigned int vertexShaderId = defaultVShaderId;
-    unsigned int fragmentShaderId = defaultFShaderId;
-
-    if (vsCode != NULL) vertexShaderId = CompileShader(vsCode, GL_VERTEX_SHADER);
-    if (fsCode != NULL) fragmentShaderId = CompileShader(fsCode, GL_FRAGMENT_SHADER);
-
-    if ((vertexShaderId == defaultVShaderId) && (fragmentShaderId == defaultFShaderId)) shader = defaultShader;
-    else
-    {
-        shader.id = LoadShaderProgram(vertexShaderId, fragmentShaderId);
-
-        if (vertexShaderId != defaultVShaderId) glDeleteShader(vertexShaderId);
-        if (fragmentShaderId != defaultFShaderId) glDeleteShader(fragmentShaderId);
-
-        if (shader.id == 0)
-        {
-            TraceLog(LOG_WARNING, "Custom shader could not be loaded");
-            shader = defaultShader;
-        }
-
-        // After shader loading, we TRY to set default location names
-        if (shader.id > 0) SetShaderDefaultLocations(&shader);
-    }
-
-    // Get available shader uniforms
-    // NOTE: This information is useful for debug...
-    int uniformCount = -1;
-
-    glGetProgramiv(shader.id, GL_ACTIVE_UNIFORMS, &uniformCount);
-
+
+    // NOTE: All locations must be reseted to -1 (no location)
+    for (int i = 0; i < MAX_SHADER_LOCATIONS; i++) shader.locs[i] = -1;
+
+#if defined(GRAPHICS_API_OPENGL_33) || defined(GRAPHICS_API_OPENGL_ES2)
+    unsigned int vertexShaderId = defaultVShaderId;
+    unsigned int fragmentShaderId = defaultFShaderId;
+
+    if (vsCode != NULL) vertexShaderId = CompileShader(vsCode, GL_VERTEX_SHADER);
+    if (fsCode != NULL) fragmentShaderId = CompileShader(fsCode, GL_FRAGMENT_SHADER);
+
+    if ((vertexShaderId == defaultVShaderId) && (fragmentShaderId == defaultFShaderId)) shader = defaultShader;
+    else
+    {
+        shader.id = LoadShaderProgram(vertexShaderId, fragmentShaderId);
+
+        if (vertexShaderId != defaultVShaderId) glDeleteShader(vertexShaderId);
+        if (fragmentShaderId != defaultFShaderId) glDeleteShader(fragmentShaderId);
+
+        if (shader.id == 0)
+        {
+            TraceLog(LOG_WARNING, "Custom shader could not be loaded");
+            shader = defaultShader;
+        }
+
+        // After shader loading, we TRY to set default location names
+        if (shader.id > 0) SetShaderDefaultLocations(&shader);
+    }
+
+    // Get available shader uniforms
+    // NOTE: This information is useful for debug...
+    int uniformCount = -1;
+
+    glGetProgramiv(shader.id, GL_ACTIVE_UNIFORMS, &uniformCount);
+
     for (int i = 0; i < uniformCount; i++)
-    {
-        int namelen = -1;
-        int num = -1;
-        char name[256]; // Assume no variable names longer than 256
-        GLenum type = GL_ZERO;
-
-        // Get the name of the uniforms
-        glGetActiveUniform(shader.id, i,sizeof(name) - 1, &namelen, &num, &type, name);
-
-        name[namelen] = 0;
-
-        // Get the location of the named uniform
+    {
+        int namelen = -1;
+        int num = -1;
+        char name[256]; // Assume no variable names longer than 256
+        GLenum type = GL_ZERO;
+
+        // Get the name of the uniforms
+        glGetActiveUniform(shader.id, i,sizeof(name) - 1, &namelen, &num, &type, name);
+
+        name[namelen] = 0;
+
+        // Get the location of the named uniform
         unsigned int location = glGetUniformLocation(shader.id, name);
-
-        TraceLog(LOG_DEBUG, "[SHDR ID %i] Active uniform [%s] set at location: %i", shader.id, name, location);
-    }
-#endif
-
-    return shader;
-}
-
-// Unload shader from GPU memory (VRAM)
-void UnloadShader(Shader shader)
-{
-    if (shader.id > 0)
-    {
-        rlDeleteShader(shader.id);
-        TraceLog(LOG_INFO, "[SHDR ID %i] Unloaded shader program data", shader.id);
-    }
+
+        TraceLog(LOG_DEBUG, "[SHDR ID %i] Active uniform [%s] set at location: %i", shader.id, name, location);
+    }
+#endif
+
+    return shader;
+}
+
+// Unload shader from GPU memory (VRAM)
+void UnloadShader(Shader shader)
+{
+    if (shader.id > 0)
+    {
+        rlDeleteShader(shader.id);
+        TraceLog(LOG_INFO, "[SHDR ID %i] Unloaded shader program data", shader.id);
+    }
 
     RL_FREE(shader.locs);
-}
-
-// Begin custom shader mode
-void BeginShaderMode(Shader shader)
-{
-#if defined(GRAPHICS_API_OPENGL_33) || defined(GRAPHICS_API_OPENGL_ES2)
-    if (currentShader.id != shader.id)
-    {
-        rlglDraw();
-        currentShader = shader;
-    }
-#endif
-}
-
-// End custom shader mode (returns to default shader)
-void EndShaderMode(void)
-{
-#if defined(GRAPHICS_API_OPENGL_33) || defined(GRAPHICS_API_OPENGL_ES2)
-    BeginShaderMode(defaultShader);
-#endif
-}
-
-// Get shader uniform location
-int GetShaderLocation(Shader shader, const char *uniformName)
-{
-    int location = -1;
-#if defined(GRAPHICS_API_OPENGL_33) || defined(GRAPHICS_API_OPENGL_ES2)
-    location = glGetUniformLocation(shader.id, uniformName);
-
+}
+
+// Begin custom shader mode
+void BeginShaderMode(Shader shader)
+{
+#if defined(GRAPHICS_API_OPENGL_33) || defined(GRAPHICS_API_OPENGL_ES2)
+    if (currentShader.id != shader.id)
+    {
+        rlglDraw();
+        currentShader = shader;
+    }
+#endif
+}
+
+// End custom shader mode (returns to default shader)
+void EndShaderMode(void)
+{
+#if defined(GRAPHICS_API_OPENGL_33) || defined(GRAPHICS_API_OPENGL_ES2)
+    BeginShaderMode(defaultShader);
+#endif
+}
+
+// Get shader uniform location
+int GetShaderLocation(Shader shader, const char *uniformName)
+{
+    int location = -1;
+#if defined(GRAPHICS_API_OPENGL_33) || defined(GRAPHICS_API_OPENGL_ES2)
+    location = glGetUniformLocation(shader.id, uniformName);
+
     if (location == -1) TraceLog(LOG_WARNING, "[SHDR ID %i][%s] Shader uniform could not be found", shader.id, uniformName);
     else TraceLog(LOG_INFO, "[SHDR ID %i][%s] Shader uniform set at location: %i", shader.id, uniformName, location);
-#endif
-    return location;
-}
-
+#endif
+    return location;
+}
+
 // Set shader uniform value
 void SetShaderValue(Shader shader, int uniformLoc, const void *value, int uniformType)
 {
@@ -7994,10 +3138,10 @@
 
 // Set shader uniform value vector
 void SetShaderValueV(Shader shader, int uniformLoc, const void *value, int uniformType, int count)
-{
-#if defined(GRAPHICS_API_OPENGL_33) || defined(GRAPHICS_API_OPENGL_ES2)
-    glUseProgram(shader.id);
-
+{
+#if defined(GRAPHICS_API_OPENGL_33) || defined(GRAPHICS_API_OPENGL_ES2)
+    glUseProgram(shader.id);
+
     switch (uniformType)
     {
         case UNIFORM_FLOAT: glUniform1fv(uniformLoc, count, (float *)value); break;
@@ -8011,44 +3155,44 @@
         case UNIFORM_SAMPLER2D: glUniform1iv(uniformLoc, count, (int *)value); break;
         default: TraceLog(LOG_WARNING, "Shader uniform could not be set data type not recognized");
     }
-
-    //glUseProgram(0);      // Avoid reseting current shader program, in case other uniforms are set
-#endif
-}
-
+
+    //glUseProgram(0);      // Avoid reseting current shader program, in case other uniforms are set
+#endif
+}
+
 
 // Set shader uniform value (matrix 4x4)
 void SetShaderValueMatrix(Shader shader, int uniformLoc, Matrix mat)
-{
-#if defined(GRAPHICS_API_OPENGL_33) || defined(GRAPHICS_API_OPENGL_ES2)
-    glUseProgram(shader.id);
-
+{
+#if defined(GRAPHICS_API_OPENGL_33) || defined(GRAPHICS_API_OPENGL_ES2)
+    glUseProgram(shader.id);
+
     glUniformMatrix4fv(uniformLoc, 1, false, MatrixToFloat(mat));
-
-    //glUseProgram(0);
-#endif
-}
-
+
+    //glUseProgram(0);
+#endif
+}
+
 // Set shader uniform value for texture
 void SetShaderValueTexture(Shader shader, int uniformLoc, Texture2D texture)
-{
-#if defined(GRAPHICS_API_OPENGL_33) || defined(GRAPHICS_API_OPENGL_ES2)
-    glUseProgram(shader.id);
-
+{
+#if defined(GRAPHICS_API_OPENGL_33) || defined(GRAPHICS_API_OPENGL_ES2)
+    glUseProgram(shader.id);
+
     glUniform1i(uniformLoc, texture.id);
-
-    //glUseProgram(0);
-#endif
-}
-
-// Set a custom projection matrix (replaces internal projection matrix)
-void SetMatrixProjection(Matrix proj)
-{
-#if defined(GRAPHICS_API_OPENGL_33) || defined(GRAPHICS_API_OPENGL_ES2)
-    projection = proj;
-#endif
-}
-
+
+    //glUseProgram(0);
+#endif
+}
+
+// Set a custom projection matrix (replaces internal projection matrix)
+void SetMatrixProjection(Matrix proj)
+{
+#if defined(GRAPHICS_API_OPENGL_33) || defined(GRAPHICS_API_OPENGL_ES2)
+    projection = proj;
+#endif
+}
+
 // Return internal projection matrix
 Matrix GetMatrixProjection(void) {
 #if defined(GRAPHICS_API_OPENGL_11)
@@ -8066,64 +3210,64 @@
 #
 }
 
-// Set a custom modelview matrix (replaces internal modelview matrix)
-void SetMatrixModelview(Matrix view)
-{
-#if defined(GRAPHICS_API_OPENGL_33) || defined(GRAPHICS_API_OPENGL_ES2)
-    modelview = view;
-#endif
-}
-
-// Return internal modelview matrix
+// Set a custom modelview matrix (replaces internal modelview matrix)
+void SetMatrixModelview(Matrix view)
+{
+#if defined(GRAPHICS_API_OPENGL_33) || defined(GRAPHICS_API_OPENGL_ES2)
+    modelview = view;
+#endif
+}
+
+// Return internal modelview matrix
 Matrix GetMatrixModelview(void)
-{
-    Matrix matrix = MatrixIdentity();
-#if defined(GRAPHICS_API_OPENGL_11)
-    float mat[16];
-    glGetFloatv(GL_MODELVIEW_MATRIX, mat);
+{
+    Matrix matrix = MatrixIdentity();
+#if defined(GRAPHICS_API_OPENGL_11)
+    float mat[16];
+    glGetFloatv(GL_MODELVIEW_MATRIX, mat);
     matrix.m0  = mat[0];     matrix.m1  = mat[1];     matrix.m2  = mat[2];     matrix.m3  = mat[3];
     matrix.m4  = mat[4];     matrix.m5  = mat[5];     matrix.m6  = mat[6];     matrix.m7  = mat[7];
     matrix.m8  = mat[8];     matrix.m9  = mat[9];     matrix.m10 = mat[10];    matrix.m11 = mat[11];
     matrix.m12 = mat[12];    matrix.m13 = mat[13];    matrix.m14 = mat[14];    matrix.m15 = mat[15];
-#else
-    matrix = modelview;
-#endif
-    return matrix;
-}
-
-// Generate cubemap texture from HDR texture
-// TODO: OpenGL ES 2.0 does not support GL_RGB16F texture format, neither GL_DEPTH_COMPONENT24
-Texture2D GenTextureCubemap(Shader shader, Texture2D skyHDR, int size)
-{
-    Texture2D cubemap = { 0 };
+#else
+    matrix = modelview;
+#endif
+    return matrix;
+}
+
+// Generate cubemap texture from HDR texture
+// TODO: OpenGL ES 2.0 does not support GL_RGB16F texture format, neither GL_DEPTH_COMPONENT24
+Texture2D GenTextureCubemap(Shader shader, Texture2D skyHDR, int size)
+{
+    Texture2D cubemap = { 0 };
 #if defined(GRAPHICS_API_OPENGL_33) || defined(GRAPHICS_API_OPENGL_ES2)
-    // NOTE: SetShaderDefaultLocations() already setups locations for projection and view Matrix in shader
-    // Other locations should be setup externally in shader before calling the function
-
-    // Set up depth face culling and cubemap seamless
-    glDisable(GL_CULL_FACE);
+    // NOTE: SetShaderDefaultLocations() already setups locations for projection and view Matrix in shader
+    // Other locations should be setup externally in shader before calling the function
+
+    // Set up depth face culling and cubemap seamless
+    glDisable(GL_CULL_FACE);
+#if defined(GRAPHICS_API_OPENGL_33)
+    glEnable(GL_TEXTURE_CUBE_MAP_SEAMLESS);     // Flag not supported on OpenGL ES 2.0
+#endif
+
+    // Setup framebuffer
+    unsigned int fbo, rbo;
+    glGenFramebuffers(1, &fbo);
+    glGenRenderbuffers(1, &rbo);
+    glBindFramebuffer(GL_FRAMEBUFFER, fbo);
+    glBindRenderbuffer(GL_RENDERBUFFER, rbo);
 #if defined(GRAPHICS_API_OPENGL_33)
-    glEnable(GL_TEXTURE_CUBE_MAP_SEAMLESS);     // Flag not supported on OpenGL ES 2.0
-#endif
-
-    // Setup framebuffer
-    unsigned int fbo, rbo;
-    glGenFramebuffers(1, &fbo);
-    glGenRenderbuffers(1, &rbo);
-    glBindFramebuffer(GL_FRAMEBUFFER, fbo);
-    glBindRenderbuffer(GL_RENDERBUFFER, rbo);
-#if defined(GRAPHICS_API_OPENGL_33)
-    glRenderbufferStorage(GL_RENDERBUFFER, GL_DEPTH_COMPONENT24, size, size);
+    glRenderbufferStorage(GL_RENDERBUFFER, GL_DEPTH_COMPONENT24, size, size);
 #elif defined(GRAPHICS_API_OPENGL_ES2)
     glRenderbufferStorage(GL_RENDERBUFFER, GL_DEPTH_COMPONENT16, size, size);
 #endif
-    glFramebufferRenderbuffer(GL_FRAMEBUFFER, GL_DEPTH_ATTACHMENT, GL_RENDERBUFFER, rbo);
-
-    // Set up cubemap to render and attach to framebuffer
+    glFramebufferRenderbuffer(GL_FRAMEBUFFER, GL_DEPTH_ATTACHMENT, GL_RENDERBUFFER, rbo);
+
+    // Set up cubemap to render and attach to framebuffer
     // NOTE: Faces are stored as 32 bit floating point values
-    glGenTextures(1, &cubemap.id);
-    glBindTexture(GL_TEXTURE_CUBE_MAP, cubemap.id);
-    for (unsigned int i = 0; i < 6; i++)
+    glGenTextures(1, &cubemap.id);
+    glBindTexture(GL_TEXTURE_CUBE_MAP, cubemap.id);
+    for (unsigned int i = 0; i < 6; i++)
     {
 #if defined(GRAPHICS_API_OPENGL_33)
         glTexImage2D(GL_TEXTURE_CUBE_MAP_POSITIVE_X + i, 0, GL_RGB32F, size, size, 0, GL_RGB, GL_FLOAT, NULL);
@@ -8132,329 +3276,329 @@
 #endif
     }
 
-    glTexParameteri(GL_TEXTURE_CUBE_MAP, GL_TEXTURE_WRAP_S, GL_CLAMP_TO_EDGE);
-    glTexParameteri(GL_TEXTURE_CUBE_MAP, GL_TEXTURE_WRAP_T, GL_CLAMP_TO_EDGE);
-#if defined(GRAPHICS_API_OPENGL_33)
-    glTexParameteri(GL_TEXTURE_CUBE_MAP, GL_TEXTURE_WRAP_R, GL_CLAMP_TO_EDGE);  // Flag not supported on OpenGL ES 2.0
-#endif
-    glTexParameteri(GL_TEXTURE_CUBE_MAP, GL_TEXTURE_MIN_FILTER, GL_LINEAR);
-    glTexParameteri(GL_TEXTURE_CUBE_MAP, GL_TEXTURE_MAG_FILTER, GL_LINEAR);
-
+    glTexParameteri(GL_TEXTURE_CUBE_MAP, GL_TEXTURE_WRAP_S, GL_CLAMP_TO_EDGE);
+    glTexParameteri(GL_TEXTURE_CUBE_MAP, GL_TEXTURE_WRAP_T, GL_CLAMP_TO_EDGE);
+#if defined(GRAPHICS_API_OPENGL_33)
+    glTexParameteri(GL_TEXTURE_CUBE_MAP, GL_TEXTURE_WRAP_R, GL_CLAMP_TO_EDGE);  // Flag not supported on OpenGL ES 2.0
+#endif
+    glTexParameteri(GL_TEXTURE_CUBE_MAP, GL_TEXTURE_MIN_FILTER, GL_LINEAR);
+    glTexParameteri(GL_TEXTURE_CUBE_MAP, GL_TEXTURE_MAG_FILTER, GL_LINEAR);
+
     // Create projection and different views for each face
-    Matrix fboProjection = MatrixPerspective(90.0*DEG2RAD, 1.0, 0.01, 1000.0);
-    Matrix fboViews[6] = {
-        MatrixLookAt((Vector3){ 0.0f, 0.0f, 0.0f }, (Vector3){ 1.0f, 0.0f, 0.0f }, (Vector3){ 0.0f, -1.0f, 0.0f }),
-        MatrixLookAt((Vector3){ 0.0f, 0.0f, 0.0f }, (Vector3){ -1.0f, 0.0f, 0.0f }, (Vector3){ 0.0f, -1.0f, 0.0f }),
-        MatrixLookAt((Vector3){ 0.0f, 0.0f, 0.0f }, (Vector3){ 0.0f, 1.0f, 0.0f }, (Vector3){ 0.0f, 0.0f, 1.0f }),
-        MatrixLookAt((Vector3){ 0.0f, 0.0f, 0.0f }, (Vector3){ 0.0f, -1.0f, 0.0f }, (Vector3){ 0.0f, 0.0f, -1.0f }),
-        MatrixLookAt((Vector3){ 0.0f, 0.0f, 0.0f }, (Vector3){ 0.0f, 0.0f, 1.0f }, (Vector3){ 0.0f, -1.0f, 0.0f }),
-        MatrixLookAt((Vector3){ 0.0f, 0.0f, 0.0f }, (Vector3){ 0.0f, 0.0f, -1.0f }, (Vector3){ 0.0f, -1.0f, 0.0f })
-    };
-
-    // Convert HDR equirectangular environment map to cubemap equivalent
-    glUseProgram(shader.id);
-    glActiveTexture(GL_TEXTURE0);
-    glBindTexture(GL_TEXTURE_2D, skyHDR.id);
-    SetShaderValueMatrix(shader, shader.locs[LOC_MATRIX_PROJECTION], fboProjection);
-
-    // Note: don't forget to configure the viewport to the capture dimensions
-    glViewport(0, 0, size, size);
-    glBindFramebuffer(GL_FRAMEBUFFER, fbo);
-
+    Matrix fboProjection = MatrixPerspective(90.0*DEG2RAD, 1.0, 0.01, 1000.0);
+    Matrix fboViews[6] = {
+        MatrixLookAt((Vector3){ 0.0f, 0.0f, 0.0f }, (Vector3){ 1.0f, 0.0f, 0.0f }, (Vector3){ 0.0f, -1.0f, 0.0f }),
+        MatrixLookAt((Vector3){ 0.0f, 0.0f, 0.0f }, (Vector3){ -1.0f, 0.0f, 0.0f }, (Vector3){ 0.0f, -1.0f, 0.0f }),
+        MatrixLookAt((Vector3){ 0.0f, 0.0f, 0.0f }, (Vector3){ 0.0f, 1.0f, 0.0f }, (Vector3){ 0.0f, 0.0f, 1.0f }),
+        MatrixLookAt((Vector3){ 0.0f, 0.0f, 0.0f }, (Vector3){ 0.0f, -1.0f, 0.0f }, (Vector3){ 0.0f, 0.0f, -1.0f }),
+        MatrixLookAt((Vector3){ 0.0f, 0.0f, 0.0f }, (Vector3){ 0.0f, 0.0f, 1.0f }, (Vector3){ 0.0f, -1.0f, 0.0f }),
+        MatrixLookAt((Vector3){ 0.0f, 0.0f, 0.0f }, (Vector3){ 0.0f, 0.0f, -1.0f }, (Vector3){ 0.0f, -1.0f, 0.0f })
+    };
+
+    // Convert HDR equirectangular environment map to cubemap equivalent
+    glUseProgram(shader.id);
+    glActiveTexture(GL_TEXTURE0);
+    glBindTexture(GL_TEXTURE_2D, skyHDR.id);
+    SetShaderValueMatrix(shader, shader.locs[LOC_MATRIX_PROJECTION], fboProjection);
+
+    // Note: don't forget to configure the viewport to the capture dimensions
+    glViewport(0, 0, size, size);
+    glBindFramebuffer(GL_FRAMEBUFFER, fbo);
+
     for (int i = 0; i < 6; i++)
-    {
-        SetShaderValueMatrix(shader, shader.locs[LOC_MATRIX_VIEW], fboViews[i]);
-        glFramebufferTexture2D(GL_FRAMEBUFFER, GL_COLOR_ATTACHMENT0, GL_TEXTURE_CUBE_MAP_POSITIVE_X + i, cubemap.id, 0);
-        glClear(GL_COLOR_BUFFER_BIT | GL_DEPTH_BUFFER_BIT);
-        GenDrawCube();
-    }
-
-    // Unbind framebuffer and textures
-    glBindFramebuffer(GL_FRAMEBUFFER, 0);
-
-    // Reset viewport dimensions to default
+    {
+        SetShaderValueMatrix(shader, shader.locs[LOC_MATRIX_VIEW], fboViews[i]);
+        glFramebufferTexture2D(GL_FRAMEBUFFER, GL_COLOR_ATTACHMENT0, GL_TEXTURE_CUBE_MAP_POSITIVE_X + i, cubemap.id, 0);
+        glClear(GL_COLOR_BUFFER_BIT | GL_DEPTH_BUFFER_BIT);
+        GenDrawCube();
+    }
+
+    // Unbind framebuffer and textures
+    glBindFramebuffer(GL_FRAMEBUFFER, 0);
+
+    // Reset viewport dimensions to default
     glViewport(0, 0, framebufferWidth, framebufferHeight);
-    //glEnable(GL_CULL_FACE);
-
+    //glEnable(GL_CULL_FACE);
+
     // NOTE: Texture2D is a GL_TEXTURE_CUBE_MAP, not a GL_TEXTURE_2D!
-    cubemap.width = size;
-    cubemap.height = size;
+    cubemap.width = size;
+    cubemap.height = size;
     cubemap.mipmaps = 1;
     cubemap.format = UNCOMPRESSED_R32G32B32;
-#endif
-    return cubemap;
-}
-
-// Generate irradiance texture using cubemap data
-// TODO: OpenGL ES 2.0 does not support GL_RGB16F texture format, neither GL_DEPTH_COMPONENT24
-Texture2D GenTextureIrradiance(Shader shader, Texture2D cubemap, int size)
-{
-    Texture2D irradiance = { 0 };
-
-#if defined(GRAPHICS_API_OPENGL_33) // || defined(GRAPHICS_API_OPENGL_ES2)
-    // NOTE: SetShaderDefaultLocations() already setups locations for projection and view Matrix in shader
-    // Other locations should be setup externally in shader before calling the function
-
-    // Setup framebuffer
-    unsigned int fbo, rbo;
-    glGenFramebuffers(1, &fbo);
-    glGenRenderbuffers(1, &rbo);
-    glBindFramebuffer(GL_FRAMEBUFFER, fbo);
-    glBindRenderbuffer(GL_RENDERBUFFER, rbo);
-    glRenderbufferStorage(GL_RENDERBUFFER, GL_DEPTH_COMPONENT24, size, size);
-    glFramebufferRenderbuffer(GL_FRAMEBUFFER, GL_DEPTH_ATTACHMENT, GL_RENDERBUFFER, rbo);
-
-    // Create an irradiance cubemap, and re-scale capture FBO to irradiance scale
-    glGenTextures(1, &irradiance.id);
-    glBindTexture(GL_TEXTURE_CUBE_MAP, irradiance.id);
-    for (unsigned int i = 0; i < 6; i++)
+#endif
+    return cubemap;
+}
+
+// Generate irradiance texture using cubemap data
+// TODO: OpenGL ES 2.0 does not support GL_RGB16F texture format, neither GL_DEPTH_COMPONENT24
+Texture2D GenTextureIrradiance(Shader shader, Texture2D cubemap, int size)
+{
+    Texture2D irradiance = { 0 };
+
+#if defined(GRAPHICS_API_OPENGL_33) // || defined(GRAPHICS_API_OPENGL_ES2)
+    // NOTE: SetShaderDefaultLocations() already setups locations for projection and view Matrix in shader
+    // Other locations should be setup externally in shader before calling the function
+
+    // Setup framebuffer
+    unsigned int fbo, rbo;
+    glGenFramebuffers(1, &fbo);
+    glGenRenderbuffers(1, &rbo);
+    glBindFramebuffer(GL_FRAMEBUFFER, fbo);
+    glBindRenderbuffer(GL_RENDERBUFFER, rbo);
+    glRenderbufferStorage(GL_RENDERBUFFER, GL_DEPTH_COMPONENT24, size, size);
+    glFramebufferRenderbuffer(GL_FRAMEBUFFER, GL_DEPTH_ATTACHMENT, GL_RENDERBUFFER, rbo);
+
+    // Create an irradiance cubemap, and re-scale capture FBO to irradiance scale
+    glGenTextures(1, &irradiance.id);
+    glBindTexture(GL_TEXTURE_CUBE_MAP, irradiance.id);
+    for (unsigned int i = 0; i < 6; i++)
     {
-        glTexImage2D(GL_TEXTURE_CUBE_MAP_POSITIVE_X + i, 0, GL_RGB16F, size, size, 0, GL_RGB, GL_FLOAT, NULL);
+        glTexImage2D(GL_TEXTURE_CUBE_MAP_POSITIVE_X + i, 0, GL_RGB16F, size, size, 0, GL_RGB, GL_FLOAT, NULL);
     }
 
-    glTexParameteri(GL_TEXTURE_CUBE_MAP, GL_TEXTURE_WRAP_S, GL_CLAMP_TO_EDGE);
-    glTexParameteri(GL_TEXTURE_CUBE_MAP, GL_TEXTURE_WRAP_T, GL_CLAMP_TO_EDGE);
-    glTexParameteri(GL_TEXTURE_CUBE_MAP, GL_TEXTURE_WRAP_R, GL_CLAMP_TO_EDGE);
-    glTexParameteri(GL_TEXTURE_CUBE_MAP, GL_TEXTURE_MIN_FILTER, GL_LINEAR);
-    glTexParameteri(GL_TEXTURE_CUBE_MAP, GL_TEXTURE_MAG_FILTER, GL_LINEAR);
-
-    // Create projection (transposed) and different views for each face
-    Matrix fboProjection = MatrixPerspective(90.0*DEG2RAD, 1.0, 0.01, 1000.0);
-    Matrix fboViews[6] = {
-        MatrixLookAt((Vector3){ 0.0f, 0.0f, 0.0f }, (Vector3){ 1.0f, 0.0f, 0.0f }, (Vector3){ 0.0f, -1.0f, 0.0f }),
-        MatrixLookAt((Vector3){ 0.0f, 0.0f, 0.0f }, (Vector3){ -1.0f, 0.0f, 0.0f }, (Vector3){ 0.0f, -1.0f, 0.0f }),
-        MatrixLookAt((Vector3){ 0.0f, 0.0f, 0.0f }, (Vector3){ 0.0f, 1.0f, 0.0f }, (Vector3){ 0.0f, 0.0f, 1.0f }),
-        MatrixLookAt((Vector3){ 0.0f, 0.0f, 0.0f }, (Vector3){ 0.0f, -1.0f, 0.0f }, (Vector3){ 0.0f, 0.0f, -1.0f }),
-        MatrixLookAt((Vector3){ 0.0f, 0.0f, 0.0f }, (Vector3){ 0.0f, 0.0f, 1.0f }, (Vector3){ 0.0f, -1.0f, 0.0f }),
-        MatrixLookAt((Vector3){ 0.0f, 0.0f, 0.0f }, (Vector3){ 0.0f, 0.0f, -1.0f }, (Vector3){ 0.0f, -1.0f, 0.0f })
-    };
-
-    // Solve diffuse integral by convolution to create an irradiance cubemap
-    glUseProgram(shader.id);
-    glActiveTexture(GL_TEXTURE0);
-    glBindTexture(GL_TEXTURE_CUBE_MAP, cubemap.id);
-    SetShaderValueMatrix(shader, shader.locs[LOC_MATRIX_PROJECTION], fboProjection);
-
-    // Note: don't forget to configure the viewport to the capture dimensions
-    glViewport(0, 0, size, size);
-    glBindFramebuffer(GL_FRAMEBUFFER, fbo);
-
+    glTexParameteri(GL_TEXTURE_CUBE_MAP, GL_TEXTURE_WRAP_S, GL_CLAMP_TO_EDGE);
+    glTexParameteri(GL_TEXTURE_CUBE_MAP, GL_TEXTURE_WRAP_T, GL_CLAMP_TO_EDGE);
+    glTexParameteri(GL_TEXTURE_CUBE_MAP, GL_TEXTURE_WRAP_R, GL_CLAMP_TO_EDGE);
+    glTexParameteri(GL_TEXTURE_CUBE_MAP, GL_TEXTURE_MIN_FILTER, GL_LINEAR);
+    glTexParameteri(GL_TEXTURE_CUBE_MAP, GL_TEXTURE_MAG_FILTER, GL_LINEAR);
+
+    // Create projection (transposed) and different views for each face
+    Matrix fboProjection = MatrixPerspective(90.0*DEG2RAD, 1.0, 0.01, 1000.0);
+    Matrix fboViews[6] = {
+        MatrixLookAt((Vector3){ 0.0f, 0.0f, 0.0f }, (Vector3){ 1.0f, 0.0f, 0.0f }, (Vector3){ 0.0f, -1.0f, 0.0f }),
+        MatrixLookAt((Vector3){ 0.0f, 0.0f, 0.0f }, (Vector3){ -1.0f, 0.0f, 0.0f }, (Vector3){ 0.0f, -1.0f, 0.0f }),
+        MatrixLookAt((Vector3){ 0.0f, 0.0f, 0.0f }, (Vector3){ 0.0f, 1.0f, 0.0f }, (Vector3){ 0.0f, 0.0f, 1.0f }),
+        MatrixLookAt((Vector3){ 0.0f, 0.0f, 0.0f }, (Vector3){ 0.0f, -1.0f, 0.0f }, (Vector3){ 0.0f, 0.0f, -1.0f }),
+        MatrixLookAt((Vector3){ 0.0f, 0.0f, 0.0f }, (Vector3){ 0.0f, 0.0f, 1.0f }, (Vector3){ 0.0f, -1.0f, 0.0f }),
+        MatrixLookAt((Vector3){ 0.0f, 0.0f, 0.0f }, (Vector3){ 0.0f, 0.0f, -1.0f }, (Vector3){ 0.0f, -1.0f, 0.0f })
+    };
+
+    // Solve diffuse integral by convolution to create an irradiance cubemap
+    glUseProgram(shader.id);
+    glActiveTexture(GL_TEXTURE0);
+    glBindTexture(GL_TEXTURE_CUBE_MAP, cubemap.id);
+    SetShaderValueMatrix(shader, shader.locs[LOC_MATRIX_PROJECTION], fboProjection);
+
+    // Note: don't forget to configure the viewport to the capture dimensions
+    glViewport(0, 0, size, size);
+    glBindFramebuffer(GL_FRAMEBUFFER, fbo);
+
     for (int i = 0; i < 6; i++)
-    {
-        SetShaderValueMatrix(shader, shader.locs[LOC_MATRIX_VIEW], fboViews[i]);
-        glFramebufferTexture2D(GL_FRAMEBUFFER, GL_COLOR_ATTACHMENT0, GL_TEXTURE_CUBE_MAP_POSITIVE_X + i, irradiance.id, 0);
-        glClear(GL_COLOR_BUFFER_BIT | GL_DEPTH_BUFFER_BIT);
-        GenDrawCube();
-    }
-
-    // Unbind framebuffer and textures
-    glBindFramebuffer(GL_FRAMEBUFFER, 0);
-
-    // Reset viewport dimensions to default
+    {
+        SetShaderValueMatrix(shader, shader.locs[LOC_MATRIX_VIEW], fboViews[i]);
+        glFramebufferTexture2D(GL_FRAMEBUFFER, GL_COLOR_ATTACHMENT0, GL_TEXTURE_CUBE_MAP_POSITIVE_X + i, irradiance.id, 0);
+        glClear(GL_COLOR_BUFFER_BIT | GL_DEPTH_BUFFER_BIT);
+        GenDrawCube();
+    }
+
+    // Unbind framebuffer and textures
+    glBindFramebuffer(GL_FRAMEBUFFER, 0);
+
+    // Reset viewport dimensions to default
     glViewport(0, 0, framebufferWidth, framebufferHeight);
-
-    irradiance.width = size;
-    irradiance.height = size;
+
+    irradiance.width = size;
+    irradiance.height = size;
     irradiance.mipmaps = 1;
     //irradiance.format = UNCOMPRESSED_R16G16B16;
-#endif
-    return irradiance;
-}
-
-// Generate prefilter texture using cubemap data
-// TODO: OpenGL ES 2.0 does not support GL_RGB16F texture format, neither GL_DEPTH_COMPONENT24
-Texture2D GenTexturePrefilter(Shader shader, Texture2D cubemap, int size)
-{
-    Texture2D prefilter = { 0 };
-
-#if defined(GRAPHICS_API_OPENGL_33) // || defined(GRAPHICS_API_OPENGL_ES2)
-    // NOTE: SetShaderDefaultLocations() already setups locations for projection and view Matrix in shader
-    // Other locations should be setup externally in shader before calling the function
-    // TODO: Locations should be taken out of this function... too shader dependant...
-    int roughnessLoc = GetShaderLocation(shader, "roughness");
-
-    // Setup framebuffer
-    unsigned int fbo, rbo;
-    glGenFramebuffers(1, &fbo);
-    glGenRenderbuffers(1, &rbo);
-    glBindFramebuffer(GL_FRAMEBUFFER, fbo);
-    glBindRenderbuffer(GL_RENDERBUFFER, rbo);
-    glRenderbufferStorage(GL_RENDERBUFFER, GL_DEPTH_COMPONENT24, size, size);
-    glFramebufferRenderbuffer(GL_FRAMEBUFFER, GL_DEPTH_ATTACHMENT, GL_RENDERBUFFER, rbo);
-
-    // Create a prefiltered HDR environment map
-    glGenTextures(1, &prefilter.id);
-    glBindTexture(GL_TEXTURE_CUBE_MAP, prefilter.id);
-    for (unsigned int i = 0; i < 6; i++)
+#endif
+    return irradiance;
+}
+
+// Generate prefilter texture using cubemap data
+// TODO: OpenGL ES 2.0 does not support GL_RGB16F texture format, neither GL_DEPTH_COMPONENT24
+Texture2D GenTexturePrefilter(Shader shader, Texture2D cubemap, int size)
+{
+    Texture2D prefilter = { 0 };
+
+#if defined(GRAPHICS_API_OPENGL_33) // || defined(GRAPHICS_API_OPENGL_ES2)
+    // NOTE: SetShaderDefaultLocations() already setups locations for projection and view Matrix in shader
+    // Other locations should be setup externally in shader before calling the function
+    // TODO: Locations should be taken out of this function... too shader dependant...
+    int roughnessLoc = GetShaderLocation(shader, "roughness");
+
+    // Setup framebuffer
+    unsigned int fbo, rbo;
+    glGenFramebuffers(1, &fbo);
+    glGenRenderbuffers(1, &rbo);
+    glBindFramebuffer(GL_FRAMEBUFFER, fbo);
+    glBindRenderbuffer(GL_RENDERBUFFER, rbo);
+    glRenderbufferStorage(GL_RENDERBUFFER, GL_DEPTH_COMPONENT24, size, size);
+    glFramebufferRenderbuffer(GL_FRAMEBUFFER, GL_DEPTH_ATTACHMENT, GL_RENDERBUFFER, rbo);
+
+    // Create a prefiltered HDR environment map
+    glGenTextures(1, &prefilter.id);
+    glBindTexture(GL_TEXTURE_CUBE_MAP, prefilter.id);
+    for (unsigned int i = 0; i < 6; i++)
     {
-        glTexImage2D(GL_TEXTURE_CUBE_MAP_POSITIVE_X + i, 0, GL_RGB16F, size, size, 0, GL_RGB, GL_FLOAT, NULL);
+        glTexImage2D(GL_TEXTURE_CUBE_MAP_POSITIVE_X + i, 0, GL_RGB16F, size, size, 0, GL_RGB, GL_FLOAT, NULL);
     }
 
-    glTexParameteri(GL_TEXTURE_CUBE_MAP, GL_TEXTURE_WRAP_S, GL_CLAMP_TO_EDGE);
-    glTexParameteri(GL_TEXTURE_CUBE_MAP, GL_TEXTURE_WRAP_T, GL_CLAMP_TO_EDGE);
-    glTexParameteri(GL_TEXTURE_CUBE_MAP, GL_TEXTURE_WRAP_R, GL_CLAMP_TO_EDGE);
-    glTexParameteri(GL_TEXTURE_CUBE_MAP, GL_TEXTURE_MIN_FILTER, GL_LINEAR_MIPMAP_LINEAR);
-    glTexParameteri(GL_TEXTURE_CUBE_MAP, GL_TEXTURE_MAG_FILTER, GL_LINEAR);
-
-    // Generate mipmaps for the prefiltered HDR texture
-    glGenerateMipmap(GL_TEXTURE_CUBE_MAP);
-
-    // Create projection (transposed) and different views for each face
-    Matrix fboProjection = MatrixPerspective(90.0*DEG2RAD, 1.0, 0.01, 1000.0);
-    Matrix fboViews[6] = {
-        MatrixLookAt((Vector3){ 0.0f, 0.0f, 0.0f }, (Vector3){ 1.0f, 0.0f, 0.0f }, (Vector3){ 0.0f, -1.0f, 0.0f }),
-        MatrixLookAt((Vector3){ 0.0f, 0.0f, 0.0f }, (Vector3){ -1.0f, 0.0f, 0.0f }, (Vector3){ 0.0f, -1.0f, 0.0f }),
-        MatrixLookAt((Vector3){ 0.0f, 0.0f, 0.0f }, (Vector3){ 0.0f, 1.0f, 0.0f }, (Vector3){ 0.0f, 0.0f, 1.0f }),
-        MatrixLookAt((Vector3){ 0.0f, 0.0f, 0.0f }, (Vector3){ 0.0f, -1.0f, 0.0f }, (Vector3){ 0.0f, 0.0f, -1.0f }),
-        MatrixLookAt((Vector3){ 0.0f, 0.0f, 0.0f }, (Vector3){ 0.0f, 0.0f, 1.0f }, (Vector3){ 0.0f, -1.0f, 0.0f }),
-        MatrixLookAt((Vector3){ 0.0f, 0.0f, 0.0f }, (Vector3){ 0.0f, 0.0f, -1.0f }, (Vector3){ 0.0f, -1.0f, 0.0f })
-    };
-
-    // Prefilter HDR and store data into mipmap levels
-    glUseProgram(shader.id);
-    glActiveTexture(GL_TEXTURE0);
-    glBindTexture(GL_TEXTURE_CUBE_MAP, cubemap.id);
-    SetShaderValueMatrix(shader, shader.locs[LOC_MATRIX_PROJECTION], fboProjection);
-
-    glBindFramebuffer(GL_FRAMEBUFFER, fbo);
-
-    #define MAX_MIPMAP_LEVELS   5   // Max number of prefilter texture mipmaps
-
+    glTexParameteri(GL_TEXTURE_CUBE_MAP, GL_TEXTURE_WRAP_S, GL_CLAMP_TO_EDGE);
+    glTexParameteri(GL_TEXTURE_CUBE_MAP, GL_TEXTURE_WRAP_T, GL_CLAMP_TO_EDGE);
+    glTexParameteri(GL_TEXTURE_CUBE_MAP, GL_TEXTURE_WRAP_R, GL_CLAMP_TO_EDGE);
+    glTexParameteri(GL_TEXTURE_CUBE_MAP, GL_TEXTURE_MIN_FILTER, GL_LINEAR_MIPMAP_LINEAR);
+    glTexParameteri(GL_TEXTURE_CUBE_MAP, GL_TEXTURE_MAG_FILTER, GL_LINEAR);
+
+    // Generate mipmaps for the prefiltered HDR texture
+    glGenerateMipmap(GL_TEXTURE_CUBE_MAP);
+
+    // Create projection (transposed) and different views for each face
+    Matrix fboProjection = MatrixPerspective(90.0*DEG2RAD, 1.0, 0.01, 1000.0);
+    Matrix fboViews[6] = {
+        MatrixLookAt((Vector3){ 0.0f, 0.0f, 0.0f }, (Vector3){ 1.0f, 0.0f, 0.0f }, (Vector3){ 0.0f, -1.0f, 0.0f }),
+        MatrixLookAt((Vector3){ 0.0f, 0.0f, 0.0f }, (Vector3){ -1.0f, 0.0f, 0.0f }, (Vector3){ 0.0f, -1.0f, 0.0f }),
+        MatrixLookAt((Vector3){ 0.0f, 0.0f, 0.0f }, (Vector3){ 0.0f, 1.0f, 0.0f }, (Vector3){ 0.0f, 0.0f, 1.0f }),
+        MatrixLookAt((Vector3){ 0.0f, 0.0f, 0.0f }, (Vector3){ 0.0f, -1.0f, 0.0f }, (Vector3){ 0.0f, 0.0f, -1.0f }),
+        MatrixLookAt((Vector3){ 0.0f, 0.0f, 0.0f }, (Vector3){ 0.0f, 0.0f, 1.0f }, (Vector3){ 0.0f, -1.0f, 0.0f }),
+        MatrixLookAt((Vector3){ 0.0f, 0.0f, 0.0f }, (Vector3){ 0.0f, 0.0f, -1.0f }, (Vector3){ 0.0f, -1.0f, 0.0f })
+    };
+
+    // Prefilter HDR and store data into mipmap levels
+    glUseProgram(shader.id);
+    glActiveTexture(GL_TEXTURE0);
+    glBindTexture(GL_TEXTURE_CUBE_MAP, cubemap.id);
+    SetShaderValueMatrix(shader, shader.locs[LOC_MATRIX_PROJECTION], fboProjection);
+
+    glBindFramebuffer(GL_FRAMEBUFFER, fbo);
+
+    #define MAX_MIPMAP_LEVELS   5   // Max number of prefilter texture mipmaps
+
     for (int mip = 0; mip < MAX_MIPMAP_LEVELS; mip++)
-    {
-        // Resize framebuffer according to mip-level size.
+    {
+        // Resize framebuffer according to mip-level size.
         unsigned int mipWidth  = size*(int)powf(0.5f, (float)mip);
         unsigned int mipHeight = size*(int)powf(0.5f, (float)mip);
-
-        glBindRenderbuffer(GL_RENDERBUFFER, rbo);
-        glRenderbufferStorage(GL_RENDERBUFFER, GL_DEPTH_COMPONENT24, mipWidth, mipHeight);
-        glViewport(0, 0, mipWidth, mipHeight);
-
-        float roughness = (float)mip/(float)(MAX_MIPMAP_LEVELS - 1);
-        glUniform1f(roughnessLoc, roughness);
-
+
+        glBindRenderbuffer(GL_RENDERBUFFER, rbo);
+        glRenderbufferStorage(GL_RENDERBUFFER, GL_DEPTH_COMPONENT24, mipWidth, mipHeight);
+        glViewport(0, 0, mipWidth, mipHeight);
+
+        float roughness = (float)mip/(float)(MAX_MIPMAP_LEVELS - 1);
+        glUniform1f(roughnessLoc, roughness);
+
         for (int i = 0; i < 6; i++)
-        {
-            SetShaderValueMatrix(shader, shader.locs[LOC_MATRIX_VIEW], fboViews[i]);
-            glFramebufferTexture2D(GL_FRAMEBUFFER, GL_COLOR_ATTACHMENT0, GL_TEXTURE_CUBE_MAP_POSITIVE_X + i, prefilter.id, mip);
-            glClear(GL_COLOR_BUFFER_BIT | GL_DEPTH_BUFFER_BIT);
-            GenDrawCube();
-        }
-    }
-
-    // Unbind framebuffer and textures
-    glBindFramebuffer(GL_FRAMEBUFFER, 0);
-
-    // Reset viewport dimensions to default
+        {
+            SetShaderValueMatrix(shader, shader.locs[LOC_MATRIX_VIEW], fboViews[i]);
+            glFramebufferTexture2D(GL_FRAMEBUFFER, GL_COLOR_ATTACHMENT0, GL_TEXTURE_CUBE_MAP_POSITIVE_X + i, prefilter.id, mip);
+            glClear(GL_COLOR_BUFFER_BIT | GL_DEPTH_BUFFER_BIT);
+            GenDrawCube();
+        }
+    }
+
+    // Unbind framebuffer and textures
+    glBindFramebuffer(GL_FRAMEBUFFER, 0);
+
+    // Reset viewport dimensions to default
     glViewport(0, 0, framebufferWidth, framebufferHeight);
-
-    prefilter.width = size;
-    prefilter.height = size;
+
+    prefilter.width = size;
+    prefilter.height = size;
     //prefilter.mipmaps = 1 + (int)floor(log(size)/log(2));
     //prefilter.format = UNCOMPRESSED_R16G16B16;
-#endif
-    return prefilter;
-}
-
-// Generate BRDF texture using cubemap data
+#endif
+    return prefilter;
+}
+
+// Generate BRDF texture using cubemap data
 // NOTE: OpenGL ES 2.0 does not support GL_RGB16F texture format, neither GL_DEPTH_COMPONENT24
 // TODO: Review implementation: https://github.com/HectorMF/BRDFGenerator
 Texture2D GenTextureBRDF(Shader shader, int size)
-{
-    Texture2D brdf = { 0 };
+{
+    Texture2D brdf = { 0 };
 #if defined(GRAPHICS_API_OPENGL_33) || defined(GRAPHICS_API_OPENGL_ES2)
-    // Generate BRDF convolution texture
-    glGenTextures(1, &brdf.id);
-    glBindTexture(GL_TEXTURE_2D, brdf.id);
+    // Generate BRDF convolution texture
+    glGenTextures(1, &brdf.id);
+    glBindTexture(GL_TEXTURE_2D, brdf.id);
 #if defined(GRAPHICS_API_OPENGL_33)
     glTexImage2D(GL_TEXTURE_2D, 0, GL_RGB32F, size, size, 0, GL_RGB, GL_FLOAT, NULL);
 #elif defined(GRAPHICS_API_OPENGL_ES2)
     if (texFloatSupported) glTexImage2D(GL_TEXTURE_2D, 0, GL_RGB, size, size, 0, GL_RGB, GL_FLOAT, NULL);
 #endif
 
-    glTexParameteri(GL_TEXTURE_2D, GL_TEXTURE_WRAP_S, GL_CLAMP_TO_EDGE);
-    glTexParameteri(GL_TEXTURE_2D, GL_TEXTURE_WRAP_T, GL_CLAMP_TO_EDGE);
-    glTexParameteri(GL_TEXTURE_2D, GL_TEXTURE_MIN_FILTER, GL_LINEAR);
-    glTexParameteri(GL_TEXTURE_2D, GL_TEXTURE_MAG_FILTER, GL_LINEAR);
-
-    // Render BRDF LUT into a quad using FBO
-    unsigned int fbo, rbo;
-    glGenFramebuffers(1, &fbo);
-    glGenRenderbuffers(1, &rbo);
-    glBindFramebuffer(GL_FRAMEBUFFER, fbo);
-    glBindRenderbuffer(GL_RENDERBUFFER, rbo);
+    glTexParameteri(GL_TEXTURE_2D, GL_TEXTURE_WRAP_S, GL_CLAMP_TO_EDGE);
+    glTexParameteri(GL_TEXTURE_2D, GL_TEXTURE_WRAP_T, GL_CLAMP_TO_EDGE);
+    glTexParameteri(GL_TEXTURE_2D, GL_TEXTURE_MIN_FILTER, GL_LINEAR);
+    glTexParameteri(GL_TEXTURE_2D, GL_TEXTURE_MAG_FILTER, GL_LINEAR);
+
+    // Render BRDF LUT into a quad using FBO
+    unsigned int fbo, rbo;
+    glGenFramebuffers(1, &fbo);
+    glGenRenderbuffers(1, &rbo);
+    glBindFramebuffer(GL_FRAMEBUFFER, fbo);
+    glBindRenderbuffer(GL_RENDERBUFFER, rbo);
 #if defined(GRAPHICS_API_OPENGL_33)
-    glRenderbufferStorage(GL_RENDERBUFFER, GL_DEPTH_COMPONENT24, size, size);
+    glRenderbufferStorage(GL_RENDERBUFFER, GL_DEPTH_COMPONENT24, size, size);
 #elif defined(GRAPHICS_API_OPENGL_ES2)
     glRenderbufferStorage(GL_RENDERBUFFER, GL_DEPTH_COMPONENT16, size, size);
 #endif
-    glFramebufferTexture2D(GL_FRAMEBUFFER, GL_COLOR_ATTACHMENT0, GL_TEXTURE_2D, brdf.id, 0);
-
-    glViewport(0, 0, size, size);
-    glUseProgram(shader.id);
-    glClear(GL_COLOR_BUFFER_BIT | GL_DEPTH_BUFFER_BIT);
-    GenDrawQuad();
-
-    // Unbind framebuffer and textures
-    glBindFramebuffer(GL_FRAMEBUFFER, 0);
-
+    glFramebufferTexture2D(GL_FRAMEBUFFER, GL_COLOR_ATTACHMENT0, GL_TEXTURE_2D, brdf.id, 0);
+
+    glViewport(0, 0, size, size);
+    glUseProgram(shader.id);
+    glClear(GL_COLOR_BUFFER_BIT | GL_DEPTH_BUFFER_BIT);
+    GenDrawQuad();
+
+    // Unbind framebuffer and textures
+    glBindFramebuffer(GL_FRAMEBUFFER, 0);
+
     // Unload framebuffer but keep color texture
     glDeleteRenderbuffers(1, &rbo);
     glDeleteFramebuffers(1, &fbo);
 
-    // Reset viewport dimensions to default
+    // Reset viewport dimensions to default
     glViewport(0, 0, framebufferWidth, framebufferHeight);
-
-    brdf.width = size;
-    brdf.height = size;
+
+    brdf.width = size;
+    brdf.height = size;
     brdf.mipmaps = 1;
     brdf.format = UNCOMPRESSED_R32G32B32;
-#endif
-    return brdf;
-}
-
-// Begin blending mode (alpha, additive, multiplied)
-// NOTE: Only 3 blending modes supported, default blend mode is alpha
-void BeginBlendMode(int mode)
-{
-    if ((blendMode != mode) && (mode < 3))
-    {
-        rlglDraw();
-
-        switch (mode)
-        {
-            case BLEND_ALPHA: glBlendFunc(GL_SRC_ALPHA, GL_ONE_MINUS_SRC_ALPHA); break;
-            case BLEND_ADDITIVE: glBlendFunc(GL_SRC_ALPHA, GL_ONE); break; // Alternative: glBlendFunc(GL_ONE, GL_ONE);
-            case BLEND_MULTIPLIED: glBlendFunc(GL_DST_COLOR, GL_ONE_MINUS_SRC_ALPHA); break;
-            default: break;
-        }
-
-        blendMode = mode;
-    }
-}
-
-// End blending mode (reset to default: alpha blending)
-void EndBlendMode(void)
-{
-    BeginBlendMode(BLEND_ALPHA);
-}
-
-#if defined(SUPPORT_VR_SIMULATOR)
+#endif
+    return brdf;
+}
+
+// Begin blending mode (alpha, additive, multiplied)
+// NOTE: Only 3 blending modes supported, default blend mode is alpha
+void BeginBlendMode(int mode)
+{
+    if ((blendMode != mode) && (mode < 3))
+    {
+        rlglDraw();
+
+        switch (mode)
+        {
+            case BLEND_ALPHA: glBlendFunc(GL_SRC_ALPHA, GL_ONE_MINUS_SRC_ALPHA); break;
+            case BLEND_ADDITIVE: glBlendFunc(GL_SRC_ALPHA, GL_ONE); break; // Alternative: glBlendFunc(GL_ONE, GL_ONE);
+            case BLEND_MULTIPLIED: glBlendFunc(GL_DST_COLOR, GL_ONE_MINUS_SRC_ALPHA); break;
+            default: break;
+        }
+
+        blendMode = mode;
+    }
+}
+
+// End blending mode (reset to default: alpha blending)
+void EndBlendMode(void)
+{
+    BeginBlendMode(BLEND_ALPHA);
+}
+
+#if defined(SUPPORT_VR_SIMULATOR)
 // Init VR simulator for selected device parameters
 // NOTE: It modifies the global variable: stereoFbo
 void InitVrSimulator(void)
-{
-#if defined(GRAPHICS_API_OPENGL_33) || defined(GRAPHICS_API_OPENGL_ES2)
-    // Initialize framebuffer and textures for stereo rendering
-    // NOTE: Screen size should match HMD aspect ratio
+{
+#if defined(GRAPHICS_API_OPENGL_33) || defined(GRAPHICS_API_OPENGL_ES2)
+    // Initialize framebuffer and textures for stereo rendering
+    // NOTE: Screen size should match HMD aspect ratio
     stereoFbo = rlLoadRenderTexture(framebufferWidth, framebufferHeight, UNCOMPRESSED_R8G8B8A8, 24, false);
-
-    vrSimulatorReady = true;
+
+    vrSimulatorReady = true;
 #else
-    TraceLog(LOG_WARNING, "VR Simulator not supported on OpenGL 1.1");
-#endif
-}
-
+    TraceLog(LOG_WARNING, "VR Simulator not supported on OpenGL 1.1");
+#endif
+}
+
 // Update VR tracking (position and orientation) and camera
 // NOTE: Camera (position, target, up) gets update with head tracking information
 void UpdateVrTracking(Camera *camera)
@@ -8462,10 +3606,10 @@
     // TODO: Simulate 1st person camera system
 }
 
-// Close VR simulator for current device
-void CloseVrSimulator(void)
-{
-#if defined(GRAPHICS_API_OPENGL_33) || defined(GRAPHICS_API_OPENGL_ES2)
+// Close VR simulator for current device
+void CloseVrSimulator(void)
+{
+#if defined(GRAPHICS_API_OPENGL_33) || defined(GRAPHICS_API_OPENGL_ES2)
     if (vrSimulatorReady) rlDeleteRenderTextures(stereoFbo);        // Unload stereo framebuffer and texture
 #endif
 }
@@ -8539,7 +3683,7 @@
     vrConfig.eyeViewportLeft[3] = hmd.vResolution;
 
     if (vrConfig.distortionShader.id > 0)
-    {
+    {
         // Update distortion shader with lens and distortion-scale parameters
         SetShaderValue(vrConfig.distortionShader, GetShaderLocation(vrConfig.distortionShader, "leftLensCenter"), leftLensCenter, UNIFORM_VEC2);
         SetShaderValue(vrConfig.distortionShader, GetShaderLocation(vrConfig.distortionShader, "rightLensCenter"), rightLensCenter, UNIFORM_VEC2);
@@ -8550,393 +3694,393 @@
         SetShaderValue(vrConfig.distortionShader, GetShaderLocation(vrConfig.distortionShader, "scaleIn"), scaleIn, UNIFORM_VEC2);
         SetShaderValue(vrConfig.distortionShader, GetShaderLocation(vrConfig.distortionShader, "hmdWarpParam"), hmd.lensDistortionValues, UNIFORM_VEC4);
         SetShaderValue(vrConfig.distortionShader, GetShaderLocation(vrConfig.distortionShader, "chromaAbParam"), hmd.chromaAbCorrection, UNIFORM_VEC4);
-    }
-#endif
-}
-
-// Detect if VR simulator is running
-bool IsVrSimulatorReady(void)
-{
-#if defined(GRAPHICS_API_OPENGL_33) || defined(GRAPHICS_API_OPENGL_ES2)
-    return vrSimulatorReady;
-#else
-    return false;
-#endif
-}
-
-// Enable/Disable VR experience (device or simulator)
-void ToggleVrMode(void)
-{
-#if defined(GRAPHICS_API_OPENGL_33) || defined(GRAPHICS_API_OPENGL_ES2)
-    vrSimulatorReady = !vrSimulatorReady;
-
-    if (!vrSimulatorReady)
-    {
-        vrStereoRender = false;
-
-        // Reset viewport and default projection-modelview matrices
+    }
+#endif
+}
+
+// Detect if VR simulator is running
+bool IsVrSimulatorReady(void)
+{
+#if defined(GRAPHICS_API_OPENGL_33) || defined(GRAPHICS_API_OPENGL_ES2)
+    return vrSimulatorReady;
+#else
+    return false;
+#endif
+}
+
+// Enable/Disable VR experience (device or simulator)
+void ToggleVrMode(void)
+{
+#if defined(GRAPHICS_API_OPENGL_33) || defined(GRAPHICS_API_OPENGL_ES2)
+    vrSimulatorReady = !vrSimulatorReady;
+
+    if (!vrSimulatorReady)
+    {
+        vrStereoRender = false;
+
+        // Reset viewport and default projection-modelview matrices
         rlViewport(0, 0, framebufferWidth, framebufferHeight);
         projection = MatrixOrtho(0.0, framebufferWidth, framebufferHeight, 0.0, 0.0, 1.0);
-        modelview = MatrixIdentity();
-    }
-    else vrStereoRender = true;
-#endif
-}
-
+        modelview = MatrixIdentity();
+    }
+    else vrStereoRender = true;
+#endif
+}
+
 // Begin VR drawing configuration
-void BeginVrDrawing(void)
-{
-#if defined(GRAPHICS_API_OPENGL_33) || defined(GRAPHICS_API_OPENGL_ES2)
-    if (vrSimulatorReady)
-    {
-
+void BeginVrDrawing(void)
+{
+#if defined(GRAPHICS_API_OPENGL_33) || defined(GRAPHICS_API_OPENGL_ES2)
+    if (vrSimulatorReady)
+    {
+
         rlEnableRenderTexture(stereoFbo.id);    // Setup framebuffer for stereo rendering
         //glEnable(GL_FRAMEBUFFER_SRGB);        // Enable SRGB framebuffer (only if required)
-
+
         //glViewport(0, 0, buffer.width, buffer.height);    // Useful if rendering to separate framebuffers (every eye)
         rlClearScreenBuffers();                 // Clear current framebuffer
-
-        vrStereoRender = true;
-    }
-#endif
-}
-
+
+        vrStereoRender = true;
+    }
+#endif
+}
+
 // End VR drawing process (and desktop mirror)
-void EndVrDrawing(void)
-{
-#if defined(GRAPHICS_API_OPENGL_33) || defined(GRAPHICS_API_OPENGL_ES2)
-    if (vrSimulatorReady)
-    {
-        vrStereoRender = false;         // Disable stereo render
-
-        rlDisableRenderTexture();       // Unbind current framebuffer
-
-        rlClearScreenBuffers();         // Clear current framebuffer
-
-        // Set viewport to default framebuffer size (screen size)
+void EndVrDrawing(void)
+{
+#if defined(GRAPHICS_API_OPENGL_33) || defined(GRAPHICS_API_OPENGL_ES2)
+    if (vrSimulatorReady)
+    {
+        vrStereoRender = false;         // Disable stereo render
+
+        rlDisableRenderTexture();       // Unbind current framebuffer
+
+        rlClearScreenBuffers();         // Clear current framebuffer
+
+        // Set viewport to default framebuffer size (screen size)
         rlViewport(0, 0, framebufferWidth, framebufferHeight);
-
-        // Let rlgl reconfigure internal matrices
-        rlMatrixMode(RL_PROJECTION);                            // Enable internal projection matrix
-        rlLoadIdentity();                                       // Reset internal projection matrix
+
+        // Let rlgl reconfigure internal matrices
+        rlMatrixMode(RL_PROJECTION);                            // Enable internal projection matrix
+        rlLoadIdentity();                                       // Reset internal projection matrix
         rlOrtho(0.0, framebufferWidth, framebufferHeight, 0.0, 0.0, 1.0); // Recalculate internal projection matrix
-        rlMatrixMode(RL_MODELVIEW);                             // Enable internal modelview matrix
-        rlLoadIdentity();                                       // Reset internal modelview matrix
-
+        rlMatrixMode(RL_MODELVIEW);                             // Enable internal modelview matrix
+        rlLoadIdentity();                                       // Reset internal modelview matrix
+
         // Draw RenderTexture (stereoFbo) using distortion shader if available
         if (vrConfig.distortionShader.id > 0) currentShader = vrConfig.distortionShader;
         else currentShader = GetShaderDefault();
-
+
         rlEnableTexture(stereoFbo.texture.id);
-
-        rlPushMatrix();
-            rlBegin(RL_QUADS);
-                rlColor4ub(255, 255, 255, 255);
-                rlNormal3f(0.0f, 0.0f, 1.0f);
-
-                // Bottom-left corner for texture and quad
-                rlTexCoord2f(0.0f, 1.0f);
-                rlVertex2f(0.0f, 0.0f);
-
-                // Bottom-right corner for texture and quad
-                rlTexCoord2f(0.0f, 0.0f);
+
+        rlPushMatrix();
+            rlBegin(RL_QUADS);
+                rlColor4ub(255, 255, 255, 255);
+                rlNormal3f(0.0f, 0.0f, 1.0f);
+
+                // Bottom-left corner for texture and quad
+                rlTexCoord2f(0.0f, 1.0f);
+                rlVertex2f(0.0f, 0.0f);
+
+                // Bottom-right corner for texture and quad
+                rlTexCoord2f(0.0f, 0.0f);
                 rlVertex2f(0.0f, (float)stereoFbo.texture.height);
-
-                // Top-right corner for texture and quad
-                rlTexCoord2f(1.0f, 0.0f);
+
+                // Top-right corner for texture and quad
+                rlTexCoord2f(1.0f, 0.0f);
                 rlVertex2f( (float)stereoFbo.texture.width, (float)stereoFbo.texture.height);
-
-                // Top-left corner for texture and quad
-                rlTexCoord2f(1.0f, 1.0f);
+
+                // Top-left corner for texture and quad
+                rlTexCoord2f(1.0f, 1.0f);
                 rlVertex2f( (float)stereoFbo.texture.width, 0.0f);
-            rlEnd();
-        rlPopMatrix();
-
-        rlDisableTexture();
-
-        // Update and draw render texture fbo with distortion to backbuffer
-        UpdateBuffersDefault();
-        DrawBuffersDefault();
-
-        // Restore defaultShader
-        currentShader = defaultShader;
-
-        // Reset viewport and default projection-modelview matrices
+            rlEnd();
+        rlPopMatrix();
+
+        rlDisableTexture();
+
+        // Update and draw render texture fbo with distortion to backbuffer
+        UpdateBuffersDefault();
+        DrawBuffersDefault();
+
+        // Restore defaultShader
+        currentShader = defaultShader;
+
+        // Reset viewport and default projection-modelview matrices
         rlViewport(0, 0, framebufferWidth, framebufferHeight);
         projection = MatrixOrtho(0.0, framebufferWidth, framebufferHeight, 0.0, 0.0, 1.0);
-        modelview = MatrixIdentity();
-
-        rlDisableDepthTest();
-    }
-#endif
-}
-#endif          // SUPPORT_VR_SIMULATOR
-
-//----------------------------------------------------------------------------------
-// Module specific Functions Definition
-//----------------------------------------------------------------------------------
-
-#if defined(GRAPHICS_API_OPENGL_33) || defined(GRAPHICS_API_OPENGL_ES2)
-// Compile custom shader and return shader id
-static unsigned int CompileShader(const char *shaderStr, int type)
-{
-    unsigned int shader = glCreateShader(type);
-    glShaderSource(shader, 1, &shaderStr, NULL);
-
-    GLint success = 0;
-    glCompileShader(shader);
-    glGetShaderiv(shader, GL_COMPILE_STATUS, &success);
-
-    if (success != GL_TRUE)
-    {
-        TraceLog(LOG_WARNING, "[SHDR ID %i] Failed to compile shader...", shader);
-        int maxLength = 0;
-        int length;
-        glGetShaderiv(shader, GL_INFO_LOG_LENGTH, &maxLength);
-
-#if defined(_MSC_VER)
+        modelview = MatrixIdentity();
+
+        rlDisableDepthTest();
+    }
+#endif
+}
+#endif          // SUPPORT_VR_SIMULATOR
+
+//----------------------------------------------------------------------------------
+// Module specific Functions Definition
+//----------------------------------------------------------------------------------
+
+#if defined(GRAPHICS_API_OPENGL_33) || defined(GRAPHICS_API_OPENGL_ES2)
+// Compile custom shader and return shader id
+static unsigned int CompileShader(const char *shaderStr, int type)
+{
+    unsigned int shader = glCreateShader(type);
+    glShaderSource(shader, 1, &shaderStr, NULL);
+
+    GLint success = 0;
+    glCompileShader(shader);
+    glGetShaderiv(shader, GL_COMPILE_STATUS, &success);
+
+    if (success != GL_TRUE)
+    {
+        TraceLog(LOG_WARNING, "[SHDR ID %i] Failed to compile shader...", shader);
+        int maxLength = 0;
+        int length;
+        glGetShaderiv(shader, GL_INFO_LOG_LENGTH, &maxLength);
+
+#if defined(_MSC_VER)
         char *log = RL_MALLOC(maxLength);
-#else
-        char log[maxLength];
-#endif
-        glGetShaderInfoLog(shader, maxLength, &length, log);
-
-        TraceLog(LOG_INFO, "%s", log);
-
-#if defined(_MSC_VER)
+#else
+        char log[maxLength];
+#endif
+        glGetShaderInfoLog(shader, maxLength, &length, log);
+
+        TraceLog(LOG_INFO, "%s", log);
+
+#if defined(_MSC_VER)
         RL_FREE(log);
-#endif
-    }
-    else TraceLog(LOG_INFO, "[SHDR ID %i] Shader compiled successfully", shader);
-
-    return shader;
-}
-
-// Load custom shader strings and return program id
-static unsigned int LoadShaderProgram(unsigned int vShaderId, unsigned int fShaderId)
-{
-    unsigned int program = 0;
-
-#if defined(GRAPHICS_API_OPENGL_33) || defined(GRAPHICS_API_OPENGL_ES2)
-
-    GLint success = 0;
-    program = glCreateProgram();
-
-    glAttachShader(program, vShaderId);
-    glAttachShader(program, fShaderId);
-
-    // NOTE: Default attribute shader locations must be binded before linking
-    glBindAttribLocation(program, 0, DEFAULT_ATTRIB_POSITION_NAME);
-    glBindAttribLocation(program, 1, DEFAULT_ATTRIB_TEXCOORD_NAME);
-    glBindAttribLocation(program, 2, DEFAULT_ATTRIB_NORMAL_NAME);
-    glBindAttribLocation(program, 3, DEFAULT_ATTRIB_COLOR_NAME);
-    glBindAttribLocation(program, 4, DEFAULT_ATTRIB_TANGENT_NAME);
-    glBindAttribLocation(program, 5, DEFAULT_ATTRIB_TEXCOORD2_NAME);
-
-    // NOTE: If some attrib name is no found on the shader, it locations becomes -1
-
-    glLinkProgram(program);
-
-    // NOTE: All uniform variables are intitialised to 0 when a program links
-
-    glGetProgramiv(program, GL_LINK_STATUS, &success);
-
-    if (success == GL_FALSE)
-    {
-        TraceLog(LOG_WARNING, "[SHDR ID %i] Failed to link shader program...", program);
-
-        int maxLength = 0;
-        int length;
-
-        glGetProgramiv(program, GL_INFO_LOG_LENGTH, &maxLength);
-
-#if defined(_MSC_VER)
+#endif
+    }
+    else TraceLog(LOG_INFO, "[SHDR ID %i] Shader compiled successfully", shader);
+
+    return shader;
+}
+
+// Load custom shader strings and return program id
+static unsigned int LoadShaderProgram(unsigned int vShaderId, unsigned int fShaderId)
+{
+    unsigned int program = 0;
+
+#if defined(GRAPHICS_API_OPENGL_33) || defined(GRAPHICS_API_OPENGL_ES2)
+
+    GLint success = 0;
+    program = glCreateProgram();
+
+    glAttachShader(program, vShaderId);
+    glAttachShader(program, fShaderId);
+
+    // NOTE: Default attribute shader locations must be binded before linking
+    glBindAttribLocation(program, 0, DEFAULT_ATTRIB_POSITION_NAME);
+    glBindAttribLocation(program, 1, DEFAULT_ATTRIB_TEXCOORD_NAME);
+    glBindAttribLocation(program, 2, DEFAULT_ATTRIB_NORMAL_NAME);
+    glBindAttribLocation(program, 3, DEFAULT_ATTRIB_COLOR_NAME);
+    glBindAttribLocation(program, 4, DEFAULT_ATTRIB_TANGENT_NAME);
+    glBindAttribLocation(program, 5, DEFAULT_ATTRIB_TEXCOORD2_NAME);
+
+    // NOTE: If some attrib name is no found on the shader, it locations becomes -1
+
+    glLinkProgram(program);
+
+    // NOTE: All uniform variables are intitialised to 0 when a program links
+
+    glGetProgramiv(program, GL_LINK_STATUS, &success);
+
+    if (success == GL_FALSE)
+    {
+        TraceLog(LOG_WARNING, "[SHDR ID %i] Failed to link shader program...", program);
+
+        int maxLength = 0;
+        int length;
+
+        glGetProgramiv(program, GL_INFO_LOG_LENGTH, &maxLength);
+
+#if defined(_MSC_VER)
         char *log = RL_MALLOC(maxLength);
-#else
-        char log[maxLength];
-#endif
-        glGetProgramInfoLog(program, maxLength, &length, log);
-
-        TraceLog(LOG_INFO, "%s", log);
-
-#if defined(_MSC_VER)
+#else
+        char log[maxLength];
+#endif
+        glGetProgramInfoLog(program, maxLength, &length, log);
+
+        TraceLog(LOG_INFO, "%s", log);
+
+#if defined(_MSC_VER)
         RL_FREE(log);
-#endif
-        glDeleteProgram(program);
-
-        program = 0;
-    }
-    else TraceLog(LOG_INFO, "[SHDR ID %i] Shader program loaded successfully", program);
-#endif
-    return program;
-}
-
-
-// Load default shader (just vertex positioning and texture coloring)
+#endif
+        glDeleteProgram(program);
+
+        program = 0;
+    }
+    else TraceLog(LOG_INFO, "[SHDR ID %i] Shader program loaded successfully", program);
+#endif
+    return program;
+}
+
+
+// Load default shader (just vertex positioning and texture coloring)
 // NOTE: This shader program is used for internal buffers
-static Shader LoadShaderDefault(void)
-{
-    Shader shader = { 0 };
+static Shader LoadShaderDefault(void)
+{
+    Shader shader = { 0 };
     shader.locs = (int *)RL_CALLOC(MAX_SHADER_LOCATIONS, sizeof(int));
-
-    // NOTE: All locations must be reseted to -1 (no location)
-    for (int i = 0; i < MAX_SHADER_LOCATIONS; i++) shader.locs[i] = -1;
-
-    // Vertex shader directly defined, no external file required
+
+    // NOTE: All locations must be reseted to -1 (no location)
+    for (int i = 0; i < MAX_SHADER_LOCATIONS; i++) shader.locs[i] = -1;
+
+    // Vertex shader directly defined, no external file required
     const char *defaultVShaderStr =
-#if defined(GRAPHICS_API_OPENGL_21)
-    "#version 120                       \n"
-#elif defined(GRAPHICS_API_OPENGL_ES2)
-    "#version 100                       \n"
-#endif
-#if defined(GRAPHICS_API_OPENGL_ES2) || defined(GRAPHICS_API_OPENGL_21)
-    "attribute vec3 vertexPosition;     \n"
-    "attribute vec2 vertexTexCoord;     \n"
-    "attribute vec4 vertexColor;        \n"
-    "varying vec2 fragTexCoord;         \n"
-    "varying vec4 fragColor;            \n"
-#elif defined(GRAPHICS_API_OPENGL_33)
-    "#version 330                       \n"
-    "in vec3 vertexPosition;            \n"
-    "in vec2 vertexTexCoord;            \n"
-    "in vec4 vertexColor;               \n"
-    "out vec2 fragTexCoord;             \n"
-    "out vec4 fragColor;                \n"
-#endif
-    "uniform mat4 mvp;                  \n"
-    "void main()                        \n"
-    "{                                  \n"
-    "    fragTexCoord = vertexTexCoord; \n"
-    "    fragColor = vertexColor;       \n"
-    "    gl_Position = mvp*vec4(vertexPosition, 1.0); \n"
-    "}                                  \n";
-
-    // Fragment shader directly defined, no external file required
+#if defined(GRAPHICS_API_OPENGL_21)
+    "#version 120                       \n"
+#elif defined(GRAPHICS_API_OPENGL_ES2)
+    "#version 100                       \n"
+#endif
+#if defined(GRAPHICS_API_OPENGL_ES2) || defined(GRAPHICS_API_OPENGL_21)
+    "attribute vec3 vertexPosition;     \n"
+    "attribute vec2 vertexTexCoord;     \n"
+    "attribute vec4 vertexColor;        \n"
+    "varying vec2 fragTexCoord;         \n"
+    "varying vec4 fragColor;            \n"
+#elif defined(GRAPHICS_API_OPENGL_33)
+    "#version 330                       \n"
+    "in vec3 vertexPosition;            \n"
+    "in vec2 vertexTexCoord;            \n"
+    "in vec4 vertexColor;               \n"
+    "out vec2 fragTexCoord;             \n"
+    "out vec4 fragColor;                \n"
+#endif
+    "uniform mat4 mvp;                  \n"
+    "void main()                        \n"
+    "{                                  \n"
+    "    fragTexCoord = vertexTexCoord; \n"
+    "    fragColor = vertexColor;       \n"
+    "    gl_Position = mvp*vec4(vertexPosition, 1.0); \n"
+    "}                                  \n";
+
+    // Fragment shader directly defined, no external file required
     const char *defaultFShaderStr =
-#if defined(GRAPHICS_API_OPENGL_21)
-    "#version 120                       \n"
-#elif defined(GRAPHICS_API_OPENGL_ES2)
-    "#version 100                       \n"
-    "precision mediump float;           \n"     // precision required for OpenGL ES2 (WebGL)
-#endif
-#if defined(GRAPHICS_API_OPENGL_ES2) || defined(GRAPHICS_API_OPENGL_21)
-    "varying vec2 fragTexCoord;         \n"
-    "varying vec4 fragColor;            \n"
-#elif defined(GRAPHICS_API_OPENGL_33)
-    "#version 330       \n"
-    "in vec2 fragTexCoord;              \n"
-    "in vec4 fragColor;                 \n"
-    "out vec4 finalColor;               \n"
-#endif
-    "uniform sampler2D texture0;        \n"
-    "uniform vec4 colDiffuse;           \n"
-    "void main()                        \n"
-    "{                                  \n"
-#if defined(GRAPHICS_API_OPENGL_ES2) || defined(GRAPHICS_API_OPENGL_21)
-    "    vec4 texelColor = texture2D(texture0, fragTexCoord); \n" // NOTE: texture2D() is deprecated on OpenGL 3.3 and ES 3.0
-    "    gl_FragColor = texelColor*colDiffuse*fragColor;      \n"
-#elif defined(GRAPHICS_API_OPENGL_33)
-    "    vec4 texelColor = texture(texture0, fragTexCoord);   \n"
-    "    finalColor = texelColor*colDiffuse*fragColor;        \n"
-#endif
-    "}                                  \n";
-
-    // NOTE: Compiled vertex/fragment shaders are kept for re-use
-    defaultVShaderId = CompileShader(defaultVShaderStr, GL_VERTEX_SHADER);     // Compile default vertex shader
-    defaultFShaderId = CompileShader(defaultFShaderStr, GL_FRAGMENT_SHADER);   // Compile default fragment shader
-
-    shader.id = LoadShaderProgram(defaultVShaderId, defaultFShaderId);
-
-    if (shader.id > 0)
-    {
-        TraceLog(LOG_INFO, "[SHDR ID %i] Default shader loaded successfully", shader.id);
-
-        // Set default shader locations: attributes locations
-        shader.locs[LOC_VERTEX_POSITION] = glGetAttribLocation(shader.id, "vertexPosition");
-        shader.locs[LOC_VERTEX_TEXCOORD01] = glGetAttribLocation(shader.id, "vertexTexCoord");
-        shader.locs[LOC_VERTEX_COLOR] = glGetAttribLocation(shader.id, "vertexColor");
-
-        // Set default shader locations: uniform locations
-        shader.locs[LOC_MATRIX_MVP]  = glGetUniformLocation(shader.id, "mvp");
-        shader.locs[LOC_COLOR_DIFFUSE] = glGetUniformLocation(shader.id, "colDiffuse");
-        shader.locs[LOC_MAP_DIFFUSE] = glGetUniformLocation(shader.id, "texture0");
-
-        // NOTE: We could also use below function but in case DEFAULT_ATTRIB_* points are
-        // changed for external custom shaders, we just use direct bindings above
-        //SetShaderDefaultLocations(&shader);
-    }
-    else TraceLog(LOG_WARNING, "[SHDR ID %i] Default shader could not be loaded", shader.id);
-
-    return shader;
-}
-
-// Get location handlers to for shader attributes and uniforms
-// NOTE: If any location is not found, loc point becomes -1
-static void SetShaderDefaultLocations(Shader *shader)
-{
-    // NOTE: Default shader attrib locations have been fixed before linking:
-    //          vertex position location    = 0
-    //          vertex texcoord location    = 1
-    //          vertex normal location      = 2
-    //          vertex color location       = 3
-    //          vertex tangent location     = 4
-    //          vertex texcoord2 location   = 5
-
-    // Get handles to GLSL input attibute locations
-    shader->locs[LOC_VERTEX_POSITION] = glGetAttribLocation(shader->id, DEFAULT_ATTRIB_POSITION_NAME);
-    shader->locs[LOC_VERTEX_TEXCOORD01] = glGetAttribLocation(shader->id, DEFAULT_ATTRIB_TEXCOORD_NAME);
-    shader->locs[LOC_VERTEX_TEXCOORD02] = glGetAttribLocation(shader->id, DEFAULT_ATTRIB_TEXCOORD2_NAME);
-    shader->locs[LOC_VERTEX_NORMAL] = glGetAttribLocation(shader->id, DEFAULT_ATTRIB_NORMAL_NAME);
-    shader->locs[LOC_VERTEX_TANGENT] = glGetAttribLocation(shader->id, DEFAULT_ATTRIB_TANGENT_NAME);
-    shader->locs[LOC_VERTEX_COLOR] = glGetAttribLocation(shader->id, DEFAULT_ATTRIB_COLOR_NAME);
-
-    // Get handles to GLSL uniform locations (vertex shader)
-    shader->locs[LOC_MATRIX_MVP]  = glGetUniformLocation(shader->id, "mvp");
-    shader->locs[LOC_MATRIX_PROJECTION]  = glGetUniformLocation(shader->id, "projection");
-    shader->locs[LOC_MATRIX_VIEW]  = glGetUniformLocation(shader->id, "view");
-
-    // Get handles to GLSL uniform locations (fragment shader)
-    shader->locs[LOC_COLOR_DIFFUSE] = glGetUniformLocation(shader->id, "colDiffuse");
-    shader->locs[LOC_MAP_DIFFUSE] = glGetUniformLocation(shader->id, "texture0");
-    shader->locs[LOC_MAP_SPECULAR] = glGetUniformLocation(shader->id, "texture1");
-    shader->locs[LOC_MAP_NORMAL] = glGetUniformLocation(shader->id, "texture2");
-}
-
-// Unload default shader
-static void UnloadShaderDefault(void)
-{
-    glUseProgram(0);
-
-    glDetachShader(defaultShader.id, defaultVShaderId);
-    glDetachShader(defaultShader.id, defaultFShaderId);
-    glDeleteShader(defaultVShaderId);
-    glDeleteShader(defaultFShaderId);
-
-    glDeleteProgram(defaultShader.id);
-}
-
+#if defined(GRAPHICS_API_OPENGL_21)
+    "#version 120                       \n"
+#elif defined(GRAPHICS_API_OPENGL_ES2)
+    "#version 100                       \n"
+    "precision mediump float;           \n"     // precision required for OpenGL ES2 (WebGL)
+#endif
+#if defined(GRAPHICS_API_OPENGL_ES2) || defined(GRAPHICS_API_OPENGL_21)
+    "varying vec2 fragTexCoord;         \n"
+    "varying vec4 fragColor;            \n"
+#elif defined(GRAPHICS_API_OPENGL_33)
+    "#version 330       \n"
+    "in vec2 fragTexCoord;              \n"
+    "in vec4 fragColor;                 \n"
+    "out vec4 finalColor;               \n"
+#endif
+    "uniform sampler2D texture0;        \n"
+    "uniform vec4 colDiffuse;           \n"
+    "void main()                        \n"
+    "{                                  \n"
+#if defined(GRAPHICS_API_OPENGL_ES2) || defined(GRAPHICS_API_OPENGL_21)
+    "    vec4 texelColor = texture2D(texture0, fragTexCoord); \n" // NOTE: texture2D() is deprecated on OpenGL 3.3 and ES 3.0
+    "    gl_FragColor = texelColor*colDiffuse*fragColor;      \n"
+#elif defined(GRAPHICS_API_OPENGL_33)
+    "    vec4 texelColor = texture(texture0, fragTexCoord);   \n"
+    "    finalColor = texelColor*colDiffuse*fragColor;        \n"
+#endif
+    "}                                  \n";
+
+    // NOTE: Compiled vertex/fragment shaders are kept for re-use
+    defaultVShaderId = CompileShader(defaultVShaderStr, GL_VERTEX_SHADER);     // Compile default vertex shader
+    defaultFShaderId = CompileShader(defaultFShaderStr, GL_FRAGMENT_SHADER);   // Compile default fragment shader
+
+    shader.id = LoadShaderProgram(defaultVShaderId, defaultFShaderId);
+
+    if (shader.id > 0)
+    {
+        TraceLog(LOG_INFO, "[SHDR ID %i] Default shader loaded successfully", shader.id);
+
+        // Set default shader locations: attributes locations
+        shader.locs[LOC_VERTEX_POSITION] = glGetAttribLocation(shader.id, "vertexPosition");
+        shader.locs[LOC_VERTEX_TEXCOORD01] = glGetAttribLocation(shader.id, "vertexTexCoord");
+        shader.locs[LOC_VERTEX_COLOR] = glGetAttribLocation(shader.id, "vertexColor");
+
+        // Set default shader locations: uniform locations
+        shader.locs[LOC_MATRIX_MVP]  = glGetUniformLocation(shader.id, "mvp");
+        shader.locs[LOC_COLOR_DIFFUSE] = glGetUniformLocation(shader.id, "colDiffuse");
+        shader.locs[LOC_MAP_DIFFUSE] = glGetUniformLocation(shader.id, "texture0");
+
+        // NOTE: We could also use below function but in case DEFAULT_ATTRIB_* points are
+        // changed for external custom shaders, we just use direct bindings above
+        //SetShaderDefaultLocations(&shader);
+    }
+    else TraceLog(LOG_WARNING, "[SHDR ID %i] Default shader could not be loaded", shader.id);
+
+    return shader;
+}
+
+// Get location handlers to for shader attributes and uniforms
+// NOTE: If any location is not found, loc point becomes -1
+static void SetShaderDefaultLocations(Shader *shader)
+{
+    // NOTE: Default shader attrib locations have been fixed before linking:
+    //          vertex position location    = 0
+    //          vertex texcoord location    = 1
+    //          vertex normal location      = 2
+    //          vertex color location       = 3
+    //          vertex tangent location     = 4
+    //          vertex texcoord2 location   = 5
+
+    // Get handles to GLSL input attibute locations
+    shader->locs[LOC_VERTEX_POSITION] = glGetAttribLocation(shader->id, DEFAULT_ATTRIB_POSITION_NAME);
+    shader->locs[LOC_VERTEX_TEXCOORD01] = glGetAttribLocation(shader->id, DEFAULT_ATTRIB_TEXCOORD_NAME);
+    shader->locs[LOC_VERTEX_TEXCOORD02] = glGetAttribLocation(shader->id, DEFAULT_ATTRIB_TEXCOORD2_NAME);
+    shader->locs[LOC_VERTEX_NORMAL] = glGetAttribLocation(shader->id, DEFAULT_ATTRIB_NORMAL_NAME);
+    shader->locs[LOC_VERTEX_TANGENT] = glGetAttribLocation(shader->id, DEFAULT_ATTRIB_TANGENT_NAME);
+    shader->locs[LOC_VERTEX_COLOR] = glGetAttribLocation(shader->id, DEFAULT_ATTRIB_COLOR_NAME);
+
+    // Get handles to GLSL uniform locations (vertex shader)
+    shader->locs[LOC_MATRIX_MVP]  = glGetUniformLocation(shader->id, "mvp");
+    shader->locs[LOC_MATRIX_PROJECTION]  = glGetUniformLocation(shader->id, "projection");
+    shader->locs[LOC_MATRIX_VIEW]  = glGetUniformLocation(shader->id, "view");
+
+    // Get handles to GLSL uniform locations (fragment shader)
+    shader->locs[LOC_COLOR_DIFFUSE] = glGetUniformLocation(shader->id, "colDiffuse");
+    shader->locs[LOC_MAP_DIFFUSE] = glGetUniformLocation(shader->id, "texture0");
+    shader->locs[LOC_MAP_SPECULAR] = glGetUniformLocation(shader->id, "texture1");
+    shader->locs[LOC_MAP_NORMAL] = glGetUniformLocation(shader->id, "texture2");
+}
+
+// Unload default shader
+static void UnloadShaderDefault(void)
+{
+    glUseProgram(0);
+
+    glDetachShader(defaultShader.id, defaultVShaderId);
+    glDetachShader(defaultShader.id, defaultFShaderId);
+    glDeleteShader(defaultVShaderId);
+    glDeleteShader(defaultFShaderId);
+
+    glDeleteProgram(defaultShader.id);
+}
+
 // Load default internal buffers
-static void LoadBuffersDefault(void)
-{
+static void LoadBuffersDefault(void)
+{
     // Initialize CPU (RAM) arrays (vertex position, texcoord, color data and indexes)
-    //--------------------------------------------------------------------------------------------
+    //--------------------------------------------------------------------------------------------
     for (int i = 0; i < MAX_BATCH_BUFFERING; i++)
     {
         vertexData[i].vertices = (float *)RL_MALLOC(sizeof(float)*3*4*MAX_BATCH_ELEMENTS);        // 3 float by vertex, 4 vertex by quad
         vertexData[i].texcoords = (float *)RL_MALLOC(sizeof(float)*2*4*MAX_BATCH_ELEMENTS);       // 2 float by texcoord, 4 texcoord by quad
         vertexData[i].colors = (unsigned char *)RL_MALLOC(sizeof(unsigned char)*4*4*MAX_BATCH_ELEMENTS);  // 4 float by color, 4 colors by quad
-#if defined(GRAPHICS_API_OPENGL_33)
+#if defined(GRAPHICS_API_OPENGL_33)
         vertexData[i].indices = (unsigned int *)RL_MALLOC(sizeof(unsigned int)*6*MAX_BATCH_ELEMENTS);      // 6 int by quad (indices)
-#elif defined(GRAPHICS_API_OPENGL_ES2)
+#elif defined(GRAPHICS_API_OPENGL_ES2)
         vertexData[i].indices = (unsigned short *)RL_MALLOC(sizeof(unsigned short)*6*MAX_BATCH_ELEMENTS);  // 6 int by quad (indices)
-#endif
-
+#endif
+
         for (int j = 0; j < (3*4*MAX_BATCH_ELEMENTS); j++) vertexData[i].vertices[j] = 0.0f;
         for (int j = 0; j < (2*4*MAX_BATCH_ELEMENTS); j++) vertexData[i].texcoords[j] = 0.0f;
         for (int j = 0; j < (4*4*MAX_BATCH_ELEMENTS); j++) vertexData[i].colors[j] = 0;
-
+
         int k = 0;
-
+
         // Indices can be initialized right now
         for (int j = 0; j < (6*MAX_BATCH_ELEMENTS); j += 6)
         {
@@ -8949,26 +4093,26 @@
 
             k++;
         }
-
+
         vertexData[i].vCounter = 0;
         vertexData[i].tcCounter = 0;
         vertexData[i].cCounter = 0;
     }
-
+
     TraceLog(LOG_INFO, "Internal buffers initialized successfully (CPU)");
-    //--------------------------------------------------------------------------------------------
-
+    //--------------------------------------------------------------------------------------------
+
     // Upload to GPU (VRAM) vertex data and initialize VAOs/VBOs
-    //--------------------------------------------------------------------------------------------
+    //--------------------------------------------------------------------------------------------
     for (int i = 0; i < MAX_BATCH_BUFFERING; i++)
-    {
+    {
         if (vaoSupported)
         {
             // Initialize Quads VAO
             glGenVertexArrays(1, &vertexData[i].vaoId);
             glBindVertexArray(vertexData[i].vaoId);
         }
-
+
         // Quads - Vertex buffers binding and attributes enable
         // Vertex position buffer (shader-location = 0)
         glGenBuffers(1, &vertexData[i].vboId[0]);
@@ -8994,28 +4138,28 @@
         // Fill index buffer
         glGenBuffers(1, &vertexData[i].vboId[3]);
         glBindBuffer(GL_ELEMENT_ARRAY_BUFFER, vertexData[i].vboId[3]);
-#if defined(GRAPHICS_API_OPENGL_33)
+#if defined(GRAPHICS_API_OPENGL_33)
         glBufferData(GL_ELEMENT_ARRAY_BUFFER, sizeof(int)*6*MAX_BATCH_ELEMENTS, vertexData[i].indices, GL_STATIC_DRAW);
-#elif defined(GRAPHICS_API_OPENGL_ES2)
+#elif defined(GRAPHICS_API_OPENGL_ES2)
         glBufferData(GL_ELEMENT_ARRAY_BUFFER, sizeof(short)*6*MAX_BATCH_ELEMENTS, vertexData[i].indices, GL_STATIC_DRAW);
-#endif
+#endif
     }
-
+
     TraceLog(LOG_INFO, "Internal buffers uploaded successfully (GPU)");
-
-    // Unbind the current VAO
-    if (vaoSupported) glBindVertexArray(0);
-    //--------------------------------------------------------------------------------------------
-}
-
-// Update default internal buffers (VAOs/VBOs) with vertex array data
-// NOTE: If there is not vertex data, buffers doesn't need to be updated (vertexCount > 0)
-// TODO: If no data changed on the CPU arrays --> No need to re-update GPU arrays (change flag required)
-static void UpdateBuffersDefault(void)
-{
+
+    // Unbind the current VAO
+    if (vaoSupported) glBindVertexArray(0);
+    //--------------------------------------------------------------------------------------------
+}
+
+// Update default internal buffers (VAOs/VBOs) with vertex array data
+// NOTE: If there is not vertex data, buffers doesn't need to be updated (vertexCount > 0)
+// TODO: If no data changed on the CPU arrays --> No need to re-update GPU arrays (change flag required)
+static void UpdateBuffersDefault(void)
+{
     // Update vertex buffers data
     if (vertexData[currentBuffer].vCounter > 0)
-    {
+    {
         // Activate elements VAO
         if (vaoSupported) glBindVertexArray(vertexData[currentBuffer].vaoId);
 
@@ -9051,78 +4195,78 @@
 
         // Unbind the current VAO
         if (vaoSupported) glBindVertexArray(0);
-    }
-}
-
-// Draw default internal buffers vertex data
-static void DrawBuffersDefault(void)
-{
-    Matrix matProjection = projection;
-    Matrix matModelView = modelview;
-
-    int eyesCount = 1;
+    }
+}
+
+// Draw default internal buffers vertex data
+static void DrawBuffersDefault(void)
+{
+    Matrix matProjection = projection;
+    Matrix matModelView = modelview;
+
+    int eyesCount = 1;
+#if defined(SUPPORT_VR_SIMULATOR)
+    if (vrStereoRender) eyesCount = 2;
+#endif
+
+    for (int eye = 0; eye < eyesCount; eye++)
+    {
 #if defined(SUPPORT_VR_SIMULATOR)
-    if (vrStereoRender) eyesCount = 2;
+        if (eyesCount == 2) SetStereoView(eye, matProjection, matModelView);
 #endif
-
-    for (int eye = 0; eye < eyesCount; eye++)
-    {
-#if defined(SUPPORT_VR_SIMULATOR)
-        if (eyesCount == 2) SetStereoView(eye, matProjection, matModelView);
-#endif
-
+
         // Draw buffers
         if (vertexData[currentBuffer].vCounter > 0)
-        {
+        {
             // Set current shader and upload current MVP matrix
-            glUseProgram(currentShader.id);
-
-            // Create modelview-projection matrix
-            Matrix matMVP = MatrixMultiply(modelview, projection);
-
-            glUniformMatrix4fv(currentShader.locs[LOC_MATRIX_MVP], 1, false, MatrixToFloat(matMVP));
-            glUniform4f(currentShader.locs[LOC_COLOR_DIFFUSE], 1.0f, 1.0f, 1.0f, 1.0f);
+            glUseProgram(currentShader.id);
+
+            // Create modelview-projection matrix
+            Matrix matMVP = MatrixMultiply(modelview, projection);
+
+            glUniformMatrix4fv(currentShader.locs[LOC_MATRIX_MVP], 1, false, MatrixToFloat(matMVP));
+            glUniform4f(currentShader.locs[LOC_COLOR_DIFFUSE], 1.0f, 1.0f, 1.0f, 1.0f);
             glUniform1i(currentShader.locs[LOC_MAP_DIFFUSE], 0);    // Provided value refers to the texture unit (active)
-
+
             // TODO: Support additional texture units on custom shader
             //if (currentShader->locs[LOC_MAP_SPECULAR] > 0) glUniform1i(currentShader.locs[LOC_MAP_SPECULAR], 1);
             //if (currentShader->locs[LOC_MAP_NORMAL] > 0) glUniform1i(currentShader.locs[LOC_MAP_NORMAL], 2);
-
+
             // NOTE: Right now additional map textures not considered for default buffers drawing
-
+
             int vertexOffset = 0;
-
+
             if (vaoSupported) glBindVertexArray(vertexData[currentBuffer].vaoId);
-            else
-            {
-                // Bind vertex attrib: position (shader-location = 0)
+            else
+            {
+                // Bind vertex attrib: position (shader-location = 0)
                 glBindBuffer(GL_ARRAY_BUFFER, vertexData[currentBuffer].vboId[0]);
-                glVertexAttribPointer(currentShader.locs[LOC_VERTEX_POSITION], 3, GL_FLOAT, 0, 0, 0);
-                glEnableVertexAttribArray(currentShader.locs[LOC_VERTEX_POSITION]);
-
-                // Bind vertex attrib: texcoord (shader-location = 1)
+                glVertexAttribPointer(currentShader.locs[LOC_VERTEX_POSITION], 3, GL_FLOAT, 0, 0, 0);
+                glEnableVertexAttribArray(currentShader.locs[LOC_VERTEX_POSITION]);
+
+                // Bind vertex attrib: texcoord (shader-location = 1)
                 glBindBuffer(GL_ARRAY_BUFFER, vertexData[currentBuffer].vboId[1]);
-                glVertexAttribPointer(currentShader.locs[LOC_VERTEX_TEXCOORD01], 2, GL_FLOAT, 0, 0, 0);
-                glEnableVertexAttribArray(currentShader.locs[LOC_VERTEX_TEXCOORD01]);
-
-                // Bind vertex attrib: color (shader-location = 3)
+                glVertexAttribPointer(currentShader.locs[LOC_VERTEX_TEXCOORD01], 2, GL_FLOAT, 0, 0, 0);
+                glEnableVertexAttribArray(currentShader.locs[LOC_VERTEX_TEXCOORD01]);
+
+                // Bind vertex attrib: color (shader-location = 3)
                 glBindBuffer(GL_ARRAY_BUFFER, vertexData[currentBuffer].vboId[2]);
-                glVertexAttribPointer(currentShader.locs[LOC_VERTEX_COLOR], 4, GL_UNSIGNED_BYTE, GL_TRUE, 0, 0);
-                glEnableVertexAttribArray(currentShader.locs[LOC_VERTEX_COLOR]);
-
+                glVertexAttribPointer(currentShader.locs[LOC_VERTEX_COLOR], 4, GL_UNSIGNED_BYTE, GL_TRUE, 0, 0);
+                glEnableVertexAttribArray(currentShader.locs[LOC_VERTEX_COLOR]);
+
                 glBindBuffer(GL_ELEMENT_ARRAY_BUFFER, vertexData[currentBuffer].vboId[3]);
-            }
-
+            }
+
             glActiveTexture(GL_TEXTURE0);
 
-            for (int i = 0; i < drawsCounter; i++)
-            {
-                glBindTexture(GL_TEXTURE_2D, draws[i].textureId);
-
+            for (int i = 0; i < drawsCounter; i++)
+            {
+                glBindTexture(GL_TEXTURE_2D, draws[i].textureId);
+
                 // TODO: Find some way to bind additional textures --> Use global texture IDs? Register them on draw[i]?
                 //if (currentShader->locs[LOC_MAP_SPECULAR] > 0) { glActiveTexture(GL_TEXTURE1); glBindTexture(GL_TEXTURE_2D, textureUnit1_id); }
                 //if (currentShader->locs[LOC_MAP_SPECULAR] > 0) { glActiveTexture(GL_TEXTURE2); glBindTexture(GL_TEXTURE_2D, textureUnit2_id); }
-
+
                 if ((draws[i].mode == RL_LINES) || (draws[i].mode == RL_TRIANGLES)) glDrawArrays(draws[i].mode, vertexOffset, draws[i].vertexCount);
                 else
                 {
@@ -9137,34 +4281,34 @@
                 }
 
                 vertexOffset += (draws[i].vertexCount + draws[i].vertexAlignment);
-            }
-
-            if (!vaoSupported)
-            {
-                glBindBuffer(GL_ARRAY_BUFFER, 0);
-                glBindBuffer(GL_ELEMENT_ARRAY_BUFFER, 0);
-            }
-
-            glBindTexture(GL_TEXTURE_2D, 0);    // Unbind textures
-        }
-
-        if (vaoSupported) glBindVertexArray(0); // Unbind VAO
-
-        glUseProgram(0);    // Unbind shader program
-    }
-
-    // Reset vertex counters for next frame
+            }
+
+            if (!vaoSupported)
+            {
+                glBindBuffer(GL_ARRAY_BUFFER, 0);
+                glBindBuffer(GL_ELEMENT_ARRAY_BUFFER, 0);
+            }
+
+            glBindTexture(GL_TEXTURE_2D, 0);    // Unbind textures
+        }
+
+        if (vaoSupported) glBindVertexArray(0); // Unbind VAO
+
+        glUseProgram(0);    // Unbind shader program
+    }
+
+    // Reset vertex counters for next frame
     vertexData[currentBuffer].vCounter = 0;
     vertexData[currentBuffer].tcCounter = 0;
     vertexData[currentBuffer].cCounter = 0;
-
-    // Reset depth for next draw
-    currentDepth = -1.0f;
-
-    // Restore projection/modelview matrices
-    projection = matProjection;
-    modelview = matModelView;
-
+
+    // Reset depth for next draw
+    currentDepth = -1.0f;
+
+    // Restore projection/modelview matrices
+    projection = matProjection;
+    modelview = matModelView;
+
     // Reset draws array
     for (int i = 0; i < MAX_DRAWCALL_REGISTERED; i++)
     {
@@ -9173,365 +4317,365 @@
         draws[i].textureId = defaultTextureId;
     }
 
-    drawsCounter = 1;
+    drawsCounter = 1;
 
     // Change to next buffer in the list
     currentBuffer++;
     if (currentBuffer >= MAX_BATCH_BUFFERING) currentBuffer = 0;
-}
-
-// Unload default internal buffers vertex data from CPU and GPU
-static void UnloadBuffersDefault(void)
-{
-    // Unbind everything
-    if (vaoSupported) glBindVertexArray(0);
-    glDisableVertexAttribArray(0);
-    glDisableVertexAttribArray(1);
-    glDisableVertexAttribArray(2);
-    glDisableVertexAttribArray(3);
-    glBindBuffer(GL_ARRAY_BUFFER, 0);
-    glBindBuffer(GL_ELEMENT_ARRAY_BUFFER, 0);
-
+}
+
+// Unload default internal buffers vertex data from CPU and GPU
+static void UnloadBuffersDefault(void)
+{
+    // Unbind everything
+    if (vaoSupported) glBindVertexArray(0);
+    glDisableVertexAttribArray(0);
+    glDisableVertexAttribArray(1);
+    glDisableVertexAttribArray(2);
+    glDisableVertexAttribArray(3);
+    glBindBuffer(GL_ARRAY_BUFFER, 0);
+    glBindBuffer(GL_ELEMENT_ARRAY_BUFFER, 0);
+
     for (int i = 0; i < MAX_BATCH_BUFFERING; i++)
-    {
+    {
         // Delete VBOs from GPU (VRAM)
         glDeleteBuffers(1, &vertexData[i].vboId[0]);
         glDeleteBuffers(1, &vertexData[i].vboId[1]);
         glDeleteBuffers(1, &vertexData[i].vboId[2]);
         glDeleteBuffers(1, &vertexData[i].vboId[3]);
-
+
         // Delete VAOs from GPU (VRAM)
         if (vaoSupported) glDeleteVertexArrays(1, &vertexData[i].vaoId);
-
+
         // Free vertex arrays memory from CPU (RAM)
         RL_FREE(vertexData[i].vertices);
         RL_FREE(vertexData[i].texcoords);
         RL_FREE(vertexData[i].colors);
         RL_FREE(vertexData[i].indices);
     }
-}
-
-// Renders a 1x1 XY quad in NDC
-static void GenDrawQuad(void)
-{
-    unsigned int quadVAO = 0;
-    unsigned int quadVBO = 0;
-
-    float vertices[] = {
-        // Positions        // Texture Coords
-        -1.0f, 1.0f, 0.0f, 0.0f, 1.0f,
-        -1.0f, -1.0f, 0.0f, 0.0f, 0.0f,
-        1.0f, 1.0f, 0.0f, 1.0f, 1.0f,
-        1.0f, -1.0f, 0.0f, 1.0f, 0.0f,
-    };
-
-    // Set up plane VAO
-    glGenVertexArrays(1, &quadVAO);
-    glGenBuffers(1, &quadVBO);
-    glBindVertexArray(quadVAO);
-
-    // Fill buffer
-    glBindBuffer(GL_ARRAY_BUFFER, quadVBO);
-    glBufferData(GL_ARRAY_BUFFER, sizeof(vertices), &vertices, GL_STATIC_DRAW);
-
-    // Link vertex attributes
-    glEnableVertexAttribArray(0);
-    glVertexAttribPointer(0, 3, GL_FLOAT, GL_FALSE, 5*sizeof(float), (void *)0);
-    glEnableVertexAttribArray(1);
-    glVertexAttribPointer(1, 2, GL_FLOAT, GL_FALSE, 5*sizeof(float), (void *)(3*sizeof(float)));
-
-    // Draw quad
-    glBindVertexArray(quadVAO);
-    glDrawArrays(GL_TRIANGLE_STRIP, 0, 4);
-    glBindVertexArray(0);
-
-    glDeleteBuffers(1, &quadVBO);
-    glDeleteVertexArrays(1, &quadVAO);
-}
-
-// Renders a 1x1 3D cube in NDC
-static void GenDrawCube(void)
-{
-    unsigned int cubeVAO = 0;
-    unsigned int cubeVBO = 0;
-
-    float vertices[] = {
-        -1.0f, -1.0f, -1.0f,  0.0f, 0.0f, -1.0f, 0.0f, 0.0f,
-        1.0f, 1.0f, -1.0f, 0.0f, 0.0f, -1.0f, 1.0f, 1.0f,
-        1.0f, -1.0f, -1.0f, 0.0f, 0.0f, -1.0f, 1.0f, 0.0f,
-        1.0f, 1.0f, -1.0f, 0.0f, 0.0f, -1.0f, 1.0f, 1.0f,
-        -1.0f, -1.0f, -1.0f, 0.0f, 0.0f, -1.0f, 0.0f, 0.0f,
-        -1.0f, 1.0f, -1.0f, 0.0f, 0.0f, -1.0f, 0.0f, 1.0f,
-        -1.0f, -1.0f, 1.0f, 0.0f, 0.0f, 1.0f, 0.0f, 0.0f,
-        1.0f, -1.0f, 1.0f, 0.0f, 0.0f, 1.0f, 1.0f, 0.0f,
-        1.0f, 1.0f, 1.0f, 0.0f, 0.0f, 1.0f, 1.0f, 1.0f,
-        1.0f, 1.0f, 1.0f, 0.0f, 0.0f, 1.0f, 1.0f, 1.0f,
-        -1.0f, 1.0f, 1.0f, 0.0f, 0.0f, 1.0f, 0.0f, 1.0f,
-        -1.0f, -1.0f, 1.0f, 0.0f, 0.0f, 1.0f, 0.0f, 0.0f,
-        -1.0f, 1.0f, 1.0f, -1.0f, 0.0f, 0.0f, 1.0f, 0.0f,
-        -1.0f, 1.0f, -1.0f, -1.0f, 0.0f, 0.0f, 1.0f, 1.0f,
-        -1.0f, -1.0f, -1.0f, -1.0f, 0.0f, 0.0f, 0.0f, 1.0f,
-        -1.0f, -1.0f, -1.0f, -1.0f, 0.0f, 0.0f, 0.0f, 1.0f,
-        -1.0f, -1.0f, 1.0f, -1.0f, 0.0f, 0.0f, 0.0f, 0.0f,
-        -1.0f, 1.0f, 1.0f, -1.0f, 0.0f, 0.0f, 1.0f, 0.0f,
-        1.0f, 1.0f, 1.0f, 1.0f, 0.0f, 0.0f, 1.0f, 0.0f,
-        1.0f, -1.0f, -1.0f, 1.0f, 0.0f, 0.0f, 0.0f, 1.0f,
-        1.0f, 1.0f, -1.0f, 1.0f, 0.0f, 0.0f, 1.0f, 1.0f,
-        1.0f, -1.0f, -1.0f, 1.0f, 0.0f, 0.0f, 0.0f, 1.0f,
-        1.0f, 1.0f, 1.0f, 1.0f, 0.0f, 0.0f, 1.0f, 0.0f,
-        1.0f, -1.0f, 1.0f, 1.0f, 0.0f, 0.0f, 0.0f, 0.0f,
-        -1.0f, -1.0f, -1.0f, 0.0f, -1.0f, 0.0f, 0.0f, 1.0f,
-        1.0f, -1.0f, -1.0f, 0.0f, -1.0f, 0.0f, 1.0f, 1.0f,
-        1.0f, -1.0f, 1.0f, 0.0f, -1.0f, 0.0f, 1.0f, 0.0f,
-        1.0f, -1.0f, 1.0f, 0.0f, -1.0f, 0.0f, 1.0f, 0.0f,
-        -1.0f, -1.0f, 1.0f, 0.0f, -1.0f, 0.0f, 0.0f, 0.0f,
-        -1.0f, -1.0f, -1.0f, 0.0f, -1.0f, 0.0f, 0.0f, 1.0f,
-        -1.0f, 1.0f, -1.0f, 0.0f, 1.0f, 0.0f, 0.0f, 1.0f,
-        1.0f, 1.0f , 1.0f, 0.0f, 1.0f, 0.0f, 1.0f, 0.0f,
-        1.0f, 1.0f, -1.0f, 0.0f, 1.0f, 0.0f, 1.0f, 1.0f,
-        1.0f, 1.0f, 1.0f, 0.0f, 1.0f, 0.0f, 1.0f, 0.0f,
-        -1.0f, 1.0f, -1.0f, 0.0f, 1.0f, 0.0f, 0.0f, 1.0f,
-        -1.0f, 1.0f, 1.0f, 0.0f, 1.0f, 0.0f, 0.0f, 0.0f
-    };
-
-    // Set up cube VAO
-    glGenVertexArrays(1, &cubeVAO);
-    glGenBuffers(1, &cubeVBO);
-
-    // Fill buffer
-    glBindBuffer(GL_ARRAY_BUFFER, cubeVBO);
-    glBufferData(GL_ARRAY_BUFFER, sizeof(vertices), vertices, GL_STATIC_DRAW);
-
-    // Link vertex attributes
-    glBindVertexArray(cubeVAO);
-    glEnableVertexAttribArray(0);
-    glVertexAttribPointer(0, 3, GL_FLOAT, GL_FALSE, 8*sizeof(float), (void *)0);
-    glEnableVertexAttribArray(1);
-    glVertexAttribPointer(1, 3, GL_FLOAT, GL_FALSE, 8*sizeof(float), (void *)(3*sizeof(float)));
-    glEnableVertexAttribArray(2);
-    glVertexAttribPointer(2, 2, GL_FLOAT, GL_FALSE, 8*sizeof(float), (void *)(6*sizeof(float)));
-    glBindBuffer(GL_ARRAY_BUFFER, 0);
-    glBindVertexArray(0);
-
-    // Draw cube
-    glBindVertexArray(cubeVAO);
-    glDrawArrays(GL_TRIANGLES, 0, 36);
-    glBindVertexArray(0);
-
-    glDeleteBuffers(1, &cubeVBO);
-    glDeleteVertexArrays(1, &cubeVAO);
-}
-
-#if defined(SUPPORT_VR_SIMULATOR)
-// Set internal projection and modelview matrix depending on eyes tracking data
-static void SetStereoView(int eye, Matrix matProjection, Matrix matModelView)
-{
-    Matrix eyeProjection = matProjection;
-    Matrix eyeModelView = matModelView;
-
-    // Setup viewport and projection/modelview matrices using tracking data
+}
+
+// Renders a 1x1 XY quad in NDC
+static void GenDrawQuad(void)
+{
+    unsigned int quadVAO = 0;
+    unsigned int quadVBO = 0;
+
+    float vertices[] = {
+        // Positions        // Texture Coords
+        -1.0f, 1.0f, 0.0f, 0.0f, 1.0f,
+        -1.0f, -1.0f, 0.0f, 0.0f, 0.0f,
+        1.0f, 1.0f, 0.0f, 1.0f, 1.0f,
+        1.0f, -1.0f, 0.0f, 1.0f, 0.0f,
+    };
+
+    // Set up plane VAO
+    glGenVertexArrays(1, &quadVAO);
+    glGenBuffers(1, &quadVBO);
+    glBindVertexArray(quadVAO);
+
+    // Fill buffer
+    glBindBuffer(GL_ARRAY_BUFFER, quadVBO);
+    glBufferData(GL_ARRAY_BUFFER, sizeof(vertices), &vertices, GL_STATIC_DRAW);
+
+    // Link vertex attributes
+    glEnableVertexAttribArray(0);
+    glVertexAttribPointer(0, 3, GL_FLOAT, GL_FALSE, 5*sizeof(float), (void *)0);
+    glEnableVertexAttribArray(1);
+    glVertexAttribPointer(1, 2, GL_FLOAT, GL_FALSE, 5*sizeof(float), (void *)(3*sizeof(float)));
+
+    // Draw quad
+    glBindVertexArray(quadVAO);
+    glDrawArrays(GL_TRIANGLE_STRIP, 0, 4);
+    glBindVertexArray(0);
+
+    glDeleteBuffers(1, &quadVBO);
+    glDeleteVertexArrays(1, &quadVAO);
+}
+
+// Renders a 1x1 3D cube in NDC
+static void GenDrawCube(void)
+{
+    unsigned int cubeVAO = 0;
+    unsigned int cubeVBO = 0;
+
+    float vertices[] = {
+        -1.0f, -1.0f, -1.0f,  0.0f, 0.0f, -1.0f, 0.0f, 0.0f,
+        1.0f, 1.0f, -1.0f, 0.0f, 0.0f, -1.0f, 1.0f, 1.0f,
+        1.0f, -1.0f, -1.0f, 0.0f, 0.0f, -1.0f, 1.0f, 0.0f,
+        1.0f, 1.0f, -1.0f, 0.0f, 0.0f, -1.0f, 1.0f, 1.0f,
+        -1.0f, -1.0f, -1.0f, 0.0f, 0.0f, -1.0f, 0.0f, 0.0f,
+        -1.0f, 1.0f, -1.0f, 0.0f, 0.0f, -1.0f, 0.0f, 1.0f,
+        -1.0f, -1.0f, 1.0f, 0.0f, 0.0f, 1.0f, 0.0f, 0.0f,
+        1.0f, -1.0f, 1.0f, 0.0f, 0.0f, 1.0f, 1.0f, 0.0f,
+        1.0f, 1.0f, 1.0f, 0.0f, 0.0f, 1.0f, 1.0f, 1.0f,
+        1.0f, 1.0f, 1.0f, 0.0f, 0.0f, 1.0f, 1.0f, 1.0f,
+        -1.0f, 1.0f, 1.0f, 0.0f, 0.0f, 1.0f, 0.0f, 1.0f,
+        -1.0f, -1.0f, 1.0f, 0.0f, 0.0f, 1.0f, 0.0f, 0.0f,
+        -1.0f, 1.0f, 1.0f, -1.0f, 0.0f, 0.0f, 1.0f, 0.0f,
+        -1.0f, 1.0f, -1.0f, -1.0f, 0.0f, 0.0f, 1.0f, 1.0f,
+        -1.0f, -1.0f, -1.0f, -1.0f, 0.0f, 0.0f, 0.0f, 1.0f,
+        -1.0f, -1.0f, -1.0f, -1.0f, 0.0f, 0.0f, 0.0f, 1.0f,
+        -1.0f, -1.0f, 1.0f, -1.0f, 0.0f, 0.0f, 0.0f, 0.0f,
+        -1.0f, 1.0f, 1.0f, -1.0f, 0.0f, 0.0f, 1.0f, 0.0f,
+        1.0f, 1.0f, 1.0f, 1.0f, 0.0f, 0.0f, 1.0f, 0.0f,
+        1.0f, -1.0f, -1.0f, 1.0f, 0.0f, 0.0f, 0.0f, 1.0f,
+        1.0f, 1.0f, -1.0f, 1.0f, 0.0f, 0.0f, 1.0f, 1.0f,
+        1.0f, -1.0f, -1.0f, 1.0f, 0.0f, 0.0f, 0.0f, 1.0f,
+        1.0f, 1.0f, 1.0f, 1.0f, 0.0f, 0.0f, 1.0f, 0.0f,
+        1.0f, -1.0f, 1.0f, 1.0f, 0.0f, 0.0f, 0.0f, 0.0f,
+        -1.0f, -1.0f, -1.0f, 0.0f, -1.0f, 0.0f, 0.0f, 1.0f,
+        1.0f, -1.0f, -1.0f, 0.0f, -1.0f, 0.0f, 1.0f, 1.0f,
+        1.0f, -1.0f, 1.0f, 0.0f, -1.0f, 0.0f, 1.0f, 0.0f,
+        1.0f, -1.0f, 1.0f, 0.0f, -1.0f, 0.0f, 1.0f, 0.0f,
+        -1.0f, -1.0f, 1.0f, 0.0f, -1.0f, 0.0f, 0.0f, 0.0f,
+        -1.0f, -1.0f, -1.0f, 0.0f, -1.0f, 0.0f, 0.0f, 1.0f,
+        -1.0f, 1.0f, -1.0f, 0.0f, 1.0f, 0.0f, 0.0f, 1.0f,
+        1.0f, 1.0f , 1.0f, 0.0f, 1.0f, 0.0f, 1.0f, 0.0f,
+        1.0f, 1.0f, -1.0f, 0.0f, 1.0f, 0.0f, 1.0f, 1.0f,
+        1.0f, 1.0f, 1.0f, 0.0f, 1.0f, 0.0f, 1.0f, 0.0f,
+        -1.0f, 1.0f, -1.0f, 0.0f, 1.0f, 0.0f, 0.0f, 1.0f,
+        -1.0f, 1.0f, 1.0f, 0.0f, 1.0f, 0.0f, 0.0f, 0.0f
+    };
+
+    // Set up cube VAO
+    glGenVertexArrays(1, &cubeVAO);
+    glGenBuffers(1, &cubeVBO);
+
+    // Fill buffer
+    glBindBuffer(GL_ARRAY_BUFFER, cubeVBO);
+    glBufferData(GL_ARRAY_BUFFER, sizeof(vertices), vertices, GL_STATIC_DRAW);
+
+    // Link vertex attributes
+    glBindVertexArray(cubeVAO);
+    glEnableVertexAttribArray(0);
+    glVertexAttribPointer(0, 3, GL_FLOAT, GL_FALSE, 8*sizeof(float), (void *)0);
+    glEnableVertexAttribArray(1);
+    glVertexAttribPointer(1, 3, GL_FLOAT, GL_FALSE, 8*sizeof(float), (void *)(3*sizeof(float)));
+    glEnableVertexAttribArray(2);
+    glVertexAttribPointer(2, 2, GL_FLOAT, GL_FALSE, 8*sizeof(float), (void *)(6*sizeof(float)));
+    glBindBuffer(GL_ARRAY_BUFFER, 0);
+    glBindVertexArray(0);
+
+    // Draw cube
+    glBindVertexArray(cubeVAO);
+    glDrawArrays(GL_TRIANGLES, 0, 36);
+    glBindVertexArray(0);
+
+    glDeleteBuffers(1, &cubeVBO);
+    glDeleteVertexArrays(1, &cubeVAO);
+}
+
+#if defined(SUPPORT_VR_SIMULATOR)
+// Set internal projection and modelview matrix depending on eyes tracking data
+static void SetStereoView(int eye, Matrix matProjection, Matrix matModelView)
+{
+    Matrix eyeProjection = matProjection;
+    Matrix eyeModelView = matModelView;
+
+    // Setup viewport and projection/modelview matrices using tracking data
     rlViewport(eye*framebufferWidth/2, 0, framebufferWidth/2, framebufferHeight);
-
-    // Apply view offset to modelview matrix
-    eyeModelView = MatrixMultiply(matModelView, vrConfig.eyesViewOffset[eye]);
-
-    // Set current eye projection matrix
-    eyeProjection = vrConfig.eyesProjection[eye];
-
-    SetMatrixModelview(eyeModelView);
-    SetMatrixProjection(eyeProjection);
-}
+
+    // Apply view offset to modelview matrix
+    eyeModelView = MatrixMultiply(matModelView, vrConfig.eyesViewOffset[eye]);
+
+    // Set current eye projection matrix
+    eyeProjection = vrConfig.eyesProjection[eye];
+
+    SetMatrixModelview(eyeModelView);
+    SetMatrixProjection(eyeProjection);
+}
 #endif  // SUPPORT_VR_SIMULATOR
-
+
 #endif  // GRAPHICS_API_OPENGL_33 || GRAPHICS_API_OPENGL_ES2
-
-#if defined(GRAPHICS_API_OPENGL_11)
-// Mipmaps data is generated after image data
-// NOTE: Only works with RGBA (4 bytes) data!
-static int GenerateMipmaps(unsigned char *data, int baseWidth, int baseHeight)
-{
-    int mipmapCount = 1;                // Required mipmap levels count (including base level)
-    int width = baseWidth;
-    int height = baseHeight;
-    int size = baseWidth*baseHeight*4;  // Size in bytes (will include mipmaps...), RGBA only
-
-    // Count mipmap levels required
-    while ((width != 1) && (height != 1))
-    {
-        if (width != 1) width /= 2;
-        if (height != 1) height /= 2;
-
-        TraceLog(LOG_DEBUG, "Next mipmap size: %i x %i", width, height);
-
-        mipmapCount++;
-
-        size += (width*height*4);       // Add mipmap size (in bytes)
-    }
-
-    TraceLog(LOG_DEBUG, "Total mipmaps required: %i", mipmapCount);
-    TraceLog(LOG_DEBUG, "Total size of data required: %i", size);
-
-    unsigned char *temp = realloc(data, size);
-
-    if (temp != NULL) data = temp;
-    else TraceLog(LOG_WARNING, "Mipmaps required memory could not be allocated");
-
-    width = baseWidth;
-    height = baseHeight;
-    size = (width*height*4);
-
-    // Generate mipmaps
-    // NOTE: Every mipmap data is stored after data
+
+#if defined(GRAPHICS_API_OPENGL_11)
+// Mipmaps data is generated after image data
+// NOTE: Only works with RGBA (4 bytes) data!
+static int GenerateMipmaps(unsigned char *data, int baseWidth, int baseHeight)
+{
+    int mipmapCount = 1;                // Required mipmap levels count (including base level)
+    int width = baseWidth;
+    int height = baseHeight;
+    int size = baseWidth*baseHeight*4;  // Size in bytes (will include mipmaps...), RGBA only
+
+    // Count mipmap levels required
+    while ((width != 1) && (height != 1))
+    {
+        if (width != 1) width /= 2;
+        if (height != 1) height /= 2;
+
+        TraceLog(LOG_DEBUG, "Next mipmap size: %i x %i", width, height);
+
+        mipmapCount++;
+
+        size += (width*height*4);       // Add mipmap size (in bytes)
+    }
+
+    TraceLog(LOG_DEBUG, "Total mipmaps required: %i", mipmapCount);
+    TraceLog(LOG_DEBUG, "Total size of data required: %i", size);
+
+    unsigned char *temp = realloc(data, size);
+
+    if (temp != NULL) data = temp;
+    else TraceLog(LOG_WARNING, "Mipmaps required memory could not be allocated");
+
+    width = baseWidth;
+    height = baseHeight;
+    size = (width*height*4);
+
+    // Generate mipmaps
+    // NOTE: Every mipmap data is stored after data
     Color *image = (Color *)RL_MALLOC(width*height*sizeof(Color));
-    Color *mipmap = NULL;
-    int offset = 0;
-    int j = 0;
-
-    for (int i = 0; i < size; i += 4)
-    {
-        image[j].r = data[i];
-        image[j].g = data[i + 1];
-        image[j].b = data[i + 2];
-        image[j].a = data[i + 3];
-        j++;
-    }
-
-    TraceLog(LOG_DEBUG, "Mipmap base (%ix%i)", width, height);
-
-    for (int mip = 1; mip < mipmapCount; mip++)
-    {
-        mipmap = GenNextMipmap(image, width, height);
-
-        offset += (width*height*4); // Size of last mipmap
-        j = 0;
-
-        width /= 2;
-        height /= 2;
-        size = (width*height*4);    // Mipmap size to store after offset
-
-        // Add mipmap to data
-        for (int i = 0; i < size; i += 4)
-        {
-            data[offset + i] = mipmap[j].r;
-            data[offset + i + 1] = mipmap[j].g;
-            data[offset + i + 2] = mipmap[j].b;
-            data[offset + i + 3] = mipmap[j].a;
-            j++;
-        }
-
+    Color *mipmap = NULL;
+    int offset = 0;
+    int j = 0;
+
+    for (int i = 0; i < size; i += 4)
+    {
+        image[j].r = data[i];
+        image[j].g = data[i + 1];
+        image[j].b = data[i + 2];
+        image[j].a = data[i + 3];
+        j++;
+    }
+
+    TraceLog(LOG_DEBUG, "Mipmap base (%ix%i)", width, height);
+
+    for (int mip = 1; mip < mipmapCount; mip++)
+    {
+        mipmap = GenNextMipmap(image, width, height);
+
+        offset += (width*height*4); // Size of last mipmap
+        j = 0;
+
+        width /= 2;
+        height /= 2;
+        size = (width*height*4);    // Mipmap size to store after offset
+
+        // Add mipmap to data
+        for (int i = 0; i < size; i += 4)
+        {
+            data[offset + i] = mipmap[j].r;
+            data[offset + i + 1] = mipmap[j].g;
+            data[offset + i + 2] = mipmap[j].b;
+            data[offset + i + 3] = mipmap[j].a;
+            j++;
+        }
+
         RL_FREE(image);
-
-        image = mipmap;
-        mipmap = NULL;
-    }
-
+
+        image = mipmap;
+        mipmap = NULL;
+    }
+
     RL_FREE(mipmap);       // free mipmap data
-
-    return mipmapCount;
-}
-
-// Manual mipmap generation (basic scaling algorithm)
-static Color *GenNextMipmap(Color *srcData, int srcWidth, int srcHeight)
-{
-    int x2, y2;
-    Color prow, pcol;
-
-    int width = srcWidth/2;
-    int height = srcHeight/2;
-
+
+    return mipmapCount;
+}
+
+// Manual mipmap generation (basic scaling algorithm)
+static Color *GenNextMipmap(Color *srcData, int srcWidth, int srcHeight)
+{
+    int x2, y2;
+    Color prow, pcol;
+
+    int width = srcWidth/2;
+    int height = srcHeight/2;
+
     Color *mipmap = (Color *)RL_MALLOC(width*height*sizeof(Color));
-
-    // Scaling algorithm works perfectly (box-filter)
-    for (int y = 0; y < height; y++)
-    {
-        y2 = 2*y;
-
-        for (int x = 0; x < width; x++)
-        {
-            x2 = 2*x;
-
-            prow.r = (srcData[y2*srcWidth + x2].r + srcData[y2*srcWidth + x2 + 1].r)/2;
-            prow.g = (srcData[y2*srcWidth + x2].g + srcData[y2*srcWidth + x2 + 1].g)/2;
-            prow.b = (srcData[y2*srcWidth + x2].b + srcData[y2*srcWidth + x2 + 1].b)/2;
-            prow.a = (srcData[y2*srcWidth + x2].a + srcData[y2*srcWidth + x2 + 1].a)/2;
-
-            pcol.r = (srcData[(y2+1)*srcWidth + x2].r + srcData[(y2+1)*srcWidth + x2 + 1].r)/2;
-            pcol.g = (srcData[(y2+1)*srcWidth + x2].g + srcData[(y2+1)*srcWidth + x2 + 1].g)/2;
-            pcol.b = (srcData[(y2+1)*srcWidth + x2].b + srcData[(y2+1)*srcWidth + x2 + 1].b)/2;
-            pcol.a = (srcData[(y2+1)*srcWidth + x2].a + srcData[(y2+1)*srcWidth + x2 + 1].a)/2;
-
-            mipmap[y*width + x].r = (prow.r + pcol.r)/2;
-            mipmap[y*width + x].g = (prow.g + pcol.g)/2;
-            mipmap[y*width + x].b = (prow.b + pcol.b)/2;
-            mipmap[y*width + x].a = (prow.a + pcol.a)/2;
-        }
-    }
-
-    TraceLog(LOG_DEBUG, "Mipmap generated successfully (%ix%i)", width, height);
-
-    return mipmap;
-}
-#endif
-
-#if defined(RLGL_STANDALONE)
-// Show trace log messages (LOG_INFO, LOG_WARNING, LOG_ERROR, LOG_DEBUG)
-void TraceLog(int msgType, const char *text, ...)
-{
-    va_list args;
-    va_start(args, text);
-
-    switch (msgType)
-    {
-        case LOG_INFO: fprintf(stdout, "INFO: "); break;
-        case LOG_ERROR: fprintf(stdout, "ERROR: "); break;
-        case LOG_WARNING: fprintf(stdout, "WARNING: "); break;
-        case LOG_DEBUG: fprintf(stdout, "DEBUG: "); break;
-        default: break;
-    }
-
-    vfprintf(stdout, text, args);
-    fprintf(stdout, "\n");
-
-    va_end(args);
-
-    if (msgType == LOG_ERROR) exit(1);
-}
-
-// Get pixel data size in bytes (image or texture)
-// NOTE: Size depends on pixel format
-int GetPixelDataSize(int width, int height, int format)
-{
-    int dataSize = 0;       // Size in bytes
-    int bpp = 0;            // Bits per pixel
-
-    switch (format)
-    {
-        case UNCOMPRESSED_GRAYSCALE: bpp = 8; break;
-        case UNCOMPRESSED_GRAY_ALPHA:
-        case UNCOMPRESSED_R5G6B5:
-        case UNCOMPRESSED_R5G5B5A1:
-        case UNCOMPRESSED_R4G4B4A4: bpp = 16; break;
-        case UNCOMPRESSED_R8G8B8A8: bpp = 32; break;
-        case UNCOMPRESSED_R8G8B8: bpp = 24; break;
-        case UNCOMPRESSED_R32: bpp = 32; break;
-        case UNCOMPRESSED_R32G32B32: bpp = 32*3; break;
-        case UNCOMPRESSED_R32G32B32A32: bpp = 32*4; break;
-        case COMPRESSED_DXT1_RGB:
-        case COMPRESSED_DXT1_RGBA:
-        case COMPRESSED_ETC1_RGB:
-        case COMPRESSED_ETC2_RGB:
-        case COMPRESSED_PVRT_RGB:
-        case COMPRESSED_PVRT_RGBA: bpp = 4; break;
-        case COMPRESSED_DXT3_RGBA:
-        case COMPRESSED_DXT5_RGBA:
-        case COMPRESSED_ETC2_EAC_RGBA:
-        case COMPRESSED_ASTC_4x4_RGBA: bpp = 8; break;
-        case COMPRESSED_ASTC_8x8_RGBA: bpp = 2; break;
-        default: break;
-    }
-
-    dataSize = width*height*bpp/8;  // Total data size in bytes
-
+
+    // Scaling algorithm works perfectly (box-filter)
+    for (int y = 0; y < height; y++)
+    {
+        y2 = 2*y;
+
+        for (int x = 0; x < width; x++)
+        {
+            x2 = 2*x;
+
+            prow.r = (srcData[y2*srcWidth + x2].r + srcData[y2*srcWidth + x2 + 1].r)/2;
+            prow.g = (srcData[y2*srcWidth + x2].g + srcData[y2*srcWidth + x2 + 1].g)/2;
+            prow.b = (srcData[y2*srcWidth + x2].b + srcData[y2*srcWidth + x2 + 1].b)/2;
+            prow.a = (srcData[y2*srcWidth + x2].a + srcData[y2*srcWidth + x2 + 1].a)/2;
+
+            pcol.r = (srcData[(y2+1)*srcWidth + x2].r + srcData[(y2+1)*srcWidth + x2 + 1].r)/2;
+            pcol.g = (srcData[(y2+1)*srcWidth + x2].g + srcData[(y2+1)*srcWidth + x2 + 1].g)/2;
+            pcol.b = (srcData[(y2+1)*srcWidth + x2].b + srcData[(y2+1)*srcWidth + x2 + 1].b)/2;
+            pcol.a = (srcData[(y2+1)*srcWidth + x2].a + srcData[(y2+1)*srcWidth + x2 + 1].a)/2;
+
+            mipmap[y*width + x].r = (prow.r + pcol.r)/2;
+            mipmap[y*width + x].g = (prow.g + pcol.g)/2;
+            mipmap[y*width + x].b = (prow.b + pcol.b)/2;
+            mipmap[y*width + x].a = (prow.a + pcol.a)/2;
+        }
+    }
+
+    TraceLog(LOG_DEBUG, "Mipmap generated successfully (%ix%i)", width, height);
+
+    return mipmap;
+}
+#endif
+
+#if defined(RLGL_STANDALONE)
+// Show trace log messages (LOG_INFO, LOG_WARNING, LOG_ERROR, LOG_DEBUG)
+void TraceLog(int msgType, const char *text, ...)
+{
+    va_list args;
+    va_start(args, text);
+
+    switch (msgType)
+    {
+        case LOG_INFO: fprintf(stdout, "INFO: "); break;
+        case LOG_ERROR: fprintf(stdout, "ERROR: "); break;
+        case LOG_WARNING: fprintf(stdout, "WARNING: "); break;
+        case LOG_DEBUG: fprintf(stdout, "DEBUG: "); break;
+        default: break;
+    }
+
+    vfprintf(stdout, text, args);
+    fprintf(stdout, "\n");
+
+    va_end(args);
+
+    if (msgType == LOG_ERROR) exit(1);
+}
+
+// Get pixel data size in bytes (image or texture)
+// NOTE: Size depends on pixel format
+int GetPixelDataSize(int width, int height, int format)
+{
+    int dataSize = 0;       // Size in bytes
+    int bpp = 0;            // Bits per pixel
+
+    switch (format)
+    {
+        case UNCOMPRESSED_GRAYSCALE: bpp = 8; break;
+        case UNCOMPRESSED_GRAY_ALPHA:
+        case UNCOMPRESSED_R5G6B5:
+        case UNCOMPRESSED_R5G5B5A1:
+        case UNCOMPRESSED_R4G4B4A4: bpp = 16; break;
+        case UNCOMPRESSED_R8G8B8A8: bpp = 32; break;
+        case UNCOMPRESSED_R8G8B8: bpp = 24; break;
+        case UNCOMPRESSED_R32: bpp = 32; break;
+        case UNCOMPRESSED_R32G32B32: bpp = 32*3; break;
+        case UNCOMPRESSED_R32G32B32A32: bpp = 32*4; break;
+        case COMPRESSED_DXT1_RGB:
+        case COMPRESSED_DXT1_RGBA:
+        case COMPRESSED_ETC1_RGB:
+        case COMPRESSED_ETC2_RGB:
+        case COMPRESSED_PVRT_RGB:
+        case COMPRESSED_PVRT_RGBA: bpp = 4; break;
+        case COMPRESSED_DXT3_RGBA:
+        case COMPRESSED_DXT5_RGBA:
+        case COMPRESSED_ETC2_EAC_RGBA:
+        case COMPRESSED_ASTC_4x4_RGBA: bpp = 8; break;
+        case COMPRESSED_ASTC_8x8_RGBA: bpp = 2; break;
+        default: break;
+    }
+
+    dataSize = width*height*bpp/8;  // Total data size in bytes
+
     // Most compressed formats works on 4x4 blocks,
     // if texture is smaller, minimum dataSize is 8 or 16
     if ((width < 4) && (height < 4))
@@ -9540,9 +4684,8 @@
         else if ((format >= COMPRESSED_DXT3_RGBA) && (format < COMPRESSED_ASTC_8x8_RGBA)) dataSize = 16;
     }
 
-    return dataSize;
-}
+    return dataSize;
+}
 #endif  // RLGL_STANDALONE
-
-#endif  // RLGL_IMPLEMENTATION
->>>>>>> 468adaa7
+
+#endif  // RLGL_IMPLEMENTATION