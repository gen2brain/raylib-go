<<<<<<< HEAD
// +build android

package rl

/*
#include "raylib.h"
#include <stdlib.h>

void log_info(const char *msg);
void log_warn(const char *msg);
void log_error(const char *msg);
void log_debug(const char *msg);

extern char* get_internal_storage_path();
*/
import "C"

import (
	"fmt"
	"unsafe"
)

// SetTraceLog - Enable trace log message types (bit flags based)
func SetTraceLog(typeFlags int) {
	logTypeFlags = typeFlags

	ctypeFlags := (C.uchar)(typeFlags)
	C.SetTraceLog(ctypeFlags)
}

// TraceLog - Trace log messages showing (INFO, WARNING, ERROR, DEBUG)
func TraceLog(msgType int, text string, v ...interface{}) {
	switch msgType {
	case LogInfo:
		if logTypeFlags&LogInfo == 0 {
			msg := C.CString(fmt.Sprintf("INFO: "+text, v...))
			defer C.free(unsafe.Pointer(msg))
			C.log_info(msg)
		}
	case LogWarning:
		if logTypeFlags&LogWarning == 0 {
			msg := C.CString(fmt.Sprintf("WARNING: "+text, v...))
			defer C.free(unsafe.Pointer(msg))
			C.log_warn(msg)
		}
	case LogError:
		if logTypeFlags&LogError == 0 {
			msg := C.CString(fmt.Sprintf("ERROR: "+text, v...))
			defer C.free(unsafe.Pointer(msg))
			C.log_error(msg)
		}
	case LogDebug:
		if logTypeFlags&LogDebug == 0 {
			msg := C.CString(fmt.Sprintf("DEBUG: "+text, v...))
			defer C.free(unsafe.Pointer(msg))
			C.log_debug(msg)
		}
	}
}

// HomeDir - Returns user home directory
// NOTE: On Android this returns internal data path and must be called after InitWindow
func HomeDir() string {
	return C.GoString(C.get_internal_storage_path())
}
=======
// +build android

package rl

/*
#include "raylib.h"
#include <stdlib.h>

void log_info(const char *msg);
void log_warn(const char *msg);
void log_error(const char *msg);
void log_debug(const char *msg);

extern char* get_internal_storage_path();
*/
import "C"

import (
	"fmt"
	"unsafe"
)

// SetTraceLog - Enable trace log message types (bit flags based)
func SetTraceLog(typeFlags int) {
	logTypeFlags = typeFlags

	ctypeFlags := (C.int)(typeFlags)
	C.SetTraceLogLevel(ctypeFlags)
}

// TraceLog - Trace log messages showing (INFO, WARNING, ERROR, DEBUG)
func TraceLog(msgType int, text string, v ...interface{}) {
	switch msgType {
	case LogInfo:
		if logTypeFlags&LogInfo == 0 {
			msg := C.CString(fmt.Sprintf("INFO: "+text, v...))
			defer C.free(unsafe.Pointer(msg))
			C.log_info(msg)
		}
	case LogWarning:
		if logTypeFlags&LogWarning == 0 {
			msg := C.CString(fmt.Sprintf("WARNING: "+text, v...))
			defer C.free(unsafe.Pointer(msg))
			C.log_warn(msg)
		}
	case LogError:
		if logTypeFlags&LogError == 0 {
			msg := C.CString(fmt.Sprintf("ERROR: "+text, v...))
			defer C.free(unsafe.Pointer(msg))
			C.log_error(msg)
		}
	case LogDebug:
		if logTypeFlags&LogDebug == 0 {
			msg := C.CString(fmt.Sprintf("DEBUG: "+text, v...))
			defer C.free(unsafe.Pointer(msg))
			C.log_debug(msg)
		}
	}
}

// HomeDir - Returns user home directory
// NOTE: On Android this returns internal data path and must be called after InitWindow
func HomeDir() string {
	return C.GoString(C.get_internal_storage_path())
}
>>>>>>> 468adaa7
<|MERGE_RESOLUTION|>--- conflicted
+++ resolved
@@ -1,70 +1,3 @@
-<<<<<<< HEAD
-// +build android
-
-package rl
-
-/*
-#include "raylib.h"
-#include <stdlib.h>
-
-void log_info(const char *msg);
-void log_warn(const char *msg);
-void log_error(const char *msg);
-void log_debug(const char *msg);
-
-extern char* get_internal_storage_path();
-*/
-import "C"
-
-import (
-	"fmt"
-	"unsafe"
-)
-
-// SetTraceLog - Enable trace log message types (bit flags based)
-func SetTraceLog(typeFlags int) {
-	logTypeFlags = typeFlags
-
-	ctypeFlags := (C.uchar)(typeFlags)
-	C.SetTraceLog(ctypeFlags)
-}
-
-// TraceLog - Trace log messages showing (INFO, WARNING, ERROR, DEBUG)
-func TraceLog(msgType int, text string, v ...interface{}) {
-	switch msgType {
-	case LogInfo:
-		if logTypeFlags&LogInfo == 0 {
-			msg := C.CString(fmt.Sprintf("INFO: "+text, v...))
-			defer C.free(unsafe.Pointer(msg))
-			C.log_info(msg)
-		}
-	case LogWarning:
-		if logTypeFlags&LogWarning == 0 {
-			msg := C.CString(fmt.Sprintf("WARNING: "+text, v...))
-			defer C.free(unsafe.Pointer(msg))
-			C.log_warn(msg)
-		}
-	case LogError:
-		if logTypeFlags&LogError == 0 {
-			msg := C.CString(fmt.Sprintf("ERROR: "+text, v...))
-			defer C.free(unsafe.Pointer(msg))
-			C.log_error(msg)
-		}
-	case LogDebug:
-		if logTypeFlags&LogDebug == 0 {
-			msg := C.CString(fmt.Sprintf("DEBUG: "+text, v...))
-			defer C.free(unsafe.Pointer(msg))
-			C.log_debug(msg)
-		}
-	}
-}
-
-// HomeDir - Returns user home directory
-// NOTE: On Android this returns internal data path and must be called after InitWindow
-func HomeDir() string {
-	return C.GoString(C.get_internal_storage_path())
-}
-=======
 // +build android
 
 package rl
@@ -129,5 +62,4 @@
 // NOTE: On Android this returns internal data path and must be called after InitWindow
 func HomeDir() string {
 	return C.GoString(C.get_internal_storage_path())
-}
->>>>>>> 468adaa7
+}