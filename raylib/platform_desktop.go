--- conflicted
+++ resolved
@@ -105,14 +105,6 @@
 	return v
 }
 
-<<<<<<< HEAD
-// DecorateWindow - Decorate the window (only PLATFORM_DESKTOP)
-func DecorateWindow() {
-	C.DecorateWindow()
-}
-
-=======
->>>>>>> 276beaf6
 // UndecorateWindow - Undecorate the window (only PLATFORM_DESKTOP)
 func UndecorateWindow() {
 	C.UndecorateWindow()
@@ -128,14 +120,11 @@
 	C.RestoreWindow()
 }
 
-<<<<<<< HEAD
-=======
-// HideWindow - Hide the window
-func HideWindow() {
-	C.HideWindow()
+// DecorateWindow - Decorate the window (only PLATFORM_DESKTOP)
+func DecorateWindow() {
+	C.DecorateWindow()
 }
 
->>>>>>> 276beaf6
 // GetMonitorRefreshRate - Get primary monitor refresh rate
 func GetMonitorRefreshRate(monitor int) int {
 	cmonitor := (C.int)(monitor)
