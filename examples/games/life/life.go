package main

import (
	"math/rand"
	"time"

	"github.com/gen2brain/raylib-go/raylib"
)

const (
	squareSize = 8
)

// Cell type
type Cell struct {
	Position raylib.Vector2
	Size     raylib.Vector2
	Alive    bool
	Next     bool
	Visited  bool
}

// Game type
type Game struct {
	ScreenWidth   int32
	ScreenHeight  int32
	Cols          int32
	Rows          int32
	FramesCounter int32
	Playing       bool
	Cells         [][]*Cell
}

func main() {
	rand.Seed(time.Now().UnixNano())

	game := Game{}
<<<<<<< HEAD
	game.Init()
=======
	game.Init(false)
>>>>>>> 0f3d428d

	raylib.InitWindow(game.ScreenWidth, game.ScreenHeight, "Conway's Game of Life")
	raylib.SetTargetFPS(20)

	for !raylib.WindowShouldClose() {
		if game.Playing {
			game.Update()
		}

		game.Input()

		game.Draw()
	}

	raylib.CloseWindow()
}

// Init - Initialize game
func (g *Game) Init(clear bool) {
	g.ScreenWidth = 1024
	g.ScreenHeight = 768
	g.FramesCounter = 0

	g.Cols = g.ScreenWidth / squareSize
	g.Rows = g.ScreenHeight / squareSize

	g.Cells = make([][]*Cell, g.Cols+1)
	for i := int32(0); i <= g.Cols; i++ {
		g.Cells[i] = make([]*Cell, g.Rows+1)
	}

	for x := int32(0); x <= g.Cols; x++ {
		for y := int32(0); y <= g.Rows; y++ {
			g.Cells[x][y] = &Cell{}
			g.Cells[x][y].Position = raylib.NewVector2((float32(x) * squareSize), (float32(y)*squareSize)+1)
			g.Cells[x][y].Size = raylib.NewVector2(squareSize-1, squareSize-1)
<<<<<<< HEAD
			if rand.Float64() < 0.1 {
=======
			if rand.Float64() < 0.1 && clear == false {
>>>>>>> 0f3d428d
				g.Cells[x][y].Alive = true
			}
		}
	}
}

// Input - Game input
func (g *Game) Input() {
	// control
	if raylib.IsKeyPressed(raylib.KeyR) {
		g.Init(false)
	}
	if raylib.IsKeyPressed(raylib.KeyC) {
		g.Init(true)
	}
	if raylib.IsKeyDown(raylib.KeyRight) && !g.Playing {
		g.Update()
	}
	if raylib.IsMouseButtonPressed(raylib.MouseLeftButton) {
		g.Click(raylib.GetMouseX(), raylib.GetMouseY())
	}
	if raylib.IsKeyPressed(raylib.KeySpace) {
		g.Playing = !g.Playing
	}

	g.FramesCounter++
}

// Click - Toggle if a cell is alive or dead on click
func (g *Game) Click(x, y int32) {
	for i := int32(0); i <= g.Cols; i++ {
		for j := int32(0); j <= g.Rows; j++ {
			cell := g.Cells[i][j].Position
			if int32(cell.X) < x && int32(cell.X)+squareSize > x && int32(cell.Y) < y && int32(cell.Y)+squareSize > y {
				g.Cells[i][j].Alive = !g.Cells[i][j].Alive
				g.Cells[i][j].Next = g.Cells[i][j].Alive
			}
		}
	}
}

// Update - Update game
func (g *Game) Update() {
	for i := int32(0); i <= g.Cols; i++ {
		for j := int32(0); j <= g.Rows; j++ {
			NeighborCount := g.CountNeighbors(i, j)
			if g.Cells[i][j].Alive {
				if NeighborCount < 2 {
					g.Cells[i][j].Next = false
				} else if NeighborCount > 3 {
					g.Cells[i][j].Next = false
				} else {
					g.Cells[i][j].Next = true
				}
			} else {
				if NeighborCount == 3 {
					g.Cells[i][j].Next = true
					g.Cells[i][j].Visited = true
				}
			}
		}
	}
	for i := int32(0); i <= g.Cols; i++ {
		for j := int32(0); j < g.Rows; j++ {
			g.Cells[i][j].Alive = g.Cells[i][j].Next
		}
	}
}

// CountNeighbors - Counts how many neighbous a cell has
func (g *Game) CountNeighbors(x, y int32) int {
	count := 0

	for i := int32(-1); i < 2; i++ {
		for j := int32(-1); j < 2; j++ {
			col := (x + i + (g.Cols)) % (g.Cols)
			row := (y + j + (g.Rows)) % (g.Rows)
			if g.Cells[col][row].Alive {
				count++
			}
		}
	}

	if g.Cells[x][y].Alive {
		count--
	}

	return count
}

// Draw - Draw game
func (g *Game) Draw() {
	raylib.BeginDrawing()
	raylib.ClearBackground(raylib.RayWhite)

	// Draw cells
	for x := int32(0); x <= g.Cols; x++ {
		for y := int32(0); y <= g.Rows; y++ {
			if g.Cells[x][y].Alive {
				raylib.DrawRectangleV(g.Cells[x][y].Position, g.Cells[x][y].Size, raylib.Blue)
			} else if g.Cells[x][y].Visited {
				raylib.DrawRectangleV(g.Cells[x][y].Position, g.Cells[x][y].Size, raylib.Color{R: 128, G: 177, B: 136, A: 255})
			}
		}
	}

	// Draw grid lines
	for i := int32(0); i < g.Cols+1; i++ {
		raylib.DrawLineV(
			raylib.NewVector2(float32(squareSize*i), 0),
			raylib.NewVector2(float32(squareSize*i), float32(g.ScreenHeight)),
			raylib.LightGray,
		)
	}

	for i := int32(0); i < g.Rows+1; i++ {
		raylib.DrawLineV(
			raylib.NewVector2(0, float32(squareSize*i)),
			raylib.NewVector2(float32(g.ScreenWidth), float32(squareSize*i)),
			raylib.LightGray,
		)
	}

	raylib.EndDrawing()
}<|MERGE_RESOLUTION|>--- conflicted
+++ resolved
@@ -35,11 +35,7 @@
 	rand.Seed(time.Now().UnixNano())
 
 	game := Game{}
-<<<<<<< HEAD
-	game.Init()
-=======
 	game.Init(false)
->>>>>>> 0f3d428d
 
 	raylib.InitWindow(game.ScreenWidth, game.ScreenHeight, "Conway's Game of Life")
 	raylib.SetTargetFPS(20)
@@ -76,11 +72,7 @@
 			g.Cells[x][y] = &Cell{}
 			g.Cells[x][y].Position = raylib.NewVector2((float32(x) * squareSize), (float32(y)*squareSize)+1)
 			g.Cells[x][y].Size = raylib.NewVector2(squareSize-1, squareSize-1)
-<<<<<<< HEAD
-			if rand.Float64() < 0.1 {
-=======
 			if rand.Float64() < 0.1 && clear == false {
->>>>>>> 0f3d428d
 				g.Cells[x][y].Alive = true
 			}
 		}
